# Copyright (c) 2023 Arista Networks, Inc.
# Use of this source code is governed by the Apache License 2.0
# that can be found in the LICENSE file.
from .get_avd_facts import get_avd_facts
from .get_device_config import get_device_config
from .get_device_doc import get_device_doc
from .get_device_structured_config import get_device_structured_config
from .validate_inputs import validate_inputs
from .validate_structured_config import validate_structured_config
from .validation_result import ValidationResult
from .vendor.eos_designs.pool_manager import AvdPoolManager

""" Library for running Arista Validated Designs (AVD) in Python
"""

PYAVD_PRERELEASE = "b2"  # Set this to aN or bN for alpha and beta releases of pyavd itself. Empty string when pyavd is released.

__author__ = "Arista Networks"
__copyright__ = "Copyright 2023 Arista Networks"
__license__ = "Apache 2.0"
<<<<<<< HEAD
__version__ = "4.4.0b1"
=======
__version__ = "4.4.0b2"
>>>>>>> c93995dc

__all__ = [
    "get_avd_facts",
    "get_device_config",
    "get_device_doc",
    "get_device_structured_config",
    "validate_inputs",
    "validate_structured_config",
    "ValidationResult",
    "AvdPoolManager",
]<|MERGE_RESOLUTION|>--- conflicted
+++ resolved
@@ -18,11 +18,7 @@
 __author__ = "Arista Networks"
 __copyright__ = "Copyright 2023 Arista Networks"
 __license__ = "Apache 2.0"
-<<<<<<< HEAD
-__version__ = "4.4.0b1"
-=======
 __version__ = "4.4.0b2"
->>>>>>> c93995dc
 
 __all__ = [
     "get_avd_facts",
