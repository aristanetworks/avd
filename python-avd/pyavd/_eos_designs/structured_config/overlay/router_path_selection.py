--- conflicted
+++ resolved
@@ -45,19 +45,13 @@
 
     @cached_property
     def _dp_ipsec_profile_name(self: AvdStructuredConfigOverlay) -> str:
-<<<<<<< HEAD
-        """
-        Returns the IPsec profile name to use for Data-Plane.
+        """Returns the IPsec profile name to use for Data-Plane.
+
         If no data-plane config is present for IPsec, default to _cp_ipsec_profile_name
         """
         if (data_plane := get(self._hostvars, "wan_ipsec_profiles.data_plane")) is not None:
             return get(data_plane, "profile_name", default="DP-PROFILE")
         return self._cp_ipsec_profile_name
-=======
-        """Returns the IPsec profile name to use for Data-Plane."""
-        # TODO: need to use CP one if 'wan_ipsec_profiles.data_plane' not present
-        return get(self._hostvars, "wan_ipsec_profiles.data_plane.profile_name", default="DP-PROFILE")
->>>>>>> 3e61a4f1
 
     def _get_path_groups(self: AvdStructuredConfigOverlay) -> list:
         """Generate the required path-groups locally."""
