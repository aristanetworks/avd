--- conflicted
+++ resolved
@@ -120,13 +120,8 @@
                     {
                         "router_ip": self._wan_ha_peer_vtep_ip(),
                         "name": self.shared_utils.wan_ha_peer,
-<<<<<<< HEAD
                         "ipv4_addresses": [self.shared_utils.get_ip_from_ip_prefix(ip_address) for ip_address in self.shared_utils.wan_ha_peer_ip_addresses],
-                    }
-=======
-                        "ipv4_addresses": [ip_address.split("/")[0] for ip_address in self.shared_utils.wan_ha_peer_ip_addresses],
                     },
->>>>>>> 67b24459
                 ],
             },
         )
@@ -195,18 +190,11 @@
         for wan_route_server_name, wan_route_server in self.shared_utils.filtered_wan_route_servers.items():
             if (path_group := get_item(get(wan_route_server, "wan_path_groups", default=[]), "name", path_group_name)) is not None:
                 ipv4_addresses = [
-                    # TODO: - removing mask using split but maybe a helper is clearer
-                    public_ip.split("/")[0]
+                    self.shared_utils.get_ip_from_ip_prefix(public_ip)
                     for interface_dict in get(path_group, "interfaces", required=True)
                     if (public_ip := interface_dict.get("public_ip")) is not None
                 ]
 
-<<<<<<< HEAD
-                for interface_dict in get(path_group, "interfaces", required=True):
-                    if (public_ip := interface_dict.get("public_ip")) is not None:
-                        ipv4_addresses.append(self.shared_utils.get_ip_from_ip_prefix(public_ip))
-=======
->>>>>>> 67b24459
                 static_peers.append(
                     {
                         "router_ip": get(wan_route_server, "vtep_ip", required=True),
