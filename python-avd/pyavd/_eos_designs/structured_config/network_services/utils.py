# Copyright (c) 2023-2024 Arista Networks, Inc.
# Use of this source code is governed by the Apache License 2.0
# that can be found in the LICENSE file.
from __future__ import annotations

import ipaddress
from functools import cached_property
from typing import TYPE_CHECKING

from pyavd._errors import AristaAvdError, AristaAvdInvalidInputsError
from pyavd._utils import default, get, get_item
from pyavd.j2filters import natural_sort

from .utils_wan import UtilsWanMixin
from .utils_zscaler import UtilsZscalerMixin

if TYPE_CHECKING:
    from . import AvdStructuredConfigNetworkServices


class UtilsMixin(UtilsWanMixin, UtilsZscalerMixin):
    """
    Mixin Class with internal functions.

    Class should only be used as Mixin to a AvdStructuredConfig class.
    """

    @cached_property
    def _trunk_groups_mlag_name(self: AvdStructuredConfigNetworkServices) -> str:
        return get(self.shared_utils.trunk_groups, "mlag.name", required=True)

    @cached_property
    def _trunk_groups_mlag_l3_name(self: AvdStructuredConfigNetworkServices) -> str:
        return get(self.shared_utils.trunk_groups, "mlag_l3.name", required=True)

    @cached_property
    def _trunk_groups_uplink_name(self: AvdStructuredConfigNetworkServices) -> str:
        return get(self.shared_utils.trunk_groups, "uplink.name", required=True)

    @cached_property
    def _local_endpoint_trunk_groups(self: AvdStructuredConfigNetworkServices) -> set:
        return set(get(self._hostvars, "switch.local_endpoint_trunk_groups", default=[]))

    @cached_property
    def _vrf_default_evpn(self: AvdStructuredConfigNetworkServices) -> bool:
        """Return boolean telling if VRF "default" is running EVPN or not."""
        if not (self.shared_utils.network_services_l3 and self.shared_utils.overlay_vtep and self.shared_utils.overlay_evpn):
            return False

        for tenant in self.shared_utils.filtered_tenants:
            if (vrf_default := get_item(tenant["vrfs"], "name", "default")) is None:
                continue

            if "evpn" in vrf_default.get("address_families", ["evpn"]):
                if self.shared_utils.underlay_filter_peer_as:
                    msg = "'underlay_filter_peer_as' cannot be used while there are EVPN services in the default VRF."
                    raise AristaAvdError(msg)
                return True

        return False

    @cached_property
    def _vrf_default_ipv4_subnets(self: AvdStructuredConfigNetworkServices) -> list[str]:
        """Return list of ipv4 subnets in VRF "default"."""
        subnets = []
        for tenant in self.shared_utils.filtered_tenants:
            if (vrf_default := get_item(tenant["vrfs"], "name", "default")) is None:
                continue

            for svi in vrf_default["svis"]:
                ip_address = default(svi.get("ip_address"), svi.get("ip_address_virtual"))
                if ip_address is None:
                    continue

                subnet = str(ipaddress.ip_network(ip_address, strict=False))
                if subnet not in subnets:
                    subnets.append(subnet)

        return subnets

    @cached_property
    def _vrf_default_ipv4_static_routes(self: AvdStructuredConfigNetworkServices) -> dict:
        """
        Finds static routes defined under VRF "default" and find out if they should be redistributed in underlay and/or overlay.

        Returns:
        -------
        dict
            static_routes: []
                List of ipv4 static routes in VRF "default"
            redistribute_in_underlay: bool
                Whether to redistribute static into the underlay protocol.
                True when there are any static routes this device is not an EVPN VTEP.
                Can be overridden with "vrf.redistribute_static: False".
            redistribute_in_overlay: bool
                Whether to redistribute static into overlay protocol for vrf default.
                True there are any static routes and this device is an EVPN VTEP.
                Can be overridden with "vrf.redistribute_static: False".
        """
        vrf_default_ipv4_static_routes = set()
        vrf_default_redistribute_static = True
        for tenant in self.shared_utils.filtered_tenants:
            if (vrf_default := get_item(tenant["vrfs"], "name", "default")) is None:
                continue

            if (static_routes := vrf_default.get("static_routes")) is None:
                continue

            for static_route in static_routes:
                vrf_default_ipv4_static_routes.add(static_route["destination_address_prefix"])

            vrf_default_redistribute_static = vrf_default.get("redistribute_static", vrf_default_redistribute_static)

        if self.shared_utils.overlay_evpn and self.shared_utils.overlay_vtep:
            # This is an EVPN VTEP
            redistribute_in_underlay = False
            redistribute_in_overlay = vrf_default_redistribute_static and vrf_default_ipv4_static_routes
        else:
            # This is a not an EVPN VTEP
            redistribute_in_underlay = vrf_default_redistribute_static and vrf_default_ipv4_static_routes
            redistribute_in_overlay = False

        return {
            "static_routes": natural_sort(vrf_default_ipv4_static_routes),
            "redistribute_in_underlay": redistribute_in_underlay,
            "redistribute_in_overlay": redistribute_in_overlay,
        }

    def _mlag_ibgp_peering_enabled(self: AvdStructuredConfigNetworkServices, vrf: dict, tenant: dict) -> bool:
        """
        Returns True if mlag ibgp_peering is enabled.

        For VRF default we return False unless there is no underlay routing protocol.

        False otherwise.
        """
        if not self.shared_utils.mlag_l3 or not self.shared_utils.network_services_l3:
            return False

        mlag_ibgp_peering: bool = default(vrf.get("enable_mlag_ibgp_peering_vrfs"), tenant.get("enable_mlag_ibgp_peering_vrfs"), True)  # noqa: FBT003
        return (vrf["name"] != "default" or self.shared_utils.underlay_routing_protocol == "none") and mlag_ibgp_peering

    def _mlag_ibgp_peering_vlan_vrf(self: AvdStructuredConfigNetworkServices, vrf: dict, tenant: dict) -> int | None:
        """
        MLAG IBGP Peering VLANs per VRF.

        Performs all relevant checks if MLAG IBGP Peering is enabled
        Returns None if peering is not enabled
        """
        if not self._mlag_ibgp_peering_enabled(vrf, tenant):
            return None

        if (mlag_ibgp_peering_vlan := get(vrf, "mlag_ibgp_peering_vlan")) is not None:
            vlan_id = mlag_ibgp_peering_vlan
        else:
            base_vlan = self.shared_utils.mlag_ibgp_peering_vrfs_base_vlan
            vrf_id = vrf.get("vrf_id", vrf.get("vrf_vni"))
            if vrf_id is None:
                msg = f"Unable to assign MLAG VRF Peering VLAN for vrf {vrf['name']}.Set either 'mlag_ibgp_peering_vlan' or 'vrf_id' or 'vrf_vni' on the VRF"
                raise AristaAvdInvalidInputsError(msg)
            vlan_id = base_vlan + int(vrf_id) - 1

        return vlan_id

    def _exclude_mlag_ibgp_peering_from_redistribute(self: AvdStructuredConfigNetworkServices, vrf: dict, tenant: dict) -> bool:
        """
        Returns True if MLAG IBGP Peering subnet should be _excluded_ from redistribution for the given vrf/tenant.

        False otherwise.

        Does _not_ include checks if the peering is enabled at all, so that should be checked first.
        """
<<<<<<< HEAD
        if get(vrf, "redistribute_connected", True) is True:
            return default(vrf.get("redistribute_mlag_ibgp_peering_vrfs"), tenant.get("redistribute_mlag_ibgp_peering_vrfs")) is False

        return False
=======
        return default(vrf.get("redistribute_mlag_ibgp_peering_vrfs"), tenant.get("redistribute_mlag_ibgp_peering_vrfs"), False) is True  # noqa: FBT003
>>>>>>> 7d5efb8c

    @cached_property
    def _configure_bgp_mlag_peer_group(self: AvdStructuredConfigNetworkServices) -> bool:
        """
        Flag set during creating of BGP VRFs if an MLAG peering is needed.

        Decides if MLAG BGP peer-group should be configured.
        Catches cases where underlay is not BGP but we still need MLAG iBGP peering.
        """
        if self.shared_utils.underlay_bgp:
            return False

        # Checking neighbors directly under BGP to cover VRF default case.
        for neighbor_settings in get(self._router_bgp_vrfs, "neighbors", default=[]):
            if neighbor_settings.get("peer_group") == self.shared_utils.bgp_peer_groups["mlag_ipv4_underlay_peer"]["name"]:
                return True

        for bgp_vrf in get(self._router_bgp_vrfs, "vrfs", default=[]):
            if "neighbors" not in bgp_vrf:
                continue
            for neighbor_settings in bgp_vrf["neighbors"]:
                if neighbor_settings.get("peer_group") == self.shared_utils.bgp_peer_groups["mlag_ipv4_underlay_peer"]["name"]:
                    return True

        return False<|MERGE_RESOLUTION|>--- conflicted
+++ resolved
@@ -170,14 +170,10 @@
 
         Does _not_ include checks if the peering is enabled at all, so that should be checked first.
         """
-<<<<<<< HEAD
         if get(vrf, "redistribute_connected", True) is True:
             return default(vrf.get("redistribute_mlag_ibgp_peering_vrfs"), tenant.get("redistribute_mlag_ibgp_peering_vrfs")) is False
 
         return False
-=======
-        return default(vrf.get("redistribute_mlag_ibgp_peering_vrfs"), tenant.get("redistribute_mlag_ibgp_peering_vrfs"), False) is True  # noqa: FBT003
->>>>>>> 7d5efb8c
 
     @cached_property
     def _configure_bgp_mlag_peer_group(self: AvdStructuredConfigNetworkServices) -> bool:
