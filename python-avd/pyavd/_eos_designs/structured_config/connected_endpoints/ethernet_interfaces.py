# Copyright (c) 2023-2024 Arista Networks, Inc.
# Use of this source code is governed by the Apache License 2.0
# that can be found in the LICENSE file.
from __future__ import annotations

import re
from collections import ChainMap
from functools import cached_property
from typing import TYPE_CHECKING

from pyavd._errors import AristaAvdError, AristaAvdMissingVariableError
from pyavd._utils import append_if_not_duplicate, default, get, replace_or_append_item, strip_null_from_data
from pyavd.api.interface_descriptions import InterfaceDescriptionData
from pyavd.j2filters import range_expand

from .utils import UtilsMixin

if TYPE_CHECKING:
    from . import AvdStructuredConfigConnectedEndpoints


class EthernetInterfacesMixin(UtilsMixin):
    """
    Mixin Class used to generate structured config for one key.

    Class should only be used as Mixin to a AvdStructuredConfig class.
    """

    @cached_property
    def ethernet_interfaces(self: AvdStructuredConfigConnectedEndpoints) -> list | None:
        """
        Return structured config for ethernet_interfaces.

        Duplicate checks following these rules:
        - Silently overwrite duplicate network_ports with other network_ports.
        - Silently overwrite duplicate network_ports with connected_endpoints.
        - Do NOT overwrite connected_endpoints with other connected_endpoints. Instead we raise a duplicate error.
        """
        ethernet_interfaces = []

        # List of ethernet_interfaces used for duplicate checks.

        non_overwritable_ethernet_interfaces = []

        for index, network_port in enumerate(self._filtered_network_ports):
            connected_endpoint = {
                "name": network_port.get("endpoint"),
                "type": "network_port",
            }
            for ethernet_interface_name in range_expand(network_port["switch_ports"]):
                # Override switches and switch_ports to only render for a single interface
                tmp_network_port = ChainMap(
                    {
                        "switch_ports": [ethernet_interface_name],
                        "switches": [self.shared_utils.hostname],
                    },
                    network_port,
                )
<<<<<<< HEAD
                context = f"network_ports[{index}]"
                ethernet_interface = self._get_ethernet_interface_cfg(tmp_network_port, 0, connected_endpoint, context)
=======
                ethernet_interface = self._get_ethernet_interface_cfg(tmp_network_port, 0, connected_endpoint, index)
>>>>>>> 08462917
                replace_or_append_item(ethernet_interfaces, "name", ethernet_interface)

        for index, connected_endpoint in enumerate(self._filtered_connected_endpoints):
            for adapter in connected_endpoint["adapters"]:
                for node_index, node_name in enumerate(adapter["switches"]):
                    if node_name != self.shared_utils.hostname:
                        continue

<<<<<<< HEAD
                    context = f"{connected_endpoint['type']}[{connected_endpoint['name']}].adapters[{index}]"
                    ethernet_interface = self._get_ethernet_interface_cfg(adapter, node_index, connected_endpoint, context)
=======
                    ethernet_interface = self._get_ethernet_interface_cfg(adapter, node_index, connected_endpoint, index)
>>>>>>> 08462917
                    append_if_not_duplicate(
                        list_of_dicts=non_overwritable_ethernet_interfaces,
                        primary_key="name",
                        new_dict=ethernet_interface,
                        context="Ethernet Interfaces defined under connected_endpoints",
                        context_keys=["name", "peer_interface"],
                    )

                    replace_or_append_item(ethernet_interfaces, "name", ethernet_interface)

        if ethernet_interfaces:
            return ethernet_interfaces

        return None

    def _update_ethernet_interface_cfg(
        self: AvdStructuredConfigConnectedEndpoints, adapter: dict, ethernet_interface: dict, connected_endpoint: dict, context: str
    ) -> dict:
        ethernet_interface.update(
            {
                "mtu": adapter.get("mtu") if self.shared_utils.platform_settings_feature_support_per_interface_mtu else None,
                "l2_mtu": adapter.get("l2_mtu"),
                "l2_mru": adapter.get("l2_mru"),
                "switchport": {
                    "enabled": True,
                    "mode": adapter.get("mode"),
                    "trunk": {
                        "allowed_vlan": adapter.get("vlans") if adapter.get("mode") == "trunk" else None,
                        "groups": self._get_adapter_trunk_groups(adapter, connected_endpoint),
                        "native_vlan_tag": adapter.get("native_vlan_tag"),
                        "native_vlan": adapter.get("native_vlan"),
                    },
                    "access_vlan": adapter.get("vlans") if adapter.get("mode") in ["access", "dot1q-tunnel"] else None,
                    "phone": self._get_adapter_phone(adapter, connected_endpoint),
                },
                "spanning_tree_portfast": adapter.get("spanning_tree_portfast"),
                "spanning_tree_bpdufilter": adapter.get("spanning_tree_bpdufilter"),
                "spanning_tree_bpduguard": adapter.get("spanning_tree_bpduguard"),
                "storm_control": self._get_adapter_storm_control(adapter),
                "dot1x": adapter.get("dot1x"),
                "poe": self._get_adapter_poe(adapter),
                "ptp": self._get_adapter_ptp(adapter, context),
                "service_profile": adapter.get("qos_profile"),
                "sflow": self._get_adapter_sflow(adapter),
                "flow_tracker": self._get_adapter_flow_tracking(adapter),
                "link_tracking_groups": self._get_adapter_link_tracking_groups(adapter),
            },
        )
        return strip_null_from_data(ethernet_interface, strip_values_tuple=(None, "", {}))

<<<<<<< HEAD
    def _get_ethernet_interface_cfg(
        self: AvdStructuredConfigConnectedEndpoints, adapter: dict, node_index: int, connected_endpoint: dict, context: str
    ) -> dict:
=======
    def _get_ethernet_interface_cfg(self: AvdStructuredConfigConnectedEndpoints, adapter: dict, node_index: int, connected_endpoint: dict, index: int) -> dict:
>>>>>>> 08462917
        """Return structured_config for one ethernet_interface."""
        peer = connected_endpoint["name"]
        endpoint_ports: list = default(
            adapter.get("endpoint_ports"),
            [],
        )
        peer_interface = endpoint_ports[node_index] if node_index < len(endpoint_ports) else None
        default_channel_group_id = int("".join(re.findall(r"\d", adapter["switch_ports"][0])))
        channel_group_id = get(adapter, "port_channel.channel_id", default=default_channel_group_id)
        short_esi = self._get_short_esi(adapter, channel_group_id)

        # check lengths of lists
        nodes_length = len(adapter["switches"])
        if len(adapter["switch_ports"]) != nodes_length or ("descriptions" in adapter and len(adapter["descriptions"]) != nodes_length):
            msg = (
                f"Length of lists 'switches', 'switch_ports', and 'descriptions' (if used) must match for adapter. Check configuration for {peer}, adapter"
                f" switch_ports {adapter['switch_ports']}."
            )
            raise AristaAvdError(
                msg,
            )

        # if 'descriptions' is set, it is preferred
        if (interface_descriptions := adapter.get("descriptions")) is not None:
            interface_description = interface_descriptions[node_index]
        else:
            interface_description = get(adapter, "description")

        # Common ethernet_interface settings
        ethernet_interface = {
            "name": adapter["switch_ports"][node_index],
            "peer": peer,
            "peer_interface": peer_interface,
            "peer_type": connected_endpoint["type"],
            "port_profile": adapter.get("profile"),
            "description": self.shared_utils.interface_descriptions.connected_endpoints_ethernet_interface(
                InterfaceDescriptionData(
                    shared_utils=self.shared_utils,
                    interface=adapter["switch_ports"][node_index],
                    peer=peer,
                    peer_interface=peer_interface,
                    peer_type=connected_endpoint["type"],
                    description=interface_description,
                ),
            )
            or None,
            "speed": adapter.get("speed"),
            "shutdown": not adapter.get("enabled", True),
            "validate_state": None if adapter.get("validate_state", True) else False,
            "eos_cli": adapter.get("raw_eos_cli"),
            "struct_cfg": adapter.get("structured_config"),
        }

        # Port-channel member
        if (port_channel_mode := get(adapter, "port_channel.mode")) is not None:
            ethernet_interface.update(
                {
                    "channel_group": {
                        "id": channel_group_id,
                        "mode": port_channel_mode,
                    },
                },
            )
            if get(adapter, "port_channel.lacp_fallback.mode") == "static":
                ethernet_interface["lacp_port_priority"] = 8192 if node_index == 0 else 32768

            elif get(adapter, "port_channel.lacp_fallback.mode") == "individual":
                # if fallback is set to individual a profile has to be defined
                if (profile_name := get(adapter, "port_channel.lacp_fallback.individual.profile")) is None:
                    msg = (
                        "A Port-channel which is set to lacp fallback mode 'individual' must have a 'profile' defined. Profile definition is missing for"
                        f" the connected endpoint with the name '{connected_endpoint['name']}'."
                    )
                    raise AristaAvdMissingVariableError(
                        msg,
                    )

                profile = self.shared_utils.get_merged_port_profile(
                    profile_name, context=f"{connected_endpoint['type']}[{connected_endpoint['name']}].adapters[{index}].port_channel.lacp_fallback.individual"
                )

                ethernet_interface = self._update_ethernet_interface_cfg(profile, ethernet_interface, connected_endpoint, context)

            if port_channel_mode != "on" and get(adapter, "port_channel.lacp_timer") is not None:
                ethernet_interface["lacp_timer"] = {
                    "mode": get(adapter, "port_channel.lacp_timer.mode"),
                    "multiplier": get(adapter, "port_channel.lacp_timer.multiplier"),
                }

        # NOT a port-channel member
        else:
            ethernet_interface = self._update_ethernet_interface_cfg(adapter, ethernet_interface, connected_endpoint, context)
            ethernet_interface["evpn_ethernet_segment"] = self._get_adapter_evpn_ethernet_segment_cfg(
                adapter,
                short_esi,
                node_index,
                connected_endpoint,
                "auto",
                "single-active",
            )

        # More common ethernet_interface settings
        if (flowcontrol_received := get(adapter, "flowcontrol.received")) is not None:
            ethernet_interface["flowcontrol"] = {"received": flowcontrol_received}

        return strip_null_from_data(ethernet_interface, strip_values_tuple=(None, ""))<|MERGE_RESOLUTION|>--- conflicted
+++ resolved
@@ -56,12 +56,8 @@
                     },
                     network_port,
                 )
-<<<<<<< HEAD
                 context = f"network_ports[{index}]"
                 ethernet_interface = self._get_ethernet_interface_cfg(tmp_network_port, 0, connected_endpoint, context)
-=======
-                ethernet_interface = self._get_ethernet_interface_cfg(tmp_network_port, 0, connected_endpoint, index)
->>>>>>> 08462917
                 replace_or_append_item(ethernet_interfaces, "name", ethernet_interface)
 
         for index, connected_endpoint in enumerate(self._filtered_connected_endpoints):
@@ -70,12 +66,8 @@
                     if node_name != self.shared_utils.hostname:
                         continue
 
-<<<<<<< HEAD
                     context = f"{connected_endpoint['type']}[{connected_endpoint['name']}].adapters[{index}]"
                     ethernet_interface = self._get_ethernet_interface_cfg(adapter, node_index, connected_endpoint, context)
-=======
-                    ethernet_interface = self._get_ethernet_interface_cfg(adapter, node_index, connected_endpoint, index)
->>>>>>> 08462917
                     append_if_not_duplicate(
                         list_of_dicts=non_overwritable_ethernet_interfaces,
                         primary_key="name",
@@ -126,13 +118,9 @@
         )
         return strip_null_from_data(ethernet_interface, strip_values_tuple=(None, "", {}))
 
-<<<<<<< HEAD
     def _get_ethernet_interface_cfg(
         self: AvdStructuredConfigConnectedEndpoints, adapter: dict, node_index: int, connected_endpoint: dict, context: str
     ) -> dict:
-=======
-    def _get_ethernet_interface_cfg(self: AvdStructuredConfigConnectedEndpoints, adapter: dict, node_index: int, connected_endpoint: dict, index: int) -> dict:
->>>>>>> 08462917
         """Return structured_config for one ethernet_interface."""
         peer = connected_endpoint["name"]
         endpoint_ports: list = default(
@@ -210,9 +198,7 @@
                         msg,
                     )
 
-                profile = self.shared_utils.get_merged_port_profile(
-                    profile_name, context=f"{connected_endpoint['type']}[{connected_endpoint['name']}].adapters[{index}].port_channel.lacp_fallback.individual"
-                )
+                profile = self.shared_utils.get_merged_port_profile(profile_name, context=f"{context}.port_channel.lacp_fallback.individual")
 
                 ethernet_interface = self._update_ethernet_interface_cfg(profile, ethernet_interface, connected_endpoint, context)
 
