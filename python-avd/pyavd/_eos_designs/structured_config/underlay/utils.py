--- conflicted
+++ resolved
@@ -185,14 +185,10 @@
             "flow_tracker": self.shared_utils.get_flow_tracker(l3_interface, "l3_interfaces"),
         }
 
-<<<<<<< HEAD
-        if interface["type"] == "l3dot1q":
-=======
         if self.shared_utils.fabric_sflow_l3_interfaces is not None:
             interface["sflow"] = {"enable": self.shared_utils.fabric_sflow_l3_interfaces}
 
-        if iface_type == "l3dot1q":
->>>>>>> f6d38e71
+        if interface["type"] == "l3dot1q":
             interface["encapsulation_dot1q_vlan"] = int(get(l3_interface, "encapsulation_dot1q_vlan", default=interface_name.split(".")[-1]))
 
         if ip_address == "dhcp" and l3_interface.get("dhcp_accept_default_route", True):
