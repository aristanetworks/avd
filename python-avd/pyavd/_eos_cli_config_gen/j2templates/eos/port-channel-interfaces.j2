--- conflicted
+++ resolved
@@ -649,7 +649,6 @@
 {%     if port_channel_interface.isis_authentication_key is arista.avd.defined %}
    isis authentication key 7 {{ port_channel_interface.isis_authentication_key | arista.avd.hide_passwords(hide_passwords) }}
 {%     endif %}
-<<<<<<< HEAD
 {%     if port_channel_interface.isis_authentication.both.mode is arista.avd.defined
           and (port_channel_interface.isis_authentication.both.mode in ["md5", "text"]
                or (port_channel_interface.isis_authentication.both.mode == "sha" and port_channel_interface.isis_authentication.both.sha.key_id is arista.avd.defined)
@@ -735,9 +734,6 @@
 {%             endif %}
 {%         endif %}
 {%     endif %}
-{%     if port_channel_interface.traffic_policy.input is arista.avd.defined %}
-   traffic-policy input {{ port_channel_interface.traffic_policy.input }}
-=======
 {%     for section in port_channel_interface.storm_control | arista.avd.natural_sort %}
 {%         if section != "all" %}
 {%             if port_channel_interface.storm_control[section].level is arista.avd.defined %}
@@ -757,7 +753,6 @@
    storm-control all level {{ port_channel_interface.storm_control.all.level }}
 {%             endif %}
 {%         endif %}
->>>>>>> 9e080bd9
 {%     endif %}
 {%     if port_channel_interface.logging.event.storm_control_discards is arista.avd.defined(true) %}
    logging event storm-control discards
