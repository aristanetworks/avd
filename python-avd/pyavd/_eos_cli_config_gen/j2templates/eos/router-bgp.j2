{#
 Copyright (c) 2023-2024 Arista Networks, Inc.
 Use of this source code is governed by the Apache License 2.0
 that can be found in the LICENSE file.
#}
{# eos - router bgp #}
{% if router_bgp.as is arista.avd.defined %}
!
router bgp {{ router_bgp.as }}
{%     if router_bgp.as_notation is arista.avd.defined %}
   bgp asn notation {{ router_bgp.as_notation }}
{%     endif %}
{%     if router_bgp.router_id is arista.avd.defined %}
   router-id {{ router_bgp.router_id }}
{%     endif %}
{%     if router_bgp.updates.wait_for_convergence is arista.avd.defined(true) %}
   update wait-for-convergence
{%     endif %}
{%     if router_bgp.updates.wait_install is arista.avd.defined(true) %}
   update wait-install
{%     endif %}
{%     if router_bgp.bgp.default.ipv4_unicast is arista.avd.defined(true) %}
   bgp default ipv4-unicast
{%     elif router_bgp.bgp.default.ipv4_unicast is arista.avd.defined(false) %}
   no bgp default ipv4-unicast
{%     endif %}
{%     if router_bgp.bgp.default.ipv4_unicast_transport_ipv6 is arista.avd.defined(true) %}
   bgp default ipv4-unicast transport ipv6
{%     elif router_bgp.bgp.default.ipv4_unicast_transport_ipv6 is arista.avd.defined(false) %}
   no bgp default ipv4-unicast transport ipv6
{%     endif %}
{%     if router_bgp.distance.external_routes is arista.avd.defined %}
{%         set distance_cli = "distance bgp " ~ router_bgp.distance.external_routes %}
{%         if router_bgp.distance.internal_routes is arista.avd.defined and router_bgp.distance.local_routes is arista.avd.defined %}
{%             set distance_cli = distance_cli ~ " " ~ router_bgp.distance.internal_routes ~ " " ~ router_bgp.distance.local_routes %}
{%         endif %}
   {{ distance_cli }}
{%     endif %}
{%     if router_bgp.graceful_restart.enabled is arista.avd.defined(true) %}
{%         if router_bgp.graceful_restart.restart_time is arista.avd.defined %}
   graceful-restart restart-time {{ router_bgp.graceful_restart.restart_time }}
{%         endif %}
{%         if router_bgp.graceful_restart.stalepath_time is arista.avd.defined %}
   graceful-restart stalepath-time {{ router_bgp.graceful_restart.stalepath_time }}
{%         endif %}
   graceful-restart
{%     endif %}
{%     if router_bgp.bgp_cluster_id is arista.avd.defined %}
   bgp cluster-id {{ router_bgp.bgp_cluster_id }}
{%     endif %}
{%     if router_bgp.graceful_restart_helper.enabled is arista.avd.defined(false) %}
   no graceful-restart-helper
{%     elif router_bgp.graceful_restart_helper.enabled is arista.avd.defined(true) %}
{%         if router_bgp.graceful_restart_helper.restart_time is arista.avd.defined %}
   graceful-restart-helper restart-time {{ router_bgp.graceful_restart_helper.restart_time }}
{%         elif router_bgp.graceful_restart_helper.long_lived is arista.avd.defined(true) %}
   graceful-restart-helper long-lived
{%         endif %}
{%     endif %}
{%     if router_bgp.bgp.route_reflector_preserve_attributes.enabled is arista.avd.defined(true) %}
{%         set rr_preserve_attributes_cli = 'bgp route-reflector preserve-attributes' %}
{%         if router_bgp.bgp.route_reflector_preserve_attributes.always is arista.avd.defined(true) %}
{%             set rr_preserve_attributes_cli = rr_preserve_attributes_cli ~ ' always' %}
{%         endif %}
   {{ rr_preserve_attributes_cli }}
{%     endif %}
{%     if router_bgp.maximum_paths.paths is arista.avd.defined %}
{%         set paths_cli = "maximum-paths " ~ router_bgp.maximum_paths.paths %}
{%         if router_bgp.maximum_paths.ecmp is arista.avd.defined %}
{%             set paths_cli = paths_cli ~ " ecmp " ~ router_bgp.maximum_paths.ecmp %}
{%         endif %}
   {{ paths_cli }}
{%     endif %}
{%     for bgp_default in router_bgp.bgp_defaults | arista.avd.default([]) %}
   {{ bgp_default }}
{%     endfor %}
{%     if router_bgp.bgp.additional_paths.receive is arista.avd.defined(true) %}
   bgp additional-paths receive
{%     endif %}
{%     if router_bgp.bgp.additional_paths.receive is arista.avd.defined(false) %}
   no bgp additional-paths receive
{%     endif %}
{%     if router_bgp.bgp.additional_paths.send is arista.avd.defined %}
{%         if router_bgp.bgp.additional_paths.send == "disabled" %}
   no bgp additional-paths send
{%         elif router_bgp.bgp.additional_paths.send_limit is arista.avd.defined and router_bgp.bgp.additional_paths.send == 'ecmp' %}
   bgp additional-paths send ecmp limit {{ router_bgp.bgp.additional_paths.send_limit }}
{%         elif router_bgp.bgp.additional_paths.send == "limit" %}
{%             if router_bgp.bgp.additional_paths.send_limit is arista.avd.defined %}
   bgp additional-paths send limit {{ router_bgp.bgp.additional_paths.send_limit }}
{%             endif %}
{%         else %}
   bgp additional-paths send {{ router_bgp.bgp.additional_paths.send }}
{%         endif %}
{%     endif %}
{%     if router_bgp.listen_ranges is arista.avd.defined %}
{%         for listen_range in router_bgp.listen_ranges | arista.avd.natural_sort('peer_group') if listen_range.peer_group is arista.avd.defined and listen_range.prefix is arista.avd.defined
               and (listen_range.peer_filter is arista.avd.defined or listen_range.remote_as is arista.avd.defined) %}
{%             set listen_range_cli = "bgp listen range " ~ listen_range.prefix %}
{%             if listen_range.peer_id_include_router_id is arista.avd.defined(true) %}
{%                 set listen_range_cli = listen_range_cli ~ " peer-id include router-id" %}
{%             endif %}
{%             set listen_range_cli = listen_range_cli ~ " peer-group " ~ listen_range.peer_group %}
{%             if listen_range.peer_filter is arista.avd.defined %}
{%                 set listen_range_cli = listen_range_cli ~ " peer-filter " ~ listen_range.peer_filter %}
{%             elif listen_range.remote_as is arista.avd.defined %}
{%                 set listen_range_cli = listen_range_cli ~ " remote-as " ~ listen_range.remote_as %}
{%             endif %}
   {{ listen_range_cli }}
{%         endfor %}
{%     endif %}
{%     if router_bgp.bgp.bestpath.d_path is arista.avd.defined(true) %}
   bgp bestpath d-path
{%     endif %}
{%     for peer_group in router_bgp.peer_groups | arista.avd.natural_sort('name') %}
   neighbor {{ peer_group.name }} peer group
{%         if peer_group.remote_as is arista.avd.defined %}
   neighbor {{ peer_group.name }} remote-as {{ peer_group.remote_as }}
{%         endif %}
{%         if peer_group.next_hop_self is arista.avd.defined(true) %}
   neighbor {{ peer_group.name }} next-hop-self
{%         endif %}
{%         if peer_group.next_hop_unchanged is arista.avd.defined(true) %}
   neighbor {{ peer_group.name }} next-hop-unchanged
{%         endif %}
{%         if peer_group.shutdown is arista.avd.defined(true) %}
   neighbor {{ peer_group.name }} shutdown
{%         endif %}
{%         if peer_group.remove_private_as.enabled is arista.avd.defined(true) %}
{%             set remove_private_as_cli = "neighbor " ~ peer_group.name ~ " remove-private-as" %}
{%             if peer_group.remove_private_as.all is arista.avd.defined(true) %}
{%                 set remove_private_as_cli = remove_private_as_cli ~ " all" %}
{%                 if peer_group.remove_private_as.replace_as is arista.avd.defined(true) %}
{%                     set remove_private_as_cli = remove_private_as_cli ~ " replace-as" %}
{%                 endif %}
{%             endif %}
   {{ remove_private_as_cli }}
{%         elif peer_group.remove_private_as.enabled is arista.avd.defined(false) %}
   no neighbor {{ peer_group.name }} remove-private-as
{%         endif %}
{%         if peer_group.as_path.prepend_own_disabled is arista.avd.defined(true) %}
   neighbor {{ peer_group.name }} as-path prepend-own disabled
{%         endif %}
{%         if peer_group.as_path.remote_as_replace_out is arista.avd.defined(true) %}
   neighbor {{ peer_group.name }} as-path remote-as replace out
{%         endif %}
{%         if peer_group.local_as is arista.avd.defined %}
   neighbor {{ peer_group.name }} local-as {{ peer_group.local_as }} no-prepend replace-as
{%         endif %}
{%         if peer_group.weight is arista.avd.defined %}
   neighbor {{ peer_group.name }} weight {{ peer_group.weight }}
{%         endif %}
{%         if peer_group.passive is arista.avd.defined(true) %}
   neighbor {{ peer_group.name }} passive
{%         endif %}
{%         if peer_group.update_source is arista.avd.defined %}
   neighbor {{ peer_group.name }} update-source {{ peer_group.update_source }}
{%         endif %}
{%         if peer_group.bfd is arista.avd.defined(true) %}
   neighbor {{ peer_group.name }} bfd
{%             if peer_group.bfd_timers.interval is arista.avd.defined and
                  peer_group.bfd_timers.min_rx is arista.avd.defined and
                  peer_group.bfd_timers.multiplier is arista.avd.defined %}
   neighbor {{ peer_group.name }} bfd interval {{ peer_group.bfd_timers.interval }} min-rx {{ peer_group.bfd_timers.min_rx }} multiplier {{ peer_group.bfd_timers.multiplier }}
{%             endif %}
{%         endif %}
{%         if peer_group.description is arista.avd.defined %}
   neighbor {{ peer_group.name }} description {{ peer_group.description }}
{%         endif %}
{%         if peer_group.allowas_in.enabled is arista.avd.defined(true) %}
{%             set allowas_in_cli = "neighbor " ~ peer_group.name ~ " allowas-in" %}
{%             if peer_group.allowas_in.times is arista.avd.defined %}
{%                 set allowas_in_cli = allowas_in_cli ~ " " ~ peer_group.allowas_in.times %}
{%             endif %}
   {{ allowas_in_cli }}
{%         endif %}
{%         if peer_group.rib_in_pre_policy_retain.enabled is arista.avd.defined(true) %}
{%             set neighbor_rib_in_pre_policy_retain_cli = "neighbor " ~ peer_group.name ~ " rib-in pre-policy retain" %}
{%             if peer_group.rib_in_pre_policy_retain.all is arista.avd.defined(true) %}
{%                 set neighbor_rib_in_pre_policy_retain_cli = neighbor_rib_in_pre_policy_retain_cli ~ " all" %}
{%             endif %}
   {{ neighbor_rib_in_pre_policy_retain_cli }}
{%         elif peer_group.rib_in_pre_policy_retain.enabled is arista.avd.defined(false) %}
{%             set neighbor_rib_in_pre_policy_retain_cli = "no neighbor " ~ peer_group.name ~ " rib-in pre-policy retain" %}
   {{ neighbor_rib_in_pre_policy_retain_cli }}
{%         endif %}
{%         if peer_group.ebgp_multihop is arista.avd.defined %}
   neighbor {{ peer_group.name }} ebgp-multihop {{ peer_group.ebgp_multihop }}
{%         endif %}
{%         if peer_group.ttl_maximum_hops is arista.avd.defined %}
   neighbor {{ peer_group.name }} ttl maximum-hops {{ peer_group.ttl_maximum_hops }}
{%         endif %}
{%         if peer_group.route_reflector_client is arista.avd.defined(true) %}
   neighbor {{ peer_group.name }} route-reflector-client
{%         endif %}
{%         if peer_group.session_tracker is arista.avd.defined %}
   neighbor {{ peer_group.name }} session tracker {{ peer_group.session_tracker }}
{%         endif %}
{%         if peer_group.timers is arista.avd.defined %}
   neighbor {{ peer_group.name }} timers {{ peer_group.timers }}
{%         endif %}
{%         if peer_group.route_map_in is arista.avd.defined %}
   neighbor {{ peer_group.name }} route-map {{ peer_group.route_map_in }} in
{%         endif %}
{%         if peer_group.route_map_out is arista.avd.defined %}
   neighbor {{ peer_group.name }} route-map {{ peer_group.route_map_out }} out
{%         endif %}
{%         if peer_group.password is arista.avd.defined %}
   neighbor {{ peer_group.name }} password 7 {{ peer_group.password | arista.avd.hide_passwords(hide_passwords) }}
{%         endif %}
{%         if peer_group.shared_secret.profile is arista.avd.defined and peer_group.shared_secret.hash_algorithm is arista.avd.defined %}
   neighbor {{ peer_group.name }} password shared-secret profile {{ peer_group.shared_secret.profile }} algorithm {{ peer_group.shared_secret.hash_algorithm }}
{%         endif %}
{%         if peer_group.default_originate.enabled is arista.avd.defined(true) %}
{%             set default_originate_cli = "neighbor " ~ peer_group.name ~ " default-originate" %}
{%             if peer_group.default_originate.route_map is arista.avd.defined %}
{%                 set default_originate_cli = default_originate_cli ~ " route-map " ~ peer_group.default_originate.route_map %}
{%             endif %}
{%             if peer_group.default_originate.always is arista.avd.defined(true) %}
{%                 set default_originate_cli = default_originate_cli ~ " always" %}
{%             endif %}
   {{ default_originate_cli }}
{%         endif %}
{%         if peer_group.send_community is arista.avd.defined('all') %}
   neighbor {{ peer_group.name }} send-community
{%         elif peer_group.send_community is arista.avd.defined %}
   neighbor {{ peer_group.name }} send-community {{ peer_group.send_community }}
{%         endif %}
{%         if peer_group.maximum_routes is arista.avd.defined %}
{%             set maximum_routes_cli = "neighbor " ~ peer_group.name ~ " maximum-routes " ~ peer_group.maximum_routes %}
{%             if peer_group.maximum_routes_warning_limit is arista.avd.defined %}
{%                 set maximum_routes_cli = maximum_routes_cli ~ " warning-limit " ~ peer_group.maximum_routes_warning_limit %}
{%             endif %}
{%             if peer_group.maximum_routes_warning_only is arista.avd.defined(true) %}
{%                 set maximum_routes_cli = maximum_routes_cli ~ " warning-only" %}
{%             endif %}
   {{ maximum_routes_cli }}
{%         endif %}
{%         if peer_group.missing_policy is arista.avd.defined %}
{%             for direction in ['in', 'out'] %}
{%                 set dir = 'direction_' ~ direction %}
{%                 set policy = peer_group.missing_policy[dir] %}
{%                 if policy.action is arista.avd.defined %}
{%                     set missing_policy_cli = "neighbor " ~ peer_group.name ~ " missing-policy address-family all" %}
{%                     if policy.include_community_list is arista.avd.defined(true) or policy.include_prefix_list is arista.avd.defined(true) or policy.include_sub_route_map is arista.avd.defined(true) %}
{%                         set missing_policy_cli = missing_policy_cli ~ " include" %}
{%                         if policy.include_community_list is arista.avd.defined(true) %}
{%                             set missing_policy_cli = missing_policy_cli ~ " community-list" %}
{%                         endif %}
{%                         if policy.include_prefix_list is arista.avd.defined(true) %}
{%                             set missing_policy_cli = missing_policy_cli ~ " prefix-list" %}
{%                         endif %}
{%                         if policy.include_sub_route_map is arista.avd.defined(true) %}
{%                             set missing_policy_cli = missing_policy_cli ~ " sub-route-map" %}
{%                         endif %}
{%                     endif %}
{%                     set missing_policy_cli = missing_policy_cli ~ " direction " ~ direction ~ " action " ~ policy.action %}
   {{ missing_policy_cli }}
{%                 endif %}
{%             endfor %}
{%         endif %}
{%         if peer_group.link_bandwidth.enabled is arista.avd.defined(true) %}
{%             set link_bandwidth_cli = "neighbor " ~ peer_group.name ~ " link-bandwidth" %}
{%             if peer_group.link_bandwidth.default is arista.avd.defined %}
{%                 set link_bandwidth_cli = link_bandwidth_cli ~ " default " ~ peer_group.link_bandwidth.default %}
{%             endif %}
   {{ link_bandwidth_cli }}
{%         endif %}
{%         if peer_group.remove_private_as_ingress.enabled is arista.avd.defined(true) %}
{%             set remove_private_as_ingress_cli = "neighbor " ~ peer_group.name ~ " remove-private-as ingress" %}
{%             if peer_group.remove_private_as_ingress.replace_as is arista.avd.defined(true) %}
{%                 set remove_private_as_ingress_cli = remove_private_as_ingress_cli ~ " replace-as" %}
{%             endif %}
   {{ remove_private_as_ingress_cli }}
{%         elif peer_group.remove_private_as_ingress.enabled is arista.avd.defined(false) %}
   no neighbor {{ peer_group.name }} remove-private-as ingress
{%         endif %}
{%     endfor %}
{%     for neighbor in router_bgp.neighbors | arista.avd.natural_sort('ip_address') %}
{%         if neighbor.peer_group is arista.avd.defined %}
   neighbor {{ neighbor.ip_address }} peer group {{ neighbor.peer_group }}
{%         endif %}
{%         if neighbor.remote_as is arista.avd.defined %}
   neighbor {{ neighbor.ip_address }} remote-as {{ neighbor.remote_as }}
{%         endif %}
{%         if neighbor.next_hop_self is arista.avd.defined(true) %}
   neighbor {{ neighbor.ip_address }} next-hop-self
{%         endif %}
{%         if neighbor.shutdown is arista.avd.defined(true) %}
   neighbor {{ neighbor.ip_address }} shutdown
{%         endif %}
{%         if neighbor.remove_private_as.enabled is arista.avd.defined(true) %}
{%             set remove_private_as_cli = "neighbor " ~ neighbor.ip_address ~ " remove-private-as" %}
{%             if neighbor.remove_private_as.all is arista.avd.defined(true) %}
{%                 set remove_private_as_cli = remove_private_as_cli ~ " all" %}
{%                 if neighbor.remove_private_as.replace_as is arista.avd.defined(true) %}
{%                     set remove_private_as_cli = remove_private_as_cli ~ " replace-as" %}
{%                 endif %}
{%             endif %}
   {{ remove_private_as_cli }}
{%         elif neighbor.remove_private_as.enabled is arista.avd.defined(false) %}
   no neighbor {{ neighbor.ip_address }} remove-private-as
{%         endif %}
{%         if neighbor.as_path.prepend_own_disabled is arista.avd.defined(true) %}
   neighbor {{ neighbor.ip_address }} as-path prepend-own disabled
{%         endif %}
{%         if neighbor.as_path.remote_as_replace_out is arista.avd.defined(true) %}
   neighbor {{ neighbor.ip_address }} as-path remote-as replace out
{%         endif %}
{%         if neighbor.local_as is arista.avd.defined %}
   neighbor {{ neighbor.ip_address }} local-as {{ neighbor.local_as }} no-prepend replace-as
{%         endif %}
{%         if neighbor.weight is arista.avd.defined %}
   neighbor {{ neighbor.ip_address }} weight {{ neighbor.weight }}
{%         endif %}
{%         if neighbor.passive is arista.avd.defined(true) %}
   neighbor {{ neighbor.ip_address }} passive
{%         endif %}
{%         if neighbor.update_source is arista.avd.defined %}
   neighbor {{ neighbor.ip_address }} update-source {{ neighbor.update_source }}
{%         endif %}
{%         if neighbor.bfd is arista.avd.defined(true) %}
   neighbor {{ neighbor.ip_address }} bfd
{%             if neighbor.bfd_timers.interval is arista.avd.defined and
                  neighbor.bfd_timers.min_rx is arista.avd.defined and
                  neighbor.bfd_timers.multiplier is arista.avd.defined %}
   neighbor {{ neighbor.ip_address }} bfd interval {{ neighbor.bfd_timers.interval }} min-rx {{ neighbor.bfd_timers.min_rx }} multiplier {{ neighbor.bfd_timers.multiplier }}
{%             endif %}
{%         elif neighbor.bfd is arista.avd.defined(false) and neighbor.peer_group is arista.avd.defined %}
   no neighbor {{ neighbor.ip_address }} bfd
{%         endif %}
{%         if neighbor.description is arista.avd.defined %}
   neighbor {{ neighbor.ip_address }} description {{ neighbor.description }}
{%         endif %}
{%         if neighbor.allowas_in.enabled is arista.avd.defined(true) %}
{%             set allowas_in_cli = "neighbor " ~ neighbor.ip_address ~ " allowas-in" %}
{%             if neighbor.allowas_in.times is arista.avd.defined %}
{%                 set allowas_in_cli = allowas_in_cli ~ " " ~ neighbor.allowas_in.times %}
{%             endif %}
   {{ allowas_in_cli }}
{%         endif %}
{%         if neighbor.rib_in_pre_policy_retain.enabled is arista.avd.defined(true) %}
{%             set neighbor_rib_in_pre_policy_retain_cli = "neighbor " ~ neighbor.ip_address ~ " rib-in pre-policy retain" %}
{%             if neighbor.rib_in_pre_policy_retain.all is arista.avd.defined(true) %}
{%                 set neighbor_rib_in_pre_policy_retain_cli = neighbor_rib_in_pre_policy_retain_cli ~ " all" %}
{%             endif %}
   {{ neighbor_rib_in_pre_policy_retain_cli }}
{%         elif neighbor.rib_in_pre_policy_retain.enabled is arista.avd.defined(false) %}
{%             set neighbor_rib_in_pre_policy_retain_cli = "no neighbor " ~ neighbor.ip_address ~ " rib-in pre-policy retain" %}
   {{ neighbor_rib_in_pre_policy_retain_cli }}
{%         endif %}
{%         if neighbor.ebgp_multihop is arista.avd.defined %}
   neighbor {{ neighbor.ip_address }} ebgp-multihop {{ neighbor.ebgp_multihop }}
{%         endif %}
{%         if neighbor.ttl_maximum_hops is arista.avd.defined %}
   neighbor {{ neighbor.ip_address }} ttl maximum-hops {{ neighbor.ttl_maximum_hops }}
{%         endif %}
{%         if neighbor.route_reflector_client is arista.avd.defined(true) %}
   neighbor {{ neighbor.ip_address }} route-reflector-client
{%         elif neighbor.route_reflector_client is arista.avd.defined(false) %}
   no neighbor {{ neighbor.ip_address }} route-reflector-client
{%         endif %}
{%         if neighbor.session_tracker is arista.avd.defined() %}
   neighbor {{ neighbor.ip_address }} session tracker {{ neighbor.session_tracker }}
{%         endif %}
{%         if neighbor.timers is arista.avd.defined %}
   neighbor {{ neighbor.ip_address }} timers {{ neighbor.timers }}
{%         endif %}
{%         if neighbor.route_map_in is arista.avd.defined %}
   neighbor {{ neighbor.ip_address }} route-map {{ neighbor.route_map_in }} in
{%         endif %}
{%         if neighbor.route_map_out is arista.avd.defined %}
   neighbor {{ neighbor.ip_address }} route-map {{ neighbor.route_map_out }} out
{%         endif %}
{%         if neighbor.shared_secret.profile is arista.avd.defined and neighbor.shared_secret.hash_algorithm is arista.avd.defined %}
   neighbor {{ neighbor.ip_address }} password shared-secret profile {{ neighbor.shared_secret.profile }} algorithm {{ neighbor.shared_secret.hash_algorithm }}
{%         endif %}
{%         if neighbor.password is arista.avd.defined %}
   neighbor {{ neighbor.ip_address }} password 7 {{ neighbor.password | arista.avd.hide_passwords(hide_passwords) }}
{%         endif %}
{%         if neighbor.default_originate.enabled is arista.avd.defined(true) %}
{%             set default_originate_cli = "neighbor " ~ neighbor.ip_address ~ " default-originate" %}
{%             if neighbor.default_originate.route_map is arista.avd.defined %}
{%                 set default_originate_cli = default_originate_cli ~ " route-map " ~ neighbor.default_originate.route_map %}
{%             endif %}
{%             if neighbor.default_originate.always is arista.avd.defined(true) %}
{%                 set default_originate_cli = default_originate_cli ~ " always" %}
{%             endif %}
   {{ default_originate_cli }}
{%         endif %}
{%         if neighbor.send_community is arista.avd.defined('all') %}
   neighbor {{ neighbor.ip_address }} send-community
{%         elif neighbor.send_community is arista.avd.defined %}
   neighbor {{ neighbor.ip_address }} send-community {{ neighbor.send_community }}
{%         endif %}
{%         if neighbor.maximum_routes is arista.avd.defined %}
{%             set maximum_routes_cli = "neighbor " ~ neighbor.ip_address ~ " maximum-routes " ~ neighbor.maximum_routes %}
{%             if neighbor.maximum_routes_warning_limit is arista.avd.defined %}
{%                 set maximum_routes_cli = maximum_routes_cli ~ " warning-limit " ~ neighbor.maximum_routes_warning_limit %}
{%             endif %}
{%             if neighbor.maximum_routes_warning_only is arista.avd.defined(true) %}
{%                 set maximum_routes_cli = maximum_routes_cli ~ " warning-only" %}
{%             endif %}
   {{ maximum_routes_cli }}
{%         endif %}
{%         if neighbor.missing_policy is arista.avd.defined %}
{%             for direction in ['in', 'out'] %}
{%                 set dir = 'direction_' ~ direction %}
{%                 set policy = neighbor.missing_policy[dir] %}
{%                 if policy.action is arista.avd.defined %}
{%                     set missing_policy_cli = "neighbor " ~ neighbor.ip_address ~ " missing-policy address-family all" %}
{%                     if policy.include_community_list is arista.avd.defined(true) or policy.include_prefix_list is arista.avd.defined(true) or policy.include_sub_route_map is arista.avd.defined(true) %}
{%                         set missing_policy_cli = missing_policy_cli ~ " include" %}
{%                         if policy.include_community_list is arista.avd.defined(true) %}
{%                             set missing_policy_cli = missing_policy_cli ~ " community-list" %}
{%                         endif %}
{%                         if policy.include_prefix_list is arista.avd.defined(true) %}
{%                             set missing_policy_cli = missing_policy_cli ~ " prefix-list" %}
{%                         endif %}
{%                         if policy.include_sub_route_map is arista.avd.defined(true) %}
{%                             set missing_policy_cli = missing_policy_cli ~ " sub-route-map" %}
{%                         endif %}
{%                     endif %}
{%                     set missing_policy_cli = missing_policy_cli ~ " direction " ~ direction ~ " action " ~ policy.action %}
   {{ missing_policy_cli }}
{%                 endif %}
{%             endfor %}
{%         endif %}
{%         if neighbor.link_bandwidth.enabled is arista.avd.defined(true) %}
{%             set link_bandwidth_cli = "neighbor " ~ neighbor.ip_address ~ " link-bandwidth" %}
{%             if neighbor.link_bandwidth.default is arista.avd.defined %}
{%                 set link_bandwidth_cli = link_bandwidth_cli ~ " default " ~ neighbor.link_bandwidth.default %}
{%             endif %}
   {{ link_bandwidth_cli }}
{%         endif %}
{%         if neighbor.remove_private_as_ingress.enabled is arista.avd.defined(true) %}
{%             set remove_private_as_ingress_cli = "neighbor " ~ neighbor.ip_address ~ " remove-private-as ingress" %}
{%             if neighbor.remove_private_as_ingress.replace_as is arista.avd.defined(true) %}
{%                 set remove_private_as_ingress_cli = remove_private_as_ingress_cli ~ " replace-as" %}
{%             endif %}
   {{ remove_private_as_ingress_cli }}
{%         elif neighbor.remove_private_as_ingress.enabled is arista.avd.defined(false) %}
   no neighbor {{ neighbor.ip_address }} remove-private-as ingress
{%         endif %}
{%     endfor %}
{%     if router_bgp.bgp.redistribute_internal is arista.avd.defined(true) %}
   bgp redistribute-internal
{%     elif router_bgp.bgp.redistribute_internal is arista.avd.defined(false) %}
   no bgp redistribute-internal
{%     endif %}
{%     for aggregate_address in router_bgp.aggregate_addresses | arista.avd.natural_sort('prefix') %}
{%         set aggregate_address_cli = "aggregate-address " ~ aggregate_address.prefix %}
{%         if aggregate_address.as_set is arista.avd.defined(true) %}
{%             set aggregate_address_cli = aggregate_address_cli ~ " as-set" %}
{%         endif %}
{%         if aggregate_address.summary_only is arista.avd.defined(true) %}
{%             set aggregate_address_cli = aggregate_address_cli ~ " summary-only" %}
{%         endif %}
{%         if aggregate_address.attribute_map is arista.avd.defined %}
{%             set aggregate_address_cli = aggregate_address_cli ~  " attribute-map " ~ aggregate_address.attribute_map %}
{%         endif %}
{%         if aggregate_address.match_map is arista.avd.defined %}
{%             set aggregate_address_cli = aggregate_address_cli ~ " match-map " ~ aggregate_address.match_map %}
{%         endif %}
{%         if aggregate_address.advertise_only is arista.avd.defined(true) %}
{%             set aggregate_address_cli = aggregate_address_cli ~ " advertise-only" %}
{%         endif %}
   {{ aggregate_address_cli }}
{%     endfor %}
{%     if router_bgp.redistribute is arista.avd.defined %}
{%         set redistribute_var = router_bgp.redistribute %}
{%         if redistribute_var.connected.enabled is arista.avd.defined(true) %}
{%             set redistribute_conn = "redistribute connected" %}
{%             if redistribute_var.connected.include_leaked is arista.avd.defined(true) %}
{%                 set redistribute_conn = redistribute_conn ~ " include leaked" %}
{%             endif %}
{%             if redistribute_var.connected.route_map is arista.avd.defined %}
{%                 set redistribute_conn = redistribute_conn ~ " route-map " ~ redistribute_var.connected.route_map %}
{%             elif redistribute_var.connected.rcf is arista.avd.defined %}
{%                 set redistribute_conn = redistribute_conn ~ " rcf " ~ redistribute_var.connected.rcf %}
{%             endif %}
   {{ redistribute_conn }}
{%         endif %}
{%         if redistribute_var.isis.enabled is arista.avd.defined(true) %}
{%             set redistribute_isis = "redistribute isis" %}
{%             if redistribute_var.isis.isis_level is arista.avd.defined %}
{%                 set redistribute_isis = redistribute_isis ~ " " ~ redistribute_var.isis.isis_level %}
{%             endif %}
{%             if redistribute_var.isis.include_leaked is arista.avd.defined(true) %}
{%                 set redistribute_isis = redistribute_isis ~ " include leaked" %}
{%             endif %}
{%             if redistribute_var.isis.route_map is arista.avd.defined %}
{%                 set redistribute_isis = redistribute_isis ~ " route-map " ~ redistribute_var.isis.route_map %}
{%             elif redistribute_var.isis.rcf is arista.avd.defined %}
{%                 set redistribute_isis = redistribute_isis ~ " rcf " ~ redistribute_var.isis.rcf %}
{%             endif %}
   {{ redistribute_isis }}
{%         endif %}
{%         if redistribute_var.ospf.enabled is arista.avd.defined(true) %}
{%             set redistribute_ospf = "redistribute ospf" %}
{%             if redistribute_var.ospf.include_leaked is arista.avd.defined(true) %}
{%                 set redistribute_ospf = redistribute_ospf ~ " include leaked" %}
{%             endif %}
{%             if redistribute_var.ospf.route_map is arista.avd.defined %}
{%                 set redistribute_ospf = redistribute_ospf ~ " route-map " ~ redistribute_var.ospf.route_map %}
{%             endif %}
   {{ redistribute_ospf }}
{%         elif redistribute_var.ospf.match_internal.enabled is arista.avd.defined(true) %}
{%             set redistribute_ospf = "redistribute ospf match internal" %}
{%             if redistribute_var.ospf.match_internal.include_leaked is arista.avd.defined(true) %}
{%                 set redistribute_ospf = redistribute_ospf ~ " include leaked" %}
{%             endif %}
{%             if redistribute_var.ospf.match_internal.route_map is arista.avd.defined %}
{%                 set redistribute_ospf = redistribute_ospf ~ " route-map " ~ redistribute_var.ospf.match_internal.route_map %}
{%             endif %}
   {{ redistribute_ospf }}
{%         endif %}
{%         if redistribute_var.ospf.match_external.enabled is arista.avd.defined(true) %}
{%             set redistribute_ospf_match = "redistribute ospf match external" %}
{%             if redistribute_var.ospf.match_external.include_leaked is arista.avd.defined(true) %}
{%                 set redistribute_ospf_match = redistribute_ospf_match ~ " include leaked" %}
{%             endif %}
{%             if redistribute_var.ospf.match_external.route_map is arista.avd.defined %}
{%                 set redistribute_ospf_match = redistribute_ospf_match ~ " route-map " ~ redistribute_var.ospf.match_external.route_map %}
{%             endif %}
   {{ redistribute_ospf_match }}
{%         endif %}
{%         if redistribute_var.ospf.match_nssa_external.enabled is arista.avd.defined(true) %}
{%             set redistribute_ospf_match = "redistribute ospf match nssa-external" %}
{%             if redistribute_var.ospf.match_nssa_external.nssa_type is arista.avd.defined %}
{%                 set redistribute_ospf_match = redistribute_ospf_match ~ " " ~ redistribute_var.ospf.match_nssa_external.nssa_type %}
{%             endif %}
{%             if redistribute_var.ospf.match_nssa_external.include_leaked is arista.avd.defined(true) %}
{%                 set redistribute_ospf_match = redistribute_ospf_match ~ " include leaked" %}
{%             endif %}
{%             if redistribute_var.ospf.match_nssa_external.route_map is arista.avd.defined %}
{%                 set redistribute_ospf_match = redistribute_ospf_match ~ " route-map " ~ redistribute_var.ospf.match_nssa_external.route_map %}
{%             endif %}
   {{ redistribute_ospf_match }}
{%         endif %}
{%         if redistribute_var.ospfv3.enabled is arista.avd.defined(true) %}
{%             set redistribute_ospfv3 = "redistribute ospfv3" %}
{%             if redistribute_var.ospfv3.include_leaked is arista.avd.defined(true) %}
{%                 set redistribute_ospfv3 = redistribute_ospfv3 ~ " include leaked" %}
{%             endif %}
{%             if redistribute_var.ospfv3.route_map is arista.avd.defined %}
{%                 set redistribute_ospfv3 = redistribute_ospfv3 ~ " route-map " ~ redistribute_var.ospfv3.route_map %}
{%             endif %}
   {{ redistribute_ospfv3 }}
{%         elif redistribute_var.ospfv3.match_internal.enabled is arista.avd.defined(true) %}
{%             set redistribute_ospfv3 = "redistribute ospfv3 match internal" %}
{%             if redistribute_var.ospfv3.match_internal.include_leaked is arista.avd.defined(true) %}
{%                 set redistribute_ospfv3 = redistribute_ospfv3 ~ " include leaked" %}
{%             endif %}
{%             if redistribute_var.ospfv3.match_internal.route_map is arista.avd.defined %}
{%                 set redistribute_ospfv3 = redistribute_ospfv3 ~ " route-map " ~ redistribute_var.ospfv3.match_internal.route_map %}
{%             endif %}
   {{ redistribute_ospfv3 }}
{%         endif %}
{%         if redistribute_var.ospfv3.match_external.enabled is arista.avd.defined(true) %}
{%             set redistribute_ospfv3_match = "redistribute ospfv3 match external" %}
{%             if redistribute_var.ospfv3.match_external.include_leaked is arista.avd.defined(true) %}
{%                 set redistribute_ospfv3_match = redistribute_ospfv3_match ~ " include leaked" %}
{%             endif %}
{%             if redistribute_var.ospfv3.match_external.route_map is arista.avd.defined %}
{%                 set redistribute_ospfv3_match = redistribute_ospfv3_match ~ " route-map " ~ redistribute_var.ospfv3.match_external.route_map %}
{%             endif %}
   {{ redistribute_ospfv3_match }}
{%         endif %}
{%         if redistribute_var.ospfv3.match_nssa_external.enabled is arista.avd.defined(true) %}
{%             set redistribute_ospfv3_match = "redistribute ospfv3 match nssa-external" %}
{%             if redistribute_var.ospfv3.match_nssa_external.nssa_type is arista.avd.defined %}
{%                 set redistribute_ospfv3_match = redistribute_ospfv3_match ~ " " ~ redistribute_var.ospfv3.match_nssa_external.nssa_type %}
{%             endif %}
{%             if redistribute_var.ospfv3.match_nssa_external.include_leaked is arista.avd.defined(true) %}
{%                 set redistribute_ospfv3_match = redistribute_ospfv3_match ~ " include leaked" %}
{%             endif %}
{%             if redistribute_var.ospfv3.match_nssa_external.route_map is arista.avd.defined %}
{%                 set redistribute_ospfv3_match = redistribute_ospfv3_match ~ " route-map " ~ redistribute_var.ospfv3.match_nssa_external.route_map %}
{%             endif %}
   {{ redistribute_ospfv3_match }}
{%         endif %}
{%         if redistribute_var.static.enabled is arista.avd.defined(true) %}
{%             set redistribute_static = "redistribute static" %}
{%             if redistribute_var.static.include_leaked is arista.avd.defined(true) %}
{%                 set redistribute_static = redistribute_static ~ " include leaked" %}
{%             endif %}
{%             if redistribute_var.static.route_map is arista.avd.defined %}
{%                 set redistribute_static = redistribute_static ~ " route-map " ~ redistribute_var.static.route_map %}
{%             elif redistribute_var.static.rcf is arista.avd.defined %}
{%                 set redistribute_static = redistribute_static ~ " rcf " ~ redistribute_var.static.rcf %}
{%             endif %}
   {{ redistribute_static }}
{%         endif %}
{%         if redistribute_var.rip.enabled is arista.avd.defined(true) %}
{%             set redistribute_rip = "redistribute rip" %}
{%             if redistribute_var.rip.route_map is arista.avd.defined %}
{%                 set redistribute_rip = redistribute_rip ~ " route-map " ~ redistribute_var.rip.route_map %}
{%             endif %}
   {{ redistribute_rip }}
{%         endif %}
{%         if redistribute_var.attached_host.enabled is arista.avd.defined(true) %}
{%             set redistribute_host = "redistribute attached-host" %}
{%             if redistribute_var.attached_host.route_map is arista.avd.defined %}
{%                 set redistribute_host = redistribute_host ~ " route-map " ~ redistribute_var.attached_host.route_map %}
{%             endif %}
   {{ redistribute_host }}
{%         endif %}
{%         if redistribute_var.dynamic.enabled is arista.avd.defined(true) %}
{%             set redistribute_dynamic = "redistribute dynamic" %}
{%             if redistribute_var.dynamic.route_map is arista.avd.defined %}
{%                 set redistribute_dynamic = redistribute_dynamic ~ " route-map " ~ redistribute_var.dynamic.route_map %}
{%             elif redistribute_var.dynamic.rcf is arista.avd.defined %}
{%                 set redistribute_dynamic = redistribute_dynamic ~ " rcf " ~ redistribute_var.dynamic.rcf %}
{%             endif %}
   {{ redistribute_dynamic }}
{%         endif %}
{%         if redistribute_var.bgp.enabled is arista.avd.defined(true) %}
{%             set redistribute_bgp = "redistribute bgp leaked" %}
{%             if redistribute_var.bgp.route_map is arista.avd.defined %}
{%                 set redistribute_bgp = redistribute_bgp ~ " route-map " ~ redistribute_var.bgp.route_map %}
{%             endif %}
   {{ redistribute_bgp }}
{%         endif %}
{%         if redistribute_var.user.enabled is arista.avd.defined(true) %}
{%             set redistribute_user = "redistribute user" %}
{%             if redistribute_var.user.rcf is arista.avd.defined %}
{%                 set redistribute_user = redistribute_user ~ " rcf " ~ redistribute_var.user.rcf %}
{%             endif %}
   {{ redistribute_user }}
{%         endif %}
{%     elif router_bgp.redistribute_routes is arista.avd.defined %}
{%         for redistribute_route in router_bgp.redistribute_routes | arista.avd.natural_sort('source_protocol') %}
{%             set redistribute_route_cli = "redistribute " ~ redistribute_route.source_protocol %}
{%             if redistribute_route.source_protocol in ["ospf", "ospfv3"] %}
{%                 if redistribute_route.ospf_route_type is arista.avd.defined %}
{%                     set redistribute_route_cli = redistribute_route_cli ~ " match " ~  redistribute_route.ospf_route_type %}
{%                 endif %}
{%             endif %}
{%             if redistribute_route.source_protocol == "bgp" %}
{%                 set redistribute_route_cli = redistribute_route_cli ~ " leaked" %}
{%             elif redistribute_route.include_leaked is arista.avd.defined(true) %}
{%                 set redistribute_route_cli = redistribute_route_cli ~ " include leaked" %}
{%             endif %}
{%             if redistribute_route.route_map is arista.avd.defined %}
{%                 set redistribute_route_cli = redistribute_route_cli ~ " route-map " ~ redistribute_route.route_map %}
{%             elif redistribute_route.source_protocol in ["connected", "static", "isis", "user", "dynamic"] %}
{%                 if redistribute_route.rcf is arista.avd.defined %}
{%                     set redistribute_route_cli = redistribute_route_cli ~ " rcf " ~ redistribute_route.rcf %}
{%                 endif %}
{%             endif %}
   {{ redistribute_route_cli }}
<<<<<<< HEAD
{%         endif %}
{%     endfor %}
{%     for neighbor_interface in router_bgp.neighbor_interfaces | arista.avd.natural_sort('name') %}
{%         if neighbor_interface.peer_group is arista.avd.defined and neighbor_interface.remote_as is arista.avd.defined %}
   neighbor interface {{ neighbor_interface.name }} peer-group {{ neighbor_interface.peer_group }} remote-as {{ neighbor_interface.remote_as }}
{%         elif neighbor_interface.peer_group is arista.avd.defined and neighbor_interface.peer_filter is arista.avd.defined %}
   neighbor interface {{ neighbor_interface.name }} peer-group {{ neighbor_interface.peer_group }} peer-filter {{ neighbor_interface.peer_filter }}
{%         endif %}
{%     endfor %}
=======
{%         endfor %}
{%     endif %}
>>>>>>> 184f1a71
{# L2VPNs - (vxlan) vlan based #}
{%     if router_bgp.vlans is arista.avd.defined %}
{# Force the ids to be string to follow the same ordering as on EOS #}
{%         set bgp_vlans = router_bgp.vlans %}
{%         for bgp_vlan in bgp_vlans %}
{%             do bgp_vlan.update({"id": bgp_vlan['id'] | string}) %}
{%         endfor %}
{%         for vlan in bgp_vlans | sort(attribute="id") %}
   !
   vlan {{ vlan.id }}
{%             if vlan.rd is arista.avd.defined %}
      rd {{ vlan.rd }}
{%             endif %}
{%             if vlan.rd_evpn_domain.domain is arista.avd.defined and vlan.rd_evpn_domain.rd is arista.avd.defined %}
      rd evpn domain {{ vlan.rd_evpn_domain.domain }} {{ vlan.rd_evpn_domain.rd }}
{%             endif %}
{%             for route_target in vlan.route_targets.both | arista.avd.natural_sort %}
      route-target both {{ route_target }}
{%             endfor %}
{%             for route_target in vlan.route_targets.import | arista.avd.natural_sort %}
      route-target import {{ route_target }}
{%             endfor %}
{%             for route_target in vlan.route_targets.export | arista.avd.natural_sort %}
      route-target export {{ route_target }}
{%             endfor %}
{%             for route_target in vlan.route_targets.import_evpn_domains | arista.avd.natural_sort %}
      route-target import evpn domain {{ route_target.domain }} {{ route_target.route_target }}
{%             endfor %}
{%             for route_target in vlan.route_targets.export_evpn_domains | arista.avd.natural_sort %}
      route-target export evpn domain {{ route_target.domain }} {{ route_target.route_target }}
{%             endfor %}
{%             for route_target in vlan.route_targets.import_export_evpn_domains | arista.avd.natural_sort %}
      route-target import export evpn domain {{ route_target.domain }} {{ route_target.route_target }}
{%             endfor %}
{%             for redistribute_route in vlan.redistribute_routes | arista.avd.natural_sort %}
      redistribute {{ redistribute_route }}
{%             endfor %}
{%             for no_redistribute_route in vlan.no_redistribute_routes | arista.avd.natural_sort %}
      no redistribute {{ no_redistribute_route }}
{%             endfor %}
{%             if vlan.eos_cli is arista.avd.defined %}
      !
      {{ vlan.eos_cli | indent(6, false) }}
{%             endif %}
{%         endfor %}
{%     endif %}
{# bgp vpws services #}
{%     if router_bgp.vpws is arista.avd.defined %}
{%         for vpws_service in router_bgp.vpws | arista.avd.natural_sort('name') %}
   !
{%             if vpws_service.name is arista.avd.defined %}
   vpws {{ vpws_service.name }}
{%                 if vpws_service.rd is arista.avd.defined %}
      rd {{ vpws_service.rd }}
{%                 endif %}
{%                 if vpws_service.route_targets.import_export is arista.avd.defined %}
      route-target import export evpn {{ vpws_service.route_targets.import_export }}
{%                 endif %}
{%                 if vpws_service.mpls_control_word is arista.avd.defined(true) %}
      mpls control-word
{%                 endif %}
{%                 if vpws_service.label_flow is arista.avd.defined(true) %}
      label flow
{%                 endif %}
{%                 if vpws_service.mtu is arista.avd.defined %}
      mtu {{ vpws_service.mtu }}
{%                 endif %}
{%                 for pw in vpws_service.pseudowires | arista.avd.natural_sort('name') %}
{%                     if pw.name is arista.avd.defined and pw.id_local is arista.avd.defined and pw.id_remote is arista.avd.defined %}
      !
      pseudowire {{ pw.name }}
         evpn vpws id local {{ pw.id_local }} remote {{ pw.id_remote }}
{%                     endif %}
{%                 endfor %}
{%             endif %}
{%         endfor %}
{%     endif %}
{# vxlan vlan aware bundles #}
{%     for vlan_aware_bundle in router_bgp.vlan_aware_bundles | arista.avd.natural_sort('name') %}
   !
   vlan-aware-bundle {{ vlan_aware_bundle.name }}
{%         if vlan_aware_bundle.rd is arista.avd.defined %}
      rd {{ vlan_aware_bundle.rd }}
{%         endif %}
{%         if vlan_aware_bundle.rd_evpn_domain.domain is arista.avd.defined and vlan_aware_bundle.rd_evpn_domain.rd is arista.avd.defined %}
      rd evpn domain {{ vlan_aware_bundle.rd_evpn_domain.domain }} {{ vlan_aware_bundle.rd_evpn_domain.rd }}
{%         endif %}
{%         for route_target in vlan_aware_bundle.route_targets.both | arista.avd.natural_sort %}
      route-target both {{ route_target }}
{%         endfor %}
{%         for route_target in vlan_aware_bundle.route_targets.import | arista.avd.natural_sort %}
      route-target import {{ route_target }}
{%         endfor %}
{%         for route_target in vlan_aware_bundle.route_targets.export | arista.avd.natural_sort %}
      route-target export {{ route_target }}
{%         endfor %}
{%         for route_target in vlan_aware_bundle.route_targets.import_evpn_domains | arista.avd.natural_sort %}
      route-target import evpn domain {{ route_target.domain }} {{ route_target.route_target }}
{%         endfor %}
{%         for route_target in vlan_aware_bundle.route_targets.export_evpn_domains | arista.avd.natural_sort %}
      route-target export evpn domain {{ route_target.domain }} {{ route_target.route_target }}
{%         endfor %}
{%         for route_target in vlan_aware_bundle.route_targets.import_export_evpn_domains | arista.avd.natural_sort %}
      route-target import export evpn domain {{ route_target.domain }} {{ route_target.route_target }}
{%         endfor %}
{%         for redistribute_route in vlan_aware_bundle.redistribute_routes | arista.avd.natural_sort %}
      redistribute {{ redistribute_route }}
{%         endfor %}
{%         for no_redistribute_route in vlan_aware_bundle.no_redistribute_routes | arista.avd.natural_sort %}
      no redistribute {{ no_redistribute_route }}
{%         endfor %}
      vlan {{ vlan_aware_bundle.vlan }}
{%         if vlan_aware_bundle.eos_cli is arista.avd.defined %}
      !
      {{ vlan_aware_bundle.eos_cli | indent(6, false) }}
{%         endif %}
{%     endfor %}
{# address families activation #}
{# address family evpn activation #}
{%     if router_bgp.address_family_evpn is arista.avd.defined %}
   !
   address-family evpn
{%         if router_bgp.address_family_evpn.route.export_ethernet_segment_ip_mass_withdraw is arista.avd.defined(true) %}
      route export ethernet-segment ip mass-withdraw
{%         endif %}
{%         if router_bgp.address_family_evpn.route.import_ethernet_segment_ip_mass_withdraw is arista.avd.defined(true) %}
      route import ethernet-segment ip mass-withdraw
{%         endif %}
{%         if router_bgp.address_family_evpn.bgp.additional_paths.receive is arista.avd.defined(true) %}
      bgp additional-paths receive
{%         elif router_bgp.address_family_evpn.bgp_additional_paths.receive is arista.avd.defined(true) %}
      bgp additional-paths receive
{%         endif %}
{%         if router_bgp.address_family_evpn.bgp.additional_paths.send is arista.avd.defined %}
{%             if router_bgp.address_family_evpn.bgp.additional_paths.send == 'disabled' %}
      no bgp additional-paths send
{%             elif router_bgp.address_family_evpn.bgp.additional_paths.send_limit is arista.avd.defined and router_bgp.address_family_evpn.bgp.additional_paths.send == 'ecmp' %}
      bgp additional-paths send ecmp limit {{ router_bgp.address_family_evpn.bgp.additional_paths.send_limit }}
{%             elif router_bgp.address_family_evpn.bgp.additional_paths.send == 'limit' %}
{%                 if router_bgp.address_family_evpn.bgp.additional_paths.send_limit is arista.avd.defined %}
      bgp additional-paths send limit {{ router_bgp.address_family_evpn.bgp.additional_paths.send_limit }}
{%                 endif %}
{%             else %}
      bgp additional-paths send {{ router_bgp.address_family_evpn.bgp.additional_paths.send }}
{%             endif %}
{%         elif router_bgp.address_family_evpn.bgp_additional_paths.send.any is arista.avd.defined(true) %}
      bgp additional-paths send any
{%         elif router_bgp.address_family_evpn.bgp_additional_paths.send.backup is arista.avd.defined(true) %}
      bgp additional-paths send backup
{%         elif router_bgp.address_family_evpn.bgp_additional_paths.send.ecmp is arista.avd.defined(true) %}
      bgp additional-paths send ecmp
{%         elif router_bgp.address_family_evpn.bgp_additional_paths.send.limit is arista.avd.defined %}
      bgp additional-paths send ecmp limit {{ router_bgp.address_family_evpn.bgp_additional_paths.send.limit }}
{%         elif router_bgp.address_family_evpn.bgp_additional_paths.send.limit is arista.avd.defined %}
      bgp additional-paths send limit {{ router_bgp.address_family_evpn.bgp_additional_paths.send.limit }}
{%         endif %}
{%         if router_bgp.address_family_evpn.next_hop_unchanged is arista.avd.defined(true) %}
      bgp next-hop-unchanged
{%         endif %}
{%         if router_bgp.address_family_evpn.neighbor_default.encapsulation is arista.avd.defined("mpls") %}
{%             set evpn_neighbor_default_encap_cli = "neighbor default encapsulation mpls" %}
{%             if router_bgp.address_family_evpn.neighbor_default.next_hop_self_source_interface is arista.avd.defined %}
{%                 set evpn_neighbor_default_encap_cli = evpn_neighbor_default_encap_cli ~ " next-hop-self source-interface " ~ router_bgp.address_family_evpn.neighbor_default.next_hop_self_source_interface %}
{%             endif %}
      {{ evpn_neighbor_default_encap_cli }}
{%         elif router_bgp.address_family_evpn.neighbor_default.encapsulation is arista.avd.defined("path-selection") %}
      neighbor default encapsulation path-selection
{%         endif %}
{%         if router_bgp.address_family_evpn.next_hop_mpls_resolution_ribs is arista.avd.defined %}
{%             set evpn_mpls_resolution_ribs = [] %}
{%             for rib in router_bgp.address_family_evpn.next_hop_mpls_resolution_ribs %}
{%                 if rib.rib_type is arista.avd.defined("tunnel-rib-colored") %}
{%                     do evpn_mpls_resolution_ribs.append("tunnel-rib colored system-colored-tunnel-rib") %}
{%                 elif rib.rib_type is arista.avd.defined("tunnel-rib") and rib.rib_name is arista.avd.defined() %}
{%                     do evpn_mpls_resolution_ribs.append("tunnel-rib " ~ rib.rib_name) %}
{%                 elif rib.rib_type is arista.avd.defined %}
{%                     do evpn_mpls_resolution_ribs.append(rib.rib_type) %}
{%                 endif %}
{%             endfor %}
{%             if evpn_mpls_resolution_ribs %}
      next-hop mpls resolution ribs {{ evpn_mpls_resolution_ribs | join(" ") }}
{%             endif %}
{%         endif %}
{%         for peer_group in router_bgp.address_family_evpn.peer_groups | arista.avd.natural_sort('name') %}
{%             if peer_group.activate is arista.avd.defined(true) %}
      neighbor {{ peer_group.name }} activate
{%             elif peer_group.activate is arista.avd.defined(false) %}
      no neighbor {{ peer_group.name }} activate
{%             endif %}
{%             if peer_group.additional_paths.receive is arista.avd.defined(true) %}
      neighbor {{ peer_group.name }} additional-paths receive
{%             endif %}
{%             if peer_group.route_map_in is arista.avd.defined %}
      neighbor {{ peer_group.name }} route-map {{ peer_group.route_map_in }} in
{%             endif %}
{%             if peer_group.route_map_out is arista.avd.defined %}
      neighbor {{ peer_group.name }} route-map {{ peer_group.route_map_out }} out
{%             endif %}
{%             if peer_group.rcf_in is arista.avd.defined %}
      neighbor {{ peer_group.name }} rcf in {{ peer_group.rcf_in }}
{%             endif %}
{%             if peer_group.rcf_out is arista.avd.defined %}
      neighbor {{ peer_group.name }} rcf out {{ peer_group.rcf_out }}
{%             endif %}
{%             if peer_group.default_route.enabled is arista.avd.defined(true) %}
{%                 set peer_group_default_route_cli = "neighbor " ~ peer_group.name ~ " default-route" %}
{%                 if peer_group.default_route.rcf is arista.avd.defined %}
{%                     set peer_group_default_route_cli = peer_group_default_route_cli ~ " rcf " ~ peer_group.default_route.rcf %}
{%                 elif peer_group.default_route.route_map is arista.avd.defined %}
{%                     set peer_group_default_route_cli = peer_group_default_route_cli ~ " route-map " ~ peer_group.default_route.route_map %}
{%                 endif %}
      {{ peer_group_default_route_cli }}
{%             endif %}
{%             if peer_group.additional_paths.send is arista.avd.defined %}
{%                 if peer_group.additional_paths.send == 'disabled' %}
      no neighbor {{ peer_group.name }} additional-paths send
{%                 elif peer_group.additional_paths.send_limit is arista.avd.defined and peer_group.additional_paths.send == 'ecmp' %}
      neighbor {{ peer_group.name }} additional-paths send ecmp limit {{ peer_group.additional_paths.send_limit }}
{%                 elif peer_group.additional_paths.send == 'limit' %}
{%                     if peer_group.additional_paths.send_limit is arista.avd.defined %}
      neighbor {{ peer_group.name }} additional-paths send limit {{ peer_group.additional_paths.send_limit }}
{%                     endif %}
{%                 else %}
      neighbor {{ peer_group.name }} additional-paths send {{ peer_group.additional_paths.send }}
{%                 endif %}
{%             endif %}
{%             if peer_group.encapsulation is arista.avd.defined %}
      neighbor {{ peer_group.name }} encapsulation {{ peer_group.encapsulation }}
{%             endif %}
{%             if peer_group.domain_remote is arista.avd.defined(true) %}
      neighbor {{ peer_group.name }} domain remote
{%             endif %}
{%         endfor %}
{%         for neighbor in router_bgp.address_family_evpn.neighbors | arista.avd.natural_sort('ip_address') %}
{%             if neighbor.activate is arista.avd.defined(true) %}
      neighbor {{ neighbor.ip_address }} activate
{%             elif neighbor.activate is arista.avd.defined(false) %}
      no neighbor {{ neighbor.ip_address }} activate
{%             endif %}
{%             if neighbor.additional_paths.receive is arista.avd.defined(true) %}
      neighbor {{ neighbor.ip_address }} additional-paths receive
{%             endif %}
{%             if neighbor.rcf_in is arista.avd.defined %}
      neighbor {{ neighbor.ip_address }} rcf in {{ neighbor.rcf_in }}
{%             endif %}
{%             if neighbor.rcf_out is arista.avd.defined %}
      neighbor {{ neighbor.ip_address }} rcf out {{ neighbor.rcf_out }}
{%             endif %}
{%             if neighbor.default_route.enabled is arista.avd.defined(true) %}
{%                 set neighbor_default_route_cli = "neighbor " ~ neighbor.ip_address ~ " default-route" %}
{%                 if neighbor.default_route.rcf is arista.avd.defined %}
{%                     set neighbor_default_route_cli = neighbor_default_route_cli ~ " rcf " ~ neighbor.default_route.rcf %}
{%                 elif neighbor.default_route.route_map is arista.avd.defined %}
{%                     set neighbor_default_route_cli = neighbor_default_route_cli ~ " route-map " ~ neighbor.default_route.route_map %}
{%                 endif %}
      {{ neighbor_default_route_cli }}
{%             endif %}
{%             if neighbor.additional_paths.send is arista.avd.defined %}
{%                 if neighbor.additional_paths.send == 'disabled' %}
      no neighbor {{ neighbor.ip_address }} additional-paths send
{%                 elif neighbor.additional_paths.send_limit is arista.avd.defined and neighbor.additional_paths.send == 'ecmp' %}
      neighbor {{ neighbor.ip_address }} additional-paths send ecmp limit {{ neighbor.additional_paths.send_limit }}
{%                 elif neighbor.additional_paths.send == 'limit' %}
{%                     if neighbor.additional_paths.send_limit is arista.avd.defined %}
      neighbor {{ neighbor.ip_address }} additional-paths send limit {{ neighbor.additional_paths.send_limit }}
{%                     endif %}
{%                 else %}
      neighbor {{ neighbor.ip_address }} additional-paths send {{ neighbor.additional_paths.send }}
{%                 endif %}
{%             endif %}
{%             if neighbor.encapsulation is arista.avd.defined %}
      neighbor {{ neighbor.ip_address }} encapsulation {{ neighbor.encapsulation }}
{%             endif %}
{%         endfor %}
{%         if router_bgp.address_family_evpn.domain_identifier is arista.avd.defined %}
      domain identifier {{ router_bgp.address_family_evpn.domain_identifier }}
{%         endif %}
{%         if router_bgp.address_family_evpn.next_hop.resolution_disabled is arista.avd.defined(true) %}
      next-hop resolution disabled
{%         endif %}
{%         if router_bgp.address_family_evpn.route.import_match_failure_action is arista.avd.defined('discard') %}
      route import match-failure action discard
{%         endif %}
{%         if router_bgp.address_family_evpn.neighbor_default.next_hop_self_received_evpn_routes.enable is arista.avd.defined(true) %}
{%             set evpn_neighbor_default_nhs_received_evpn_routes_cli = "neighbor default next-hop-self received-evpn-routes route-type ip-prefix" %}
{%             if router_bgp.address_family_evpn.neighbor_default.next_hop_self_received_evpn_routes.inter_domain is arista.avd.defined(true) %}
{%                 set evpn_neighbor_default_nhs_received_evpn_routes_cli = evpn_neighbor_default_nhs_received_evpn_routes_cli ~ " inter-domain" %}
{%             endif %}
      {{ evpn_neighbor_default_nhs_received_evpn_routes_cli }}
{%         endif %}
{%         if router_bgp.address_family_evpn.evpn_hostflap_detection.enabled is arista.avd.defined(false) %}
      no host-flap detection
{%         elif router_bgp.address_family_evpn.evpn_hostflap_detection.enabled is arista.avd.defined(true) %}
{%             set hostflap_detection_cli = '' %}
{%             if router_bgp.address_family_evpn.evpn_hostflap_detection.window is arista.avd.defined %}
{%                 set hostflap_detection_cli = hostflap_detection_cli ~ ' window ' ~ router_bgp.address_family_evpn.evpn_hostflap_detection.window %}
{%             endif %}
{%             if router_bgp.address_family_evpn.evpn_hostflap_detection.threshold is arista.avd.defined %}
{%                 set hostflap_detection_cli = hostflap_detection_cli ~ ' threshold ' ~ router_bgp.address_family_evpn.evpn_hostflap_detection.threshold %}
{%             endif %}
{%             if router_bgp.address_family_evpn.evpn_hostflap_detection.expiry_timeout is arista.avd.defined %}
{%                 set hostflap_detection_cli = hostflap_detection_cli ~ ' expiry timeout ' ~ router_bgp.address_family_evpn.evpn_hostflap_detection.expiry_timeout ~ ' seconds' %}
{%             endif %}
{%             if hostflap_detection_cli != '' %}
      host-flap detection{{ hostflap_detection_cli }}
{%             endif %}
{%         endif %}
{%         if router_bgp.address_family_evpn.layer_2_fec_in_place_update.enabled is arista.avd.defined(true) %}
{%             set layer2_cli = "layer-2 fec in-place update" %}
{%             if router_bgp.address_family_evpn.layer_2_fec_in_place_update.timeout is arista.avd.defined %}
{%                 set layer2_cli = layer2_cli ~ " timeout " ~ router_bgp.address_family_evpn.layer_2_fec_in_place_update.timeout ~ " seconds" %}
{%             endif %}
      {{ layer2_cli }}
{%         endif %}
{%         if router_bgp.address_family_evpn.route.import_overlay_index_gateway is arista.avd.defined(true) %}
      route import overlay-index gateway
{%         endif %}
{%     endif %}
{# address family flow-spec ipv4 activation #}
{%     if router_bgp.address_family_flow_spec_ipv4 is arista.avd.defined %}
   !
   address-family flow-spec ipv4
{%         if router_bgp.address_family_flow_spec_ipv4.bgp.missing_policy.direction_in_action is arista.avd.defined %}
      bgp missing-policy direction in action {{ router_bgp.address_family_flow_spec_ipv4.bgp.missing_policy.direction_in_action }}
{%         endif %}
{%         if router_bgp.address_family_flow_spec_ipv4.bgp.missing_policy.direction_out_action is arista.avd.defined %}
      bgp missing-policy direction out action {{ router_bgp.address_family_flow_spec_ipv4.bgp.missing_policy.direction_out_action }}
{%         endif %}
{%         for peer_group in router_bgp.address_family_flow_spec_ipv4.peer_groups | arista.avd.natural_sort('name') %}
{%             if peer_group.activate is arista.avd.defined(true) %}
      neighbor {{ peer_group.name }} activate
{%             elif peer_group.activate is arista.avd.defined(false) %}
      no neighbor {{ peer_group.name }} activate
{%             endif %}
{%         endfor %}
{%         for neighbor in router_bgp.address_family_flow_spec_ipv4.neighbors | arista.avd.natural_sort('ip_address') %}
{%             if neighbor.activate is arista.avd.defined(true) %}
      neighbor {{ neighbor.ip_address }} activate
{%             endif %}
{%         endfor %}
{%     endif %}
{# address family flow-spec ipv6 activation #}
{%     if router_bgp.address_family_flow_spec_ipv6 is arista.avd.defined %}
   !
   address-family flow-spec ipv6
{%         if router_bgp.address_family_flow_spec_ipv6.bgp.missing_policy.direction_in_action is arista.avd.defined %}
      bgp missing-policy direction in action {{ router_bgp.address_family_flow_spec_ipv6.bgp.missing_policy.direction_in_action }}
{%         endif %}
{%         if router_bgp.address_family_flow_spec_ipv6.bgp.missing_policy.direction_out_action is arista.avd.defined %}
      bgp missing-policy direction out action {{ router_bgp.address_family_flow_spec_ipv6.bgp.missing_policy.direction_out_action }}
{%         endif %}
{%         for peer_group in router_bgp.address_family_flow_spec_ipv6.peer_groups | arista.avd.natural_sort('name') %}
{%             if peer_group.activate is arista.avd.defined(true) %}
      neighbor {{ peer_group.name }} activate
{%             elif peer_group.activate is arista.avd.defined(false) %}
      no neighbor {{ peer_group.name }} activate
{%             endif %}
{%         endfor %}
{%         for neighbor in router_bgp.address_family_flow_spec_ipv6.neighbors | arista.avd.natural_sort('ip_address') %}
{%             if neighbor.activate is arista.avd.defined(true) %}
      neighbor {{ neighbor.ip_address }} activate
{%             endif %}
{%         endfor %}
{%     endif %}
{# address family ipv4 activation #}
{%     if router_bgp.address_family_ipv4 is arista.avd.defined %}
   !
   address-family ipv4
{%         if router_bgp.address_family_ipv4.bgp.additional_paths.install is arista.avd.defined(true) %}
      bgp additional-paths install
{%         elif router_bgp.address_family_ipv4.bgp.additional_paths.install_ecmp_primary is arista.avd.defined(true) %}
      bgp additional-paths install ecmp-primary
{%         endif %}
{%         if router_bgp.address_family_ipv4.bgp.additional_paths.receive is arista.avd.defined(true) %}
      bgp additional-paths receive
{%         endif %}
{%         if router_bgp.address_family_ipv4.bgp.additional_paths.send is arista.avd.defined %}
{%             if router_bgp.address_family_ipv4.bgp.additional_paths.send == 'disabled' %}
      no bgp additional-paths send
{%             elif router_bgp.address_family_ipv4.bgp.additional_paths.send_limit is arista.avd.defined and router_bgp.address_family_ipv4.bgp.additional_paths.send == 'ecmp' %}
      bgp additional-paths send ecmp limit {{ router_bgp.address_family_ipv4.bgp.additional_paths.send_limit }}
{%             elif router_bgp.address_family_ipv4.bgp.additional_paths.send == 'limit' %}
{%                 if router_bgp.address_family_ipv4.bgp.additional_paths.send_limit is arista.avd.defined %}
      bgp additional-paths send limit {{ router_bgp.address_family_ipv4.bgp.additional_paths.send_limit }}
{%                 endif %}
{%             else %}
      bgp additional-paths send {{ router_bgp.address_family_ipv4.bgp.additional_paths.send }}
{%             endif %}
{%         endif %}
{%         for peer_group in router_bgp.address_family_ipv4.peer_groups | arista.avd.natural_sort('name') %}
{%             if peer_group.activate is arista.avd.defined(true) %}
      neighbor {{ peer_group.name }} activate
{%             elif peer_group.activate is arista.avd.defined(false) %}
      no neighbor {{ peer_group.name }} activate
{%             endif %}
{%             if peer_group.additional_paths.receive is arista.avd.defined(true) %}
      neighbor {{ peer_group.name }} additional-paths receive
{%             endif %}
{%             if peer_group.route_map_in is arista.avd.defined %}
      neighbor {{ peer_group.name }} route-map {{ peer_group.route_map_in }} in
{%             endif %}
{%             if peer_group.route_map_out is arista.avd.defined %}
      neighbor {{ peer_group.name }} route-map {{ peer_group.route_map_out }} out
{%             endif %}
{%             if peer_group.rcf_in is arista.avd.defined %}
      neighbor {{ peer_group.name }} rcf in {{ peer_group.rcf_in }}
{%             endif %}
{%             if peer_group.rcf_out is arista.avd.defined %}
      neighbor {{ peer_group.name }} rcf out {{ peer_group.rcf_out }}
{%             endif %}
{%             if peer_group.prefix_list_in is arista.avd.defined %}
      neighbor {{ peer_group.name }} prefix-list {{ peer_group.prefix_list_in }} in
{%             endif %}
{%             if peer_group.prefix_list_out is arista.avd.defined %}
      neighbor {{ peer_group.name }} prefix-list {{ peer_group.prefix_list_out }} out
{%             endif %}
{%             if peer_group.default_originate is arista.avd.defined %}
{%                 set neighbor_default_originate_cli = "neighbor " ~ peer_group.name ~ " default-originate" %}
{%                 if peer_group.default_originate.route_map is arista.avd.defined %}
{%                     set neighbor_default_originate_cli = neighbor_default_originate_cli ~ " route-map " ~ peer_group.default_originate.route_map %}
{%                 endif %}
{%                 if peer_group.default_originate.always is arista.avd.defined(true) %}
{%                     set neighbor_default_originate_cli = neighbor_default_originate_cli ~ " always" %}
{%                 endif %}
      {{ neighbor_default_originate_cli }}
{%             endif %}
{%             if peer_group.additional_paths.send is arista.avd.defined %}
{%                 if peer_group.additional_paths.send == 'disabled' %}
      no neighbor {{ peer_group.name }} additional-paths send
{%                 else %}
{%                     if peer_group.additional_paths.send_limit is arista.avd.defined and peer_group.additional_paths.send == 'ecmp' %}
{%                         set add_path_cli = 'neighbor ' ~ peer_group.name ~ ' additional-paths send ecmp limit ' ~ peer_group.additional_paths.send_limit %}
{%                     elif peer_group.additional_paths.send == 'limit' %}
{%                         if peer_group.additional_paths.send_limit is arista.avd.defined %}
{%                             set add_path_cli = 'neighbor ' ~ peer_group.name ~ ' additional-paths send limit ' ~ peer_group.additional_paths.send_limit %}
{%                         endif %}
{%                     else %}
{%                         set add_path_cli = 'neighbor ' ~ peer_group.name ~ ' additional-paths send ' ~ peer_group.additional_paths.send %}
{%                     endif %}
{%                     if peer_group.additional_paths.prefix_list is arista.avd.defined and add_path_cli is arista.avd.defined %}
{%                         set add_path_cli = add_path_cli ~ ' prefix-list ' ~ peer_group.additional_paths.prefix_list %}
{%                     endif %}
{%                     if add_path_cli is arista.avd.defined %}
      {{ add_path_cli }}
{%                     endif %}
{%                 endif %}
{%             endif %}
{%             if peer_group.next_hop.address_family_ipv6.enabled is arista.avd.defined(true) %}
{%                 set nexthop_v6_cli = "neighbor " ~ peer_group.name ~ " next-hop address-family ipv6" %}
{%                 if peer_group.next_hop.address_family_ipv6.originate is arista.avd.defined(true) %}
{%                     set nexthop_v6_cli = nexthop_v6_cli ~ " originate" %}
{%                 endif %}
      {{ nexthop_v6_cli }}
{%             endif %}
{%         endfor %}
{%         for neighbor in router_bgp.address_family_ipv4.neighbors | arista.avd.natural_sort('ip_address') %}
{%             if neighbor.activate is arista.avd.defined(true) %}
      neighbor {{ neighbor.ip_address }} activate
{%             elif neighbor.activate is arista.avd.defined(false) %}
      no neighbor {{ neighbor.ip_address }} activate
{%             endif %}
{%             if neighbor.additional_paths.receive is arista.avd.defined(true) %}
      neighbor {{ neighbor.ip_address }} additional-paths receive
{%             endif %}
{%             if neighbor.route_map_in is arista.avd.defined %}
      neighbor {{ neighbor.ip_address }} route-map {{ neighbor.route_map_in }} in
{%             endif %}
{%             if neighbor.route_map_out is arista.avd.defined %}
      neighbor {{ neighbor.ip_address }} route-map {{ neighbor.route_map_out }} out
{%             endif %}
{%             if neighbor.rcf_in is arista.avd.defined %}
      neighbor {{ neighbor.ip_address }} rcf in {{ neighbor.rcf_in }}
{%             endif %}
{%             if neighbor.rcf_out is arista.avd.defined %}
      neighbor {{ neighbor.ip_address }} rcf out {{ neighbor.rcf_out }}
{%             endif %}
{%             if neighbor.prefix_list_in is arista.avd.defined %}
      neighbor {{ neighbor.ip_address }} prefix-list {{ neighbor.prefix_list_in }} in
{%             endif %}
{%             if neighbor.prefix_list_out is arista.avd.defined %}
      neighbor {{ neighbor.ip_address }} prefix-list {{ neighbor.prefix_list_out }} out
{%             endif %}
{%             if neighbor.default_originate is arista.avd.defined %}
{%                 set neighbor_default_originate_cli = "neighbor " ~ neighbor.ip_address ~ " default-originate" %}
{%                 if neighbor.default_originate.route_map is arista.avd.defined %}
{%                     set neighbor_default_originate_cli = neighbor_default_originate_cli ~ " route-map " ~ neighbor.default_originate.route_map %}
{%                 endif %}
{%                 if neighbor.default_originate.always is arista.avd.defined(true) %}
{%                     set neighbor_default_originate_cli = neighbor_default_originate_cli ~ " always" %}
{%                 endif %}
      {{ neighbor_default_originate_cli }}
{%             endif %}
{%             if neighbor.additional_paths.send is arista.avd.defined %}
{%                 if neighbor.additional_paths.send == 'disabled' %}
      no neighbor {{ neighbor.ip_address }} additional-paths send
{%                 else %}
{%                     if neighbor.additional_paths.send_limit is arista.avd.defined and neighbor.additional_paths.send == 'ecmp' %}
{%                         set add_path_cli = 'neighbor ' ~ neighbor.ip_address ~ ' additional-paths send ecmp limit ' ~ neighbor.additional_paths.send_limit %}
{%                     elif neighbor.additional_paths.send == 'limit' %}
{%                         if neighbor.additional_paths.send_limit is arista.avd.defined %}
{%                             set add_path_cli = 'neighbor ' ~ neighbor.ip_address ~ ' additional-paths send limit ' ~ neighbor.additional_paths.send_limit %}
{%                         endif %}
{%                     else %}
{%                         set add_path_cli = 'neighbor ' ~ neighbor.ip_address ~ ' additional-paths send ' ~ neighbor.additional_paths.send %}
{%                     endif %}
{%                     if neighbor.additional_paths.prefix_list is arista.avd.defined %}
{%                         set add_path_cli = add_path_cli ~ ' prefix-list ' ~ neighbor.additional_paths.prefix_list %}
{%                     endif %}
{%                     if add_path_cli is arista.avd.defined %}
      {{ add_path_cli }}
{%                     endif %}
{%                 endif %}
{%             endif %}
{%         endfor %}
{%         for network in router_bgp.address_family_ipv4.networks | arista.avd.natural_sort('prefix') %}
{%             if network.route_map is arista.avd.defined %}
      network {{ network.prefix }} route-map {{ network.route_map }}
{%             else %}
      network {{ network.prefix }}
{%             endif %}
{%         endfor %}
{%         if router_bgp.address_family_ipv4.bgp.redistribute_internal is arista.avd.defined(true) %}
      bgp redistribute-internal
{%         elif router_bgp.address_family_ipv4.bgp.redistribute_internal is arista.avd.defined(false) %}
      no bgp redistribute-internal
{%         endif %}
{%         if router_bgp.address_family_ipv4.redistribute is arista.avd.defined %}
{%             set redistribute_var = router_bgp.address_family_ipv4.redistribute %}
{%             if redistribute_var.attached_host.enabled is arista.avd.defined(true) %}
{%                 set redistribute_host = "redistribute attached-host" %}
{%                 if redistribute_var.attached_host.route_map is arista.avd.defined %}
{%                     set redistribute_host = redistribute_host ~ " route-map " ~ redistribute_var.attached_host.route_map %}
{%                 endif %}
      {{ redistribute_host }}
{%             endif %}
{%             if redistribute_var.bgp.enabled is arista.avd.defined(true) %}
{%                 set redistribute_bgp = "redistribute bgp leaked" %}
{%                 if redistribute_var.bgp.route_map is arista.avd.defined %}
{%                     set redistribute_bgp = redistribute_bgp ~ " route-map " ~ redistribute_var.bgp.route_map %}
{%                 endif %}
      {{ redistribute_bgp }}
{%             endif %}
{%             if redistribute_var.connected.enabled is arista.avd.defined(true) %}
{%                 set redistribute_conn = "redistribute connected" %}
{%                 if redistribute_var.connected.include_leaked is arista.avd.defined(true) %}
{%                     set redistribute_conn = redistribute_conn ~ " include leaked" %}
{%                 endif %}
{%                 if redistribute_var.connected.route_map is arista.avd.defined %}
{%                     set redistribute_conn = redistribute_conn ~ " route-map " ~ redistribute_var.connected.route_map %}
{%                 elif redistribute_var.connected.rcf is arista.avd.defined %}
{%                     set redistribute_conn = redistribute_conn ~ " rcf " ~ redistribute_var.connected.rcf %}
{%                 endif %}
      {{ redistribute_conn }}
{%             endif %}
{%             if redistribute_var.dynamic.enabled is arista.avd.defined(true) %}
{%                 set redistribute_dynamic = "redistribute dynamic" %}
{%                 if redistribute_var.dynamic.route_map is arista.avd.defined %}
{%                     set redistribute_dynamic = redistribute_dynamic ~ " route-map " ~ redistribute_var.dynamic.route_map %}
{%                 elif redistribute_var.dynamic.rcf is arista.avd.defined %}
{%                     set redistribute_dynamic = redistribute_dynamic ~ " rcf " ~ redistribute_var.dynamic.rcf %}
{%                 endif %}
      {{ redistribute_dynamic }}
{%             endif %}
{%             if redistribute_var.user.enabled is arista.avd.defined(true) %}
{%                 set redistribute_user = "redistribute user" %}
{%                 if redistribute_var.user.rcf is arista.avd.defined %}
{%                     set redistribute_user = redistribute_user ~ " rcf " ~ redistribute_var.user.rcf %}
{%                 endif %}
      {{ redistribute_user }}
{%             endif %}
{%             if redistribute_var.isis.enabled is arista.avd.defined(true) %}
{%                 set redistribute_isis = "redistribute isis" %}
{%                 if redistribute_var.isis.isis_level is arista.avd.defined %}
{%                     set redistribute_isis = redistribute_isis ~ " " ~ redistribute_var.isis.isis_level %}
{%                 endif %}
{%                 if redistribute_var.isis.include_leaked is arista.avd.defined(true) %}
{%                     set redistribute_isis = redistribute_isis ~ " include leaked" %}
{%                 endif %}
{%                 if redistribute_var.isis.route_map is arista.avd.defined %}
{%                     set redistribute_isis = redistribute_isis ~ " route-map " ~ redistribute_var.isis.route_map %}
{%                 elif redistribute_var.isis.rcf is arista.avd.defined %}
{%                     set redistribute_isis = redistribute_isis ~ " rcf " ~ redistribute_var.isis.rcf %}
{%                 endif %}
      {{ redistribute_isis }}
{%             endif %}
{%             if redistribute_var.ospf.enabled is arista.avd.defined(true) %}
{%                 set redistribute_ospf = "redistribute ospf" %}
{%                 if redistribute_var.ospf.include_leaked is arista.avd.defined(true) %}
{%                     set redistribute_ospf = redistribute_ospf ~ " include leaked" %}
{%                 endif %}
{%                 if redistribute_var.ospf.route_map is arista.avd.defined %}
{%                     set redistribute_ospf = redistribute_ospf ~ " route-map " ~ redistribute_var.ospf.route_map %}
{%                 endif %}
      {{ redistribute_ospf }}
{%             elif redistribute_var.ospf.match_internal.enabled is arista.avd.defined(true) %}
{%                 set redistribute_ospf = "redistribute ospf match internal" %}
{%                 if redistribute_var.ospf.match_internal.include_leaked is arista.avd.defined(true) %}
{%                     set redistribute_ospf = redistribute_ospf ~ " include leaked" %}
{%                 endif %}
{%                 if redistribute_var.ospf.match_internal.route_map is arista.avd.defined %}
{%                     set redistribute_ospf = redistribute_ospf ~ " route-map " ~ redistribute_var.ospf.match_internal.route_map %}
{%                 endif %}
      {{ redistribute_ospf }}
{%             endif %}
{%             if redistribute_var.ospfv3.enabled is arista.avd.defined(true) %}
{%                 set redistribute_ospfv3 = "redistribute ospfv3" %}
{%                 if redistribute_var.ospfv3.include_leaked is arista.avd.defined(true) %}
{%                     set redistribute_ospfv3 = redistribute_ospfv3 ~ " include leaked" %}
{%                 endif %}
{%                 if redistribute_var.ospfv3.route_map is arista.avd.defined %}
{%                     set redistribute_ospfv3 = redistribute_ospfv3 ~ " route-map " ~ redistribute_var.ospfv3.route_map %}
{%                 endif %}
      {{ redistribute_ospfv3 }}
{%             elif redistribute_var.ospfv3.match_internal.enabled is arista.avd.defined(true) %}
{%                 set redistribute_ospfv3 = "redistribute ospfv3 match internal" %}
{%                 if redistribute_var.ospfv3.match_internal.include_leaked is arista.avd.defined(true) %}
{%                     set redistribute_ospfv3 = redistribute_ospfv3 ~ " include leaked" %}
{%                 endif %}
{%                 if redistribute_var.ospfv3.match_internal.route_map is arista.avd.defined %}
{%                     set redistribute_ospfv3 = redistribute_ospfv3 ~ " route-map " ~ redistribute_var.ospfv3.match_internal.route_map %}
{%                 endif %}
      {{ redistribute_ospfv3 }}
{%             endif %}
{%             if redistribute_var.ospfv3.match_external.enabled is arista.avd.defined(true) %}
{%                 set redistribute_ospfv3_match = "redistribute ospfv3 match external" %}
{%                 if redistribute_var.ospfv3.match_external.include_leaked is arista.avd.defined(true) %}
{%                     set redistribute_ospfv3_match = redistribute_ospfv3_match ~ " include leaked" %}
{%                 endif %}
{%                 if redistribute_var.ospfv3.match_external.route_map is arista.avd.defined %}
{%                     set redistribute_ospfv3_match = redistribute_ospfv3_match ~ " route-map " ~ redistribute_var.ospfv3.match_external.route_map %}
{%                 endif %}
      {{ redistribute_ospfv3_match }}
{%             endif %}
{%             if redistribute_var.ospfv3.match_nssa_external.enabled is arista.avd.defined(true) %}
{%                 set redistribute_ospfv3_match = "redistribute ospfv3 match nssa-external" %}
{%                 if redistribute_var.ospfv3.match_nssa_external.nssa_type is arista.avd.defined %}
{%                     set redistribute_ospfv3_match = redistribute_ospfv3_match ~ " " ~ redistribute_var.ospfv3.match_nssa_external.nssa_type %}
{%                 endif %}
{%                 if redistribute_var.ospfv3.match_nssa_external.include_leaked is arista.avd.defined(true) %}
{%                     set redistribute_ospfv3_match = redistribute_ospfv3_match ~ " include leaked" %}
{%                 endif %}
{%                 if redistribute_var.ospfv3.match_nssa_external.route_map is arista.avd.defined %}
{%                     set redistribute_ospfv3_match = redistribute_ospfv3_match ~ " route-map " ~ redistribute_var.ospfv3.match_nssa_external.route_map %}
{%                 endif %}
      {{ redistribute_ospfv3_match }}
{%             endif %}
{%             if redistribute_var.ospf.match_external.enabled is arista.avd.defined(true) %}
{%                 set redistribute_ospf_match = "redistribute ospf match external" %}
{%                 if redistribute_var.ospf.match_external.include_leaked is arista.avd.defined(true) %}
{%                     set redistribute_ospf_match = redistribute_ospf_match ~ " include leaked" %}
{%                 endif %}
{%                 if redistribute_var.ospf.match_external.route_map is arista.avd.defined %}
{%                     set redistribute_ospf_match = redistribute_ospf_match ~ " route-map " ~ redistribute_var.ospf.match_external.route_map %}
{%                 endif %}
      {{ redistribute_ospf_match }}
{%             endif %}
{%             if redistribute_var.ospf.match_nssa_external.enabled is arista.avd.defined(true) %}
{%                 set redistribute_ospf_match = "redistribute ospf match nssa-external" %}
{%                 if redistribute_var.ospf.match_nssa_external.nssa_type is arista.avd.defined %}
{%                     set redistribute_ospf_match = redistribute_ospf_match ~ " " ~ redistribute_var.ospf.match_nssa_external.nssa_type %}
{%                 endif %}
{%                 if redistribute_var.ospf.match_nssa_external.include_leaked is arista.avd.defined(true) %}
{%                     set redistribute_ospf_match = redistribute_ospf_match ~ " include leaked" %}
{%                 endif %}
{%                 if redistribute_var.ospf.match_nssa_external.route_map is arista.avd.defined %}
{%                     set redistribute_ospf_match = redistribute_ospf_match ~ " route-map " ~ redistribute_var.ospf.match_nssa_external.route_map %}
{%                 endif %}
      {{ redistribute_ospf_match }}
{%             endif %}
{%             if redistribute_var.rip.enabled is arista.avd.defined(true) %}
{%                 set redistribute_rip = "redistribute rip" %}
{%                 if redistribute_var.rip.route_map is arista.avd.defined %}
{%                     set redistribute_rip = redistribute_rip ~ " route-map " ~ redistribute_var.rip.route_map %}
{%                 endif %}
      {{ redistribute_rip }}
{%             endif %}
{%             if redistribute_var.static.enabled is arista.avd.defined(true) %}
{%                 set redistribute_static = "redistribute static" %}
{%                 if redistribute_var.static.include_leaked is arista.avd.defined(true) %}
{%                     set redistribute_static = redistribute_static ~ " include leaked" %}
{%                 endif %}
{%                 if redistribute_var.static.route_map is arista.avd.defined %}
{%                     set redistribute_static = redistribute_static ~ " route-map " ~ redistribute_var.static.route_map %}
{%                 elif redistribute_var.static.rcf is arista.avd.defined %}
{%                     set redistribute_static = redistribute_static ~ " rcf " ~ redistribute_var.static.rcf %}
{%                 endif %}
      {{ redistribute_static }}
{%             endif %}
{%         elif router_bgp.address_family_ipv4.redistribute_routes is arista.avd.defined %}
{%             for redistribute_route in router_bgp.address_family_ipv4.redistribute_routes | arista.avd.natural_sort('source_protocol') %}
{%                 set redistribute_route_cli = "redistribute " ~ redistribute_route.source_protocol %}
{%                 if redistribute_route.source_protocol in ["ospf", "ospfv3"] %}
{%                     if redistribute_route.ospf_route_type is arista.avd.defined %}
{%                         set redistribute_route_cli = redistribute_route_cli ~ " match " ~  redistribute_route.ospf_route_type %}
{%                     endif %}
{%                 endif %}
{%                 if redistribute_route.source_protocol == "bgp" %}
{%                     set redistribute_route_cli = redistribute_route_cli ~ " leaked" %}
{%                 elif redistribute_route.include_leaked is arista.avd.defined(true) and redistribute_route.source_protocol in ["connected", "static", "isis", "ospf", "ospfv3"] %}
{%                     set redistribute_route_cli = redistribute_route_cli ~ " include leaked" %}
{%                 endif %}
{%                 if redistribute_route.route_map is arista.avd.defined %}
{%                     set redistribute_route_cli = redistribute_route_cli ~ " route-map " ~ redistribute_route.route_map %}
{%                 elif redistribute_route.source_protocol in ["connected", "static", "isis", "user", "dynamic"] %}
{%                     if redistribute_route.rcf is arista.avd.defined %}
{%                         set redistribute_route_cli = redistribute_route_cli ~ " rcf " ~ redistribute_route.rcf %}
{%                     endif %}
{%                 endif %}
      {{ redistribute_route_cli }}
{%             endfor %}
{%         endif %}
{%     endif %}
{# address family ipv4 BGP Labeled-Unicast activation #}
{%     if router_bgp.address_family_ipv4_labeled_unicast is arista.avd.defined %}
   !
   address-family ipv4 labeled-unicast
{%         if router_bgp.address_family_ipv4_labeled_unicast.update_wait_for_convergence is arista.avd.defined(true) %}
      update wait-for-convergence
{%         endif %}
{%         if router_bgp.address_family_ipv4_labeled_unicast.bgp.missing_policy is arista.avd.defined %}
{%             for direction in ['in', 'out'] %}
{%                 set dir = 'direction_' ~ direction %}
{%                 set policy = router_bgp.address_family_ipv4_labeled_unicast.bgp.missing_policy[dir] %}
{%                 if policy.action is arista.avd.defined %}
{%                     set missing_policy_cli = "bgp missing-policy" %}
{%                     if policy.include_community_list is arista.avd.defined(true) or policy.include_prefix_list is arista.avd.defined(true) or policy.include_sub_route_map is arista.avd.defined(true) %}
{%                         set missing_policy_cli = missing_policy_cli ~ " include" %}
{%                         if policy.include_community_list is arista.avd.defined(true) %}
{%                             set missing_policy_cli = missing_policy_cli ~ " community-list" %}
{%                         endif %}
{%                         if policy.include_prefix_list is arista.avd.defined(true) %}
{%                             set missing_policy_cli = missing_policy_cli ~ " prefix-list" %}
{%                         endif %}
{%                         if policy.include_sub_route_map is arista.avd.defined(true) %}
{%                             set missing_policy_cli = missing_policy_cli ~ " sub-route-map" %}
{%                         endif %}
{%                     endif %}
{%                     set missing_policy_cli = missing_policy_cli ~ " direction " ~ direction ~ " action " ~ policy.action %}
      {{ missing_policy_cli }}
{%                 endif %}
{%             endfor %}
{%         endif %}
{%         if router_bgp.address_family_ipv4_labeled_unicast.bgp.additional_paths.receive is arista.avd.defined(true) %}
      bgp additional-paths receive
{%         endif %}
{%         if router_bgp.address_family_ipv4_labeled_unicast.bgp.additional_paths.send is arista.avd.defined %}
{%             if router_bgp.address_family_ipv4_labeled_unicast.bgp.additional_paths.send == 'disabled' %}
      no bgp additional-paths send
{%             elif router_bgp.address_family_ipv4_labeled_unicast.bgp.additional_paths.send_limit is arista.avd.defined and router_bgp.address_family_ipv4_labeled_unicast.bgp.additional_paths.send == "ecmp" %}
      bgp additional-paths send ecmp limit {{ router_bgp.address_family_ipv4_labeled_unicast.bgp.additional_paths.send_limit }}
{%             elif router_bgp.address_family_ipv4_labeled_unicast.bgp.additional_paths.send == "limit" %}
{%                 if router_bgp.address_family_ipv4_labeled_unicast.bgp.additional_paths.send_limit is arista.avd.defined %}
      bgp additional-paths send limit {{ router_bgp.address_family_ipv4_labeled_unicast.bgp.additional_paths.send_limit }}
{%                 endif %}
{%             else %}
      bgp additional-paths send {{ router_bgp.address_family_ipv4_labeled_unicast.bgp.additional_paths.send }}
{%             endif %}
{%         endif %}
{%         if router_bgp.address_family_ipv4_labeled_unicast.bgp.next_hop_unchanged is arista.avd.defined(true) %}
      bgp next-hop-unchanged
{%         endif %}
{%         if router_bgp.address_family_ipv4_labeled_unicast.neighbor_default.next_hop_self is arista.avd.defined(true) %}
      neighbor default next-hop-self
{%         endif %}
{%         if router_bgp.address_family_ipv4_labeled_unicast.next_hop_resolution_ribs is arista.avd.defined %}
{%             set v4_bgp_lu_resolution_ribs = [] %}
{%             for rib in router_bgp.address_family_ipv4_labeled_unicast.next_hop_resolution_ribs %}
{%                 if rib.rib_type is arista.avd.defined("tunnel-rib-colored") %}
{%                     do v4_bgp_lu_resolution_ribs.append("tunnel-rib colored system-colored-tunnel-rib") %}
{%                 elif rib.rib_type is arista.avd.defined("tunnel-rib") %}
{%                     if rib.rib_name is arista.avd.defined %}
{%                         do v4_bgp_lu_resolution_ribs.append("tunnel-rib " ~ rib.rib_name) %}
{%                     endif %}
{%                 elif rib.rib_type is arista.avd.defined %}
{%                     do v4_bgp_lu_resolution_ribs.append(rib.rib_type) %}
{%                 endif %}
{%             endfor %}
{%             if v4_bgp_lu_resolution_ribs %}
      next-hop resolution ribs {{ v4_bgp_lu_resolution_ribs | join(" ") }}
{%             endif %}
{%         endif %}
{%         for peer in router_bgp.address_family_ipv4_labeled_unicast.peer_groups | arista.avd.natural_sort('name') %}
{%             if peer.activate is arista.avd.defined(true) %}
      neighbor {{ peer.name }} activate
{%             else %}
      no neighbor {{ peer.name }} activate
{%             endif %}
{%             if peer.additional_paths.receive is arista.avd.defined(true) %}
      neighbor {{ peer.name }} additional-paths receive
{%             endif %}
{%             if peer.graceful_restart is arista.avd.defined(true) %}
      neighbor {{ peer.name }} graceful-restart
{%             endif %}
{%             if peer.graceful_restart_helper.stale_route_map is arista.avd.defined %}
      neighbor {{ peer.name }} graceful-restart-helper stale-route route-map {{ peer.graceful_restart_helper.stale_route_map }}
{%             endif %}
{%             if peer.route_map_in is arista.avd.defined %}
      neighbor {{ peer.name }} route-map {{ peer.route_map_in }} in
{%             endif %}
{%             if peer.route_map_out is arista.avd.defined %}
      neighbor {{ peer.name }} route-map {{ peer.route_map_out }} out
{%             endif %}
{%             if peer.rcf_in is arista.avd.defined %}
      neighbor {{ peer.name }} rcf in {{ peer.rcf_in }}
{%             endif %}
{%             if peer.rcf_out is arista.avd.defined %}
      neighbor {{ peer.name }} rcf out {{ peer.rcf_out }}
{%             endif %}
{%             if peer.additional_paths.send is arista.avd.defined %}
{%                 if peer.additional_paths.send == 'disabled' %}
      no neighbor {{ peer.name }} additional-paths send
{%                 elif peer.additional_paths.send_limit is arista.avd.defined and peer.additional_paths.send == "ecmp" %}
      neighbor {{ peer.name }} additional-paths send ecmp limit {{ peer.additional_paths.send_limit }}
{%                 elif peer.additional_paths.send == "limit" %}
{%                     if peer.additional_paths.send_limit is arista.avd.defined %}
      neighbor {{ peer.name }} additional-paths send limit {{ peer.additional_paths.send_limit }}
{%                     endif %}
{%                 else %}
      neighbor {{ peer.name }} additional-paths send {{ peer.additional_paths.send }}
{%                 endif %}
{%             endif %}
{%             if peer.next_hop_unchanged is arista.avd.defined(true) %}
      neighbor {{ peer.name }} next-hop-unchanged
{%             endif %}
{%             if peer.next_hop_self is arista.avd.defined(true) %}
      neighbor {{ peer.name }} next-hop-self
{%             endif %}
{%             if peer.next_hop_self_v4_mapped_v6_source_interface is arista.avd.defined %}
      neighbor {{ peer.name }} next-hop-self v4-mapped-v6 source-interface {{ peer.next_hop_self_v4_mapped_v6_source_interface }}
{%             elif peer.next_hop_self_source_interface is arista.avd.defined %}
      neighbor {{ peer.name }} next-hop-self source-interface {{ peer.next_hop_self_source_interface }}
{%             endif %}
{%             if peer.maximum_advertised_routes is arista.avd.defined %}
{%                 set maximum_routes_cli = "neighbor " ~ peer.name ~ " maximum-advertised-routes " ~ peer.maximum_advertised_routes %}
{%                 if peer.maximum_advertised_routes_warning_limit is arista.avd.defined %}
{%                     set maximum_routes_cli = maximum_routes_cli ~ " warning-limit " ~ peer.maximum_advertised_routes_warning_limit %}
{%                 endif %}
      {{ maximum_routes_cli }}
{%             endif %}
{%             if peer.missing_policy is arista.avd.defined %}
{%                 for direction in ['in', 'out'] %}
{%                     set dir = 'direction_' ~ direction %}
{%                     set policy = peer.missing_policy[dir] %}
{%                     if policy.action is arista.avd.defined %}
{%                         set missing_policy_cli = "neighbor " ~ peer.name ~ " missing-policy" %}
{%                         if policy.include_community_list is arista.avd.defined(true) or policy.include_prefix_list is arista.avd.defined(true) or policy.include_sub_route_map is arista.avd.defined(true) %}
{%                             set missing_policy_cli = missing_policy_cli ~ " include" %}
{%                             if policy.include_community_list is arista.avd.defined(true) %}
{%                                 set missing_policy_cli = missing_policy_cli ~ " community-list" %}
{%                             endif %}
{%                             if policy.include_prefix_list is arista.avd.defined(true) %}
{%                                 set missing_policy_cli = missing_policy_cli ~ " prefix-list" %}
{%                             endif %}
{%                             if policy.include_sub_route_map is arista.avd.defined(true) %}
{%                                 set missing_policy_cli = missing_policy_cli ~ " sub-route-map" %}
{%                             endif %}
{%                         endif %}
{%                         set missing_policy_cli = missing_policy_cli ~ " direction " ~ direction ~ " action " ~ policy.action %}
      {{ missing_policy_cli }}
{%                     endif %}
{%                 endfor %}
{%             endif %}
{%             if peer.aigp_session is arista.avd.defined(true) %}
      neighbor {{ peer.name }} aigp-session
{%             endif %}
{%             if peer.multi_path is arista.avd.defined(true) %}
      neighbor {{ peer.name }} multi-path
{%             endif %}
{%         endfor %}
{%         for neighbor in router_bgp.address_family_ipv4_labeled_unicast.neighbors | arista.avd.natural_sort('ip_address') %}
{%             if neighbor.activate is arista.avd.defined(true) %}
      neighbor {{ neighbor.ip_address }} activate
{%             else %}
      no neighbor {{ neighbor.ip_address }} activate
{%             endif %}
{%             if neighbor.additional_paths.receive is arista.avd.defined(true) %}
      neighbor {{ neighbor.ip_address }} additional-paths receive
{%             endif %}
{%             if neighbor.graceful_restart is arista.avd.defined(true) %}
      neighbor {{ neighbor.ip_address }} graceful-restart
{%             endif %}
{%             if neighbor.graceful_restart_helper.stale_route_map is arista.avd.defined %}
      neighbor {{ neighbor.ip_address }} graceful-restart-helper stale-route route-map {{ neighbor.graceful_restart_helper.stale_route_map }}
{%             endif %}
{%             if neighbor.route_map_in is arista.avd.defined %}
      neighbor {{ neighbor.ip_address }} route-map {{ neighbor.route_map_in }} in
{%             endif %}
{%             if neighbor.route_map_out is arista.avd.defined %}
      neighbor {{ neighbor.ip_address }} route-map {{ neighbor.route_map_out }} out
{%             endif %}
{%             if neighbor.rcf_in is arista.avd.defined %}
      neighbor {{ neighbor.ip_address }} rcf in {{ neighbor.rcf_in }}
{%             endif %}
{%             if neighbor.rcf_out is arista.avd.defined %}
      neighbor {{ neighbor.ip_address }} rcf out {{ neighbor.rcf_out }}
{%             endif %}
{%             if neighbor.additional_paths.send is arista.avd.defined %}
{%                 if neighbor.additional_paths.send == 'disabled' %}
      no neighbor {{ neighbor.ip_address }} additional-paths send
{%                 elif neighbor.additional_paths.send_limit is arista.avd.defined and neighbor.additional_paths.send == "ecmp" %}
      neighbor {{ neighbor.ip_address }} additional-paths send ecmp limit {{ neighbor.additional_paths.send_limit }}
{%                 elif neighbor.additional_paths.send == "limit" %}
{%                     if neighbor.additional_paths.send_limit is arista.avd.defined %}
      neighbor {{ neighbor.ip_address }} additional-paths send limit {{ neighbor.additional_paths.send_limit }}
{%                     endif %}
{%                 else %}
      neighbor {{ neighbor.ip_address }} additional-paths send {{ neighbor.additional_paths.send }}
{%                 endif %}
{%             endif %}
{%             if neighbor.next_hop_unchanged is arista.avd.defined(true) %}
      neighbor {{ neighbor.ip_address }} next-hop-unchanged
{%             endif %}
{%             if neighbor.next_hop_self is arista.avd.defined(true) %}
      neighbor {{ neighbor.ip_address }} next-hop-self
{%             endif %}
{%             if neighbor.next_hop_self_v4_mapped_v6_source_interface is arista.avd.defined %}
      neighbor {{ neighbor.ip_address }} next-hop-self v4-mapped-v6 source-interface {{ neighbor.next_hop_self_v4_mapped_v6_source_interface }}
{%             elif neighbor.next_hop_self_source_interface is arista.avd.defined %}
      neighbor {{ neighbor.ip_address }} next-hop-self source-interface {{ neighbor.next_hop_self_source_interface }}
{%             endif %}
{%             if neighbor.maximum_advertised_routes is arista.avd.defined %}
{%                 set maximum_routes_cli = "neighbor " ~ neighbor.ip_address ~ " maximum-advertised-routes " ~ neighbor.maximum_advertised_routes %}
{%                 if neighbor.maximum_advertised_routes_warning_limit is arista.avd.defined %}
{%                     set maximum_routes_cli = maximum_routes_cli ~ " warning-limit " ~ neighbor.maximum_advertised_routes_warning_limit %}
{%                 endif %}
      {{ maximum_routes_cli }}
{%             endif %}
{%             if neighbor.missing_policy is arista.avd.defined %}
{%                 for direction in ['in', 'out'] %}
{%                     set dir = 'direction_' ~ direction %}
{%                     set policy = neighbor.missing_policy[dir] %}
{%                     if policy.action is arista.avd.defined %}
{%                         set missing_policy_cli = "neighbor " ~ neighbor.ip_address ~ " missing-policy " %}
{%                         if policy.include_community_list is arista.avd.defined(true) or policy.include_prefix_list is arista.avd.defined(true) or policy.include_sub_route_map is arista.avd.defined(true) %}
{%                             set missing_policy_cli = missing_policy_cli ~ " include" %}
{%                             if policy.include_community_list is arista.avd.defined(true) %}
{%                                 set missing_policy_cli = missing_policy_cli ~ " community-list" %}
{%                             endif %}
{%                             if policy.include_prefix_list is arista.avd.defined(true) %}
{%                                 set missing_policy_cli = missing_policy_cli ~ " prefix-list" %}
{%                             endif %}
{%                             if policy.include_sub_route_map is arista.avd.defined(true) %}
{%                                 set missing_policy_cli = missing_policy_cli ~ " sub-route-map" %}
{%                             endif %}
{%                         endif %}
{%                         set missing_policy_cli = missing_policy_cli ~ " direction " ~ direction ~ " action " ~ policy.action %}
      {{ missing_policy_cli }}
{%                     endif %}
{%                 endfor %}
{%             endif %}
{%             if neighbor.aigp_session is arista.avd.defined(true) %}
      neighbor {{ neighbor.ip_address }} aigp-session
{%             endif %}
{%             if neighbor.multi_path is arista.avd.defined(true) %}
      neighbor {{ neighbor.ip_address }} multi-path
{%             endif %}
{%         endfor %}
{%         if router_bgp.address_family_ipv4_labeled_unicast.networks is arista.avd.defined %}
{%             for network in router_bgp.address_family_ipv4_labeled_unicast.networks %}
{%                 set network_cli = "network " ~ network.prefix %}
{%                 if network.route_map is arista.avd.defined %}
{%                     set network_cli = network_cli ~ " route-map " ~ network.route_map %}
{%                 endif %}
      {{ network_cli }}
{%             endfor %}
{%         endif %}
{%         if router_bgp.address_family_ipv4_labeled_unicast.next_hops is arista.avd.defined %}
{%             for next_hop in router_bgp.address_family_ipv4_labeled_unicast.next_hops %}
{%                 set next_hop_cli = "next-hop " ~ next_hop.ip_address ~ " originate" %}
{%                 if next_hop.lfib_backup_ip_forwarding is arista.avd.defined(true) %}
{%                     set next_hop_cli = next_hop_cli ~ " lfib-backup ip-forwarding" %}
{%                 endif %}
      {{ next_hop_cli }}
{%             endfor %}
{%         endif %}
{%         if router_bgp.address_family_ipv4_labeled_unicast.lfib_entry_installation_skipped is arista.avd.defined(true) %}
      lfib entry installation skipped
{%         endif %}
{%         if router_bgp.address_family_ipv4_labeled_unicast.label_local_termination is arista.avd.defined %}
      label local-termination {{ router_bgp.address_family_ipv4_labeled_unicast.label_local_termination }}
{%         endif %}
{%         if router_bgp.address_family_ipv4_labeled_unicast.graceful_restart is arista.avd.defined(true) %}
      graceful-restart
{%         endif %}
{%         if router_bgp.address_family_ipv4_labeled_unicast.tunnel_source_protocols is arista.avd.defined %}
{%             for tunnel_source_protocol in router_bgp.address_family_ipv4_labeled_unicast.tunnel_source_protocols %}
{%                 set tunnel_source_protocol_cli = "tunnel source-protocol " ~ tunnel_source_protocol.protocol %}
{%                 if tunnel_source_protocol.rcf is arista.avd.defined %}
{%                     set tunnel_source_protocol_cli = tunnel_source_protocol_cli ~ " rcf " ~ tunnel_source_protocol.rcf %}
{%                 endif %}
      {{ tunnel_source_protocol_cli }}
{%             endfor %}
{%         endif %}
{%         if router_bgp.address_family_ipv4_labeled_unicast.aigp_session is arista.avd.defined %}
{%             for aigp_session_type in ['ibgp','confederation','ebgp'] %}
{%                 if router_bgp.address_family_ipv4_labeled_unicast.aigp_session[aigp_session_type] is arista.avd.defined(true) %}
      aigp-session {{ aigp_session_type }}
{%                 endif %}
{%             endfor %}
{%         endif %}
{%     endif %}
{# address family ipv4 multicast activation #}
{%     if router_bgp.address_family_ipv4_multicast is arista.avd.defined %}
   !
   address-family ipv4 multicast
{%         if router_bgp.address_family_ipv4_multicast.bgp.additional_paths.receive is arista.avd.defined(true) %}
      bgp additional-paths receive
{%         endif %}
{%         for peer_group in router_bgp.address_family_ipv4_multicast.peer_groups | arista.avd.natural_sort('name') %}
{%             if peer_group.activate is arista.avd.defined(true) %}
      neighbor {{ peer_group.name }} activate
{%             elif peer_group.activate is arista.avd.defined(false) %}
      no neighbor {{ peer_group.name }} activate
{%             endif %}
{%             if peer_group.additional_paths.receive is arista.avd.defined(true) %}
      neighbor {{ peer_group.name }} additional-paths receive
{%             endif %}
{%             if peer_group.route_map_in is arista.avd.defined %}
      neighbor {{ peer_group.name }} route-map {{ peer_group.route_map_in }} in
{%             endif %}
{%             if peer_group.route_map_out is arista.avd.defined %}
      neighbor {{ peer_group.name }} route-map {{ peer_group.route_map_out }} out
{%             endif %}
{%         endfor %}
{%         for neighbor in router_bgp.address_family_ipv4_multicast.neighbors | arista.avd.natural_sort('ip_address') %}
{%             if neighbor.activate is arista.avd.defined(true) %}
      neighbor {{ neighbor.ip_address }} activate
{%             elif neighbor.activate is arista.avd.defined(false) %}
      no neighbor {{ neighbor.ip_address }} activate
{%             endif %}
{%             if neighbor.additional_paths.receive is arista.avd.defined(true) %}
      neighbor {{ neighbor.ip_address }} additional-paths receive
{%             endif %}
{%             if neighbor.route_map_in is arista.avd.defined %}
      neighbor {{ neighbor.ip_address }} route-map {{ neighbor.route_map_in }} in
{%             endif %}
{%             if neighbor.route_map_out is arista.avd.defined %}
      neighbor {{ neighbor.ip_address }} route-map {{ neighbor.route_map_out }} out
{%             endif %}
{%         endfor %}
{%         if router_bgp.address_family_ipv4_multicast.redistribute is arista.avd.defined %}
{%             set redistribute_var = router_bgp.address_family_ipv4_multicast.redistribute %}
{%             if redistribute_var.attached_host.enabled is arista.avd.defined(true) %}
{%                 set redistribute_host = "redistribute attached-host" %}
{%                 if redistribute_var.attached_host.route_map is arista.avd.defined %}
{%                     set redistribute_host = redistribute_host ~ " route-map " ~ redistribute_var.attached_host.route_map %}
{%                 endif %}
      {{ redistribute_host }}
{%             endif %}
{%             if redistribute_var.connected.enabled is arista.avd.defined(true) %}
{%                 set redistribute_conn = "redistribute connected" %}
{%                 if redistribute_var.connected.route_map is arista.avd.defined %}
{%                     set redistribute_conn = redistribute_conn ~ " route-map " ~ redistribute_var.connected.route_map %}
{%                 endif %}
      {{ redistribute_conn }}
{%             endif %}
{%             if redistribute_var.isis.enabled is arista.avd.defined(true) %}
{%                 set redistribute_isis = "redistribute isis" %}
{%                 if redistribute_var.isis.isis_level is arista.avd.defined %}
{%                     set redistribute_isis = redistribute_isis ~ " " ~ redistribute_var.isis.isis_level %}
{%                 endif %}
{%                 if redistribute_var.isis.include_leaked is arista.avd.defined(true) %}
{%                     set redistribute_isis = redistribute_isis ~ " include leaked" %}
{%                 endif %}
{%                 if redistribute_var.isis.route_map is arista.avd.defined %}
{%                     set redistribute_isis = redistribute_isis ~ " route-map " ~ redistribute_var.isis.route_map %}
{%                 elif redistribute_var.isis.rcf is arista.avd.defined %}
{%                     set redistribute_isis = redistribute_isis ~ " rcf " ~ redistribute_var.isis.rcf %}
{%                 endif %}
      {{ redistribute_isis }}
{%             endif %}
{%             if redistribute_var.ospf.enabled is arista.avd.defined(true) %}
{%                 set redistribute_ospf = "redistribute ospf" %}
{%                 if redistribute_var.ospf.route_map is arista.avd.defined %}
{%                     set redistribute_ospf = redistribute_ospf ~ " route-map " ~ redistribute_var.ospf.route_map %}
{%                 endif %}
      {{ redistribute_ospf }}
{%             elif redistribute_var.ospf.match_internal.enabled is arista.avd.defined(true) %}
{%                 set redistribute_ospf = "redistribute ospf match internal" %}
{%                 if redistribute_var.ospf.match_internal.route_map is arista.avd.defined %}
{%                     set redistribute_ospf = redistribute_ospf ~ " route-map " ~ redistribute_var.ospf.match_internal.route_map %}
{%                 endif %}
      {{ redistribute_ospf }}
{%             endif %}
{%             if redistribute_var.ospfv3.enabled is arista.avd.defined(true) %}
{%                 set redistribute_ospfv3 = "redistribute ospfv3" %}
{%                 if redistribute_var.ospfv3.route_map is arista.avd.defined %}
{%                     set redistribute_ospfv3 = redistribute_ospfv3 ~ " route-map " ~ redistribute_var.ospfv3.route_map %}
{%                 endif %}
      {{ redistribute_ospfv3 }}
{%             elif redistribute_var.ospfv3.match_internal.enabled is arista.avd.defined(true) %}
{%                 set redistribute_ospfv3 = "redistribute ospfv3 match internal" %}
{%                 if redistribute_var.ospfv3.match_internal.route_map is arista.avd.defined %}
{%                     set redistribute_ospfv3 = redistribute_ospfv3 ~ " route-map " ~ redistribute_var.ospfv3.match_internal.route_map %}
{%                 endif %}
      {{ redistribute_ospfv3 }}
{%             endif %}
{%             if redistribute_var.ospfv3.match_external.enabled is arista.avd.defined(true) %}
{%                 set redistribute_ospfv3_match = "redistribute ospfv3 match external" %}
{%                 if redistribute_var.ospfv3.match_external.route_map is arista.avd.defined %}
{%                     set redistribute_ospfv3_match = redistribute_ospfv3_match ~ " route-map " ~ redistribute_var.ospfv3.match_external.route_map %}
{%                 endif %}
      {{ redistribute_ospfv3_match }}
{%             endif %}
{%             if redistribute_var.ospfv3.match_nssa_external.enabled is arista.avd.defined(true) %}
{%                 set redistribute_ospfv3_match = "redistribute ospfv3 match nssa-external" %}
{%                 if redistribute_var.ospfv3.match_nssa_external.nssa_type is arista.avd.defined %}
{%                     set redistribute_ospfv3_match = redistribute_ospfv3_match ~ " " ~ redistribute_var.ospfv3.match_nssa_external.nssa_type %}
{%                 endif %}
{%                 if redistribute_var.ospfv3.match_nssa_external.route_map is arista.avd.defined %}
{%                     set redistribute_ospfv3_match = redistribute_ospfv3_match ~ " route-map " ~ redistribute_var.ospfv3.match_nssa_external.route_map %}
{%                 endif %}
      {{ redistribute_ospfv3_match }}
{%             endif %}
{%             if redistribute_var.ospf.match_external.enabled is arista.avd.defined(true) %}
{%                 set redistribute_ospf_match = "redistribute ospf match external" %}
{%                 if redistribute_var.ospf.match_external.route_map is arista.avd.defined %}
{%                     set redistribute_ospf_match = redistribute_ospf_match ~ " route-map " ~ redistribute_var.ospf.match_external.route_map %}
{%                 endif %}
      {{ redistribute_ospf_match }}
{%             endif %}
{%             if redistribute_var.ospf.match_nssa_external.enabled is arista.avd.defined(true) %}
{%                 set redistribute_ospf_match = "redistribute ospf match nssa-external" %}
{%                 if redistribute_var.ospf.match_nssa_external.nssa_type is arista.avd.defined %}
{%                     set redistribute_ospf_match = redistribute_ospf_match ~ " " ~ redistribute_var.ospf.match_nssa_external.nssa_type %}
{%                 endif %}
{%                 if redistribute_var.ospf.match_nssa_external.route_map is arista.avd.defined %}
{%                     set redistribute_ospf_match = redistribute_ospf_match ~ " route-map " ~ redistribute_var.ospf.match_nssa_external.route_map %}
{%                 endif %}
      {{ redistribute_ospf_match }}
{%             endif %}
{%             if redistribute_var.static.enabled is arista.avd.defined(true) %}
{%                 set redistribute_static = "redistribute static" %}
{%                 if redistribute_var.static.route_map is arista.avd.defined %}
{%                     set redistribute_static = redistribute_static ~ " route-map " ~ redistribute_var.static.route_map %}
{%                 endif %}
      {{ redistribute_static }}
{%             endif %}
{%         elif router_bgp.address_family_ipv4_multicast.redistribute_routes is arista.avd.defined %}
{%             for redistribute_route in router_bgp.address_family_ipv4_multicast.redistribute_routes | arista.avd.natural_sort('source_protocol') %}
{%                 set redistribute_route_cli = "redistribute " ~ redistribute_route.source_protocol %}
{%                 if redistribute_route.source_protocol in ["ospf", "ospfv3"] %}
{%                     if redistribute_route.ospf_route_type is arista.avd.defined %}
{%                         set redistribute_route_cli = redistribute_route_cli ~ " match " ~  redistribute_route.ospf_route_type %}
{%                     endif %}
{%                 endif %}
{%                 if redistribute_route.include_leaked is arista.avd.defined(true) and redistribute_route.source_protocol == "isis" %}
{%                     set redistribute_route_cli = redistribute_route_cli ~ " include leaked" %}
{%                 endif %}
{%                 if redistribute_route.route_map is arista.avd.defined %}
{%                     set redistribute_route_cli = redistribute_route_cli ~ " route-map " ~ redistribute_route.route_map %}
{%                 elif redistribute_route.source_protocol == "isis" and redistribute_route.rcf is arista.avd.defined %}
{%                     set redistribute_route_cli = redistribute_route_cli ~ " rcf " ~ redistribute_route.rcf %}
{%                 endif %}
      {{ redistribute_route_cli }}
{%             endfor %}
{%         endif %}
{%     endif %}
{# address family ipv4 sr-te activation #}
{%     if router_bgp.address_family_ipv4_sr_te is arista.avd.defined %}
   !
   address-family ipv4 sr-te
{%         for peer_group in router_bgp.address_family_ipv4_sr_te.peer_groups | arista.avd.natural_sort('name') %}
{%             if peer_group.activate is arista.avd.defined(true) %}
      neighbor {{ peer_group.name }} activate
{%             elif peer_group.activate is arista.avd.defined(false) %}
      no neighbor {{ peer_group.name }} activate
{%             endif %}
{%             if peer_group.route_map_in is arista.avd.defined %}
      neighbor {{ peer_group.name }} route-map {{ peer_group.route_map_in }} in
{%             endif %}
{%             if peer_group.route_map_out is arista.avd.defined %}
      neighbor {{ peer_group.name }} route-map {{ peer_group.route_map_out }} out
{%             endif %}
{%         endfor %}
{%         for neighbor in router_bgp.address_family_ipv4_sr_te.neighbors | arista.avd.natural_sort('ip_address') %}
{%             if neighbor.activate is arista.avd.defined(true) %}
      neighbor {{ neighbor.ip_address }} activate
{%             elif neighbor.activate is arista.avd.defined(false) %}
      no neighbor {{ neighbor.ip_address }} activate
{%             endif %}
{%             if neighbor.route_map_in is arista.avd.defined %}
      neighbor {{ neighbor.ip_address }} route-map {{ neighbor.route_map_in }} in
{%             endif %}
{%             if neighbor.route_map_out is arista.avd.defined %}
      neighbor {{ neighbor.ip_address }} route-map {{ neighbor.route_map_out }} out
{%             endif %}
{%         endfor %}
{%     endif %}
{# address family ipv6 activation #}
{%     if router_bgp.address_family_ipv6 is arista.avd.defined %}
   !
   address-family ipv6
{%         if router_bgp.address_family_ipv6.bgp.additional_paths.install is arista.avd.defined(true) %}
      bgp additional-paths install
{%         elif router_bgp.address_family_ipv6.bgp.additional_paths.install_ecmp_primary is arista.avd.defined(true) %}
      bgp additional-paths install ecmp-primary
{%         endif %}
{%         if router_bgp.address_family_ipv6.bgp.additional_paths.receive is arista.avd.defined(true) %}
      bgp additional-paths receive
{%         endif %}
{%         if router_bgp.address_family_ipv6.bgp.additional_paths.send is arista.avd.defined %}
{%             if router_bgp.address_family_ipv6.bgp.additional_paths.send == 'disabled' %}
      no bgp additional-paths send
{%             elif router_bgp.address_family_ipv6.bgp.additional_paths.send_limit is arista.avd.defined and router_bgp.address_family_ipv6.bgp.additional_paths.send == 'ecmp' %}
      bgp additional-paths send ecmp limit {{ router_bgp.address_family_ipv6.bgp.additional_paths.send_limit }}
{%             elif router_bgp.address_family_ipv6.bgp.additional_paths.send == 'limit' %}
{%                 if router_bgp.address_family_ipv6.bgp.additional_paths.send_limit is arista.avd.defined %}
      bgp additional-paths send limit {{ router_bgp.address_family_ipv6.bgp.additional_paths.send_limit }}
{%                 endif %}
{%             else %}
      bgp additional-paths send {{ router_bgp.address_family_ipv6.bgp.additional_paths.send }}
{%             endif %}
{%         endif %}
{%         for peer_group in router_bgp.address_family_ipv6.peer_groups | arista.avd.natural_sort('name') %}
{%             if peer_group.activate is arista.avd.defined(true) %}
      neighbor {{ peer_group.name }} activate
{%             elif peer_group.activate is arista.avd.defined(false) %}
      no neighbor {{ peer_group.name }} activate
{%             endif %}
{%             if peer_group.additional_paths.receive is arista.avd.defined(true) %}
      neighbor {{ peer_group.name }} additional-paths receive
{%             endif %}
{%             if peer_group.route_map_in is arista.avd.defined %}
      neighbor {{ peer_group.name }} route-map {{ peer_group.route_map_in }} in
{%             endif %}
{%             if peer_group.route_map_out is arista.avd.defined %}
      neighbor {{ peer_group.name }} route-map {{ peer_group.route_map_out }} out
{%             endif %}
{%             if peer_group.rcf_in is arista.avd.defined %}
      neighbor {{ peer_group.name }} rcf in {{ peer_group.rcf_in }}
{%             endif %}
{%             if peer_group.rcf_out is arista.avd.defined %}
      neighbor {{ peer_group.name }} rcf out {{ peer_group.rcf_out }}
{%             endif %}
{%             if peer_group.prefix_list_in is arista.avd.defined %}
      neighbor {{ peer_group.name }} prefix-list {{ peer_group.prefix_list_in }} in
{%             endif %}
{%             if peer_group.prefix_list_out is arista.avd.defined %}
      neighbor {{ peer_group.name }} prefix-list {{ peer_group.prefix_list_out }} out
{%             endif %}
{%             if peer_group.additional_paths.send is arista.avd.defined %}
{%                 if peer_group.additional_paths.send == 'disabled' %}
      no neighbor {{ peer_group.name }} additional-paths send
{%                 else %}
{%                     if peer_group.additional_paths.send_limit is arista.avd.defined and peer_group.additional_paths.send == 'ecmp' %}
{%                         set add_path_cli = 'neighbor ' ~ peer_group.name ~ ' additional-paths send ecmp limit ' ~ peer_group.additional_paths.send_limit %}
{%                     elif peer_group.additional_paths.send == 'limit' %}
{%                         if peer_group.additional_paths.send_limit is arista.avd.defined %}
{%                             set add_path_cli = 'neighbor ' ~ peer_group.name ~ ' additional-paths send limit ' ~ peer_group.additional_paths.send_limit %}
{%                         endif %}
{%                     else %}
{%                         set add_path_cli = 'neighbor ' ~ peer_group.name ~ ' additional-paths send ' ~ peer_group.additional_paths.send %}
{%                     endif %}
{%                     if router_bgp.address_family_ipv6.bgp.additional_paths.prefix_list is arista.avd.defined %}
{%                         set add_path_cli = add_path_cli ~ ' prefix-list ' ~ router_bgp.address_family_ipv6.bgp.additional_paths.prefix_list %}
{%                     endif %}
{%                     if add_path_cli is arista.avd.defined %}
      {{ add_path_cli }}
{%                     endif %}
{%                 endif %}
{%             endif %}
{%         endfor %}
{%         for neighbor in router_bgp.address_family_ipv6.neighbors | arista.avd.natural_sort('ip_address') %}
{%             if neighbor.activate is arista.avd.defined(true) %}
      neighbor {{ neighbor.ip_address }} activate
{%             elif neighbor.activate is arista.avd.defined(false) %}
      no neighbor {{ neighbor.ip_address }} activate
{%             endif %}
{%             if neighbor.additional_paths.receive is arista.avd.defined(true) %}
      neighbor {{ neighbor.ip_address }} additional-paths receive
{%             endif %}
{%             if neighbor.route_map_in is arista.avd.defined %}
      neighbor {{ neighbor.ip_address }} route-map {{ neighbor.route_map_in }} in
{%             endif %}
{%             if neighbor.route_map_out is arista.avd.defined %}
      neighbor {{ neighbor.ip_address }} route-map {{ neighbor.route_map_out }} out
{%             endif %}
{%             if neighbor.rcf_in is arista.avd.defined %}
      neighbor {{ neighbor.ip_address }} rcf in {{ neighbor.rcf_in }}
{%             endif %}
{%             if neighbor.rcf_out is arista.avd.defined %}
      neighbor {{ neighbor.ip_address }} rcf out {{ neighbor.rcf_out }}
{%             endif %}
{%             if neighbor.prefix_list_in is arista.avd.defined %}
      neighbor {{ neighbor.ip_address }} prefix-list {{ neighbor.prefix_list_in }} in
{%             endif %}
{%             if neighbor.prefix_list_out is arista.avd.defined %}
      neighbor {{ neighbor.ip_address }} prefix-list {{ neighbor.prefix_list_out }} out
{%             endif %}
{%             if neighbor.additional_paths.send is arista.avd.defined %}
{%                 if neighbor.additional_paths.send == 'disabled' %}
      no neighbor {{ neighbor.ip_address }} additional-paths send
{%                 else %}
{%                     if neighbor.additional_paths.send_limit is arista.avd.defined and neighbor.additional_paths.send == 'ecmp' %}
{%                         set add_path_cli = 'neighbor ' ~ neighbor.ip_address ~ ' additional-paths send ecmp limit ' ~ neighbor.additional_paths.send_limit %}
{%                     elif neighbor.additional_paths.send == 'limit' %}
{%                         if neighbor.additional_paths.send_limit is arista.avd.defined %}
{%                             set add_path_cli = 'neighbor ' ~ neighbor.ip_address ~ ' additional-paths send limit ' ~ neighbor.additional_paths.send_limit %}
{%                         endif %}
{%                     else %}
{%                         set add_path_cli = 'neighbor ' ~ neighbor.ip_address ~ ' additional-paths send ' ~ neighbor.additional_paths.send %}
{%                     endif %}
{%                     if router_bgp.address_family_ipv6.bgp.additional_paths.prefix_list is arista.avd.defined %}
{%                         set add_path_cli = add_path_cli ~ ' prefix-list ' ~ router_bgp.address_family_ipv6.bgp.additional_paths.prefix_list %}
{%                     endif %}
{%                     if add_path_cli is arista.avd.defined %}
      {{ add_path_cli }}
{%                     endif %}
{%                 endif %}
{%             endif %}
{%         endfor %}
{%         for network in router_bgp.address_family_ipv6.networks | arista.avd.natural_sort('prefix') %}
{%             if network.route_map is arista.avd.defined %}
      network {{ network.prefix }} route-map {{ network.route_map }}
{%             else %}
      network {{ network.prefix }}
{%             endif %}
{%         endfor %}
{%         if router_bgp.address_family_ipv6.bgp.redistribute_internal is arista.avd.defined(true) %}
      bgp redistribute-internal
{%         elif router_bgp.address_family_ipv6.bgp.redistribute_internal is arista.avd.defined(false) %}
      no bgp redistribute-internal
{%         endif %}
{%         if router_bgp.address_family_ipv6.redistribute is arista.avd.defined %}
{%             set redistribute_var = router_bgp.address_family_ipv6.redistribute %}
{%             if redistribute_var.attached_host.enabled is arista.avd.defined(true) %}
{%                 set redistribute_host = "redistribute attached-host" %}
{%                 if redistribute_var.attached_host.route_map is arista.avd.defined %}
{%                     set redistribute_host = redistribute_host ~ " route-map " ~ redistribute_var.attached_host.route_map %}
{%                 endif %}
      {{ redistribute_host }}
{%             endif %}
{%             if redistribute_var.bgp.enabled is arista.avd.defined(true) %}
{%                 set redistribute_bgp = "redistribute bgp leaked" %}
{%                 if redistribute_var.bgp.route_map is arista.avd.defined %}
{%                     set redistribute_bgp = redistribute_bgp ~ " route-map " ~ redistribute_var.bgp.route_map %}
{%                 endif %}
      {{ redistribute_bgp }}
{%             endif %}
{%             if redistribute_var.dhcp.enabled is arista.avd.defined(true) %}
{%                 set redistribute_dhcp = "redistribute dhcp" %}
{%                 if redistribute_var.dhcp.route_map is arista.avd.defined %}
{%                     set redistribute_dhcp = redistribute_dhcp ~ " route-map " ~ redistribute_var.dhcp.route_map %}
{%                 endif %}
      {{ redistribute_dhcp }}
{%             endif %}
{%             if redistribute_var.connected.enabled is arista.avd.defined(true) %}
{%                 set redistribute_conn = "redistribute connected" %}
{%                 if redistribute_var.connected.include_leaked is arista.avd.defined(true) %}
{%                     set redistribute_conn = redistribute_conn ~ " include leaked" %}
{%                 endif %}
{%                 if redistribute_var.connected.route_map is arista.avd.defined %}
{%                     set redistribute_conn = redistribute_conn ~ " route-map " ~ redistribute_var.connected.route_map %}
{%                 elif redistribute_var.connected.rcf is arista.avd.defined %}
{%                     set redistribute_conn = redistribute_conn ~ " rcf " ~ redistribute_var.connected.rcf %}
{%                 endif %}
      {{ redistribute_conn }}
{%             endif %}
{%             if redistribute_var.dynamic.enabled is arista.avd.defined(true) %}
{%                 set redistribute_dynamic = "redistribute dynamic" %}
{%                 if redistribute_var.dynamic.route_map is arista.avd.defined %}
{%                     set redistribute_dynamic = redistribute_dynamic ~ " route-map " ~ redistribute_var.dynamic.route_map %}
{%                 elif redistribute_var.dynamic.rcf is arista.avd.defined %}
{%                     set redistribute_dynamic = redistribute_dynamic ~ " rcf " ~ redistribute_var.dynamic.rcf %}
{%                 endif %}
      {{ redistribute_dynamic }}
{%             endif %}
{%             if redistribute_var.user.enabled is arista.avd.defined(true) %}
{%                 set redistribute_user = "redistribute user" %}
{%                 if redistribute_var.user.rcf is arista.avd.defined %}
{%                     set redistribute_user = redistribute_user ~ " rcf " ~ redistribute_var.user.rcf %}
{%                 endif %}
      {{ redistribute_user }}
{%             endif %}
{%             if redistribute_var.isis.enabled is arista.avd.defined(true) %}
{%                 set redistribute_isis = "redistribute isis" %}
{%                 if redistribute_var.isis.isis_level is arista.avd.defined %}
{%                     set redistribute_isis = redistribute_isis ~ " " ~ redistribute_var.isis.isis_level %}
{%                 endif %}
{%                 if redistribute_var.isis.include_leaked is arista.avd.defined(true) %}
{%                     set redistribute_isis = redistribute_isis ~ " include leaked" %}
{%                 endif %}
{%                 if redistribute_var.isis.route_map is arista.avd.defined %}
{%                     set redistribute_isis = redistribute_isis ~ " route-map " ~ redistribute_var.isis.route_map %}
{%                 elif redistribute_var.isis.rcf is arista.avd.defined %}
{%                     set redistribute_isis = redistribute_isis ~ " rcf " ~ redistribute_var.isis.rcf %}
{%                 endif %}
      {{ redistribute_isis }}
{%             endif %}
{%             if redistribute_var.ospfv3.enabled is arista.avd.defined(true) %}
{%                 set redistribute_ospfv3 = "redistribute ospfv3" %}
{%                 if redistribute_var.ospfv3.include_leaked is arista.avd.defined(true) %}
{%                     set redistribute_ospfv3 = redistribute_ospfv3 ~ " include leaked" %}
{%                 endif %}
{%                 if redistribute_var.ospfv3.route_map is arista.avd.defined %}
{%                     set redistribute_ospfv3 = redistribute_ospfv3 ~ " route-map " ~ redistribute_var.ospfv3.route_map %}
{%                 endif %}
      {{ redistribute_ospfv3 }}
{%             elif redistribute_var.ospfv3.match_internal.enabled is arista.avd.defined(true) %}
{%                 set redistribute_ospfv3 = "redistribute ospfv3 match internal" %}
{%                 if redistribute_var.ospfv3.match_internal.include_leaked is arista.avd.defined(true) %}
{%                     set redistribute_ospfv3 = redistribute_ospfv3 ~ " include leaked" %}
{%                 endif %}
{%                 if redistribute_var.ospfv3.match_internal.route_map is arista.avd.defined %}
{%                     set redistribute_ospfv3 = redistribute_ospfv3 ~ " route-map " ~ redistribute_var.ospfv3.match_internal.route_map %}
{%                 endif %}
      {{ redistribute_ospfv3 }}
{%             endif %}
{%             if redistribute_var.ospfv3.match_external.enabled is arista.avd.defined(true) %}
{%                 set redistribute_ospfv3_match = "redistribute ospfv3 match external" %}
{%                 if redistribute_var.ospfv3.match_external.include_leaked is arista.avd.defined(true) %}
{%                     set redistribute_ospfv3_match = redistribute_ospfv3_match ~ " include leaked" %}
{%                 endif %}
{%                 if redistribute_var.ospfv3.match_external.route_map is arista.avd.defined %}
{%                     set redistribute_ospfv3_match = redistribute_ospfv3_match ~ " route-map " ~ redistribute_var.ospfv3.match_external.route_map %}
{%                 endif %}
      {{ redistribute_ospfv3_match }}
{%             endif %}
{%             if redistribute_var.ospfv3.match_nssa_external.enabled is arista.avd.defined(true) %}
{%                 set redistribute_ospfv3_match = "redistribute ospfv3 match nssa-external" %}
{%                 if redistribute_var.ospfv3.match_nssa_external.nssa_type is arista.avd.defined %}
{%                     set redistribute_ospfv3_match = redistribute_ospfv3_match ~ " " ~ redistribute_var.ospfv3.match_nssa_external.nssa_type %}
{%                 endif %}
{%                 if redistribute_var.ospfv3.match_nssa_external.include_leaked is arista.avd.defined(true) %}
{%                     set redistribute_ospfv3_match = redistribute_ospfv3_match ~ " include leaked" %}
{%                 endif %}
{%                 if redistribute_var.ospfv3.match_nssa_external.route_map is arista.avd.defined %}
{%                     set redistribute_ospfv3_match = redistribute_ospfv3_match ~ " route-map " ~ redistribute_var.ospfv3.match_nssa_external.route_map %}
{%                 endif %}
      {{ redistribute_ospfv3_match }}
{%             endif %}
{%             if redistribute_var.static.enabled is arista.avd.defined(true) %}
{%                 set redistribute_static = "redistribute static" %}
{%                 if redistribute_var.static.include_leaked is arista.avd.defined(true) %}
{%                     set redistribute_static = redistribute_static ~ " include leaked" %}
{%                 endif %}
{%                 if redistribute_var.static.route_map is arista.avd.defined %}
{%                     set redistribute_static = redistribute_static ~ " route-map " ~ redistribute_var.static.route_map %}
{%                 elif redistribute_var.static.rcf is arista.avd.defined %}
{%                     set redistribute_static = redistribute_static ~ " rcf " ~ redistribute_var.static.rcf %}
{%                 endif %}
      {{ redistribute_static }}
{%             endif %}
{%         elif router_bgp.address_family_ipv6.redistribute_routes is arista.avd.defined %}
{%             for redistribute_route in router_bgp.address_family_ipv6.redistribute_routes | arista.avd.natural_sort('source_protocol') %}
{%                 set redistribute_route_cli = "redistribute " ~ redistribute_route.source_protocol %}
{%                 if redistribute_route.source_protocol == "ospfv3" %}
{%                     if redistribute_route.ospf_route_type is arista.avd.defined %}
{%                         set redistribute_route_cli = redistribute_route_cli ~ " match " ~  redistribute_route.ospf_route_type %}
{%                     endif %}
{%                 endif %}
{%                 if redistribute_route.source_protocol == "bgp" %}
{%                     set redistribute_route_cli = redistribute_route_cli ~ " leaked" %}
{%                 elif redistribute_route.include_leaked is arista.avd.defined(true) %}
{%                     set redistribute_route_cli = redistribute_route_cli ~ " include leaked" %}
{%                 endif %}
{%                 if redistribute_route.route_map is arista.avd.defined %}
{%                     set redistribute_route_cli = redistribute_route_cli ~ " route-map " ~ redistribute_route.route_map %}
{%                 elif redistribute_route.source_protocol in ["connected", "static", "isis", "user", "dynamic"] %}
{%                     if redistribute_route.rcf is arista.avd.defined %}
{%                         set redistribute_route_cli = redistribute_route_cli ~ " rcf " ~ redistribute_route.rcf %}
{%                     endif %}
{%                 endif %}
      {{ redistribute_route_cli }}
{%             endfor %}
{%         endif %}
{%     endif %}
{# address family ipv6 multicast activation #}
{%     if router_bgp.address_family_ipv6_multicast is arista.avd.defined %}
   !
   address-family ipv6 multicast
{%         if router_bgp.address_family_ipv6_multicast.bgp.missing_policy.direction_in_action is arista.avd.defined %}
      bgp missing-policy direction in action {{ router_bgp.address_family_ipv6_multicast.bgp.missing_policy.direction_in_action }}
{%         endif %}
{%         if router_bgp.address_family_ipv6_multicast.bgp.missing_policy.direction_out_action is arista.avd.defined %}
      bgp missing-policy direction out action {{ router_bgp.address_family_ipv6_multicast.bgp.missing_policy.direction_out_action }}
{%         endif %}
{%         if router_bgp.address_family_ipv6_multicast.bgp.additional_paths.receive is arista.avd.defined(true) %}
      bgp additional-paths receive
{%         endif %}
{%         for peer_group in router_bgp.address_family_ipv6_multicast.peer_groups | arista.avd.natural_sort('name') %}
{%             if peer_group.activate is arista.avd.defined(true) %}
      neighbor {{ peer_group.name }} activate
{%             elif peer_group.activate is arista.avd.defined(false) %}
      no neighbor {{ peer_group.name }} activate
{%             endif %}
{%             if peer_group.additional_paths.receive is arista.avd.defined(true) %}
      neighbor {{ peer_group.name }} additional-paths receive
{%             endif %}
{%         endfor %}
{%         for neighbor in router_bgp.address_family_ipv6_multicast.neighbors | arista.avd.natural_sort('ip_address') %}
{%             if neighbor.activate is arista.avd.defined(true) %}
      neighbor {{ neighbor.ip_address }} activate
{%             endif %}
{%             if neighbor.additional_paths.receive is arista.avd.defined(true) %}
      neighbor {{ neighbor.ip_address }} additional-paths receive
{%             endif %}
{%             if neighbor.route_map_in is arista.avd.defined %}
      neighbor {{ neighbor.ip_address }} route-map {{ neighbor.route_map_in }} in
{%             endif %}
{%             if neighbor.route_map_out is arista.avd.defined %}
      neighbor {{ neighbor.ip_address }} route-map {{ neighbor.route_map_out }} out
{%             endif %}
{%         endfor %}
{%         for network in router_bgp.address_family_ipv6_multicast.networks | arista.avd.natural_sort('prefix') %}
{%             set network_cli = "network " ~ network.prefix %}
{%             if network.route_map is arista.avd.defined %}
{%                 set network_cli = network_cli ~ " route-map " ~ network.route_map %}
{%             endif %}
      {{ network_cli }}
{%         endfor %}
{%         if router_bgp.address_family_ipv6_multicast.redistribute is arista.avd.defined %}
{%             set redistribute_var = router_bgp.address_family_ipv6_multicast.redistribute %}
{%             if redistribute_var.connected.enabled is arista.avd.defined(true) %}
{%                 set redistribute_conn = "redistribute connected" %}
{%                 if redistribute_var.connected.route_map is arista.avd.defined %}
{%                     set redistribute_conn = redistribute_conn ~ " route-map " ~ redistribute_var.connected.route_map %}
{%                 endif %}
      {{ redistribute_conn }}
{%             endif %}
{%             if redistribute_var.isis.enabled is arista.avd.defined(true) %}
{%                 set redistribute_isis = "redistribute isis" %}
{%                 if redistribute_var.isis.isis_level is arista.avd.defined %}
{%                     set redistribute_isis = redistribute_isis ~ " " ~ redistribute_var.isis.isis_level %}
{%                 endif %}
{%                 if redistribute_var.isis.include_leaked is arista.avd.defined(true) %}
{%                     set redistribute_isis = redistribute_isis ~ " include leaked" %}
{%                 endif %}
{%                 if redistribute_var.isis.route_map is arista.avd.defined %}
{%                     set redistribute_isis = redistribute_isis ~ " route-map " ~ redistribute_var.isis.route_map %}
{%                 elif redistribute_var.isis.rcf is arista.avd.defined %}
{%                     set redistribute_isis = redistribute_isis ~ " rcf " ~ redistribute_var.isis.rcf %}
{%                 endif %}
      {{ redistribute_isis }}
{%             endif %}
{%             if redistribute_var.ospf.enabled is arista.avd.defined(true) %}
{%                 set redistribute_ospf = "redistribute ospf" %}
{%                 if redistribute_var.ospf.route_map is arista.avd.defined %}
{%                     set redistribute_ospf = redistribute_ospf ~ " route-map " ~ redistribute_var.ospf.route_map %}
{%                 endif %}
      {{ redistribute_ospf }}
{%             elif redistribute_var.ospf.match_internal.enabled is arista.avd.defined(true) %}
{%                 set redistribute_ospf = "redistribute ospf match internal" %}
{%                 if redistribute_var.ospf.match_internal.route_map is arista.avd.defined %}
{%                     set redistribute_ospf = redistribute_ospf ~ " route-map " ~ redistribute_var.ospf.match_internal.route_map %}
{%                 endif %}
      {{ redistribute_ospf }}
{%             endif %}
{%             if redistribute_var.ospfv3.enabled is arista.avd.defined(true) %}
{%                 set redistribute_ospfv3 = "redistribute ospfv3" %}
{%                 if redistribute_var.ospfv3.route_map is arista.avd.defined %}
{%                     set redistribute_ospfv3 = redistribute_ospfv3 ~ " route-map " ~ redistribute_var.ospfv3.route_map %}
{%                 endif %}
      {{ redistribute_ospfv3 }}
{%             elif redistribute_var.ospfv3.match_internal.enabled is arista.avd.defined(true) %}
{%                 set redistribute_ospfv3 = "redistribute ospfv3 match internal" %}
{%                 if redistribute_var.ospfv3.match_internal.route_map is arista.avd.defined %}
{%                     set redistribute_ospfv3 = redistribute_ospfv3 ~ " route-map " ~ redistribute_var.ospfv3.match_internal.route_map %}
{%                 endif %}
      {{ redistribute_ospfv3 }}
{%             endif %}
{%             if redistribute_var.ospfv3.match_external.enabled is arista.avd.defined(true) %}
{%                 set redistribute_ospfv3_match = "redistribute ospfv3 match external" %}
{%                 if redistribute_var.ospfv3.match_external.route_map is arista.avd.defined %}
{%                     set redistribute_ospfv3_match = redistribute_ospfv3_match ~ " route-map " ~ redistribute_var.ospfv3.match_external.route_map %}
{%                 endif %}
      {{ redistribute_ospfv3_match }}
{%             endif %}
{%             if redistribute_var.ospfv3.match_nssa_external.enabled is arista.avd.defined(true) %}
{%                 set redistribute_ospfv3_match = "redistribute ospfv3 match nssa-external" %}
{%                 if redistribute_var.ospfv3.match_nssa_external.nssa_type is arista.avd.defined %}
{%                     set redistribute_ospfv3_match = redistribute_ospfv3_match ~ " " ~ redistribute_var.ospfv3.match_nssa_external.nssa_type %}
{%                 endif %}
{%                 if redistribute_var.ospfv3.match_nssa_external.route_map is arista.avd.defined %}
{%                     set redistribute_ospfv3_match = redistribute_ospfv3_match ~ " route-map " ~ redistribute_var.ospfv3.match_nssa_external.route_map %}
{%                 endif %}
      {{ redistribute_ospfv3_match }}
{%             endif %}
{%             if redistribute_var.ospf.match_external.enabled is arista.avd.defined(true) %}
{%                 set redistribute_ospf_match = "redistribute ospf match external" %}
{%                 if redistribute_var.ospf.match_external.route_map is arista.avd.defined %}
{%                     set redistribute_ospf_match = redistribute_ospf_match ~ " route-map " ~ redistribute_var.ospf.match_external.route_map %}
{%                 endif %}
      {{ redistribute_ospf_match }}
{%             endif %}
{%             if redistribute_var.ospf.match_nssa_external.enabled is arista.avd.defined(true) %}
{%                 set redistribute_ospf_match = "redistribute ospf match nssa-external" %}
{%                 if redistribute_var.ospf.match_nssa_external.nssa_type is arista.avd.defined %}
{%                     set redistribute_ospf_match = redistribute_ospf_match ~ " " ~ redistribute_var.ospf.match_nssa_external.nssa_type %}
{%                 endif %}
{%                 if redistribute_var.ospf.match_nssa_external.route_map is arista.avd.defined %}
{%                     set redistribute_ospf_match = redistribute_ospf_match ~ " route-map " ~ redistribute_var.ospf.match_nssa_external.route_map %}
{%                 endif %}
      {{ redistribute_ospf_match }}
{%             endif %}
{%             if redistribute_var.static.enabled is arista.avd.defined(true) %}
{%                 set redistribute_static = "redistribute static" %}
{%                 if redistribute_var.static.route_map is arista.avd.defined %}
{%                     set redistribute_static = redistribute_static ~ " route-map " ~ redistribute_var.static.route_map %}
{%                 endif %}
      {{ redistribute_static }}
{%             endif %}
{%         elif router_bgp.address_family_ipv6_multicast.redistribute_routes is arista.avd.defined %}
{%             for redistribute_route in router_bgp.address_family_ipv6_multicast.redistribute_routes | arista.avd.natural_sort('source_protocol') %}
{%                 set redistribute_route_cli = "redistribute " ~ redistribute_route.source_protocol %}
{%                 if redistribute_route.source_protocol in ["ospf", "ospfv3"] %}
{%                     if redistribute_route.ospf_route_type is arista.avd.defined %}
{%                         set redistribute_route_cli = redistribute_route_cli ~ " match " ~  redistribute_route.ospf_route_type %}
{%                     endif %}
{%                 endif %}
{%                 if redistribute_route.include_leaked is arista.avd.defined(true) %}
{%                     set redistribute_route_cli = redistribute_route_cli ~ " include leaked" %}
{%                 endif %}
{%                 if redistribute_route.route_map is arista.avd.defined %}
{%                     set redistribute_route_cli = redistribute_route_cli ~ " route-map " ~ redistribute_route.route_map %}
{%                 elif redistribute_route.source_protocol == "isis" and redistribute_route.rcf is arista.avd.defined %}
{%                     set redistribute_route_cli = redistribute_route_cli ~ " rcf " ~ redistribute_route.rcf %}
{%                 endif %}
      {{ redistribute_route_cli }}
{%             endfor %}
{%         endif %}
{%     endif %}
{# address family ipv6 sr-te activation #}
{%     if router_bgp.address_family_ipv6_sr_te is arista.avd.defined %}
   !
   address-family ipv6 sr-te
{%         for peer_group in router_bgp.address_family_ipv6_sr_te.peer_groups | arista.avd.natural_sort('name') %}
{%             if peer_group.activate is arista.avd.defined(true) %}
      neighbor {{ peer_group.name }} activate
{%             elif peer_group.activate is arista.avd.defined(false) %}
      no neighbor {{ peer_group.name }} activate
{%             endif %}
{%             if peer_group.route_map_in is arista.avd.defined %}
      neighbor {{ peer_group.name }} route-map {{ peer_group.route_map_in }} in
{%             endif %}
{%             if peer_group.route_map_out is arista.avd.defined %}
      neighbor {{ peer_group.name }} route-map {{ peer_group.route_map_out }} out
{%             endif %}
{%         endfor %}
{%         for neighbor in router_bgp.address_family_ipv6_sr_te.neighbors | arista.avd.natural_sort('ip_address') %}
{%             if neighbor.activate is arista.avd.defined(true) %}
      neighbor {{ neighbor.ip_address }} activate
{%             elif neighbor.activate is arista.avd.defined(false) %}
      no neighbor {{ neighbor.ip_address }} activate
{%             endif %}
{%             if neighbor.route_map_in is arista.avd.defined %}
      neighbor {{ neighbor.ip_address }} route-map {{ neighbor.route_map_in }} in
{%             endif %}
{%             if neighbor.route_map_out is arista.avd.defined %}
      neighbor {{ neighbor.ip_address }} route-map {{ neighbor.route_map_out }} out
{%             endif %}
{%         endfor %}
{%     endif %}
{# address family link state activation #}
{%     if router_bgp.address_family_link_state is arista.avd.defined %}
   !
   address-family link-state
{%         if router_bgp.address_family_link_state.bgp.missing_policy.direction_in_action is arista.avd.defined %}
      bgp missing-policy direction in action {{ router_bgp.address_family_link_state.bgp.missing_policy.direction_in_action }}
{%         endif %}
{%         if router_bgp.address_family_link_state.bgp.missing_policy.direction_out_action is arista.avd.defined %}
      bgp missing-policy direction out action {{ router_bgp.address_family_link_state.bgp.missing_policy.direction_out_action }}
{%         endif %}
{%         for peer_group in router_bgp.address_family_link_state.peer_groups | arista.avd.natural_sort('name') %}
{%             if peer_group.activate is arista.avd.defined(true) %}
      neighbor {{ peer_group.name }} activate
{%             elif peer_group.activate is arista.avd.defined(false) %}
      no neighbor {{ peer_group.name }} activate
{%             endif %}
{%             if peer_group.missing_policy.direction_in_action is arista.avd.defined %}
      neighbor {{ peer_group.name }} missing-policy direction in action {{ peer_group.missing_policy.direction_in_action }}
{%             endif %}
{%             if peer_group.missing_policy.direction_out_action is arista.avd.defined %}
      neighbor {{ peer_group.name }} missing-policy direction out action {{ peer_group.missing_policy.direction_out_action }}
{%             endif %}
{%         endfor %}
{%         for neighbor in router_bgp.address_family_link_state.neighbors | arista.avd.natural_sort('ip_address') %}
{%             if neighbor.activate is arista.avd.defined(true) %}
      neighbor {{ neighbor.ip_address }} activate
{%             endif %}
{%             if neighbor.missing_policy.direction_in_action is arista.avd.defined %}
      neighbor {{ neighbor.ip_address }} missing-policy direction in action {{ neighbor.missing_policy.direction_in_action }}
{%             endif %}
{%             if neighbor.missing_policy.direction_out_action is arista.avd.defined %}
      neighbor {{ neighbor.ip_address }} missing-policy direction out action {{ neighbor.missing_policy.direction_out_action }}
{%             endif %}
{%         endfor %}
{%         if router_bgp.address_family_link_state.path_selection is arista.avd.defined %}
{%             if router_bgp.address_family_link_state.path_selection.roles.producer is arista.avd.defined(true) %}
      path-selection
{%             endif %}
{%             if router_bgp.address_family_link_state.path_selection.roles.consumer is arista.avd.defined(true) or router_bgp.address_family_link_state.path_selection.roles.propagator is arista.avd.defined(true) %}
{%                 set path_selection_roles = "path-selection role" %}
{%                 if router_bgp.address_family_link_state.path_selection.roles.consumer is arista.avd.defined(true) %}
{%                     set path_selection_roles = path_selection_roles ~ " consumer" %}
{%                 endif %}
{%                 if router_bgp.address_family_link_state.path_selection.roles.propagator is arista.avd.defined(true) %}
{%                     set path_selection_roles = path_selection_roles ~ " propagator" %}
{%                 endif %}
      {{ path_selection_roles }}
{%             endif %}
{%         endif %}
{%     endif %}
{# address family path_selection activation #}
{%     if router_bgp.address_family_path_selection is arista.avd.defined %}
   !
   address-family path-selection
{%         if router_bgp.address_family_path_selection.bgp.additional_paths.receive is arista.avd.defined(true) %}
      bgp additional-paths receive
{%         endif %}
{%         if router_bgp.address_family_path_selection.bgp.additional_paths.send is arista.avd.defined %}
{%             if router_bgp.address_family_path_selection.bgp.additional_paths.send == 'disabled' %}
      no bgp additional-paths send
{%             elif router_bgp.address_family_path_selection.bgp.additional_paths.send_limit is arista.avd.defined and router_bgp.address_family_path_selection.bgp.additional_paths.send == 'ecmp' %}
      bgp additional-paths send ecmp limit {{ router_bgp.address_family_path_selection.bgp.additional_paths.send_limit }}
{%             elif router_bgp.address_family_path_selection.bgp.additional_paths.send == 'limit' %}
{%                 if router_bgp.address_family_path_selection.bgp.additional_paths.send_limit is arista.avd.defined %}
      bgp additional-paths send limit {{ router_bgp.address_family_path_selection.bgp.additional_paths.send_limit }}
{%                 endif %}
{%             else %}
      bgp additional-paths send {{ router_bgp.address_family_path_selection.bgp.additional_paths.send }}
{%             endif %}
{%         endif %}
{%         for peer_group in router_bgp.address_family_path_selection.peer_groups | arista.avd.natural_sort('name') %}
{%             if peer_group.activate is arista.avd.defined(true) %}
      neighbor {{ peer_group.name }} activate
{%             elif peer_group.activate is arista.avd.defined(false) %}
      no neighbor {{ peer_group.name }} activate
{%             endif %}
{%             if peer_group.additional_paths.receive is arista.avd.defined(true) %}
      neighbor {{ peer_group.name }} additional-paths receive
{%             endif %}
{%             if peer_group.additional_paths.send is arista.avd.defined %}
{%                 if peer_group.additional_paths.send == 'disabled' %}
      no neighbor {{ peer_group.name }} send
{%                 elif peer_group.additional_paths.send_limit is arista.avd.defined and peer_group.additional_paths.send == 'ecmp' %}
      neighbor {{ peer_group.name }} additional-paths send ecmp limit {{ peer_group.additional_paths.send_limit }}
{%                 elif peer_group.additional_paths.send == 'limit' %}
{%                     if peer_group.additional_paths.send_limit is arista.avd.defined %}
      neighbor {{ peer_group.name }} additional-paths send limit {{ peer_group.additional_paths.send_limit }}
{%                     endif %}
{%                 else %}
      neighbor {{ peer_group.name }} additional-paths send {{ peer_group.additional_paths.send }}
{%                 endif %}
{%             endif %}
{%         endfor %}
{%         for neighbor in router_bgp.address_family_path_selection.neighbors | arista.avd.natural_sort('ip_address') %}
{%             if neighbor.activate is arista.avd.defined(true) %}
      neighbor {{ neighbor.ip_address }} activate
{%             elif neighbor.activate is arista.avd.defined(false) %}
      no neighbor {{ neighbor.ip_address }} activate
{%             endif %}
{%             if neighbor.additional_paths.receive is arista.avd.defined(true) %}
      neighbor {{ neighbor.ip_address }} additional-paths receive
{%             endif %}
{%             if neighbor.additional_paths.send is arista.avd.defined %}
{%                 if neighbor.additional_paths.send == 'disabled' %}
      no neighbor {{ neighbor.ip_address }} additional-paths send
{%                 elif neighbor.additional_paths.send_limit is arista.avd.defined and neighbor.additional_paths.send == 'ecmp' %}
      neighbor {{ neighbor.ip_address }} additional-paths send ecmp limit {{ neighbor.additional_paths.send_limit }}
{%                 elif neighbor.additional_paths.send == 'limit' %}
{%                     if neighbor.additional_paths.send_limit is arista.avd.defined %}
      neighbor {{ neighbor.ip_address }} additional-paths send limit {{ neighbor.additional_paths.send_limit }}
{%                     endif %}
{%                 else %}
      neighbor {{ neighbor.ip_address }} additional-paths send {{ neighbor.additional_paths.send }}
{%                 endif %}
{%             endif %}
{%         endfor %}
{%     endif %}
{# address family rt-membership activation #}
{%     if router_bgp.address_family_rtc is arista.avd.defined %}
   !
   address-family rt-membership
{%         for peer_group in router_bgp.address_family_rtc.peer_groups | arista.avd.natural_sort('name') %}
{%             if peer_group.activate is arista.avd.defined(true) %}
      neighbor {{ peer_group.name }} activate
{%             elif peer_group.activate is arista.avd.defined(false) %}
      no neighbor {{ peer_group.name }} activate
{%             endif %}
{%             if peer_group.default_route_target is defined %}
{%                 if peer_group.default_route_target.only is arista.avd.defined(true) %}
      neighbor {{ peer_group.name }} default-route-target only
{%                 else %}
      neighbor {{ peer_group.name }} default-route-target
{%                 endif %}
{%             endif %}
{%             if peer_group.default_route_target.encoding_origin_as_omit is defined %}
      neighbor {{ peer_group.name }} default-route-target encoding origin-as omit
{%             endif %}
{%         endfor %}
{%     endif %}
{# address family vpn-ipv4 activation #}
{%     if router_bgp.address_family_vpn_ipv4 is arista.avd.defined %}
   !
   address-family vpn-ipv4
{%         for peer_group in router_bgp.address_family_vpn_ipv4.peer_groups | arista.avd.natural_sort('name') %}
{%             if peer_group.activate is arista.avd.defined(true) %}
      neighbor {{ peer_group.name }} activate
{%             elif peer_group.activate is arista.avd.defined(false) %}
      no neighbor {{ peer_group.name }} activate
{%             endif %}
{%             if peer_group.route_map_in is arista.avd.defined %}
      neighbor {{ peer_group.name }} route-map {{ peer_group.route_map_in }} in
{%             endif %}
{%             if peer_group.route_map_out is arista.avd.defined %}
      neighbor {{ peer_group.name }} route-map {{ peer_group.route_map_out }} out
{%             endif %}
{%             if peer_group.rcf_in is arista.avd.defined %}
      neighbor {{ peer_group.name }} rcf in {{ peer_group.rcf_in }}
{%             endif %}
{%             if peer_group.rcf_out is arista.avd.defined %}
      neighbor {{ peer_group.name }} rcf out {{ peer_group.rcf_out }}
{%             endif %}
{%             if peer_group.default_route.enabled is arista.avd.defined(true) %}
{%                 set peer_group_default_route_cli = "neighbor " ~ peer_group.name ~ " default-route" %}
{%                 if peer_group.default_route.rcf is arista.avd.defined %}
{%                     set peer_group_default_route_cli = peer_group_default_route_cli ~ " rcf " ~ peer_group.default_route.rcf %}
{%                 elif peer_group.default_route.route_map is arista.avd.defined %}
{%                     set peer_group_default_route_cli = peer_group_default_route_cli ~ " route-map " ~ peer_group.default_route.route_map %}
{%                 endif %}
      {{ peer_group_default_route_cli }}
{%             endif %}
{%         endfor %}
{%         for neighbor in router_bgp.address_family_vpn_ipv4.neighbors | arista.avd.natural_sort('ip_address') %}
{%             if neighbor.activate is arista.avd.defined(true) %}
      neighbor {{ neighbor.ip_address }} activate
{%             elif neighbor.activate is arista.avd.defined(false) %}
      no neighbor {{ neighbor.ip_address }} activate
{%             endif %}
{%             if neighbor.route_map_in is arista.avd.defined %}
      neighbor {{ neighbor.ip_address }} route-map {{ neighbor.route_map_in }} in
{%             endif %}
{%             if neighbor.route_map_out is arista.avd.defined %}
      neighbor {{ neighbor.ip_address }} route-map {{ neighbor.route_map_out }} out
{%             endif %}
{%             if neighbor.rcf_in is arista.avd.defined %}
      neighbor {{ neighbor.ip_address }} rcf in {{ neighbor.rcf_in }}
{%             endif %}
{%             if neighbor.rcf_out is arista.avd.defined %}
      neighbor {{ neighbor.ip_address }} rcf out {{ neighbor.rcf_out }}
{%             endif %}
{%             if neighbor.default_route.enabled is arista.avd.defined(true) %}
{%                 set neighbor_default_route_cli = "neighbor " ~ neighbor.ip_address ~ " default-route" %}
{%                 if neighbor.default_route.rcf is arista.avd.defined %}
{%                     set neighbor_default_route_cli = neighbor_default_route_cli ~ " rcf " ~ neighbor.default_route.rcf %}
{%                 elif neighbor.default_route.route_map is arista.avd.defined %}
{%                     set neighbor_default_route_cli = neighbor_default_route_cli ~ " route-map " ~ neighbor.default_route.route_map %}
{%                 endif %}
      {{ neighbor_default_route_cli }}
{%             endif %}
{%         endfor %}
{%         if router_bgp.address_family_vpn_ipv4.neighbor_default_encapsulation_mpls_next_hop_self.source_interface is arista.avd.defined %}
      neighbor default encapsulation mpls next-hop-self source-interface {{ router_bgp.address_family_vpn_ipv4.neighbor_default_encapsulation_mpls_next_hop_self.source_interface }}
{%         endif %}
{%         if router_bgp.address_family_vpn_ipv4.domain_identifier is arista.avd.defined %}
      domain identifier {{ router_bgp.address_family_vpn_ipv4.domain_identifier }}
{%         endif %}
{%         if router_bgp.address_family_vpn_ipv4.route.import_match_failure_action is arista.avd.defined('discard') %}
      route import match-failure action discard
{%         endif %}
{%     endif %}
{# address family vpn-ipv6 activation #}
{%     if router_bgp.address_family_vpn_ipv6 is arista.avd.defined %}
   !
   address-family vpn-ipv6
{%         for peer_group in router_bgp.address_family_vpn_ipv6.peer_groups | arista.avd.natural_sort('name') %}
{%             if peer_group.activate is arista.avd.defined(true) %}
      neighbor {{ peer_group.name }} activate
{%             elif peer_group.activate is arista.avd.defined(false) %}
      no neighbor {{ peer_group.name }} activate
{%             endif %}
{%             if peer_group.route_map_in is arista.avd.defined %}
      neighbor {{ peer_group.name }} route-map {{ peer_group.route_map_in }} in
{%             endif %}
{%             if peer_group.route_map_out is arista.avd.defined %}
      neighbor {{ peer_group.name }} route-map {{ peer_group.route_map_out }} out
{%             endif %}
{%             if peer_group.rcf_in is arista.avd.defined %}
      neighbor {{ peer_group.name }} rcf in {{ peer_group.rcf_in }}
{%             endif %}
{%             if peer_group.rcf_out is arista.avd.defined %}
      neighbor {{ peer_group.name }} rcf out {{ peer_group.rcf_out }}
{%             endif %}
{%             if peer_group.default_route.enabled is arista.avd.defined(true) %}
{%                 set peer_group_default_route_cli = "neighbor " ~ peer_group.name ~ " default-route" %}
{%                 if peer_group.default_route.rcf is arista.avd.defined %}
{%                     set peer_group_default_route_cli = peer_group_default_route_cli ~ " rcf " ~ peer_group.default_route.rcf %}
{%                 elif peer_group.default_route.route_map is arista.avd.defined %}
{%                     set peer_group_default_route_cli = peer_group_default_route_cli ~ " route-map " ~ peer_group.default_route.route_map %}
{%                 endif %}
      {{ peer_group_default_route_cli }}
{%             endif %}
{%         endfor %}
{%         for neighbor in router_bgp.address_family_vpn_ipv6.neighbors | arista.avd.natural_sort('ip_address') %}
{%             if neighbor.activate is arista.avd.defined(true) %}
      neighbor {{ neighbor.ip_address }} activate
{%             elif neighbor.activate is arista.avd.defined(false) %}
      no neighbor {{ neighbor.ip_address }} activate
{%             endif %}
{%             if neighbor.route_map_in is arista.avd.defined %}
      neighbor {{ neighbor.ip_address }} route-map {{ neighbor.route_map_in }} in
{%             endif %}
{%             if neighbor.route_map_out is arista.avd.defined %}
      neighbor {{ neighbor.ip_address }} route-map {{ neighbor.route_map_out }} out
{%             endif %}
{%             if neighbor.rcf_in is arista.avd.defined %}
      neighbor {{ neighbor.ip_address }} rcf in {{ neighbor.rcf_in }}
{%             endif %}
{%             if neighbor.rcf_out is arista.avd.defined %}
      neighbor {{ neighbor.ip_address }} rcf out {{ neighbor.rcf_out }}
{%             endif %}
{%             if neighbor.default_route.enabled is arista.avd.defined(true) %}
{%                 set neighbor_default_route_cli = "neighbor " ~ neighbor.ip_address ~ " default-route" %}
{%                 if neighbor.default_route.rcf is arista.avd.defined %}
{%                     set neighbor_default_route_cli = neighbor_default_route_cli ~ " rcf " ~ neighbor.default_route.rcf %}
{%                 elif neighbor.default_route.route_map is arista.avd.defined %}
{%                     set neighbor_default_route_cli = neighbor_default_route_cli ~ " route-map " ~ neighbor.default_route.route_map %}
{%                 endif %}
      {{ neighbor_default_route_cli }}
{%             endif %}
{%         endfor %}
{%         if router_bgp.address_family_vpn_ipv6.neighbor_default_encapsulation_mpls_next_hop_self.source_interface is arista.avd.defined %}
      neighbor default encapsulation mpls next-hop-self source-interface {{ router_bgp.address_family_vpn_ipv6.neighbor_default_encapsulation_mpls_next_hop_self.source_interface }}
{%         endif %}
{%         if router_bgp.address_family_vpn_ipv6.domain_identifier is arista.avd.defined %}
      domain identifier {{ router_bgp.address_family_vpn_ipv6.domain_identifier }}
{%         endif %}
{%         if router_bgp.address_family_vpn_ipv6.route.import_match_failure_action is arista.avd.defined('discard') %}
      route import match-failure action discard
{%         endif %}
{%     endif %}
{# L3VPNs - (vxlan) VRFs #}
{%     for vrf in router_bgp.vrfs | arista.avd.natural_sort('name') %}
   !
   vrf {{ vrf.name }}
{%         if vrf.rd is arista.avd.defined %}
      rd {{ vrf.rd }}
{%         endif %}
{%         if vrf.default_route_exports is arista.avd.defined %}
{%             for default_route_export in vrf.default_route_exports | arista.avd.natural_sort('address_family') %}
{%                 set vrf_default_route_export_cli = "default-route export " ~ default_route_export.address_family %}
{%                 if default_route_export.always is arista.avd.defined(true) %}
{%                     set vrf_default_route_export_cli = vrf_default_route_export_cli ~ " always" %}
{%                 endif %}
{%                 if default_route_export.rcf is arista.avd.defined %}
{%                     set vrf_default_route_export_cli = vrf_default_route_export_cli ~ " rcf " ~ default_route_export.rcf %}
{%                 elif default_route_export.route_map is arista.avd.defined %}
{%                     set vrf_default_route_export_cli = vrf_default_route_export_cli ~ " route-map " ~ default_route_export.route_map %}
{%                 endif %}
      {{ vrf_default_route_export_cli }}
{%             endfor %}
{%         endif %}
{%         if vrf.route_targets.import is arista.avd.defined %}
{%             for address_family in vrf.route_targets.import %}
{%                 for route_target in address_family.route_targets %}
      route-target import {{ address_family.address_family }} {{ route_target }}
{%                 endfor %}
{%                 if address_family.address_family in ['evpn', 'vpn-ipv4', 'vpn-ipv6'] %}
{%                     if address_family.rcf is arista.avd.defined %}
{%                         if address_family.vpn_route_filter_rcf is arista.avd.defined and address_family.address_family in ['vpn-ipv4', 'vpn-ipv6'] %}
      route-target import {{ address_family.address_family }} rcf {{ address_family.rcf }} vpn-route filter-rcf {{ address_family.vpn_route_filter_rcf }}
{%                         else %}
      route-target import {{ address_family.address_family }} rcf {{ address_family.rcf }}
{%                         endif %}
{%                     endif %}
{%                     if address_family.route_map is arista.avd.defined %}
      route-target import {{ address_family.address_family }} route-map {{ address_family.route_map }}
{%                     endif %}
{%                 endif %}
{%             endfor %}
{%         endif %}
{%         if vrf.route_targets.export is arista.avd.defined %}
{%             for address_family in vrf.route_targets.export %}
{%                 for route_target in address_family.route_targets %}
      route-target export {{ address_family.address_family }} {{ route_target }}
{%                 endfor %}
{%                 if address_family.address_family in ['evpn', 'vpn-ipv4', 'vpn-ipv6'] %}
{%                     if address_family.rcf is arista.avd.defined %}
{%                         if address_family.vpn_route_filter_rcf is arista.avd.defined and address_family.address_family in ['vpn-ipv4', 'vpn-ipv6'] %}
      route-target export {{ address_family.address_family }} rcf {{ address_family.rcf }} vpn-route filter-rcf {{ address_family.vpn_route_filter_rcf }}
{%                         else %}
      route-target export {{ address_family.address_family }} rcf {{ address_family.rcf }}
{%                         endif %}
{%                     endif %}
{%                     if address_family.route_map is arista.avd.defined %}
      route-target export {{ address_family.address_family }} route-map {{ address_family.route_map }}
{%                     endif %}
{%                 endif %}
{%             endfor %}
{%         endif %}
{%         if vrf.router_id is arista.avd.defined %}
      router-id {{ vrf.router_id }}
{%         endif %}
{%         if vrf.updates.wait_for_convergence is arista.avd.defined(true) %}
      update wait-for-convergence
{%         endif %}
{%         if vrf.updates.wait_install is arista.avd.defined(true) %}
      update wait-install
{%         endif %}
{%         if vrf.timers is arista.avd.defined %}
      timers bgp {{ vrf.timers }}
{%         endif %}
{%         if vrf.bgp.additional_paths.install is arista.avd.defined(true) %}
      bgp additional-paths install
{%         elif vrf.bgp.additional_paths.install_ecmp_primary is arista.avd.defined(true) %}
      bgp additional-paths install ecmp-primary
{%         endif %}
{%         if vrf.bgp.additional_paths.receive is arista.avd.defined(true) %}
      bgp additional-paths receive
{%         endif %}
{%         if vrf.bgp.additional_paths.send is arista.avd.defined %}
{%             if vrf.bgp.additional_paths.send == 'disabled' %}
      no bgp additional-paths send
{%             elif vrf.bgp.additional_paths.send_limit is arista.avd.defined and vrf.bgp.additional_paths.send == 'ecmp' %}
      bgp additional-paths send ecmp limit {{ vrf.bgp.additional_paths.send_limit }}
{%             elif vrf.bgp.additional_paths.send == 'limit' %}
{%                 if vrf.bgp.additional_paths.send_limit is arista.avd.defined %}
      bgp additional-paths send limit {{ vrf.bgp.additional_paths.send_limit }}
{%                 endif %}
{%             else %}
      bgp additional-paths send {{ vrf.bgp.additional_paths.send }}
{%             endif %}
{%         endif %}
{%         if vrf.listen_ranges is arista.avd.defined %}
{%             for listen_range in vrf.listen_ranges | arista.avd.natural_sort('peer_group') if listen_range.peer_group is arista.avd.defined and listen_range.prefix is arista.avd.defined
                   and (listen_range.peer_filter is arista.avd.defined or listen_range.remote_as is arista.avd.defined) %}
{%                 set listen_range_cli = "bgp listen range " ~ listen_range.prefix %}
{%                 if listen_range.peer_id_include_router_id is arista.avd.defined(true) %}
{%                     set listen_range_cli = listen_range_cli ~ " peer-id include router-id" %}
{%                 endif %}
{%                 set listen_range_cli = listen_range_cli ~ " peer-group " ~ listen_range.peer_group %}
{%                 if listen_range.peer_filter is arista.avd.defined %}
{%                     set listen_range_cli = listen_range_cli ~ " peer-filter " ~ listen_range.peer_filter %}
{%                 elif listen_range.remote_as is arista.avd.defined %}
{%                     set listen_range_cli = listen_range_cli ~ " remote-as " ~ listen_range.remote_as %}
{%                 endif %}
      {{ listen_range_cli }}
{%             endfor %}
{%         endif %}
{%         for neighbor in vrf.neighbors | arista.avd.natural_sort('ip_address') %}
{%             if neighbor.peer_group is arista.avd.defined %}
      neighbor {{ neighbor.ip_address }} peer group {{ neighbor.peer_group }}
{%             endif %}
{%             if neighbor.remote_as is arista.avd.defined %}
      neighbor {{ neighbor.ip_address }} remote-as {{ neighbor.remote_as }}
{%             endif %}
{%             if neighbor.next_hop_self is arista.avd.defined(true) %}
      neighbor {{ neighbor.ip_address }} next-hop-self
{%             endif %}
{%             if neighbor.shutdown is arista.avd.defined(true) %}
      neighbor {{ neighbor.ip_address }} shutdown
{%             endif %}
{%             if neighbor.remove_private_as.enabled is arista.avd.defined(true) %}
{%                 set remove_private_as_cli = "neighbor " ~ neighbor.ip_address ~ " remove-private-as" %}
{%                 if neighbor.remove_private_as.all is arista.avd.defined(true) %}
{%                     set remove_private_as_cli = remove_private_as_cli ~ " all" %}
{%                     if neighbor.remove_private_as.replace_as is arista.avd.defined(true) %}
{%                         set remove_private_as_cli = remove_private_as_cli ~ " replace-as" %}
{%                     endif %}
{%                 endif %}
      {{ remove_private_as_cli }}
{%             elif neighbor.remove_private_as.enabled is arista.avd.defined(false) %}
      no neighbor {{ neighbor.ip_address }} remove-private-as
{%             endif %}
{%             if neighbor.as_path.prepend_own_disabled is arista.avd.defined(true) %}
      neighbor {{ neighbor.ip_address }} as-path prepend-own disabled
{%             endif %}
{%             if neighbor.as_path.remote_as_replace_out is arista.avd.defined(true) %}
      neighbor {{ neighbor.ip_address }} as-path remote-as replace out
{%             endif %}
{%             if neighbor.local_as is arista.avd.defined %}
      neighbor {{ neighbor.ip_address }} local-as {{ neighbor.local_as }} no-prepend replace-as
{%             endif %}
{%             if neighbor.weight is arista.avd.defined %}
      neighbor {{ neighbor.ip_address }} weight {{ neighbor.weight }}
{%             endif %}
{%             if neighbor.passive is arista.avd.defined(true) %}
      neighbor {{ neighbor.ip_address }} passive
{%             endif %}
{%             if neighbor.update_source is arista.avd.defined %}
      neighbor {{ neighbor.ip_address }} update-source {{ neighbor.update_source }}
{%             endif %}
{%             if neighbor.bfd is arista.avd.defined(true) %}
      neighbor {{ neighbor.ip_address }} bfd
{%                 if neighbor.bfd_timers.interval is arista.avd.defined and
                      neighbor.bfd_timers.min_rx is arista.avd.defined and
                      neighbor.bfd_timers.multiplier is arista.avd.defined %}
      neighbor {{ neighbor.ip_address }} bfd interval {{ neighbor.bfd_timers.interval }} min-rx {{ neighbor.bfd_timers.min_rx }} multiplier {{ neighbor.bfd_timers.multiplier }}
{%                 endif %}
{%             elif neighbor.bfd is arista.avd.defined(false) and neighbor.peer_group is arista.avd.defined %}
      no neighbor {{ neighbor.ip_address }} bfd
{%             endif %}
{%             if neighbor.description is arista.avd.defined %}
      neighbor {{ neighbor.ip_address }} description {{ neighbor.description }}
{%             endif %}
{%             if neighbor.allowas_in.enabled is arista.avd.defined(true) %}
{%                 set allowas_in_cli = "neighbor " ~ neighbor.ip_address ~ " allowas-in" %}
{%                 if neighbor.allowas_in.times is arista.avd.defined %}
{%                     set allowas_in_cli = allowas_in_cli ~ " " ~ neighbor.allowas_in.times %}
{%                 endif %}
      {{ allowas_in_cli }}
{%             endif %}
{%             if neighbor.rib_in_pre_policy_retain.enabled is arista.avd.defined(true) %}
{%                 set neighbor_rib_in_pre_policy_retain_cli = "neighbor " ~ neighbor.ip_address ~ " rib-in pre-policy retain" %}
{%                 if neighbor.rib_in_pre_policy_retain.all is arista.avd.defined(true) %}
{%                     set neighbor_rib_in_pre_policy_retain_cli = neighbor_rib_in_pre_policy_retain_cli ~ " all" %}
{%                 endif %}
      {{ neighbor_rib_in_pre_policy_retain_cli }}
{%             elif neighbor.rib_in_pre_policy_retain.enabled is arista.avd.defined(false) %}
{%                 set neighbor_rib_in_pre_policy_retain_cli = "no neighbor " ~ neighbor.ip_address ~ " rib-in pre-policy retain" %}
      {{ neighbor_rib_in_pre_policy_retain_cli }}
{%             endif %}
{%             if neighbor.ebgp_multihop is arista.avd.defined %}
{%                 set neighbor_ebgp_multihop_cli = "neighbor " ~ neighbor.ip_address ~ " ebgp-multihop" %}
{%                 if neighbor.ebgp_multihop is number %}
{%                     set neighbor_ebgp_multihop_cli = neighbor_ebgp_multihop_cli ~ " " ~ neighbor.ebgp_multihop %}
{%                 endif %}
      {{ neighbor_ebgp_multihop_cli }}
{%             endif %}
{%             if neighbor.route_reflector_client is arista.avd.defined(true) %}
      neighbor {{ neighbor.ip_address }} route-reflector-client
{%             elif neighbor.route_reflector_client is arista.avd.defined(false) %}
      no neighbor {{ neighbor.ip_address }} route-reflector-client
{%             endif %}
{%             if neighbor.timers is arista.avd.defined %}
      neighbor {{ neighbor.ip_address }} timers {{ neighbor.timers }}
{%             endif %}
{%             if neighbor.route_map_in is arista.avd.defined %}
      neighbor {{ neighbor.ip_address }} route-map {{ neighbor.route_map_in }} in
{%             endif %}
{%             if neighbor.additional_paths.receive is arista.avd.defined(true) %}
      neighbor {{ neighbor.ip_address }} additional-paths receive
{%             endif %}
{%             if neighbor.additional_paths.send is arista.avd.defined %}
{%                 if neighbor.additional_paths.send == 'disabled' %}
      no neighbor {{ neighbor.ip_address }} additional-paths send
{%                 elif neighbor.additional_paths.send_limit is arista.avd.defined and neighbor.additional_paths.send == 'ecmp' %}
      neighbor {{ neighbor.ip_address }} additional-paths send ecmp limit {{ neighbor.additional_paths.send_limit }}
{%                 elif neighbor.additional_paths.send == 'limit' %}
{%                     if neighbor.additional_paths.send_limit is arista.avd.defined %}
      neighbor {{ neighbor.ip_address }} additional-paths send limit {{ neighbor.additional_paths.send_limit }}
{%                     endif %}
{%                 else %}
      neighbor {{ neighbor.ip_address }} additional-paths send {{ neighbor.additional_paths.send }}
{%                 endif %}
{%             endif %}
{%             if neighbor.route_map_out is arista.avd.defined %}
      neighbor {{ neighbor.ip_address }} route-map {{ neighbor.route_map_out }} out
{%             endif %}
{%             if neighbor.password is arista.avd.defined %}
      neighbor {{ neighbor.ip_address }} password 7 {{ neighbor.password | arista.avd.hide_passwords(hide_passwords) }}
{%             endif %}
{%             if neighbor.default_originate is arista.avd.defined %}
{%                 set neighbor_default_originate_cli = "neighbor " ~ neighbor.ip_address ~ " default-originate" %}
{%                 if neighbor.default_originate.route_map is arista.avd.defined %}
{%                     set neighbor_default_originate_cli = neighbor_default_originate_cli ~ " route-map " ~ neighbor.default_originate.route_map %}
{%                 endif %}
{%                 if neighbor.default_originate.always is arista.avd.defined(true) %}
{%                     set neighbor_default_originate_cli = neighbor_default_originate_cli ~ " always" %}
{%                 endif %}
      {{ neighbor_default_originate_cli }}
{%             endif %}
{%             if neighbor.send_community is arista.avd.defined('all') %}
      neighbor {{ neighbor.ip_address }} send-community
{%             elif neighbor.send_community is arista.avd.defined %}
      neighbor {{ neighbor.ip_address }} send-community {{ neighbor.send_community }}
{%             endif %}
{%             if neighbor.maximum_routes is arista.avd.defined %}
{%                 set maximum_routes_cli = "neighbor " ~ neighbor.ip_address ~ " maximum-routes " ~ neighbor.maximum_routes %}
{%                 if neighbor.maximum_routes_warning_limit is arista.avd.defined %}
{%                     set maximum_routes_cli = maximum_routes_cli ~ " warning-limit " ~ neighbor.maximum_routes_warning_limit %}
{%                 endif %}
{%                 if neighbor.maximum_routes_warning_only is arista.avd.defined(true) %}
{%                     set maximum_routes_cli = maximum_routes_cli ~ " warning-only" %}
{%                 endif %}
      {{ maximum_routes_cli }}
{%             endif %}
{%             if neighbor.remove_private_as_ingress.enabled is arista.avd.defined(true) %}
{%                 set remove_private_as_ingress_cli = "neighbor " ~ neighbor.ip_address ~ " remove-private-as ingress" %}
{%                 if neighbor.remove_private_as_ingress.replace_as is arista.avd.defined(true) %}
{%                     set remove_private_as_ingress_cli = remove_private_as_ingress_cli ~ " replace-as" %}
{%                 endif %}
      {{ remove_private_as_ingress_cli }}
{%             elif neighbor.remove_private_as_ingress.enabled is arista.avd.defined(false) %}
      no neighbor {{ neighbor.ip_address }} remove-private-as ingress
{%             endif %}
{%         endfor %}
{%         for network in vrf.networks | arista.avd.natural_sort('prefix') %}
{%             if network.route_map is arista.avd.defined %}
      network {{ network.prefix }} route-map {{ network.route_map }}
{%             else %}
      network {{ network.prefix }}
{%             endif %}
{%         endfor %}
{%         if vrf.bgp.redistribute_internal is arista.avd.defined(true) %}
      bgp redistribute-internal
{%         elif vrf.bgp.redistribute_internal is arista.avd.defined(false) %}
      no bgp redistribute-internal
{%         endif %}
{%         for aggregate_address in vrf.aggregate_addresses | arista.avd.natural_sort('prefix') %}
{%             set aggregate_address_cli = "aggregate-address " ~ aggregate_address.prefix %}
{%             if aggregate_address.as_set is arista.avd.defined(true) %}
{%                 set  aggregate_address_cli = aggregate_address_cli ~ " as-set" %}
{%             endif %}
{%             if aggregate_address.summary_only is arista.avd.defined(true) %}
{%                 set aggregate_address_cli = aggregate_address_cli ~ " summary-only" %}
{%             endif %}
{%             if aggregate_address.attribute_map is arista.avd.defined %}
{%                 set aggregate_address_cli = aggregate_address_cli ~ " attribute-map " ~ aggregate_address.attribute_map %}
{%             endif %}
{%             if aggregate_address.match_map is arista.avd.defined %}
{%                 set aggregate_address_cli = aggregate_address_cli ~ " match-map " ~ aggregate_address.match_map %}
{%             endif %}
{%             if aggregate_address.advertise_only is arista.avd.defined(true) %}
{%                 set aggregate_address_cli = aggregate_address_cli ~ " advertise-only" %}
{%             endif %}
      {{ aggregate_address_cli }}
{%         endfor %}
{%         if vrf.redistribute is arista.avd.defined %}
{%             set redistribute_var = vrf.redistribute %}
{%             if redistribute_var.connected.enabled is arista.avd.defined(true) %}
{%                 set redistribute_conn = "redistribute connected" %}
{%                 if redistribute_var.connected.include_leaked is arista.avd.defined(true) %}
{%                     set redistribute_conn = redistribute_conn ~ " include leaked" %}
{%                 endif %}
{%                 if redistribute_var.connected.route_map is arista.avd.defined %}
{%                     set redistribute_conn = redistribute_conn ~ " route-map " ~ redistribute_var.connected.route_map %}
{%                 elif redistribute_var.connected.rcf is arista.avd.defined %}
{%                     set redistribute_conn = redistribute_conn ~ " rcf " ~ redistribute_var.connected.rcf %}
{%                 endif %}
      {{ redistribute_conn }}
{%             endif %}
{%             if redistribute_var.isis.enabled is arista.avd.defined(true) %}
{%                 set redistribute_isis = "redistribute isis" %}
{%                 if redistribute_var.isis.isis_level is arista.avd.defined %}
{%                     set redistribute_isis = redistribute_isis ~ " " ~ redistribute_var.isis.isis_level %}
{%                 endif %}
{%                 if redistribute_var.isis.include_leaked is arista.avd.defined(true) %}
{%                     set redistribute_isis = redistribute_isis ~ " include leaked" %}
{%                 endif %}
{%                 if redistribute_var.isis.route_map is arista.avd.defined %}
{%                     set redistribute_isis = redistribute_isis ~ " route-map " ~ redistribute_var.isis.route_map %}
{%                 elif redistribute_var.isis.rcf is arista.avd.defined %}
{%                     set redistribute_isis = redistribute_isis ~ " rcf " ~ redistribute_var.isis.rcf %}
{%                 endif %}
      {{ redistribute_isis }}
{%             endif %}
{%             if redistribute_var.ospf.enabled is arista.avd.defined(true) %}
{%                 set redistribute_ospf = "redistribute ospf" %}
{%                 if redistribute_var.ospf.include_leaked is arista.avd.defined(true) %}
{%                     set redistribute_ospf = redistribute_ospf ~ " include leaked" %}
{%                 endif %}
{%                 if redistribute_var.ospf.route_map is arista.avd.defined %}
{%                     set redistribute_ospf = redistribute_ospf ~ " route-map " ~ redistribute_var.ospf.route_map %}
{%                 endif %}
      {{ redistribute_ospf }}
{%             elif redistribute_var.ospf.match_internal.enabled is arista.avd.defined(true) %}
{%                 set redistribute_ospf = "redistribute ospf match internal" %}
{%                 if redistribute_var.ospf.match_internal.include_leaked is arista.avd.defined(true) %}
{%                     set redistribute_ospf = redistribute_ospf ~ " include leaked" %}
{%                 endif %}
{%                 if redistribute_var.ospf.match_internal.route_map is arista.avd.defined %}
{%                     set redistribute_ospf = redistribute_ospf ~ " route-map " ~ redistribute_var.ospf.match_internal.route_map %}
{%                 endif %}
      {{ redistribute_ospf }}
{%             endif %}
{%             if redistribute_var.ospf.match_external.enabled is arista.avd.defined(true) %}
{%                 set redistribute_ospf_match = "redistribute ospf match external" %}
{%                 if redistribute_var.ospf.match_external.include_leaked is arista.avd.defined(true) %}
{%                     set redistribute_ospf_match = redistribute_ospf_match ~ " include leaked" %}
{%                 endif %}
{%                 if redistribute_var.ospf.match_external.route_map is arista.avd.defined %}
{%                     set redistribute_ospf_match = redistribute_ospf_match ~ " route-map " ~ redistribute_var.ospf.match_external.route_map %}
{%                 endif %}
      {{ redistribute_ospf_match }}
{%             endif %}
{%             if redistribute_var.ospf.match_nssa_external.enabled is arista.avd.defined(true) %}
{%                 set redistribute_ospf_match = "redistribute ospf match nssa-external" %}
{%                 if redistribute_var.ospf.match_nssa_external.nssa_type is arista.avd.defined %}
{%                     set redistribute_ospf_match = redistribute_ospf_match ~ " " ~ redistribute_var.ospf.match_nssa_external.nssa_type %}
{%                 endif %}
{%                 if redistribute_var.ospf.match_nssa_external.include_leaked is arista.avd.defined(true) %}
{%                     set redistribute_ospf_match = redistribute_ospf_match ~ " include leaked" %}
{%                 endif %}
{%                 if redistribute_var.ospf.match_nssa_external.route_map is arista.avd.defined %}
{%                     set redistribute_ospf_match = redistribute_ospf_match ~ " route-map " ~ redistribute_var.ospf.match_nssa_external.route_map %}
{%                 endif %}
      {{ redistribute_ospf_match }}
{%             endif %}
{%             if redistribute_var.ospfv3.enabled is arista.avd.defined(true) %}
{%                 set redistribute_ospfv3 = "redistribute ospfv3" %}
{%                 if redistribute_var.ospfv3.include_leaked is arista.avd.defined(true) %}
{%                     set redistribute_ospfv3 = redistribute_ospfv3 ~ " include leaked" %}
{%                 endif %}
{%                 if redistribute_var.ospfv3.route_map is arista.avd.defined %}
{%                     set redistribute_ospfv3 = redistribute_ospfv3 ~ " route-map " ~ redistribute_var.ospfv3.route_map %}
{%                 endif %}
      {{ redistribute_ospfv3 }}
{%             elif redistribute_var.ospfv3.match_internal.enabled is arista.avd.defined(true) %}
{%                 set redistribute_ospfv3 = "redistribute ospfv3 match internal" %}
{%                 if redistribute_var.ospfv3.match_internal.include_leaked is arista.avd.defined(true) %}
{%                     set redistribute_ospfv3 = redistribute_ospfv3 ~ " include leaked" %}
{%                 endif %}
{%                 if redistribute_var.ospfv3.match_internal.route_map is arista.avd.defined %}
{%                     set redistribute_ospfv3 = redistribute_ospfv3 ~ " route-map " ~ redistribute_var.ospfv3.match_internal.route_map %}
{%                 endif %}
      {{ redistribute_ospfv3 }}
{%             endif %}
{%             if redistribute_var.ospfv3.match_external.enabled is arista.avd.defined(true) %}
{%                 set redistribute_ospfv3_match = "redistribute ospfv3 match external" %}
{%                 if redistribute_var.ospfv3.match_external.include_leaked is arista.avd.defined(true) %}
{%                     set redistribute_ospfv3_match = redistribute_ospfv3_match ~ " include leaked" %}
{%                 endif %}
{%                 if redistribute_var.ospfv3.match_external.route_map is arista.avd.defined %}
{%                     set redistribute_ospfv3_match = redistribute_ospfv3_match ~ " route-map " ~ redistribute_var.ospfv3.match_external.route_map %}
{%                 endif %}
      {{ redistribute_ospfv3_match }}
{%             endif %}
{%             if redistribute_var.ospfv3.match_nssa_external.enabled is arista.avd.defined(true) %}
{%                 set redistribute_ospfv3_match = "redistribute ospfv3 match nssa-external" %}
{%                 if redistribute_var.ospfv3.match_nssa_external.nssa_type is arista.avd.defined %}
{%                     set redistribute_ospfv3_match = redistribute_ospfv3_match ~ " " ~ redistribute_var.ospfv3.match_nssa_external.nssa_type %}
{%                 endif %}
{%                 if redistribute_var.ospfv3.match_nssa_external.include_leaked is arista.avd.defined(true) %}
{%                     set redistribute_ospfv3_match = redistribute_ospfv3_match ~ " include leaked" %}
{%                 endif %}
{%                 if redistribute_var.ospfv3.match_nssa_external.route_map is arista.avd.defined %}
{%                     set redistribute_ospfv3_match = redistribute_ospfv3_match ~ " route-map " ~ redistribute_var.ospfv3.match_nssa_external.route_map %}
{%                 endif %}
      {{ redistribute_ospfv3_match }}
{%             endif %}
{%             if redistribute_var.static.enabled is arista.avd.defined(true) %}
{%                 set redistribute_static = "redistribute static" %}
{%                 if redistribute_var.static.include_leaked is arista.avd.defined(true) %}
{%                     set redistribute_static = redistribute_static ~ " include leaked" %}
{%                 endif %}
{%                 if redistribute_var.static.route_map is arista.avd.defined %}
{%                     set redistribute_static = redistribute_static ~ " route-map " ~ redistribute_var.static.route_map %}
{%                 elif redistribute_var.static.rcf is arista.avd.defined %}
{%                     set redistribute_static = redistribute_static ~ " rcf " ~ redistribute_var.static.rcf %}
{%                 endif %}
      {{ redistribute_static }}
{%             endif %}
{%             if redistribute_var.rip.enabled is arista.avd.defined(true) %}
{%                 set redistribute_rip = "redistribute rip" %}
{%                 if redistribute_var.rip.route_map is arista.avd.defined %}
{%                     set redistribute_rip = redistribute_rip ~ " route-map " ~ redistribute_var.rip.route_map %}
{%                 endif %}
      {{ redistribute_rip }}
{%             endif %}
{%             if redistribute_var.attached_host.enabled is arista.avd.defined(true) %}
{%                 set redistribute_host = "redistribute attached-host" %}
{%                 if redistribute_var.attached_host.route_map is arista.avd.defined %}
{%                     set redistribute_host = redistribute_host ~ " route-map " ~ redistribute_var.attached_host.route_map %}
{%                 endif %}
      {{ redistribute_host }}
{%             endif %}
{%             if redistribute_var.dynamic.enabled is arista.avd.defined(true) %}
{%                 set redistribute_dynamic = "redistribute dynamic" %}
{%                 if redistribute_var.dynamic.route_map is arista.avd.defined %}
{%                     set redistribute_dynamic = redistribute_dynamic ~ " route-map " ~ redistribute_var.dynamic.route_map %}
{%                 elif redistribute_var.dynamic.rcf is arista.avd.defined %}
{%                     set redistribute_dynamic = redistribute_dynamic ~ " rcf " ~ redistribute_var.dynamic.rcf %}
{%                 endif %}
      {{ redistribute_dynamic }}
{%             endif %}
{%             if redistribute_var.bgp.enabled is arista.avd.defined(true) %}
{%                 set redistribute_bgp = "redistribute bgp leaked" %}
{%                 if redistribute_var.bgp.route_map is arista.avd.defined %}
{%                     set redistribute_bgp = redistribute_bgp ~ " route-map " ~ redistribute_var.bgp.route_map %}
{%                 endif %}
      {{ redistribute_bgp }}
{%             endif %}
{%             if redistribute_var.user.enabled is arista.avd.defined(true) %}
{%                 set redistribute_user = "redistribute user" %}
{%                 if redistribute_var.user.rcf is arista.avd.defined %}
{%                     set redistribute_user = redistribute_user ~ " rcf " ~ redistribute_var.user.rcf %}
{%                 endif %}
      {{ redistribute_user }}
{%             endif %}
{%         elif vrf.redistribute_routes is arista.avd.defined %}
{%             for redistribute_route in vrf.redistribute_routes | arista.avd.natural_sort('source_protocol') %}
{%                 set redistribute_route_cli = "redistribute " ~ redistribute_route.source_protocol %}
{%                 if redistribute_route.source_protocol in ["ospf", "ospfv3"] %}
{%                     if redistribute_route.ospf_route_type is arista.avd.defined %}
{%                         set redistribute_route_cli = redistribute_route_cli ~ " match " ~  redistribute_route.ospf_route_type %}
{%                     endif %}
{%                 endif %}
{%                 if redistribute_route.source_protocol == "bgp" %}
{%                     set redistribute_route_cli = redistribute_route_cli ~ " leaked" %}
{%                 elif redistribute_route.include_leaked is arista.avd.defined(true) %}
{%                     set redistribute_route_cli = redistribute_route_cli ~ " include leaked" %}
{%                 endif %}
{%                 if redistribute_route.route_map is arista.avd.defined %}
{%                     set redistribute_route_cli = redistribute_route_cli ~ " route-map " ~ redistribute_route.route_map %}
{%                 elif redistribute_route.source_protocol in ["connected", "static", "isis", "user", "dynamic"] %}
{%                     if redistribute_route.rcf is arista.avd.defined %}
{%                         set redistribute_route_cli = redistribute_route_cli ~ " rcf " ~ redistribute_route.rcf %}
{%                     endif %}
{%                 endif %}
      {{ redistribute_route_cli }}
{%             endfor %}
{%         endif %}
{%         for neighbor_interface in vrf.neighbor_interfaces | arista.avd.natural_sort('name') %}
{%             if neighbor_interface.peer_group is arista.avd.defined and neighbor_interface.remote_as is arista.avd.defined %}
      neighbor interface {{ neighbor_interface.name }} peer-group {{ neighbor_interface.peer_group }} remote-as {{ neighbor_interface.remote_as }}
{%             elif neighbor_interface.peer_group is arista.avd.defined and neighbor_interface.peer_filter is arista.avd.defined %}
      neighbor interface {{ neighbor_interface.name }} peer-group {{ neighbor_interface.peer_group }} peer-filter {{ neighbor_interface.peer_filter }}
{%             endif %}
{%         endfor %}
{%         if vrf.address_family_flow_spec_ipv4 is arista.avd.defined %}
      !
      address-family flow-spec ipv4
{%             if vrf.address_family_flow_spec_ipv4.bgp.missing_policy.direction_in_action is arista.avd.defined %}
         bgp missing-policy direction in action {{ vrf.address_family_flow_spec_ipv4.bgp.missing_policy.direction_in_action }}
{%             endif %}
{%             if vrf.address_family_flow_spec_ipv4.bgp.missing_policy.direction_out_action is arista.avd.defined %}
         bgp missing-policy direction out action {{ vrf.address_family_flow_spec_ipv4.bgp.missing_policy.direction_out_action }}
{%             endif %}
{%             for neighbor in vrf.address_family_flow_spec_ipv4.neighbors | arista.avd.natural_sort('ip_address') %}
{%                 if neighbor.activate is arista.avd.defined(true) %}
         neighbor {{ neighbor.ip_address }} activate
{%                 endif %}
{%             endfor %}
{%         endif %}
{%         if vrf.address_family_flow_spec_ipv6 is arista.avd.defined %}
      !
      address-family flow-spec ipv6
{%             if vrf.address_family_flow_spec_ipv6.bgp.missing_policy.direction_in_action is arista.avd.defined %}
         bgp missing-policy direction in action {{ vrf.address_family_flow_spec_ipv6.bgp.missing_policy.direction_in_action }}
{%             endif %}
{%             if vrf.address_family_flow_spec_ipv6.bgp.missing_policy.direction_out_action is arista.avd.defined %}
         bgp missing-policy direction out action {{ vrf.address_family_flow_spec_ipv6.bgp.missing_policy.direction_out_action }}
{%             endif %}
{%             for neighbor in vrf.address_family_flow_spec_ipv6.neighbors | arista.avd.natural_sort('ip_address') %}
{%                 if neighbor.activate is arista.avd.defined(true) %}
         neighbor {{ neighbor.ip_address }} activate
{%                 endif %}
{%             endfor %}
{%         endif %}
{%         if vrf.address_family_ipv4 is arista.avd.defined %}
      !
      address-family ipv4
{%             if vrf.address_family_ipv4.bgp.additional_paths.install is arista.avd.defined(true) %}
         bgp additional-paths install
{%             elif vrf.address_family_ipv4.bgp.additional_paths.install_ecmp_primary is arista.avd.defined(true) %}
         bgp additional-paths install ecmp-primary
{%             endif %}
{%             if vrf.address_family_ipv4.bgp.missing_policy.direction_in_action is arista.avd.defined %}
         bgp missing-policy direction in action {{ vrf.address_family_ipv4.bgp.missing_policy.direction_in_action }}
{%             endif %}
{%             if vrf.address_family_ipv4.bgp.missing_policy.direction_out_action is arista.avd.defined %}
         bgp missing-policy direction out action {{ vrf.address_family_ipv4.bgp.missing_policy.direction_out_action }}
{%             endif %}
{%             if vrf.address_family_ipv4.bgp.additional_paths.receive is arista.avd.defined(true) %}
         bgp additional-paths receive
{%             endif %}
{%             if vrf.address_family_ipv4.bgp.additional_paths.send is arista.avd.defined %}
{%                 if vrf.address_family_ipv4.bgp.additional_paths.send == 'disabled' %}
         no bgp additional-paths send
{%                 elif vrf.address_family_ipv4.bgp.additional_paths.send_limit is arista.avd.defined and vrf.address_family_ipv4.bgp.additional_paths.send == 'ecmp' %}
         bgp additional-paths send ecmp limit {{ vrf.address_family_ipv4.bgp.additional_paths.send_limit }}
{%                 elif vrf.address_family_ipv4.bgp.additional_paths.send == 'limit' %}
{%                     if vrf.address_family_ipv4.bgp.additional_paths.send_limit is arista.avd.defined %}
         bgp additional-paths send limit {{ vrf.address_family_ipv4.bgp.additional_paths.send_limit }}
{%                     endif %}
{%                 else %}
         bgp additional-paths send {{ vrf.address_family_ipv4.bgp.additional_paths.send }}
{%                 endif %}
{%             endif %}
{%             for neighbor in vrf.address_family_ipv4.neighbors | arista.avd.natural_sort('ip_address') %}
{%                 if neighbor.activate is arista.avd.defined(true) %}
         neighbor {{ neighbor.ip_address }} activate
{%                 endif %}
{%                 if neighbor.additional_paths.receive is arista.avd.defined(true) %}
         neighbor {{ neighbor.ip_address }} additional-paths receive
{%                 endif %}
{%                 if neighbor.route_map_in is arista.avd.defined %}
         neighbor {{ neighbor.ip_address }} route-map {{ neighbor.route_map_in }} in
{%                 endif %}
{%                 if neighbor.route_map_out is arista.avd.defined %}
         neighbor {{ neighbor.ip_address }} route-map {{ neighbor.route_map_out }} out
{%                 endif %}
{%                 if neighbor.rcf_in is arista.avd.defined %}
         neighbor {{ neighbor.ip_address }} rcf in {{ neighbor.rcf_in }}
{%                 endif %}
{%                 if neighbor.rcf_out is arista.avd.defined %}
         neighbor {{ neighbor.ip_address }} rcf out {{ neighbor.rcf_out }}
{%                 endif %}
{%                 if neighbor.prefix_list_in is arista.avd.defined %}
         neighbor {{ neighbor.ip_address }} prefix-list {{ neighbor.prefix_list_in }} in
{%                 endif %}
{%                 if neighbor.prefix_list_out is arista.avd.defined %}
         neighbor {{ neighbor.ip_address }} prefix-list {{ neighbor.prefix_list_out }} out
{%                 endif %}
{%                 if neighbor.additional_paths.send is arista.avd.defined %}
{%                     if neighbor.additional_paths.send == 'disabled' %}
         no neighbor {{ neighbor.ip_address }} additional-paths send
{%                     elif neighbor.additional_paths.send_limit is arista.avd.defined and neighbor.additional_paths.send == 'ecmp' %}
         neighbor {{ neighbor.ip_address }} additional-paths send ecmp limit {{ neighbor.additional_paths.send_limit }}
{%                     elif neighbor.additional_paths.send == 'limit' %}
{%                         if neighbor.additional_paths.send_limit is arista.avd.defined %}
         neighbor {{ neighbor.ip_address }} additional-paths send limit {{ neighbor.additional_paths.send_limit }}
{%                         endif %}
{%                     else %}
         neighbor {{ neighbor.ip_address }} additional-paths send {{ neighbor.additional_paths.send }}
{%                     endif %}
{%                 endif %}
{%                 if neighbor.next_hop.address_family_ipv6.enabled is arista.avd.defined %}
{%                     if neighbor.next_hop.address_family_ipv6.enabled is arista.avd.defined(true) %}
{%                         set ipv6_originate_cli = "neighbor " ~ neighbor.ip_address ~ " next-hop address-family ipv6" %}
{%                         if neighbor.next_hop.address_family_ipv6.originate is arista.avd.defined(true) %}
{%                             set ipv6_originate_cli = ipv6_originate_cli ~ " originate" %}
{%                         endif %}
{%                     elif neighbor.next_hop.address_family_ipv6.enabled is arista.avd.defined(false) %}
{%                         set ipv6_originate_cli = "no neighbor " ~ neighbor.ip_address ~ " next-hop address-family ipv6" %}
{%                     endif %}
         {{ ipv6_originate_cli }}
{%                 endif %}
{%             endfor %}
{%             for network in vrf.address_family_ipv4.networks | arista.avd.natural_sort('prefix') %}
{%                 set network_cli = "network " ~ network.prefix %}
{%                 if network.route_map is arista.avd.defined %}
{%                     set network_cli = network_cli ~ " route-map " ~ network.route_map %}
{%                 endif %}
         {{ network_cli }}
{%             endfor %}
{%             if vrf.address_family_ipv4.bgp.redistribute_internal is arista.avd.defined(true) %}
         bgp redistribute-internal
{%             elif vrf.address_family_ipv4.bgp.redistribute_internal is arista.avd.defined(false) %}
         no bgp redistribute-internal
{%             endif %}
{%             if vrf.address_family_ipv4.redistribute is arista.avd.defined %}
{%                 set redistribute_var = vrf.address_family_ipv4.redistribute %}
{%                 if redistribute_var.attached_host.enabled is arista.avd.defined(true) %}
{%                     set redistribute_host = "redistribute attached-host" %}
{%                     if redistribute_var.attached_host.route_map is arista.avd.defined %}
{%                         set redistribute_host = redistribute_host ~ " route-map " ~ redistribute_var.attached_host.route_map %}
{%                     endif %}
         {{ redistribute_host }}
{%                 endif %}
{%                 if redistribute_var.bgp.enabled is arista.avd.defined(true) %}
{%                     set redistribute_bgp = "redistribute bgp leaked" %}
{%                     if redistribute_var.bgp.route_map is arista.avd.defined %}
{%                         set redistribute_bgp = redistribute_bgp ~ " route-map " ~ redistribute_var.bgp.route_map %}
{%                     endif %}
         {{ redistribute_bgp }}
{%                 endif %}
{%                 if redistribute_var.connected.enabled is arista.avd.defined(true) %}
{%                     set redistribute_conn = "redistribute connected" %}
{%                     if redistribute_var.connected.include_leaked is arista.avd.defined(true) %}
{%                         set redistribute_conn = redistribute_conn ~ " include leaked" %}
{%                     endif %}
{%                     if redistribute_var.connected.route_map is arista.avd.defined %}
{%                         set redistribute_conn = redistribute_conn ~ " route-map " ~ redistribute_var.connected.route_map %}
{%                     elif redistribute_var.connected.rcf is arista.avd.defined %}
{%                         set redistribute_conn = redistribute_conn ~ " rcf " ~ redistribute_var.connected.rcf %}
{%                     endif %}
         {{ redistribute_conn }}
{%                 endif %}
{%                 if redistribute_var.dynamic.enabled is arista.avd.defined(true) %}
{%                     set redistribute_dynamic = "redistribute dynamic" %}
{%                     if redistribute_var.dynamic.route_map is arista.avd.defined %}
{%                         set redistribute_dynamic = redistribute_dynamic ~ " route-map " ~ redistribute_var.dynamic.route_map %}
{%                     elif redistribute_var.dynamic.rcf is arista.avd.defined %}
{%                         set redistribute_dynamic = redistribute_dynamic ~ " rcf " ~ redistribute_var.dynamic.rcf %}
{%                     endif %}
         {{ redistribute_dynamic }}
{%                 endif %}
{%                 if redistribute_var.user.enabled is arista.avd.defined(true) %}
{%                     set redistribute_user = "redistribute user" %}
{%                     if redistribute_var.user.rcf is arista.avd.defined %}
{%                         set redistribute_user = redistribute_user ~ " rcf " ~ redistribute_var.user.rcf %}
{%                     endif %}
         {{ redistribute_user }}
{%                 endif %}
{%                 if redistribute_var.isis.enabled is arista.avd.defined(true) %}
{%                     set redistribute_isis = "redistribute isis" %}
{%                     if redistribute_var.isis.isis_level is arista.avd.defined %}
{%                         set redistribute_isis = redistribute_isis ~ " " ~ redistribute_var.isis.isis_level %}
{%                     endif %}
{%                     if redistribute_var.isis.include_leaked is arista.avd.defined(true) %}
{%                         set redistribute_isis = redistribute_isis ~ " include leaked" %}
{%                     endif %}
{%                     if redistribute_var.isis.route_map is arista.avd.defined %}
{%                         set redistribute_isis = redistribute_isis ~ " route-map " ~ redistribute_var.isis.route_map %}
{%                     elif redistribute_var.isis.rcf is arista.avd.defined %}
{%                         set redistribute_isis = redistribute_isis ~ " rcf " ~ redistribute_var.isis.rcf %}
{%                     endif %}
         {{ redistribute_isis }}
{%                 endif %}
{%                 if redistribute_var.ospf.enabled is arista.avd.defined(true) %}
{%                     set redistribute_ospf = "redistribute ospf" %}
{%                     if redistribute_var.ospf.include_leaked is arista.avd.defined(true) %}
{%                         set redistribute_ospf = redistribute_ospf ~ " include leaked" %}
{%                     endif %}
{%                     if redistribute_var.ospf.route_map is arista.avd.defined %}
{%                         set redistribute_ospf = redistribute_ospf ~ " route-map " ~ redistribute_var.ospf.route_map %}
{%                     endif %}
         {{ redistribute_ospf }}
{%                 elif redistribute_var.ospf.match_internal.enabled is arista.avd.defined(true) %}
{%                     set redistribute_ospf = "redistribute ospf match internal" %}
{%                     if redistribute_var.ospf.match_internal.include_leaked is arista.avd.defined(true) %}
{%                         set redistribute_ospf = redistribute_ospf ~ " include leaked" %}
{%                     endif %}
{%                     if redistribute_var.ospf.match_internal.route_map is arista.avd.defined %}
{%                         set redistribute_ospf = redistribute_ospf ~ " route-map " ~ redistribute_var.ospf.match_internal.route_map %}
{%                     endif %}
         {{ redistribute_ospf }}
{%                 endif %}
{%                 if redistribute_var.ospfv3.enabled is arista.avd.defined(true) %}
{%                     set redistribute_ospfv3 = "redistribute ospfv3" %}
{%                     if redistribute_var.ospfv3.include_leaked is arista.avd.defined(true) %}
{%                         set redistribute_ospfv3 = redistribute_ospfv3 ~ " include leaked" %}
{%                     endif %}
{%                     if redistribute_var.ospfv3.route_map is arista.avd.defined %}
{%                         set redistribute_ospfv3 = redistribute_ospfv3 ~ " route-map " ~ redistribute_var.ospfv3.route_map %}
{%                     endif %}
         {{ redistribute_ospfv3 }}
{%                 elif redistribute_var.ospfv3.match_internal.enabled is arista.avd.defined(true) %}
{%                     set redistribute_ospfv3 = "redistribute ospfv3 match internal" %}
{%                     if redistribute_var.ospfv3.match_internal.include_leaked is arista.avd.defined(true) %}
{%                         set redistribute_ospfv3 = redistribute_ospfv3 ~ " include leaked" %}
{%                     endif %}
{%                     if redistribute_var.ospfv3.match_internal.route_map is arista.avd.defined %}
{%                         set redistribute_ospfv3 = redistribute_ospfv3 ~ " route-map " ~ redistribute_var.ospfv3.match_internal.route_map %}
{%                     endif %}
         {{ redistribute_ospfv3 }}
{%                 endif %}
{%                 if redistribute_var.ospfv3.match_external.enabled is arista.avd.defined(true) %}
{%                     set redistribute_ospfv3_match = "redistribute ospfv3 match external" %}
{%                     if redistribute_var.ospfv3.match_external.include_leaked is arista.avd.defined(true) %}
{%                         set redistribute_ospfv3_match = redistribute_ospfv3_match ~ " include leaked" %}
{%                     endif %}
{%                     if redistribute_var.ospfv3.match_external.route_map is arista.avd.defined %}
{%                         set redistribute_ospfv3_match = redistribute_ospfv3_match ~ " route-map " ~ redistribute_var.ospfv3.match_external.route_map %}
{%                     endif %}
         {{ redistribute_ospfv3_match }}
{%                 endif %}
{%                 if redistribute_var.ospfv3.match_nssa_external.enabled is arista.avd.defined(true) %}
{%                     set redistribute_ospfv3_match = "redistribute ospfv3 match nssa-external" %}
{%                     if redistribute_var.ospfv3.match_nssa_external.nssa_type is arista.avd.defined %}
{%                         set redistribute_ospfv3_match = redistribute_ospfv3_match ~ " " ~ redistribute_var.ospfv3.match_nssa_external.nssa_type %}
{%                     endif %}
{%                     if redistribute_var.ospfv3.match_nssa_external.include_leaked is arista.avd.defined(true) %}
{%                         set redistribute_ospfv3_match = redistribute_ospfv3_match ~ " include leaked" %}
{%                     endif %}
{%                     if redistribute_var.ospfv3.match_nssa_external.route_map is arista.avd.defined %}
{%                         set redistribute_ospfv3_match = redistribute_ospfv3_match ~ " route-map " ~ redistribute_var.ospfv3.match_nssa_external.route_map %}
{%                     endif %}
         {{ redistribute_ospfv3_match }}
{%                 endif %}
{%                 if redistribute_var.ospf.match_external.enabled is arista.avd.defined(true) %}
{%                     set redistribute_ospf_match = "redistribute ospf match external" %}
{%                     if redistribute_var.ospf.match_external.include_leaked is arista.avd.defined(true) %}
{%                         set redistribute_ospf_match = redistribute_ospf_match ~ " include leaked" %}
{%                     endif %}
{%                     if redistribute_var.ospf.match_external.route_map is arista.avd.defined %}
{%                         set redistribute_ospf_match = redistribute_ospf_match ~ " route-map " ~ redistribute_var.ospf.match_external.route_map %}
{%                     endif %}
         {{ redistribute_ospf_match }}
{%                 endif %}
{%                 if redistribute_var.ospf.match_nssa_external.enabled is arista.avd.defined(true) %}
{%                     set redistribute_ospf_match = "redistribute ospf match nssa-external" %}
{%                     if redistribute_var.ospf.match_nssa_external.nssa_type is arista.avd.defined %}
{%                         set redistribute_ospf_match = redistribute_ospf_match ~ " " ~ redistribute_var.ospf.match_nssa_external.nssa_type %}
{%                     endif %}
{%                     if redistribute_var.ospf.match_nssa_external.include_leaked is arista.avd.defined(true) %}
{%                         set redistribute_ospf_match = redistribute_ospf_match ~ " include leaked" %}
{%                     endif %}
{%                     if redistribute_var.ospf.match_nssa_external.route_map is arista.avd.defined %}
{%                         set redistribute_ospf_match = redistribute_ospf_match ~ " route-map " ~ redistribute_var.ospf.match_nssa_external.route_map %}
{%                     endif %}
         {{ redistribute_ospf_match }}
{%                 endif %}
{%                 if redistribute_var.rip.enabled is arista.avd.defined(true) %}
{%                     set redistribute_rip = "redistribute rip" %}
{%                     if redistribute_var.rip.route_map is arista.avd.defined %}
{%                         set redistribute_rip = redistribute_rip ~ " route-map " ~ redistribute_var.rip.route_map %}
{%                     endif %}
         {{ redistribute_rip }}
{%                 endif %}
{%                 if redistribute_var.static.enabled is arista.avd.defined(true) %}
{%                     set redistribute_static = "redistribute static" %}
{%                     if redistribute_var.static.include_leaked is arista.avd.defined(true) %}
{%                         set redistribute_static = redistribute_static ~ " include leaked" %}
{%                     endif %}
{%                     if redistribute_var.static.route_map is arista.avd.defined %}
{%                         set redistribute_static = redistribute_static ~ " route-map " ~ redistribute_var.static.route_map %}
{%                     elif redistribute_var.static.rcf is arista.avd.defined %}
{%                         set redistribute_static = redistribute_static ~ " rcf " ~ redistribute_var.static.rcf %}
{%                     endif %}
         {{ redistribute_static }}
{%                 endif %}
{%             elif vrf.address_family_ipv4.redistribute_routes is arista.avd.defined %}
{%                 for redistribute_route in vrf.address_family_ipv4.redistribute_routes | arista.avd.natural_sort('source_protocol') %}
{%                     set redistribute_route_cli = "redistribute " ~ redistribute_route.source_protocol %}
{%                     if redistribute_route.source_protocol in ["ospf", "ospfv3"] %}
{%                         if redistribute_route.ospf_route_type is arista.avd.defined %}
{%                             set redistribute_route_cli = redistribute_route_cli ~ " match " ~  redistribute_route.ospf_route_type %}
{%                         endif %}
{%                     endif %}
{%                     if redistribute_route.source_protocol == "bgp" %}
{%                         set redistribute_route_cli = redistribute_route_cli ~ " leaked" %}
{%                     elif redistribute_route.include_leaked is arista.avd.defined(true) and redistribute_route.source_protocol in ["connected", "isis", "ospf", "ospfv3", "static"] %}
{%                         set redistribute_route_cli = redistribute_route_cli ~ " include leaked" %}
{%                     endif %}
{%                     if redistribute_route.route_map is arista.avd.defined %}
{%                         set redistribute_route_cli = redistribute_route_cli ~ " route-map " ~ redistribute_route.route_map %}
{%                     elif redistribute_route.source_protocol in ["connected", "static", "isis", "user", "dynamic"] %}
{%                         if redistribute_route.rcf is arista.avd.defined %}
{%                             set redistribute_route_cli = redistribute_route_cli ~ " rcf " ~ redistribute_route.rcf %}
{%                         endif %}
{%                     endif %}
         {{ redistribute_route_cli }}
{%                 endfor %}
{%             endif %}
{%         endif %}
{%         if vrf.address_family_ipv4_multicast is arista.avd.defined %}
      !
      address-family ipv4 multicast
{%             if vrf.address_family_ipv4_multicast.bgp.missing_policy.direction_in_action is arista.avd.defined %}
         bgp missing-policy direction in action {{ vrf.address_family_ipv4_multicast.bgp.missing_policy.direction_in_action }}
{%             endif %}
{%             if vrf.address_family_ipv4_multicast.bgp.missing_policy.direction_out_action is arista.avd.defined %}
         bgp missing-policy direction out action {{ vrf.address_family_ipv4_multicast.bgp.missing_policy.direction_out_action }}
{%             endif %}
{%             if vrf.address_family_ipv4_multicast.bgp.additional_paths.receive is arista.avd.defined(true) %}
         bgp additional-paths receive
{%             endif %}
{%             for neighbor in vrf.address_family_ipv4_multicast.neighbors | arista.avd.natural_sort('ip_address') %}
{%                 if neighbor.activate is arista.avd.defined(true) %}
         neighbor {{ neighbor.ip_address }} activate
{%                 endif %}
{%                 if neighbor.additional_paths.receive is arista.avd.defined(true) %}
         neighbor {{ neighbor.ip_address }} additional-paths receive
{%                 endif %}
{%                 if neighbor.route_map_in is arista.avd.defined %}
         neighbor {{ neighbor.ip_address }} route-map {{ neighbor.route_map_in }} in
{%                 endif %}
{%                 if neighbor.route_map_out is arista.avd.defined %}
         neighbor {{ neighbor.ip_address }} route-map {{ neighbor.route_map_out }} out
{%                 endif %}
{%             endfor %}
{%             for network in vrf.address_family_ipv4_multicast.networks | arista.avd.natural_sort('prefix') %}
{%                 set network_cli = "network " ~ network.prefix %}
{%                 if network.route_map is arista.avd.defined %}
{%                     set network_cli = network_cli ~ " route-map " ~ network.route_map %}
{%                 endif %}
         {{ network_cli }}
{%             endfor %}
{%             if vrf.address_family_ipv4_multicast.redistribute is arista.avd.defined %}
{%                 set redistribute_var = vrf.address_family_ipv4_multicast.redistribute %}
{%                 if redistribute_var.attached_host.enabled is arista.avd.defined(true) %}
{%                     set redistribute_host = "redistribute attached-host" %}
{%                     if redistribute_var.attached_host.route_map is arista.avd.defined %}
{%                         set redistribute_host = redistribute_host ~ " route-map " ~ redistribute_var.attached_host.route_map %}
{%                     endif %}
         {{ redistribute_host }}
{%                 endif %}
{%                 if redistribute_var.connected.enabled is arista.avd.defined(true) %}
{%                     set redistribute_conn = "redistribute connected" %}
{%                     if redistribute_var.connected.route_map is arista.avd.defined %}
{%                         set redistribute_conn = redistribute_conn ~ " route-map " ~ redistribute_var.connected.route_map %}
{%                     endif %}
         {{ redistribute_conn }}
{%                 endif %}
{%                 if redistribute_var.isis.enabled is arista.avd.defined(true) %}
{%                     set redistribute_isis = "redistribute isis" %}
{%                     if redistribute_var.isis.isis_level is arista.avd.defined %}
{%                         set redistribute_isis = redistribute_isis ~ " " ~ redistribute_var.isis.isis_level %}
{%                     endif %}
{%                     if redistribute_var.isis.include_leaked is arista.avd.defined(true) %}
{%                         set redistribute_isis = redistribute_isis ~ " include leaked" %}
{%                     endif %}
{%                     if redistribute_var.isis.route_map is arista.avd.defined %}
{%                         set redistribute_isis = redistribute_isis ~ " route-map " ~ redistribute_var.isis.route_map %}
{%                     elif redistribute_var.isis.rcf is arista.avd.defined %}
{%                         set redistribute_isis = redistribute_isis ~ " rcf " ~ redistribute_var.isis.rcf %}
{%                     endif %}
         {{ redistribute_isis }}
{%                 endif %}
{%                 if redistribute_var.ospf.enabled is arista.avd.defined(true) %}
{%                     set redistribute_ospf = "redistribute ospf" %}
{%                     if redistribute_var.ospf.route_map is arista.avd.defined %}
{%                         set redistribute_ospf = redistribute_ospf ~ " route-map " ~ redistribute_var.ospf.route_map %}
{%                     endif %}
         {{ redistribute_ospf }}
{%                 elif redistribute_var.ospf.match_internal.enabled is arista.avd.defined(true) %}
{%                     set redistribute_ospf = "redistribute ospf match internal" %}
{%                     if redistribute_var.ospf.match_internal.route_map is arista.avd.defined %}
{%                         set redistribute_ospf = redistribute_ospf ~ " route-map " ~ redistribute_var.ospf.match_internal.route_map %}
{%                     endif %}
         {{ redistribute_ospf }}
{%                 endif %}
{%                 if redistribute_var.ospfv3.enabled is arista.avd.defined(true) %}
{%                     set redistribute_ospfv3 = "redistribute ospfv3" %}
{%                     if redistribute_var.ospfv3.route_map is arista.avd.defined %}
{%                         set redistribute_ospfv3 = redistribute_ospfv3 ~ " route-map " ~ redistribute_var.ospfv3.route_map %}
{%                     endif %}
         {{ redistribute_ospfv3 }}
{%                 elif redistribute_var.ospfv3.match_internal.enabled is arista.avd.defined(true) %}
{%                     set redistribute_ospfv3 = "redistribute ospfv3 match internal" %}
{%                     if redistribute_var.ospfv3.match_internal.route_map is arista.avd.defined %}
{%                         set redistribute_ospfv3 = redistribute_ospfv3 ~ " route-map " ~ redistribute_var.ospfv3.match_internal.route_map %}
{%                     endif %}
         {{ redistribute_ospfv3 }}
{%                 endif %}
{%                 if redistribute_var.ospfv3.match_external.enabled is arista.avd.defined(true) %}
{%                     set redistribute_ospfv3_match = "redistribute ospfv3 match external" %}
{%                     if redistribute_var.ospfv3.match_external.route_map is arista.avd.defined %}
{%                         set redistribute_ospfv3_match = redistribute_ospfv3_match ~ " route-map " ~ redistribute_var.ospfv3.match_external.route_map %}
{%                     endif %}
         {{ redistribute_ospfv3_match }}
{%                 endif %}
{%                 if redistribute_var.ospfv3.match_nssa_external.enabled is arista.avd.defined(true) %}
{%                     set redistribute_ospfv3_match = "redistribute ospfv3 match nssa-external" %}
{%                     if redistribute_var.ospfv3.match_nssa_external.nssa_type is arista.avd.defined %}
{%                         set redistribute_ospfv3_match = redistribute_ospfv3_match ~ " " ~ redistribute_var.ospfv3.match_nssa_external.nssa_type %}
{%                     endif %}
{%                     if redistribute_var.ospfv3.match_nssa_external.route_map is arista.avd.defined %}
{%                         set redistribute_ospfv3_match = redistribute_ospfv3_match ~ " route-map " ~ redistribute_var.ospfv3.match_nssa_external.route_map %}
{%                     endif %}
         {{ redistribute_ospfv3_match }}
{%                 endif %}
{%                 if redistribute_var.ospf.match_external.enabled is arista.avd.defined(true) %}
{%                     set redistribute_ospf_match = "redistribute ospf match external" %}
{%                     if redistribute_var.ospf.match_external.route_map is arista.avd.defined %}
{%                         set redistribute_ospf_match = redistribute_ospf_match ~ " route-map " ~ redistribute_var.ospf.match_external.route_map %}
{%                     endif %}
         {{ redistribute_ospf_match }}
{%                 endif %}
{%                 if redistribute_var.ospf.match_nssa_external.enabled is arista.avd.defined(true) %}
{%                     set redistribute_ospf_match = "redistribute ospf match nssa-external" %}
{%                     if redistribute_var.ospf.match_nssa_external.nssa_type is arista.avd.defined %}
{%                         set redistribute_ospf_match = redistribute_ospf_match ~ " " ~ redistribute_var.ospf.match_nssa_external.nssa_type %}
{%                     endif %}
{%                     if redistribute_var.ospf.match_nssa_external.route_map is arista.avd.defined %}
{%                         set redistribute_ospf_match = redistribute_ospf_match ~ " route-map " ~ redistribute_var.ospf.match_nssa_external.route_map %}
{%                     endif %}
         {{ redistribute_ospf_match }}
{%                 endif %}
{%                 if redistribute_var.static.enabled is arista.avd.defined(true) %}
{%                     set redistribute_static = "redistribute static" %}
{%                     if redistribute_var.static.route_map is arista.avd.defined %}
{%                         set redistribute_static = redistribute_static ~ " route-map " ~ redistribute_var.static.route_map %}
{%                     endif %}
         {{ redistribute_static }}
{%                 endif %}
{%             elif vrf.address_family_ipv4_multicast.redistribute_routes is arista.avd.defined %}
{%                 for redistribute_route in vrf.address_family_ipv4_multicast.redistribute_routes | arista.avd.natural_sort('source_protocol') %}
{%                     set redistribute_route_cli = "redistribute " ~ redistribute_route.source_protocol %}
{%                     if redistribute_route.source_protocol in ["ospf", "ospfv3"] %}
{%                         if redistribute_route.ospf_route_type is arista.avd.defined %}
{%                             set redistribute_route_cli = redistribute_route_cli ~ " match " ~  redistribute_route.ospf_route_type %}
{%                         endif %}
{%                     endif %}
{%                     if redistribute_route.include_leaked is arista.avd.defined(true) %}
{%                         set redistribute_route_cli = redistribute_route_cli ~ " include leaked" %}
{%                     endif %}
{%                     if redistribute_route.route_map is arista.avd.defined %}
{%                         set redistribute_route_cli = redistribute_route_cli ~ " route-map " ~ redistribute_route.route_map %}
{%                     elif redistribute_route.source_protocol == "isis" %}
{%                         if redistribute_route.rcf is arista.avd.defined %}
{%                             set redistribute_route_cli = redistribute_route_cli ~ " rcf " ~ redistribute_route.rcf %}
{%                         endif %}
{%                     endif %}
         {{ redistribute_route_cli }}
{%                 endfor %}
{%             endif %}
{%         endif %}
{%         if vrf.address_family_ipv6 is arista.avd.defined %}
      !
      address-family ipv6
{%             if vrf.address_family_ipv6.bgp.additional_paths.install is arista.avd.defined(true) %}
         bgp additional-paths install
{%             elif vrf.address_family_ipv6.bgp.additional_paths.install_ecmp_primary is arista.avd.defined(true) %}
         bgp additional-paths install ecmp-primary
{%             endif %}
{%             if vrf.address_family_ipv6.bgp.missing_policy.direction_in_action is arista.avd.defined %}
         bgp missing-policy direction in action {{ vrf.address_family_ipv6.bgp.missing_policy.direction_in_action }}
{%             endif %}
{%             if vrf.address_family_ipv6.bgp.missing_policy.direction_out_action is arista.avd.defined %}
         bgp missing-policy direction out action {{ vrf.address_family_ipv6.bgp.missing_policy.direction_out_action }}
{%             endif %}
{%             if vrf.address_family_ipv6.bgp.additional_paths.receive is arista.avd.defined(true) %}
         bgp additional-paths receive
{%             endif %}
{%             if vrf.address_family_ipv6.bgp.additional_paths.send is arista.avd.defined %}
{%                 if vrf.address_family_ipv6.bgp.additional_paths.send == 'disabled' %}
         no bgp additional-paths send
{%                 elif vrf.address_family_ipv6.bgp.additional_paths.send_limit is arista.avd.defined and vrf.address_family_ipv6.bgp.additional_paths.send == 'ecmp' %}
         bgp additional-paths send ecmp limit {{ vrf.address_family_ipv6.bgp.additional_paths.send_limit }}
{%                 elif vrf.address_family_ipv6.bgp.additional_paths.send == 'limit' %}
{%                     if vrf.address_family_ipv6.bgp.additional_paths.send_limit is arista.avd.defined %}
         bgp additional-paths send limit {{ vrf.address_family_ipv6.bgp.additional_paths.send_limit }}
{%                     endif %}
{%                 else %}
         bgp additional-paths send {{ vrf.address_family_ipv6.bgp.additional_paths.send }}
{%                 endif %}
{%             endif %}
{%             for neighbor in vrf.address_family_ipv6.neighbors | arista.avd.natural_sort('ip_address') %}
{%                 if neighbor.activate is arista.avd.defined(true) %}
         neighbor {{ neighbor.ip_address }} activate
{%                 endif %}
{%                 if neighbor.additional_paths.receive is arista.avd.defined(true) %}
         neighbor {{ neighbor.ip_address }} additional-paths receive
{%                 endif %}
{%                 if neighbor.route_map_in is arista.avd.defined %}
         neighbor {{ neighbor.ip_address }} route-map {{ neighbor.route_map_in }} in
{%                 endif %}
{%                 if neighbor.route_map_out is arista.avd.defined %}
         neighbor {{ neighbor.ip_address }} route-map {{ neighbor.route_map_out }} out
{%                 endif %}
{%                 if neighbor.rcf_in is arista.avd.defined %}
         neighbor {{ neighbor.ip_address }} rcf in {{ neighbor.rcf_in }}
{%                 endif %}
{%                 if neighbor.rcf_out is arista.avd.defined %}
         neighbor {{ neighbor.ip_address }} rcf out {{ neighbor.rcf_out }}
{%                 endif %}
{%                 if neighbor.prefix_list_in is arista.avd.defined %}
         neighbor {{ neighbor.ip_address }} prefix-list {{ neighbor.prefix_list_in }} in
{%                 endif %}
{%                 if neighbor.prefix_list_out is arista.avd.defined %}
         neighbor {{ neighbor.ip_address }} prefix-list {{ neighbor.prefix_list_out }} out
{%                 endif %}
{%                 if neighbor.additional_paths.send is arista.avd.defined %}
{%                     if neighbor.additional_paths.send == 'disabled' %}
         no neighbor {{ neighbor.ip_address }} additional-paths send
{%                     elif neighbor.additional_paths.send_limit is arista.avd.defined and neighbor.additional_paths.send == 'ecmp' %}
         neighbor {{ neighbor.ip_address }} additional-paths send ecmp limit {{ neighbor.additional_paths.send_limit }}
{%                     elif neighbor.additional_paths.send == 'limit' %}
{%                         if neighbor.additional_paths.send_limit is arista.avd.defined %}
         neighbor {{ neighbor.ip_address }} additional-paths send limit {{ neighbor.additional_paths.send_limit }}
{%                         endif %}
{%                     else %}
         neighbor {{ neighbor.ip_address }} additional-paths send {{ neighbor.additional_paths.send }}
{%                     endif %}
{%                 endif %}
{%             endfor %}
{%             for network in vrf.address_family_ipv6.networks | arista.avd.natural_sort('prefix') %}
{%                 set network_cli = "network " ~ network.prefix %}
{%                 if network.route_map is arista.avd.defined %}
{%                     set network_cli = network_cli ~ " route-map " ~ network.route_map %}
{%                 endif %}
         {{ network_cli }}
{%             endfor %}
{%             if vrf.address_family_ipv6.bgp.redistribute_internal is arista.avd.defined(true) %}
         bgp redistribute-internal
{%             elif vrf.address_family_ipv6.bgp.redistribute_internal is arista.avd.defined(false) %}
         no bgp redistribute-internal
{%             endif %}
{%             if vrf.address_family_ipv6.redistribute is arista.avd.defined %}
{%                 set redistribute_var = vrf.address_family_ipv6.redistribute %}
{%                 if redistribute_var.attached_host.enabled is arista.avd.defined(true) %}
{%                     set redistribute_host = "redistribute attached-host" %}
{%                     if redistribute_var.attached_host.route_map is arista.avd.defined %}
{%                         set redistribute_host = redistribute_host ~ " route-map " ~ redistribute_var.attached_host.route_map %}
{%                     endif %}
         {{ redistribute_host }}
{%                 endif %}
{%                 if redistribute_var.bgp.enabled is arista.avd.defined(true) %}
{%                     set redistribute_bgp = "redistribute bgp leaked" %}
{%                     if redistribute_var.bgp.route_map is arista.avd.defined %}
{%                         set redistribute_bgp = redistribute_bgp ~ " route-map " ~ redistribute_var.bgp.route_map %}
{%                     endif %}
         {{ redistribute_bgp }}
{%                 endif %}
{%                 if redistribute_var.dhcp.enabled is arista.avd.defined(true) %}
{%                     set redistribute_dhcp = "redistribute dhcp" %}
{%                     if redistribute_var.dhcp.route_map is arista.avd.defined %}
{%                         set redistribute_dhcp = redistribute_dhcp ~ " route-map " ~ redistribute_var.dhcp.route_map %}
{%                     endif %}
         {{ redistribute_dhcp }}
{%                 endif %}
{%                 if redistribute_var.connected.enabled is arista.avd.defined(true) %}
{%                     set redistribute_conn = "redistribute connected" %}
{%                     if redistribute_var.connected.include_leaked is arista.avd.defined(true) %}
{%                         set redistribute_conn = redistribute_conn ~ " include leaked" %}
{%                     endif %}
{%                     if redistribute_var.connected.route_map is arista.avd.defined %}
{%                         set redistribute_conn = redistribute_conn ~ " route-map " ~ redistribute_var.connected.route_map %}
{%                     elif redistribute_var.connected.rcf is arista.avd.defined %}
{%                         set redistribute_conn = redistribute_conn ~ " rcf " ~ redistribute_var.connected.rcf %}
{%                     endif %}
         {{ redistribute_conn }}
{%                 endif %}
{%                 if redistribute_var.dynamic.enabled is arista.avd.defined(true) %}
{%                     set redistribute_dynamic = "redistribute dynamic" %}
{%                     if redistribute_var.dynamic.route_map is arista.avd.defined %}
{%                         set redistribute_dynamic = redistribute_dynamic ~ " route-map " ~ redistribute_var.dynamic.route_map %}
{%                     elif redistribute_var.dynamic.rcf is arista.avd.defined %}
{%                         set redistribute_dynamic = redistribute_dynamic ~ " rcf " ~ redistribute_var.dynamic.rcf %}
{%                     endif %}
         {{ redistribute_dynamic }}
{%                 endif %}
{%                 if redistribute_var.user.enabled is arista.avd.defined(true) %}
{%                     set redistribute_user = "redistribute user" %}
{%                     if redistribute_var.user.rcf is arista.avd.defined %}
{%                         set redistribute_user = redistribute_user ~ " rcf " ~ redistribute_var.user.rcf %}
{%                     endif %}
         {{ redistribute_user }}
{%                 endif %}
{%                 if redistribute_var.isis.enabled is arista.avd.defined(true) %}
{%                     set redistribute_isis = "redistribute isis" %}
{%                     if redistribute_var.isis.isis_level is arista.avd.defined %}
{%                         set redistribute_isis = redistribute_isis ~ " " ~ redistribute_var.isis.isis_level %}
{%                     endif %}
{%                     if redistribute_var.isis.include_leaked is arista.avd.defined(true) %}
{%                         set redistribute_isis = redistribute_isis ~ " include leaked" %}
{%                     endif %}
{%                     if redistribute_var.isis.route_map is arista.avd.defined %}
{%                         set redistribute_isis = redistribute_isis ~ " route-map " ~ redistribute_var.isis.route_map %}
{%                     elif redistribute_var.isis.rcf is arista.avd.defined %}
{%                         set redistribute_isis = redistribute_isis ~ " rcf " ~ redistribute_var.isis.rcf %}
{%                     endif %}
         {{ redistribute_isis }}
{%                 endif %}
{%                 if redistribute_var.ospfv3.enabled is arista.avd.defined(true) %}
{%                     set redistribute_ospfv3 = "redistribute ospfv3" %}
{%                     if redistribute_var.ospfv3.include_leaked is arista.avd.defined(true) %}
{%                         set redistribute_ospfv3 = redistribute_ospfv3 ~ " include leaked" %}
{%                     endif %}
{%                     if redistribute_var.ospfv3.route_map is arista.avd.defined %}
{%                         set redistribute_ospfv3 = redistribute_ospfv3 ~ " route-map " ~ redistribute_var.ospfv3.route_map %}
{%                     endif %}
         {{ redistribute_ospfv3 }}
{%                 elif redistribute_var.ospfv3.match_internal.enabled is arista.avd.defined(true) %}
{%                     set redistribute_ospfv3 = "redistribute ospfv3 match internal" %}
{%                     if redistribute_var.ospfv3.match_internal.include_leaked is arista.avd.defined(true) %}
{%                         set redistribute_ospfv3 = redistribute_ospfv3 ~ " include leaked" %}
{%                     endif %}
{%                     if redistribute_var.ospfv3.match_internal.route_map is arista.avd.defined %}
{%                         set redistribute_ospfv3 = redistribute_ospfv3 ~ " route-map " ~ redistribute_var.ospfv3.match_internal.route_map %}
{%                     endif %}
         {{ redistribute_ospfv3 }}
{%                 endif %}
{%                 if redistribute_var.ospfv3.match_external.enabled is arista.avd.defined(true) %}
{%                     set redistribute_ospfv3_match = "redistribute ospfv3 match external" %}
{%                     if redistribute_var.ospfv3.match_external.include_leaked is arista.avd.defined(true) %}
{%                         set redistribute_ospfv3_match = redistribute_ospfv3_match ~ " include leaked" %}
{%                     endif %}
{%                     if redistribute_var.ospfv3.match_external.route_map is arista.avd.defined %}
{%                         set redistribute_ospfv3_match = redistribute_ospfv3_match ~ " route-map " ~ redistribute_var.ospfv3.match_external.route_map %}
{%                     endif %}
         {{ redistribute_ospfv3_match }}
{%                 endif %}
{%                 if redistribute_var.ospfv3.match_nssa_external.enabled is arista.avd.defined(true) %}
{%                     set redistribute_ospfv3_match = "redistribute ospfv3 match nssa-external" %}
{%                     if redistribute_var.ospfv3.match_nssa_external.nssa_type is arista.avd.defined %}
{%                         set redistribute_ospfv3_match = redistribute_ospfv3_match ~ " " ~ redistribute_var.ospfv3.match_nssa_external.nssa_type %}
{%                     endif %}
{%                     if redistribute_var.ospfv3.match_nssa_external.include_leaked is arista.avd.defined(true) %}
{%                         set redistribute_ospfv3_match = redistribute_ospfv3_match ~ " include leaked" %}
{%                     endif %}
{%                     if redistribute_var.ospfv3.match_nssa_external.route_map is arista.avd.defined %}
{%                         set redistribute_ospfv3_match = redistribute_ospfv3_match ~ " route-map " ~ redistribute_var.ospfv3.match_nssa_external.route_map %}
{%                     endif %}
         {{ redistribute_ospfv3_match }}
{%                 endif %}
{%                 if redistribute_var.static.enabled is arista.avd.defined(true) %}
{%                     set redistribute_static = "redistribute static" %}
{%                     if redistribute_var.static.include_leaked is arista.avd.defined(true) %}
{%                         set redistribute_static = redistribute_static ~ " include leaked" %}
{%                     endif %}
{%                     if redistribute_var.static.route_map is arista.avd.defined %}
{%                         set redistribute_static = redistribute_static ~ " route-map " ~ redistribute_var.static.route_map %}
{%                     elif redistribute_var.static.rcf is arista.avd.defined %}
{%                         set redistribute_static = redistribute_static ~ " rcf " ~ redistribute_var.static.rcf %}
{%                     endif %}
         {{ redistribute_static }}
{%                 endif %}
{%             elif vrf.address_family_ipv6.redistribute_routes is arista.avd.defined %}
{%                 for redistribute_route in vrf.address_family_ipv6.redistribute_routes | arista.avd.natural_sort('source_protocol') %}
{%                     set redistribute_route_cli = "redistribute " ~ redistribute_route.source_protocol %}
{%                     if redistribute_route.source_protocol == "ospfv3" %}
{%                         if redistribute_route.ospf_route_type is arista.avd.defined %}
{%                             set redistribute_route_cli = redistribute_route_cli ~ " match " ~  redistribute_route.ospf_route_type %}
{%                         endif %}
{%                     endif %}
{%                     if redistribute_route.source_protocol == "bgp" %}
{%                         set redistribute_route_cli = redistribute_route_cli ~ " leaked" %}
{%                     elif redistribute_route.include_leaked is arista.avd.defined(true) and redistribute_route.source_protocol in ["connected", "isis", "ospfv3", "static"] %}
{%                         set redistribute_route_cli = redistribute_route_cli ~ " include leaked" %}
{%                     endif %}
{%                     if redistribute_route.route_map is arista.avd.defined %}
{%                         set redistribute_route_cli = redistribute_route_cli ~ " route-map " ~ redistribute_route.route_map %}
{%                     elif redistribute_route.source_protocol in ["connected", "static", "isis", "user", "dynamic"] %}
{%                         if redistribute_route.rcf is arista.avd.defined %}
{%                             set redistribute_route_cli = redistribute_route_cli ~ " rcf " ~ redistribute_route.rcf %}
{%                         endif %}
{%                     endif %}
         {{ redistribute_route_cli }}
{%                 endfor %}
{%             endif %}
{%         endif %}
{%         if vrf.address_family_ipv6_multicast is arista.avd.defined %}
      !
      address-family ipv6 multicast
{%             if vrf.address_family_ipv6_multicast.bgp.missing_policy.direction_in_action is arista.avd.defined %}
         bgp missing-policy direction in action {{ vrf.address_family_ipv6_multicast.bgp.missing_policy.direction_in_action }}
{%             endif %}
{%             if vrf.address_family_ipv6_multicast.bgp.missing_policy.direction_out_action is arista.avd.defined %}
         bgp missing-policy direction out action {{ vrf.address_family_ipv6_multicast.bgp.missing_policy.direction_out_action }}
{%             endif %}
{%             if vrf.address_family_ipv6_multicast.bgp.additional_paths.receive is arista.avd.defined(true) %}
         bgp additional-paths receive
{%             endif %}
{%             for neighbor in vrf.address_family_ipv6_multicast.neighbors | arista.avd.natural_sort('ip_address') %}
{%                 if neighbor.activate is arista.avd.defined(true) %}
         neighbor {{ neighbor.ip_address }} activate
{%                 endif %}
{%                 if neighbor.additional_paths.receive is arista.avd.defined(true) %}
         neighbor {{ neighbor.ip_address }} additional-paths receive
{%                 endif %}
{%                 if neighbor.route_map_in is arista.avd.defined %}
         neighbor {{ neighbor.ip_address }} route-map {{ neighbor.route_map_in }} in
{%                 endif %}
{%                 if neighbor.route_map_out is arista.avd.defined %}
         neighbor {{ neighbor.ip_address }} route-map {{ neighbor.route_map_out }} out
{%                 endif %}
{%             endfor %}
{%             for network in vrf.address_family_ipv6_multicast.networks | arista.avd.natural_sort('prefix') %}
{%                 set network_cli = "network " ~ network.prefix %}
{%                 if network.route_map is arista.avd.defined %}
{%                     set network_cli = network_cli ~ " route-map " ~ network.route_map %}
{%                 endif %}
         {{ network_cli }}
{%             endfor %}
{%             if vrf.address_family_ipv6_multicast.redistribute is arista.avd.defined %}
{%                 set redistribute_var = vrf.address_family_ipv6_multicast.redistribute %}
{%                 if redistribute_var.connected.enabled is arista.avd.defined(true) %}
{%                     set redistribute_conn = "redistribute connected" %}
{%                     if redistribute_var.connected.route_map is arista.avd.defined %}
{%                         set redistribute_conn = redistribute_conn ~ " route-map " ~ redistribute_var.connected.route_map %}
{%                     endif %}
         {{ redistribute_conn }}
{%                 endif %}
{%                 if redistribute_var.isis.enabled is arista.avd.defined(true) %}
{%                     set redistribute_isis = "redistribute isis" %}
{%                     if redistribute_var.isis.isis_level is arista.avd.defined %}
{%                         set redistribute_isis = redistribute_isis ~ " " ~ redistribute_var.isis.isis_level %}
{%                     endif %}
{%                     if redistribute_var.isis.include_leaked is arista.avd.defined(true) %}
{%                         set redistribute_isis = redistribute_isis ~ " include leaked" %}
{%                     endif %}
{%                     if redistribute_var.isis.route_map is arista.avd.defined %}
{%                         set redistribute_isis = redistribute_isis ~ " route-map " ~ redistribute_var.isis.route_map %}
{%                     elif redistribute_var.isis.rcf is arista.avd.defined %}
{%                         set redistribute_isis = redistribute_isis ~ " rcf " ~ redistribute_var.isis.rcf %}
{%                     endif %}
         {{ redistribute_isis }}
{%                 endif %}
{%                 if redistribute_var.ospf.enabled is arista.avd.defined(true) %}
{%                     set redistribute_ospf = "redistribute ospf" %}
{%                     if redistribute_var.ospf.route_map is arista.avd.defined %}
{%                         set redistribute_ospf = redistribute_ospf ~ " route-map " ~ redistribute_var.ospf.route_map %}
{%                     endif %}
         {{ redistribute_ospf }}
{%                 elif redistribute_var.ospf.match_internal.enabled is arista.avd.defined(true) %}
{%                     set redistribute_ospf = "redistribute ospf match internal" %}
{%                     if redistribute_var.ospf.match_internal.route_map is arista.avd.defined %}
{%                         set redistribute_ospf = redistribute_ospf ~ " route-map " ~ redistribute_var.ospf.match_internal.route_map %}
{%                     endif %}
         {{ redistribute_ospf }}
{%                 endif %}
{%                 if redistribute_var.ospfv3.enabled is arista.avd.defined(true) %}
{%                     set redistribute_ospfv3 = "redistribute ospfv3" %}
{%                     if redistribute_var.ospfv3.route_map is arista.avd.defined %}
{%                         set redistribute_ospfv3 = redistribute_ospfv3 ~ " route-map " ~ redistribute_var.ospfv3.route_map %}
{%                     endif %}
         {{ redistribute_ospfv3 }}
{%                 elif redistribute_var.ospfv3.match_internal.enabled is arista.avd.defined(true) %}
{%                     set redistribute_ospfv3 = "redistribute ospfv3 match internal" %}
{%                     if redistribute_var.ospfv3.match_internal.route_map is arista.avd.defined %}
{%                         set redistribute_ospfv3 = redistribute_ospfv3 ~ " route-map " ~ redistribute_var.ospfv3.match_internal.route_map %}
{%                     endif %}
         {{ redistribute_ospfv3 }}
{%                 endif %}
{%                 if redistribute_var.ospfv3.match_external.enabled is arista.avd.defined(true) %}
{%                     set redistribute_ospfv3_match = "redistribute ospfv3 match external" %}
{%                     if redistribute_var.ospfv3.match_external.route_map is arista.avd.defined %}
{%                         set redistribute_ospfv3_match = redistribute_ospfv3_match ~ " route-map " ~ redistribute_var.ospfv3.match_external.route_map %}
{%                     endif %}
         {{ redistribute_ospfv3_match }}
{%                 endif %}
{%                 if redistribute_var.ospfv3.match_nssa_external.enabled is arista.avd.defined(true) %}
{%                     set redistribute_ospfv3_match = "redistribute ospfv3 match nssa-external" %}
{%                     if redistribute_var.ospfv3.match_nssa_external.nssa_type is arista.avd.defined %}
{%                         set redistribute_ospfv3_match = redistribute_ospfv3_match ~ " " ~ redistribute_var.ospfv3.match_nssa_external.nssa_type %}
{%                     endif %}
{%                     if redistribute_var.ospfv3.match_nssa_external.route_map is arista.avd.defined %}
{%                         set redistribute_ospfv3_match = redistribute_ospfv3_match ~ " route-map " ~ redistribute_var.ospfv3.match_nssa_external.route_map %}
{%                     endif %}
         {{ redistribute_ospfv3_match }}
{%                 endif %}
{%                 if redistribute_var.ospf.match_external.enabled is arista.avd.defined(true) %}
{%                     set redistribute_ospf_match = "redistribute ospf match external" %}
{%                     if redistribute_var.ospf.match_external.route_map is arista.avd.defined %}
{%                         set redistribute_ospf_match = redistribute_ospf_match ~ " route-map " ~ redistribute_var.ospf.match_external.route_map %}
{%                     endif %}
         {{ redistribute_ospf_match }}
{%                 endif %}
{%                 if redistribute_var.ospf.match_nssa_external.enabled is arista.avd.defined(true) %}
{%                     set redistribute_ospf_match = "redistribute ospf match nssa-external" %}
{%                     if redistribute_var.ospf.match_nssa_external.nssa_type is arista.avd.defined %}
{%                         set redistribute_ospf_match = redistribute_ospf_match ~ " " ~ redistribute_var.ospf.match_nssa_external.nssa_type %}
{%                     endif %}
{%                     if redistribute_var.ospf.match_nssa_external.route_map is arista.avd.defined %}
{%                         set redistribute_ospf_match = redistribute_ospf_match ~ " route-map " ~ redistribute_var.ospf.match_nssa_external.route_map %}
{%                     endif %}
         {{ redistribute_ospf_match }}
{%                 endif %}
{%                 if redistribute_var.static.enabled is arista.avd.defined(true) %}
{%                     set redistribute_static = "redistribute static" %}
{%                     if redistribute_var.static.route_map is arista.avd.defined %}
{%                         set redistribute_static = redistribute_static ~ " route-map " ~ redistribute_var.static.route_map %}
{%                     endif %}
         {{ redistribute_static }}
{%                 endif %}
{%             elif vrf.address_family_ipv6_multicast.redistribute_routes is arista.avd.defined %}
{%                 for redistribute_route in vrf.address_family_ipv6_multicast.redistribute_routes | arista.avd.natural_sort('source_protocol') %}
{%                     set redistribute_route_cli = "redistribute " ~ redistribute_route.source_protocol %}
{%                     if redistribute_route.source_protocol in ["ospf", "ospfv3"] %}
{%                         if redistribute_route.ospf_route_type is arista.avd.defined %}
{%                             set redistribute_route_cli = redistribute_route_cli ~ " match " ~  redistribute_route.ospf_route_type %}
{%                         endif %}
{%                     endif %}
{%                     if redistribute_route.include_leaked is arista.avd.defined(true) %}
{%                         set redistribute_route_cli = redistribute_route_cli ~ " include leaked" %}
{%                     endif %}
{%                     if redistribute_route.route_map is arista.avd.defined %}
{%                         set redistribute_route_cli = redistribute_route_cli ~ " route-map " ~ redistribute_route.route_map %}
{%                     elif redistribute_route.source_protocol == "isis" %}
{%                         if redistribute_route.rcf is arista.avd.defined %}
{%                             set redistribute_route_cli = redistribute_route_cli ~ " rcf " ~ redistribute_route.rcf %}
{%                         endif %}
{%                     endif %}
         {{ redistribute_route_cli }}
{%                 endfor %}
{%             endif %}
{%         endif %}
{%         if vrf.evpn_multicast is arista.avd.defined(true) %}
      evpn multicast
{%             if vrf.evpn_multicast_gateway_dr_election.algorithm is arista.avd.defined %}
{%                 if vrf.evpn_multicast_gateway_dr_election.algorithm == "preference" %}
{%                     if vrf.evpn_multicast_gateway_dr_election.preference_value is arista.avd.defined %}
         gateway dr election algorithm preference {{ vrf.evpn_multicast_gateway_dr_election.preference_value }}
{%                     endif %}
{%                 else %}
         gateway dr election algorithm {{ vrf.evpn_multicast_gateway_dr_election.algorithm }}
{%                 endif %}
{%             endif %}
{%             if vrf.evpn_multicast_address_family.ipv4 is arista.avd.defined
                   and vrf.evpn_multicast_address_family.ipv4.transit is arista.avd.defined(true) %}
         address-family ipv4
{%                 if vrf.evpn_multicast_address_family.ipv4.transit is arista.avd.defined(true) %}
            transit
{%                 endif %}
{%             endif %}
{%         endif %}
{%         if vrf.eos_cli is arista.avd.defined %}
      !
      {{ vrf.eos_cli | indent(6, false) }}
{%         endif %}
{%     endfor %}
{# BGP session tracker #}
{%     for session_tracker in router_bgp.session_trackers | arista.avd.natural_sort('name') %}
   session tracker {{ session_tracker.name }}
{%         if session_tracker.recovery_delay is arista.avd.defined %}
      recovery delay {{ session_tracker.recovery_delay }} seconds
{%         endif %}
{%     endfor %}
{%     if router_bgp.eos_cli is arista.avd.defined %}
   !
   {{ router_bgp.eos_cli | indent(3, false) }}
{%     endif %}
{% endif %}<|MERGE_RESOLUTION|>--- conflicted
+++ resolved
@@ -650,9 +650,8 @@
 {%                 endif %}
 {%             endif %}
    {{ redistribute_route_cli }}
-<<<<<<< HEAD
-{%         endif %}
-{%     endfor %}
+{%         endfor %}
+{%     endif %}
 {%     for neighbor_interface in router_bgp.neighbor_interfaces | arista.avd.natural_sort('name') %}
 {%         if neighbor_interface.peer_group is arista.avd.defined and neighbor_interface.remote_as is arista.avd.defined %}
    neighbor interface {{ neighbor_interface.name }} peer-group {{ neighbor_interface.peer_group }} remote-as {{ neighbor_interface.remote_as }}
@@ -660,18 +659,9 @@
    neighbor interface {{ neighbor_interface.name }} peer-group {{ neighbor_interface.peer_group }} peer-filter {{ neighbor_interface.peer_filter }}
 {%         endif %}
 {%     endfor %}
-=======
-{%         endfor %}
-{%     endif %}
->>>>>>> 184f1a71
 {# L2VPNs - (vxlan) vlan based #}
 {%     if router_bgp.vlans is arista.avd.defined %}
-{# Force the ids to be string to follow the same ordering as on EOS #}
-{%         set bgp_vlans = router_bgp.vlans %}
-{%         for bgp_vlan in bgp_vlans %}
-{%             do bgp_vlan.update({"id": bgp_vlan['id'] | string}) %}
-{%         endfor %}
-{%         for vlan in bgp_vlans | sort(attribute="id") %}
+{%         for vlan in router_bgp.vlans | arista.avd.natural_sort%}
    !
    vlan {{ vlan.id }}
 {%             if vlan.rd is arista.avd.defined %}
