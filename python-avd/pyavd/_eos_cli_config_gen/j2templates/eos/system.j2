{#
 Copyright (c) 2023-2024 Arista Networks, Inc.
 Use of this source code is governed by the Apache License 2.0
 that can be found in the LICENSE file.
#}
{# eos - system #}
{% if system.control_plane is arista.avd.defined %}
!
system control-plane
{#     control_plane tcp mss ceiling #}
{%     if system.control_plane.tcp_mss.ipv4 is arista.avd.defined or system.control_plane.tcp_mss.ipv6 is arista.avd.defined %}
{%         set cp_mss_cli = "tcp mss ceiling" %}
{%         if system.control_plane.tcp_mss.ipv4 is arista.avd.defined %}
{%             set cp_mss_cli = cp_mss_cli ~ " ipv4 " ~ system.control_plane.tcp_mss.ipv4 %}
{%         endif %}
{%         if system.control_plane.tcp_mss.ipv6 is arista.avd.defined %}
{%             set cp_mss_cli = cp_mss_cli ~ " ipv6 " ~ system.control_plane.tcp_mss.ipv6 %}
{%         endif %}
   {{ cp_mss_cli }}
{%     endif %}
{#     control_plane access_groups ipv4 #}
<<<<<<< HEAD
{%     for acl_set in system.control_plane.ipv4_access_groups | arista.avd.natural_sort %}
{%         if acl_set.ingress_default is arista.avd.defined(true) %}
{%             set cp_ipv4_access_grp = "ip access-group ingress default " ~ acl_set.acl_name %}
{%         else %}
{%             set cp_ipv4_access_grp = "ip access-group " ~ acl_set.acl_name %}
{%             if acl_set.vrf is arista.avd.defined %}
{%                 set cp_ipv4_access_grp = cp_ipv4_access_grp ~ " vrf " ~ acl_set.vrf %}
{%             endif %}
{%             set cp_ipv4_access_grp = cp_ipv4_access_grp ~ " in" %}
=======
{%     if system.control_plane.ipv4_access_groups is arista.avd.defined %}
{%         set with_vrf_non_default = system.control_plane.ipv4_access_groups | selectattr('vrf', 'arista.avd.defined') | rejectattr('vrf', 'equalto', 'default') | arista.avd.natural_sort | arista.avd.natural_sort('vrf') %}
{%         set without_vrf = system.control_plane.ipv4_access_groups | rejectattr('vrf', 'arista.avd.defined') | arista.avd.natural_sort %}
{%         set with_vrf_default = system.control_plane.ipv4_access_groups | selectattr('vrf', 'arista.avd.defined') | selectattr('vrf', 'equalto', 'default') | arista.avd.natural_sort %}
{%         set sorted_ipv4_access_groups =  without_vrf | list + with_vrf_default | list + with_vrf_non_default | list %}
{%     endif %}
{%     for acl_set in sorted_ipv4_access_groups | arista.avd.default([]) %}
{%         set cp_ipv4_access_grp = "ip access-group " ~ acl_set.acl_name %}
{%         if acl_set.vrf is arista.avd.defined %}
{%             set cp_ipv4_access_grp = cp_ipv4_access_grp ~ " vrf " ~ acl_set.vrf %}
>>>>>>> b5251e94
{%         endif %}
   {{ cp_ipv4_access_grp }}
{%     endfor %}
{#     control_plane access_groups ipv6 #}
<<<<<<< HEAD
{%     for acl_set in system.control_plane.ipv6_access_groups | arista.avd.natural_sort %}
{%         if acl_set.ingress_default is arista.avd.defined(true) %}
{%             set cp_ipv6_access_grp = "ipv6 access-group ingress default " ~ acl_set.acl_name %}
{%         else %}
{%             set cp_ipv6_access_grp = "ipv6 access-group " ~ acl_set.acl_name %}
{%             if acl_set.vrf is arista.avd.defined %}
{%                 set cp_ipv6_access_grp = cp_ipv6_access_grp ~ " vrf " ~ acl_set.vrf %}
{%             endif %}
{%             set cp_ipv6_access_grp = cp_ipv6_access_grp ~ " in" %}
=======
{%     if system.control_plane.ipv6_access_groups is arista.avd.defined %}
{%         set with_vrf_non_default = system.control_plane.ipv6_access_groups | selectattr('vrf', 'arista.avd.defined') | rejectattr('vrf', 'equalto', 'default') | arista.avd.natural_sort | arista.avd.natural_sort('vrf') %}
{%         set without_vrf = system.control_plane.ipv6_access_groups | rejectattr('vrf', 'arista.avd.defined') | arista.avd.natural_sort %}
{%         set with_vrf_default = system.control_plane.ipv6_access_groups | selectattr('vrf', 'arista.avd.defined') | selectattr('vrf', 'equalto', 'default') | arista.avd.natural_sort %}
{%         set sorted_ipv6_access_groups =  without_vrf | list + with_vrf_default | list + with_vrf_non_default | list %}
{%     endif %}
{%     for acl_set in sorted_ipv6_access_groups | arista.avd.default([]) %}
{%         set cp_ipv6_access_grp = "ipv6 access-group " ~ acl_set.acl_name %}
{%         if acl_set.vrf is arista.avd.defined %}
{%             set cp_ipv6_access_grp = cp_ipv6_access_grp ~ " vrf " ~ acl_set.vrf %}
>>>>>>> b5251e94
{%         endif %}
   {{ cp_ipv6_access_grp }}
{%     endfor %}
{% endif %}<|MERGE_RESOLUTION|>--- conflicted
+++ resolved
@@ -19,7 +19,12 @@
    {{ cp_mss_cli }}
 {%     endif %}
 {#     control_plane access_groups ipv4 #}
-<<<<<<< HEAD
+{%     if system.control_plane.ipv4_access_groups is arista.avd.defined %}
+{%         set with_vrf_non_default = system.control_plane.ipv4_access_groups | selectattr('vrf', 'arista.avd.defined') | rejectattr('vrf', 'equalto', 'default') | arista.avd.natural_sort | arista.avd.natural_sort('vrf') %}
+{%         set without_vrf = system.control_plane.ipv4_access_groups | rejectattr('vrf', 'arista.avd.defined') | arista.avd.natural_sort %}
+{%         set with_vrf_default = system.control_plane.ipv4_access_groups | selectattr('vrf', 'arista.avd.defined') | selectattr('vrf', 'equalto', 'default') | arista.avd.natural_sort %}
+{%         set sorted_ipv4_access_groups =  without_vrf | list + with_vrf_default | list + with_vrf_non_default | list %}
+{%     endif %}
 {%     for acl_set in system.control_plane.ipv4_access_groups | arista.avd.natural_sort %}
 {%         if acl_set.ingress_default is arista.avd.defined(true) %}
 {%             set cp_ipv4_access_grp = "ip access-group ingress default " ~ acl_set.acl_name %}
@@ -29,23 +34,16 @@
 {%                 set cp_ipv4_access_grp = cp_ipv4_access_grp ~ " vrf " ~ acl_set.vrf %}
 {%             endif %}
 {%             set cp_ipv4_access_grp = cp_ipv4_access_grp ~ " in" %}
-=======
-{%     if system.control_plane.ipv4_access_groups is arista.avd.defined %}
-{%         set with_vrf_non_default = system.control_plane.ipv4_access_groups | selectattr('vrf', 'arista.avd.defined') | rejectattr('vrf', 'equalto', 'default') | arista.avd.natural_sort | arista.avd.natural_sort('vrf') %}
-{%         set without_vrf = system.control_plane.ipv4_access_groups | rejectattr('vrf', 'arista.avd.defined') | arista.avd.natural_sort %}
-{%         set with_vrf_default = system.control_plane.ipv4_access_groups | selectattr('vrf', 'arista.avd.defined') | selectattr('vrf', 'equalto', 'default') | arista.avd.natural_sort %}
-{%         set sorted_ipv4_access_groups =  without_vrf | list + with_vrf_default | list + with_vrf_non_default | list %}
-{%     endif %}
-{%     for acl_set in sorted_ipv4_access_groups | arista.avd.default([]) %}
-{%         set cp_ipv4_access_grp = "ip access-group " ~ acl_set.acl_name %}
-{%         if acl_set.vrf is arista.avd.defined %}
-{%             set cp_ipv4_access_grp = cp_ipv4_access_grp ~ " vrf " ~ acl_set.vrf %}
->>>>>>> b5251e94
 {%         endif %}
    {{ cp_ipv4_access_grp }}
 {%     endfor %}
 {#     control_plane access_groups ipv6 #}
-<<<<<<< HEAD
+{%     if system.control_plane.ipv6_access_groups is arista.avd.defined %}
+{%         set with_vrf_non_default = system.control_plane.ipv6_access_groups | selectattr('vrf', 'arista.avd.defined') | rejectattr('vrf', 'equalto', 'default') | arista.avd.natural_sort | arista.avd.natural_sort('vrf') %}
+{%         set without_vrf = system.control_plane.ipv6_access_groups | rejectattr('vrf', 'arista.avd.defined') | arista.avd.natural_sort %}
+{%         set with_vrf_default = system.control_plane.ipv6_access_groups | selectattr('vrf', 'arista.avd.defined') | selectattr('vrf', 'equalto', 'default') | arista.avd.natural_sort %}
+{%         set sorted_ipv6_access_groups =  without_vrf | list + with_vrf_default | list + with_vrf_non_default | list %}
+{%     endif %}
 {%     for acl_set in system.control_plane.ipv6_access_groups | arista.avd.natural_sort %}
 {%         if acl_set.ingress_default is arista.avd.defined(true) %}
 {%             set cp_ipv6_access_grp = "ipv6 access-group ingress default " ~ acl_set.acl_name %}
@@ -55,18 +53,6 @@
 {%                 set cp_ipv6_access_grp = cp_ipv6_access_grp ~ " vrf " ~ acl_set.vrf %}
 {%             endif %}
 {%             set cp_ipv6_access_grp = cp_ipv6_access_grp ~ " in" %}
-=======
-{%     if system.control_plane.ipv6_access_groups is arista.avd.defined %}
-{%         set with_vrf_non_default = system.control_plane.ipv6_access_groups | selectattr('vrf', 'arista.avd.defined') | rejectattr('vrf', 'equalto', 'default') | arista.avd.natural_sort | arista.avd.natural_sort('vrf') %}
-{%         set without_vrf = system.control_plane.ipv6_access_groups | rejectattr('vrf', 'arista.avd.defined') | arista.avd.natural_sort %}
-{%         set with_vrf_default = system.control_plane.ipv6_access_groups | selectattr('vrf', 'arista.avd.defined') | selectattr('vrf', 'equalto', 'default') | arista.avd.natural_sort %}
-{%         set sorted_ipv6_access_groups =  without_vrf | list + with_vrf_default | list + with_vrf_non_default | list %}
-{%     endif %}
-{%     for acl_set in sorted_ipv6_access_groups | arista.avd.default([]) %}
-{%         set cp_ipv6_access_grp = "ipv6 access-group " ~ acl_set.acl_name %}
-{%         if acl_set.vrf is arista.avd.defined %}
-{%             set cp_ipv6_access_grp = cp_ipv6_access_grp ~ " vrf " ~ acl_set.vrf %}
->>>>>>> b5251e94
 {%         endif %}
    {{ cp_ipv6_access_grp }}
 {%     endfor %}
