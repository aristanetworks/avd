--- conflicted
+++ resolved
@@ -45,13 +45,8 @@
 {%             set lacp_fallback_timeout = port_channel_interface.lacp_fallback_timeout | arista.avd.default("-") %}
 {%             set lacp_fallback_mode = port_channel_interface.lacp_fallback_mode | arista.avd.default("-") %}
 {%             set mlag = port_channel_interface.mlag | arista.avd.default("-") %}
-<<<<<<< HEAD
 {%             set esi = port_channel_interface.evpn_ethernet_segment.identifier | arista.avd.default(port_channel_interface.esi, "-") %}
 | {{ port_channel_interface.name }} | {{ description }} | {{ type }} | {{ mode }} | {{ vlans }} | {{ native_vlan }} | {{ trunk_groups }} | {{ lacp_fallback_timeout }} | {{ lacp_fallback_mode }} | {{ mlag }} | {{ esi }} |
-=======
-{%             set esi = port_channel_interface.evpn_ethernet_segment.identifier | arista.avd.default("-") %}
-| {{ port_channel_interface.name }} | {{ description }} | {{ type }} | {{ mode }} | {{ vlans }} | {{ native_vlan }} | {{ l2.trunk_groups }} | {{ lacp_fallback_timeout }} | {{ lacp_fallback_mode }} | {{ mlag }} | {{ esi }} |
->>>>>>> 6578610c
 {%         endif %}
 {%     endfor %}
 {# Encapsulation #}
