{#
 Copyright (c) 2023-2024 Arista Networks, Inc.
 Use of this source code is governed by the Apache License 2.0
 that can be found in the LICENSE file.
#}
{# doc - port channel interfaces #}
{% if port_channel_interfaces is arista.avd.defined %}

### Port-Channel Interfaces

#### Port-Channel Interfaces Summary

##### L2

| Interface | Description | Type | Mode | VLANs | Native VLAN | Trunk Group | LACP Fallback Timeout | LACP Fallback Mode | MLAG ID | EVPN ESI |
| --------- | ----------- | ---- | ---- | ----- | ----------- | ------------| --------------------- | ------------------ | ------- | -------- |
{%     for port_channel_interface in port_channel_interfaces | arista.avd.natural_sort('name') %}
{%         if port_channel_interface.type is arista.avd.defined("switched") %}
{%             set description = port_channel_interface.description | arista.avd.default("-") %}
<<<<<<< HEAD
{%             set type = port_channel_interface.type | arista.avd.default("switched") %}
{%             set mode = port_channel_interface.switchport.mode | arista.avd.default(port_channel_interface.mode, '-') %}
{%             if port_channel_interface.switchport.access_vlan is arista.avd.defined or
                port_channel_interface.switchport.trunk.allowed_vlan is arista.avd.defined %}
{%                 set vlans = [] %}
{%                 if port_channel_interface.switchport.access_vlan is arista.avd.defined %}
{%                     do vlans.append(port_channel_interface.switchport.access_vlan) %}
{%                 endif %}
{%                 if port_channel_interface.switchport.trunk.allowed_vlan is arista.avd.defined %}
{%                     set allowed_vlans = port_channel_interface.switchport.trunk.allowed_vlan | string | arista.avd.range_expand %}
{%                     for allowed_vlan in allowed_vlans %}
{%                         do vlans.append(allowed_vlan | int) %}
{%                     endfor %}
{%                 endif %}
{%                 set vlans = vlans | arista.avd.list_compress %}
=======
{%             set type = port_channel_interface.type %}
{%             set mode = port_channel_interface.mode | arista.avd.default("access") %}
{%             set vlans = port_channel_interface.vlans | arista.avd.default("-") %}
{%             if  port_channel_interface.native_vlan_tag is arista.avd.defined(true) %}
{%                 set native_vlan = "tag" %}
>>>>>>> 35547f4e
{%             else %}
{%                 set vlans = port_channel_interface.vlans | arista.avd.default('-') %}
{%             endif %}
{%             if  port_channel_interface.native_vlan_tag is arista.avd.defined(true) or
                port_channel_interface.switchport.trunk.native_vlan_tag is arista.avd.defined(true) %}
{%                 set native_vlan = "tag" %}
{%             else %}
{%                 set native_vlan = port_channel_interface.switchport.trunk.native_vlan | arista.avd.default(port_channel_interface.native_vlan, '-') %}
{%             endif %}
{%             set trunk_groups = port_channel_interface.switchport.trunk.groups | arista.avd.default(port_channel_interface.trunk_groups, '-') %}
{%             set lacp_fallback_timeout = port_channel_interface.lacp_fallback_timeout | arista.avd.default("-") %}
{%             set lacp_fallback_mode = port_channel_interface.lacp_fallback_mode | arista.avd.default("-") %}
{%             set mlag = port_channel_interface.mlag | arista.avd.default("-") %}
{%             set esi = port_channel_interface.evpn_ethernet_segment.identifier | arista.avd.default(port_channel_interface.esi, "-") %}
| {{ port_channel_interface.name }} | {{ description }} | {{ type }} | {{ mode }} | {{ vlans }} | {{ native_vlan }} | {{ trunk_groups }} | {{ lacp_fallback_timeout }} | {{ lacp_fallback_mode }} | {{ mlag }} | {{ esi }} |
{%         endif %}
{%     endfor %}
{# Encapsulation #}
{%     set encapsulation_dot1q_interfaces = [] %}
{%     set flexencap_interfaces = [] %}
{%     for port_channel_interface in port_channel_interfaces %}
{%         if port_channel_interface.type | arista.avd.default in ['l3dot1q', 'l2dot1q'] %}
{%             if port_channel_interface.encapsulation_dot1q_vlan is arista.avd.defined %}
{%                 do encapsulation_dot1q_interfaces.append(port_channel_interface) %}
{%             elif port_channel_interface.encapsulation_vlan is arista.avd.defined %}
{%                 do flexencap_interfaces.append(port_channel_interface) %}
{%             endif %}
{%         endif %}
{%     endfor %}
{%     if encapsulation_dot1q_interfaces | length > 0 %}

##### Encapsulation Dot1q

| Interface | Description | Type | Vlan ID | Dot1q VLAN Tag |
| --------- | ----------- | -----| ------- | -------------- |
{%         for port_channel_interface in encapsulation_dot1q_interfaces | arista.avd.natural_sort('name') %}
{%             set description = port_channel_interface.description | arista.avd.default('-') %}
{%             set type = port_channel_interface.type %}
{%             set vlan_id = port_channel_interface.vlan_id | arista.avd.default('-') %}
{%             set encapsulation_dot1q_vlan = port_channel_interface.encapsulation_dot1q_vlan | arista.avd.default('-') %}
| {{ port_channel_interface.name }} | {{ description }} | {{ type }} | {{ vlan_id }} | {{ encapsulation_dot1q_vlan }} |
{%         endfor %}
{%     endif %}
{%     if flexencap_interfaces | length > 0 %}

##### Flexible Encapsulation Interfaces

| Interface | Description | Type | Vlan ID | Client Unmatched | Client Dot1q VLAN | Client Dot1q Outer Tag | Client Dot1q Inner Tag | Network Retain Client Encapsulation | Network Dot1q VLAN | Network Dot1q Outer Tag | Network Dot1q Inner Tag |
| --------- | ----------- | ---- | ------- | -----------------| ----------------- | ---------------------- | ---------------------- | ----------------------------------- | ------------------ | ----------------------- | ----------------------- |
{%         for port_channel_interface in flexencap_interfaces | arista.avd.natural_sort('name') %}
{%             set description = port_channel_interface.description | arista.avd.default("-") %}
{%             set type = port_channel_interface.type %}
{%             set vlan_id = port_channel_interface.vlan_id | arista.avd.default('-') %}
{%             set client_unmatched = port_channel_interface.encapsulation_vlan.client.unmatched | arista.avd.default(false) %}
{%             set client_dot1q_vlan = port_channel_interface.encapsulation_vlan.client.dot1q.vlan | arista.avd.default("-") %}
{%             set client_dot1q_outer = port_channel_interface.encapsulation_vlan.client.dot1q.outer | arista.avd.default("-") %}
{%             set client_dot1q_inner = port_channel_interface.encapsulation_vlan.client.dot1q.inner | arista.avd.default("-") %}
{%             set network_client = port_channel_interface.encapsulation_vlan.network.client | arista.avd.default(false) %}
{%             set network_dot1q_vlan = port_channel_interface.encapsulation_vlan.network.dot1q.vlan | arista.avd.default("-") %}
{%             set network_dot1q_outer = port_channel_interface.encapsulation_vlan.network.dot1q.outer | arista.avd.default("-") %}
{%             set network_dot1q_inner = port_channel_interface.encapsulation_vlan.network.dot1q.inner | arista.avd.default("-") %}
| {{ port_channel_interface.name }} | {{ description }} | {{ type }} | {{ vlan_id }} | {{ client_unmatched }} | {{ client_dot1q_vlan }} | {{ client_dot1q_outer }} | {{ client_dot1q_inner }} | {{ network_client }} | {{ network_dot1q_vlan }} | {{ network_dot1q_outer }} | {{ network_dot1q_inner }} |
{%         endfor %}
{%     endif %}
{# PVLAN #}
{%     set port_channel_interface_pvlan = namespace() %}
{%     set port_channel_interface_pvlan.configured = false %}
{%     for port_channel_interface in port_channel_interfaces | arista.avd.natural_sort('name') %}
{%         if port_channel_interface.pvlan_mapping is arista.avd.defined or
            port_channel_interface.trunk_private_vlan_secondary is arista.avd.defined or
            port_channel_interface.switchport.pvlan_mapping is arista.avd.defined or
            port_channel_interface.switchport.trunk.private_vlan_secondary is arista.avd.defined %}
{%             set port_channel_interface_pvlan.configured = true %}
{%             break %}
{%         endif %}
{%     endfor %}
{%     if port_channel_interface_pvlan.configured %}

##### Private VLAN

| Interface | PVLAN Mapping | Secondary Trunk |
| --------- | ------------- | ----------------|
{%         for port_channel_interface in port_channel_interfaces | arista.avd.natural_sort('name') %}
{%             set row_pvlan_mapping = port_channel_interface.switchport.pvlan_mapping | arista.avd.default(port_channel_interface.pvlan_mapping, '-') %}
{%             set row_trunk_private_vlan_secondary = port_channel_interface.switchport.trunk.private_vlan_secondary | arista.avd.default(port_channel_interface.trunk_private_vlan_secondary, '-') %}
{%             if row_pvlan_mapping != '-' or row_trunk_private_vlan_secondary != '-' %}
| {{ port_channel_interface.name }} | {{ row_pvlan_mapping }} | {{ row_trunk_private_vlan_secondary }} |
{%             endif %}
{%         endfor %}
{%     endif %}
{# VLAN Translations #}
{%     set port_channel_interface_vlan_xlate = namespace() %}
{%     set port_channel_interface_vlan_xlate.configured = false %}
{%     for port_channel_interface in port_channel_interfaces | arista.avd.natural_sort('name') %}
{%         if port_channel_interface.switchport.vlan_translations is arista.avd.defined or
            port_channel_interface.vlan_translations is arista.avd.defined %}
{%             set port_channel_interface_vlan_xlate.configured = true %}
{%             break %}
{%         endif %}
{%     endfor %}
{%     if port_channel_interface_vlan_xlate.configured %}

##### VLAN Translations

| Interface |  Direction | From VLAN ID(s) | To VLAN ID | From Inner VLAN ID | To Inner VLAN ID | Network | Dot1q-tunnel |
| --------- |  --------- | --------------- | ---------- | ------------------ | ---------------- | ------- | ------------ |
{%         for port_channel_interface in port_channel_interfaces | arista.avd.natural_sort('name') %}
{%             if port_channel_interface.switchport.vlan_translations is arista.avd.defined %}
{%                 for vlan_translation in port_channel_interface.switchport.vlan_translations.direction_both | arista.avd.natural_sort('from') %}
| {{ port_channel_interface.name }} | both | {{ vlan_translation.from }} | {{ vlan_translation.to | arista.avd.default('-') }} | {{ vlan_translation.inner_vlan_from | arista.avd.default('-') }} | - | {{ vlan_translation.network | arista.avd.default('-') }} | {{ vlan_translation.dot1q_tunnel | arista.avd.default('-') }} |
{%                 endfor %}
{%                 for vlan_translation in port_channel_interface.switchport.vlan_translations.direction_in | arista.avd.natural_sort('from') %}
| {{ port_channel_interface.name }} | in | {{ vlan_translation.from }} | {{ vlan_translation.to | arista.avd.default('-') }} | - | {{ vlan_translation.inner_vlan_to | arista.avd.default('-') }} | {{ vlan_translation.network | arista.avd.default('-') }} | {{ vlan_translation.dot1q_tunnel | arista.avd.default('-') }} |
{%                 endfor %}
{%                 for vlan_translation in port_channel_interface.switchport.vlan_translations.direction_out | arista.avd.natural_sort('from') %}
{%                     set to_vlan_id = vlan_translation.dot1q_tunnel.all | arista.avd.default( vlan_translation.dot1q_tunnel.to, vlan_translation.to, "-") %}
{%                     if vlan_translation.dot1q_tunnel.all is arista.avd.defined or
                        vlan_translation.dot1q_tunnel.to is arista.avd.defined %}
{%                         set dot1q_tunnel = "True" %}
{%                     endif %}
| {{ port_channel_interface.name }} | out | {{ vlan_translation.from }} | {{ to_vlan_id }} | - | {{ vlan_translation.inner_vlan_to | arista.avd.default('-') }} | {{ vlan_translation.network | arista.avd.default('-') }} | {{ dot1q_tunnel | arista.avd.default(vlan_translation.dot1q_tunnel, '-') }} |
{%                 endfor %}
{%             elif port_channel_interface.vlan_translations is arista.avd.defined %}
{%                 for vlan_translation in port_channel_interface.vlan_translations | arista.avd.natural_sort %}
{%                     if vlan_translation.from is arista.avd.defined and vlan_translation.to is arista.avd.defined %}
{%                         set row_direction = vlan_translation.direction | arista.avd.default('both') %}
| {{ port_channel_interface.name }} | {{ row_direction }} | {{ vlan_translation.from }} | {{ vlan_translation.to }} | - | - | - | - |
{%                     endif %}
{%                 endfor %}
{%             endif %}
{%         endfor %}
{%     endif %}
{#     Fecth EVPN multihoming and Link Tracking variables #}
{%     set evpn_es_po_interfaces = [] %}
{%     set evpn_dfe_po_interfaces = [] %}
{%     set evpn_mpls_po_interfaces = [] %}
{%     set link_tracking_interfaces = [] %}
{%     for port_channel_interface in port_channel_interfaces | arista.avd.natural_sort('name') %}
{%         if port_channel_interface.evpn_ethernet_segment is arista.avd.defined %}
{%             do evpn_es_po_interfaces.append(port_channel_interface) %}
{%             if port_channel_interface.evpn_ethernet_segment.designated_forwarder_election is arista.avd.defined %}
{%                 do evpn_dfe_po_interfaces.append(port_channel_interface) %}
{%             endif %}
{%             if port_channel_interface.evpn_ethernet_segment.mpls is arista.avd.defined %}
{%                 do evpn_mpls_po_interfaces.append(port_channel_interface) %}
{%             endif %}
{%         endif %}
{%         if port_channel_interface.link_tracking_groups is arista.avd.defined %}
{%             do link_tracking_interfaces.append(port_channel_interface) %}
{%         endif %}
{%     endfor %}
{#     EVPN Multihoming #}
{%     if evpn_es_po_interfaces | length > 0 %}

##### EVPN Multihoming

####### EVPN Multihoming Summary

| Interface | Ethernet Segment Identifier | Multihoming Redundancy Mode | Route Target |
| --------- | --------------------------- | --------------------------- | ------------ |
{%         for evpn_es_po_interface in evpn_es_po_interfaces | arista.avd.natural_sort('name') %}
{%             set esi = evpn_es_po_interface.evpn_ethernet_segment.identifier | arista.avd.default(evpn_es_po_interface.esi, "-") %}
{%             set redundancy = evpn_es_po_interface.evpn_ethernet_segment.redundancy | arista.avd.default("all-active") %}
{%             set rt = evpn_es_po_interface.evpn_ethernet_segment.route_target | arista.avd.default("-") %}
| {{ evpn_es_po_interface.name }} | {{ esi }} | {{ redundancy }} | {{ rt }} |
{%         endfor %}
{%         if evpn_dfe_po_interfaces | length > 0 %}

####### Designated Forwarder Election Summary

| Interface | Algorithm | Preference Value | Dont Preempt | Hold time | Subsequent Hold Time | Candidate Reachability Required |
| --------- | --------- | ---------------- | ------------ | --------- | -------------------- | ------------------------------- |
{%             for evpn_dfe_po_interface in evpn_dfe_po_interfaces | arista.avd.natural_sort('name') %}
{%                 set df_po_settings = evpn_dfe_po_interface.evpn_ethernet_segment.designated_forwarder_election %}
{%                 set algorithm = df_po_settings.algorithm | arista.avd.default("modulus") %}
{%                 set pref_value = df_po_settings.preference_value | arista.avd.default("-") %}
{%                 set dont_preempt = df_po_settings.dont_preempt | arista.avd.default(false) %}
{%                 set hold_time = df_po_settings.hold_time | arista.avd.default("-") %}
{%                 set subsequent_hold_time = df_po_settings.subsequent_hold_time | arista.avd.default("-") %}
{%                 set candidate_reachability = df_po_settings.candidate_reachability_required | arista.avd.default(false) %}
| {{ evpn_dfe_po_interface.name }} | {{ algorithm }} | {{ pref_value }} | {{ dont_preempt }} | {{ hold_time }} | {{ subsequent_hold_time }} | {{ candidate_reachability }} |
{%             endfor %}
{%         endif %}
{%         if evpn_mpls_po_interfaces | length > 0 %}

####### EVPN-MPLS summary

| Interface | Shared Index | Tunnel Flood Filter Time |
| --------- | ------------ | ------------------------ |
{%             for evpn_mpls_po_interface in evpn_mpls_po_interfaces | arista.avd.natural_sort %}
{%                 set shared_index = evpn_mpls_po_interface.evpn_ethernet_segment.mpls.shared_index | arista.avd.default("-") %}
{%                 set tff_time = evpn_mpls_po_interface.evpn_ethernet_segment.mpls.tunnel_flood_filter_time | arista.avd.default("-") %}
| {{ evpn_mpls_po_interface.name }} | {{ shared_index }} | {{ tff_time }} |
{%             endfor %}
{%         endif %}
{%     endif %}
{#     Link Tracking Groups #}
{%     if link_tracking_interfaces | length > 0 %}

##### Link Tracking Groups

| Interface | Group Name | Direction |
| --------- | ---------- | --------- |
{%         for link_tracking_interface in link_tracking_interfaces | arista.avd.natural_sort('name') %}
{%             for link_tracking_group in link_tracking_interface.link_tracking_groups | arista.avd.natural_sort('name') %}
{%                 if link_tracking_group.name is arista.avd.defined and link_tracking_group.direction is arista.avd.defined %}
| {{ link_tracking_interface.name }} | {{ link_tracking_group.name }} | {{ link_tracking_group.direction }} |
{%                 endif %}
{%             endfor %}
{%         endfor %}
{%     endif %}
{# IPv4 #}
{%     set port_channel_interface_ipv4 = namespace() %}
{%     set port_channel_interface_ipv4.configured = false %}
{%     for port_channel_interface in port_channel_interfaces | arista.avd.natural_sort('name') %}
{%         if port_channel_interface.type is defined and port_channel_interface.type in ['routed', 'l3dot1q'] and port_channel_interface.ip_address is defined %}
{%             set port_channel_interface_ipv4.configured = true %}
{%         endif %}
{%     endfor %}
{%     if port_channel_interface_ipv4.configured %}

##### IPv4

| Interface | Description | Type | MLAG ID | IP Address | VRF | MTU | Shutdown | ACL In | ACL Out |
| --------- | ----------- | ---- | ------- | ---------- | --- | --- | -------- | ------ | ------- |
{%         for port_channel_interface in port_channel_interfaces | arista.avd.natural_sort('name') %}
{%             if port_channel_interface.type is defined and port_channel_interface.type in ['routed', 'l3dot1q'] and port_channel_interface.ip_address is arista.avd.defined %}
{%                 set description = port_channel_interface.description | arista.avd.default("-") %}
{%                 set type = "routed" %}
{%                 set mlag = port_channel_interface.mlag | arista.avd.default("-") %}
{%                 set ip_address = port_channel_interface.ip_address | arista.avd.default("-") %}
{%                 set vrf = port_channel_interface.vrf | arista.avd.default("default") %}
{%                 set mtu = port_channel_interface.mtu | arista.avd.default("-") %}
{%                 set shutdown = port_channel_interface.shutdown | arista.avd.default("-") %}
{%                 set acl_in = port_channel_interface.access_group_in | arista.avd.default("-") %}
{%                 set acl_out = port_channel_interface.access_group_out | arista.avd.default("-") %}
| {{ port_channel_interface.name }} | {{ description }} | {{ type }} | {{ mlag }} | {{ ip_address }} | {{ vrf }} | {{ mtu }} | {{ shutdown }} | {{ acl_in }} | {{ acl_out }} |
{%             endif %}
{%         endfor %}
{%     endif %}
{# IP NAT Documentation #}
{%     set ip_nat_interfaces = port_channel_interfaces %}
{%     include 'documentation/interfaces-ip-nat.j2' %}
{# IPv6 #}
{%     set port_channel_interface_ipv6 = namespace() %}
{%     set port_channel_interface_ipv6.configured = false %}
{%     for port_channel_interface in port_channel_interfaces | arista.avd.natural_sort('name') %}
{%         if port_channel_interface.type is defined and port_channel_interface.type in ['routed', 'l3dot1q'] and port_channel_interface.ipv6_address is defined %}
{%             set port_channel_interface_ipv6.configured = true %}
{%         endif %}
{%     endfor %}
{%     if port_channel_interface_ipv6.configured %}

##### IPv6

| Interface | Description | Type | MLAG ID | IPv6 Address | VRF | MTU | Shutdown | ND RA Disabled | Managed Config Flag | IPv6 ACL In | IPv6 ACL Out |
| --------- | ----------- | ---- | ------- | -------------| --- | --- | -------- | -------------- | ------------------- | ----------- | ------------ |
{%         for port_channel_interface in port_channel_interfaces | arista.avd.natural_sort('name') %}
{%             if port_channel_interface.type is defined and port_channel_interface.type in ['routed', 'l3dot1q'] and port_channel_interface.ipv6_address is arista.avd.defined %}
{%                 set description = port_channel_interface.description | arista.avd.default("-") %}
{%                 set type = "routed" %}
{%                 set mlag = port_channel_interface.mlag | arista.avd.default("-") %}
{%                 set ipv6_address = port_channel_interface.ipv6_address | arista.avd.default("-") %}
{%                 set vrf = port_channel_interface.vrf | arista.avd.default("default") %}
{%                 set mtu = port_channel_interface.mtu | arista.avd.default("-") %}
{%                 set shutdown = port_channel_interface.shutdown | arista.avd.default("-") %}
{%                 set ipv6_nd_ra_disabled = port_channel_interface.ipv6_nd_ra_disabled | arista.avd.default("-") %}
{%                 if port_channel_interface.ipv6_nd_managed_config_flag is arista.avd.defined %}
{%                     set ipv6_nd_managed_config_flag = port_channel_interface.ipv6_nd_managed_config_flag %}
{%                 else %}
{%                     set ipv6_nd_managed_config_flag = '-' %}
{%                 endif %}
{%                 set ipv6_acl_in = port_channel_interface.ipv6_access_group_in | arista.avd.default("-") %}
{%                 set ipv6_acl_out = port_channel_interface.ipv6_access_group_out | arista.avd.default("-") %}
| {{ port_channel_interface.name }} | {{ description }} | {{ type }} | {{ mlag }} | {{ ipv6_address }} | {{ vrf }} | {{ mtu }} | {{ shutdown }} | {{ ipv6_nd_ra_disabled }} | {{ ipv6_nd_managed_config_flag }} | {{ ipv6_acl_in }} | {{ ipv6_acl_out }} |
{%             endif %}
{%         endfor %}
{%     endif %}
{# ISIS #}
{%     set port_channel_interfaces_isis = [] %}
{%     for port_channel_interface in port_channel_interfaces | arista.avd.natural_sort('name') %}
{%         if port_channel_interface.isis_enable is arista.avd.defined or
               port_channel_interface.isis_bfd is arista.avd.defined or
               port_channel_interface.isis_metric is arista.avd.defined or
               port_channel_interface.isis_circuit_type is arista.avd.defined or
               port_channel_interface.isis_network_point_to_point is arista.avd.defined or
               port_channel_interface.isis_passive is arista.avd.defined or
               port_channel_interface.isis_hello_padding is arista.avd.defined or
               port_channel_interface.isis_authentication_mode is arista.avd.defined %}
{%             do port_channel_interfaces_isis.append(port_channel_interface) %}
{%         endif %}
{%     endfor %}
{%     if port_channel_interfaces_isis | length > 0 %}

##### ISIS

| Interface | ISIS Instance | ISIS BFD | ISIS Metric | Mode | ISIS Circuit Type | Hello Padding | Authentication Mode |
| --------- | ------------- | -------- | ----------- | ---- | ----------------- | ------------- | ------------------- |
{%         for port_channel_interface in port_channel_interfaces_isis | arista.avd.natural_sort('name') %}
{%             set isis_instance = port_channel_interface.isis_enable | arista.avd.default("-") %}
{%             set isis_bfd = port_channel_interface.isis_bfd | arista.avd.default("-") %}
{%             set isis_metric = port_channel_interface.isis_metric | arista.avd.default("-") %}
{%             set isis_circuit_type = port_channel_interface.isis_circuit_type | arista.avd.default("-") %}
{%             set isis_hello_padding = port_channel_interface.isis_hello_padding | arista.avd.default("-") %}
{%             set isis_authentication_mode = port_channel_interface.isis_authentication_mode | arista.avd.default("-") %}
{%             if port_channel_interface.isis_network_point_to_point is arista.avd.defined(true) %}
{%                 set mode = "point-to-point" %}
{%             elif port_channel_interface.isis_passive is arista.avd.defined(true) %}
{%                 set mode = "passive" %}
{%             else %}
{%                 set mode = "-" %}
{%             endif %}
| {{ port_channel_interface.name }} | {{ isis_instance }} | {{ isis_bfd }} | {{ isis_metric }} | {{ mode }} | {{ isis_circuit_type }} | {{ isis_hello_padding }} | {{ isis_authentication_mode }} |
{%         endfor %}
{%     endif %}

#### Port-Channel Interfaces Device Configuration

```eos
{%     include 'eos/port-channel-interfaces.j2' %}
```
{% endif %}<|MERGE_RESOLUTION|>--- conflicted
+++ resolved
@@ -17,8 +17,7 @@
 {%     for port_channel_interface in port_channel_interfaces | arista.avd.natural_sort('name') %}
 {%         if port_channel_interface.type is arista.avd.defined("switched") %}
 {%             set description = port_channel_interface.description | arista.avd.default("-") %}
-<<<<<<< HEAD
-{%             set type = port_channel_interface.type | arista.avd.default("switched") %}
+{%             set type = port_channel_interface.type %}
 {%             set mode = port_channel_interface.switchport.mode | arista.avd.default(port_channel_interface.mode, '-') %}
 {%             if port_channel_interface.switchport.access_vlan is arista.avd.defined or
                 port_channel_interface.switchport.trunk.allowed_vlan is arista.avd.defined %}
@@ -33,13 +32,6 @@
 {%                     endfor %}
 {%                 endif %}
 {%                 set vlans = vlans | arista.avd.list_compress %}
-=======
-{%             set type = port_channel_interface.type %}
-{%             set mode = port_channel_interface.mode | arista.avd.default("access") %}
-{%             set vlans = port_channel_interface.vlans | arista.avd.default("-") %}
-{%             if  port_channel_interface.native_vlan_tag is arista.avd.defined(true) %}
-{%                 set native_vlan = "tag" %}
->>>>>>> 35547f4e
 {%             else %}
 {%                 set vlans = port_channel_interface.vlans | arista.avd.default('-') %}
 {%             endif %}
