# Copyright (c) 2023-2024 Arista Networks, Inc.
# Use of this source code is governed by the Apache License 2.0
# that can be found in the LICENSE file.
from jinja2 import ChoiceLoader, Environment, FileSystemLoader, ModuleLoader, StrictUndefined

from .constants import JINJA2_EXTENSIONS, JINJA2_PRECOMPILED_TEMPLATE_PATH
<<<<<<< HEAD
=======
from .vendor.j2.filter.convert_dicts import convert_dicts
from .vendor.j2.filter.decrypt import decrypt
from .vendor.j2.filter.default import default
from .vendor.j2.filter.encrypt import encrypt
from .vendor.j2.filter.hide_passwords import hide_passwords
from .vendor.j2.filter.list_compress import list_compress
from .vendor.j2.filter.natural_sort import natural_sort
from .vendor.j2.test.contains import contains
from .vendor.j2.test.defined import defined
from .vendor.utils import range_expand

JINJA2_CUSTOM_FILTERS = {
    "arista.avd.default": default,
    "arista.avd.convert_dicts": convert_dicts,
    "arista.avd.decrypt": decrypt,
    "arista.avd.encrypt": encrypt,
    "arista.avd.hide_passwords": hide_passwords,
    "arista.avd.list_compress": list_compress,
    "arista.avd.natural_sort": natural_sort,
    "arista.avd.range_expand": range_expand,
}
JINJA2_CUSTOM_TESTS = {
    "arista.avd.defined": defined,
    "arista.avd.contains": contains,
}
>>>>>>> d9e7aac5


class Undefined(StrictUndefined):
    """
    Allow nested checks for undefined instead of having to check on every level.
    Example "{% if var.key.subkey is arista.avd.undefined %}" is ok.

    Without this it we would have to test every level, like
    "{% if var is arista.avd.undefined or var.key is arista.avd.undefined or var.key.subkey is arista.avd.undefined %}"
    """

    def __getattr__(self, name):
        # Return original Undefined object to preserve the first failure context
        return self

    def __getitem__(self, key):
        # Return original Undefined object to preserve the first failure context
        return self

    def __repr__(self):
        return f"Undefined(hint={self._undefined_hint}, obj={self._undefined_obj}, name={self._undefined_name})"

    def __contains__(self, item):
        # Return original Undefined object to preserve the first failure context
        return self


class Templar:
    def __init__(self, searchpaths: list[str] = None):
        self.loader = ChoiceLoader(
            [
                ModuleLoader(JINJA2_PRECOMPILED_TEMPLATE_PATH),
                FileSystemLoader(searchpaths or []),
            ]
        )

        self.environment = Environment(
            extensions=JINJA2_EXTENSIONS,
            loader=self.loader,
            undefined=Undefined,
            trim_blocks=True,
        )
        self.import_filters_and_tests()

    def import_filters_and_tests(self) -> None:
        # pylint: disable=import-outside-toplevel
        from .vendor.j2.filter.convert_dicts import convert_dicts
        from .vendor.j2.filter.decrypt import decrypt
        from .vendor.j2.filter.default import default
        from .vendor.j2.filter.encrypt import encrypt
        from .vendor.j2.filter.hide_passwords import hide_passwords
        from .vendor.j2.filter.list_compress import list_compress
        from .vendor.j2.filter.natural_sort import natural_sort
        from .vendor.j2.filter.range_expand import range_expand
        from .vendor.j2.test.contains import contains
        from .vendor.j2.test.defined import defined

        # pylint: enable=import-outside-toplevel

        self.environment.filters.update(
            {
                "arista.avd.default": default,
                "arista.avd.convert_dicts": convert_dicts,
                "arista.avd.decrypt": decrypt,
                "arista.avd.encrypt": encrypt,
                "arista.avd.hide_passwords": hide_passwords,
                "arista.avd.list_compress": list_compress,
                "arista.avd.natural_sort": natural_sort,
                "arista.avd.range_expand": range_expand,
            }
        )
        self.environment.tests.update(
            {
                "arista.avd.defined": defined,
                "arista.avd.contains": contains,
            }
        )

    def render_template_from_file(self, template_file: str, template_vars: dict) -> str:
        return self.environment.get_template(template_file).render(template_vars)

    def compile_templates_in_paths(self, searchpaths: list[str]) -> None:
        print(JINJA2_PRECOMPILED_TEMPLATE_PATH)
        self.environment.loader = FileSystemLoader(searchpaths)
        self.environment.compile_templates(
            zip=None,
            log_function=print,
            target=JINJA2_PRECOMPILED_TEMPLATE_PATH,
            ignore_errors=False,
        )
        self.environment.loader = self.loader<|MERGE_RESOLUTION|>--- conflicted
+++ resolved
@@ -4,34 +4,6 @@
 from jinja2 import ChoiceLoader, Environment, FileSystemLoader, ModuleLoader, StrictUndefined
 
 from .constants import JINJA2_EXTENSIONS, JINJA2_PRECOMPILED_TEMPLATE_PATH
-<<<<<<< HEAD
-=======
-from .vendor.j2.filter.convert_dicts import convert_dicts
-from .vendor.j2.filter.decrypt import decrypt
-from .vendor.j2.filter.default import default
-from .vendor.j2.filter.encrypt import encrypt
-from .vendor.j2.filter.hide_passwords import hide_passwords
-from .vendor.j2.filter.list_compress import list_compress
-from .vendor.j2.filter.natural_sort import natural_sort
-from .vendor.j2.test.contains import contains
-from .vendor.j2.test.defined import defined
-from .vendor.utils import range_expand
-
-JINJA2_CUSTOM_FILTERS = {
-    "arista.avd.default": default,
-    "arista.avd.convert_dicts": convert_dicts,
-    "arista.avd.decrypt": decrypt,
-    "arista.avd.encrypt": encrypt,
-    "arista.avd.hide_passwords": hide_passwords,
-    "arista.avd.list_compress": list_compress,
-    "arista.avd.natural_sort": natural_sort,
-    "arista.avd.range_expand": range_expand,
-}
-JINJA2_CUSTOM_TESTS = {
-    "arista.avd.defined": defined,
-    "arista.avd.contains": contains,
-}
->>>>>>> d9e7aac5
 
 
 class Undefined(StrictUndefined):
@@ -85,9 +57,9 @@
         from .vendor.j2.filter.hide_passwords import hide_passwords
         from .vendor.j2.filter.list_compress import list_compress
         from .vendor.j2.filter.natural_sort import natural_sort
-        from .vendor.j2.filter.range_expand import range_expand
         from .vendor.j2.test.contains import contains
         from .vendor.j2.test.defined import defined
+        from .vendor.utils import range_expand
 
         # pylint: enable=import-outside-toplevel
 
