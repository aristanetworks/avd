--- conflicted
+++ resolved
@@ -82,12 +82,7 @@
         from .j2filters.snmp_hash import snmp_hash
         from .j2filters.status_render import status_render
         from .j2tests.contains import contains
-<<<<<<< HEAD
         from .j2tests.defined import defined
-        from .vendor.j2.filter.range_expand import range_expand
-=======
-        from .vendor.j2.test.defined import defined
->>>>>>> f95b5e90
 
         # pylint: enable=import-outside-toplevel
 
