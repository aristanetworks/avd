---
name: "Collection code testing"

on: pull_request

concurrency:
  group: ${{ github.workflow }}-${{ github.head_ref }}
  cancel-in-progress: true

jobs:
  file-changes:
    runs-on: ubuntu-latest
    outputs:
      eos_design: ${{ steps.filter.outputs.eos_design }}
      config_gen: ${{ steps.filter.outputs.config_gen }}
      cloudvision: ${{ steps.filter.outputs.cloudvision }}
      dhcp: ${{ steps.filter.outputs.dhcp }}
      plugins: ${{ steps.filter.outputs.plugins }}
      requirements: ${{ steps.filter.outputs.requirements }}
      docs: ${{ steps.filter.outputs.docs }}
    steps:
      - uses: actions/checkout@v3
      - uses: dorny/paths-filter@v2
        id: filter
        with:
          filters: |
            eos_design:
              - 'ansible_collections/arista/avd/roles/eos_designs/*'
              - 'ansible_collections/arista/avd/roles/eos_designs/**/*'
              - '.github/workflows/pull-request-management.yml'
              - 'ansible_collections/arista/avd/molecule/*'
              - 'ansible_collections/arista/avd/molecule/**/*'
              - '!ansible_collections/arista/avd/roles/eos_config_deploy_cvp/*'
              - '!ansible_collections/arista/avd/roles/eos_config_deploy_cvp/**/*'
              - '!ansible_collections/arista/avd/molecule/cvp_configlet_upload/*'
              - '!ansible_collections/arista/avd/molecule/cvp_configlet_upload/**/*'
            config_gen:
              - 'ansible_collections/arista/avd/roles/eos_cli_config_gen/*'
              - 'ansible_collections/arista/avd/roles/eos_cli_config_gen/**/*'
              - '.github/workflows/pull-request-management.yml'
              - 'ansible_collections/arista/avd/molecule/eos_cli_config_gen*/*'
              - 'ansible_collections/arista/avd/molecule/eos_cli_config_gen*/**/*'
            validate_state:
              - 'ansible_collections/arista/avd/roles/eos_validate_state/*'
              - 'ansible_collections/arista/avd/roles/eos_validate_state/**/*'
            cloudvision:
              - 'ansible_collections/arista/avd/roles/eos_config_deploy_cvp/*'
              - 'ansible_collections/arista/avd/roles/eos_config_deploy_cvp/**/*'
              - 'ansible_collections/arista/avd/molecule/cvp_configlet_upload/*'
              - 'ansible_collections/arista/avd/molecule/cvp_configlet_upload/**/*'
              - '.github/workflows/pull-request-management.yml'
              - 'ansible_collections/arista/avd/roles/cloudvision/*'
              - 'ansible_collections/arista/avd/roles/cloudvision/**/*'
              - 'ansible_collections/arista/avd/molecule/cloudvision/*'
              - 'ansible_collections/arista/avd/molecule/cloudvision/**/*'
            dhcp:
              - 'ansible_collections/arista/avd/roles/dhcp_provisioner/*'
              - 'ansible_collections/arista/avd/roles/dhcp_provisioner/**/*'
              - '.github/workflows/pull-request-management.yml'
            plugins:
              - 'ansible_collections/arista/avd/plugins/filter/**'
              - 'ansible_collections/arista/avd/plugins/test/**'
            requirements:
              - 'ansible_collections/arista/avd/requirements.txt'
              - 'ansible_collections/arista/avd/requirements-dev.txt'
              - 'ansible_collections/arista/avd/meta/runtime.yml'
              - '.github/workflows/pull-request-management.yml'
            docs:
              - '.github/workflows/pull-request-management.yml'
              - 'mkdocs.yml'
              - 'ansible_collections/arista/avd/docs/**'
              - 'ansible_collections/arista/avd/roles/**/*.md'
              - 'ansible_collections/arista/avd/**/*.md'
              - 'ansible_collections/arista/avd/README.md'
              - 'ansible_collections/arista/avd/**/*.schema.yml'
            pyavd:
              - 'python_avd/*'
              - 'python_avd/**/*'
  # ----------------------------------- #
  # Pre Commit code validation
  # ----------------------------------- #
  pre_commit:
    name: Run pre-commit validation hooks
    runs-on: ubuntu-latest
    needs: file-changes
    if: needs.file-changes.outputs.eos_design == 'true' || needs.file-changes.outputs.config_gen == 'true' || needs.file-changes.outputs.requirements == 'true'
    steps:
      - uses: actions/checkout@v3
      - name: Install requirements
        run: |
          pip install -r ansible_collections/arista/avd/requirements-dev.txt --upgrade
          pip install -r ansible_collections/arista/avd/requirements.txt --upgrade
      - name: Run pre-commit
        run: |
          pre-commit run --all-files --color always

  # ----------------------------------- #
  # Check Links  offline for dead target
  # ----------------------------------- #
  offline_link_check:
    name: 'Validate mkdoc content'
    runs-on: ubuntu-latest
    needs: [ file-changes ]
    if: needs.file-changes.outputs.docs == 'true'
    timeout-minutes: 10
    steps:
      - uses: actions/checkout@v3
      - name: 'Start docker-compose stack'
        run: |
          docker-compose -f development/docker-compose.yml up -d webdoc_avd
          docker-compose -f development/docker-compose.yml ps
      - name: 'Test connectivity to mkdoc server'
        run: |
          bash -c 'while [[ "$(curl -s -o /dev/null -w ''%{http_code}'' 127.0.0.1:8000)" != "200" ]]; do sleep 5; done'
      - name: Check links for 404
        run: |
          docker run --network container:webdoc_avd raviqqe/muffet:2.6.1 http://127.0.0.1:8000/ -e ".*fonts.googleapis.com.*" -e ".*fonts.gstatic.com.*" -e ".*tools.ietf.org.*" -e ".*edit.*" -e ".*docs.github.com.*" -e "twitter.com" -e "www.docker.com" -f --max-redirections=3 --timeout=30 --rate-limit=1
      - name: 'Stop docker-compose stack'
        run: |
          docker-compose -f development/docker-compose.yml down

  # ----------------------------------- #
  # Test Requirements
  # ----------------------------------- #
  python_requirements:
    name: Test Python requirements installation
    runs-on: ubuntu-latest
    needs: [ pre_commit ]
    if: needs.file-changes.outputs.requirements == 'true'
    strategy:
      fail-fast: true
      matrix:
        python_version: [ "3.8", "3.9", "3.10" ]
    steps:
      - name: 'Set environment variables'
        run: |
          echo "PY_COLORS=1" >> $GITHUB_ENV
          echo "ANSIBLE_FORCE_COLOR=1" >> $GITHUB_ENV
      - uses: actions/checkout@v3
      - name: Set up Python 3
        uses: actions/setup-python@v4
        with:
          python-version: ${{ matrix.python_version }}
      - name: 'Install Python requirements'
        run: |
          pip install -r ansible_collections/arista/avd/requirements.txt --upgrade
          pip install -r ansible_collections/arista/avd/requirements-dev.txt --upgrade

  # ----------------------------------- #
  # EOS CLI CONFIG GEN MOLECULE
  # ----------------------------------- #
  molecule_eos_cli_config_gen:
    name: Validate eos_cli_config_gen
    runs-on: ubuntu-latest
    strategy:
      fail-fast: true
      matrix:
        avd_scenario:
          - 'eos_cli_config_gen'
          - 'eos_cli_config_gen_deprecated_vars'
          - 'eos_cli_config_gen_negative_unit_tests'
        ansible_version:
          - 'ansible-core<2.16.0 --upgrade'
        # Also test minimum ansible version for one scenario.
        include:
          - avd_scenario: 'eos_cli_config_gen'
            ansible_version: 'ansible-core==2.12.6'
            galaxy_server: 'https://old-galaxy.ansible.com'
    needs: [ pre_commit ]
    if: needs.file-changes.outputs.config_gen == 'true'
    steps:
      - name: 'Set environment variables'
        run: |
          echo "PY_COLORS=1" >> $GITHUB_ENV
          echo "ANSIBLE_FORCE_COLOR=1" >> $GITHUB_ENV
      - name: 'Set galaxy server'
        if: ${{ matrix.galaxy_server }}
        run: |
          echo "ANSIBLE_GALAXY_SERVER=${{ matrix.galaxy_server }}" >> $GITHUB_ENV
      - uses: actions/checkout@v3
      - name: Run molecule action
        uses: arista-netdevops-community/action-molecule-avd@v1.6
        with:
          molecule_parentdir: 'ansible_collections/arista/avd'
          molecule_command: 'test'
          molecule_args: '--scenario-name ${{ matrix.avd_scenario }}'
          pip_file: ansible_collections/arista/avd/requirements.txt
          galaxy_file: "ansible_collections/arista/avd/collections.yml"
          ansible: ${{ matrix.ansible_version }}
          check_git: true
          check_git_enforced: true
      # - uses: actions/upload-artifact@v3
      #   with:
      #     name: molecule-${{ matrix.avd_scenario }}-artifacts
      #     path: ${PWD}/ansible_collections/arista/avd/molecule/${{ matrix.avd_scenario }}

  # ----------------------------------- #
  # DHCP PROVISIONNER MOLECULE
  # ----------------------------------- #
  molecule_dhcp_provisionner:
    name: Validate DHCP configuration
    runs-on: ubuntu-latest
    strategy:
      fail-fast: true
      matrix:
        avd_scenario: ['dhcp_configuration', 'dhcp_provisioning']
        ansible_version: ['ansible-core<2.16.0 --upgrade']
    needs: [ pre_commit ]
    if: needs.file-changes.outputs.dhcp == 'true'
    steps:
      - name: 'Set environment variables'
        run: |
          echo "PY_COLORS=1" >> $GITHUB_ENV
          echo "ANSIBLE_FORCE_COLOR=1" >> $GITHUB_ENV
      - uses: actions/checkout@v3
      - name: Run molecule action
        uses: arista-netdevops-community/action-molecule-avd@v1.6
        with:
          molecule_parentdir: 'ansible_collections/arista/avd'
          molecule_command: 'test'
          molecule_args: '--scenario-name ${{ matrix.avd_scenario }}'
          pip_file: ansible_collections/arista/avd/requirements.txt
          galaxy_file: "ansible_collections/arista/avd/collections.yml"
          ansible: ${{ matrix.ansible_version }}
          check_git: true
          check_git_enforced: true
      # - uses: actions/upload-artifact@v3
      #   with:
      #     name: molecule-${{ matrix.avd_scenario }}-artifacts
      #     path: ${PWD}/ansible_collections/arista/avd/molecule/${{ matrix.avd_scenario }}

  # ----------------------------------- #
  # EOS Design MOLECULE
  # ----------------------------------- #
  molecule_eos_designs:
    name: Validate eos_designs
    runs-on: ubuntu-latest
    strategy:
      fail-fast: true
      matrix:
        avd_scenario:
          - 'eos_designs_unit_tests'
          - 'eos_designs_negative_unit_tests'
          - 'evpn_underlay_ebgp_overlay_ebgp'
          - 'evpn_underlay_ospf_overlay_ebgp'
          - 'evpn_underlay_isis_overlay_ibgp'
          - 'eos_designs-twodc-5stage-clos'
          - 'evpn_underlay_rfc5549_overlay_ebgp'
          - 'eos_designs-l2ls'
          - 'eos_designs-mpls-isis-sr-ldp'
          - 'example-campus-fabric'
          - 'example-l2ls-fabric'
          - 'example-single-dc-l3ls'
          - 'example-dual-dc-l3ls'
        ansible_version:
          - 'ansible-core<2.16.0 --upgrade'
        # Also test minimum ansible version for one scenario.
        include:
          - avd_scenario: 'eos_designs_unit_tests'
            ansible_version: 'ansible-core==2.12.6'
            galaxy_server: 'https://old-galaxy.ansible.com'
          - avd_scenario: 'eos_designs_unit_tests'
            ansible_version: 'ansible-core>=2.13.1,<2.14.0 --upgrade'
          - avd_scenario: 'eos_designs_unit_tests'
            ansible_version: 'ansible-core>=2.14.0,<2.15.0 --upgrade'
    needs: [ pre_commit ]
    if: needs.file-changes.outputs.eos_design == 'true' || needs.file-changes.outputs.config_gen == 'true'
    steps:
      - name: 'Set environment variables'
        run: |
          echo "PY_COLORS=1" >> $GITHUB_ENV
          echo "ANSIBLE_FORCE_COLOR=1" >> $GITHUB_ENV
      - name: 'Set galaxy server'
        if: ${{ matrix.galaxy_server }}
        run: |
          echo "ANSIBLE_GALAXY_SERVER=${{ matrix.galaxy_server }}" >> $GITHUB_ENV
      - uses: actions/checkout@v3
      - name: Run molecule action
        uses: arista-netdevops-community/action-molecule-avd@v1.6
        with:
          molecule_parentdir: 'ansible_collections/arista/avd'
          molecule_command: 'test'
          molecule_args: '--scenario-name ${{ matrix.avd_scenario }}'
          pip_file: ansible_collections/arista/avd/requirements.txt
          galaxy_file: "ansible_collections/arista/avd/collections.yml"
          ansible: ${{ matrix.ansible_version }}
          check_git: true
          check_git_enforced: true
      # - uses: actions/upload-artifact@v3
      #   with:
      #     name: molecule-${{ matrix.avd_scenario }}-artifacts
      #     path: ${PWD}/ansible_collections/arista/avd/molecule/${{ matrix.avd_scenario }}
  # ----------------------------------- #
  # Cloudvision MOLECULE
  # ----------------------------------- #
  molecule_cloudvision:
    name: Validate cvp_collection
    runs-on: ubuntu-latest
    strategy:
      fail-fast: true
      matrix:
        avd_scenario:
          - 'eos_config_deploy_cvp'
        ansible_version:
          - 'ansible-core<2.16.0 --upgrade'
        include:
          - avd_scenario: 'eos_config_deploy_cvp'
            ansible_version: 'ansible-core==2.12.6'
            galaxy_server: 'https://old-galaxy.ansible.com'
    needs: [ pre_commit ]
    if: needs.file-changes.outputs.cloudvision == 'true'
    steps:
      - name: 'Set environment variables'
        run: |
          echo "PY_COLORS=1" >> $GITHUB_ENV
          echo "ANSIBLE_FORCE_COLOR=1" >> $GITHUB_ENV
      - name: 'Set galaxy server'
        if: ${{ matrix.galaxy_server }}
        run: |
          echo "ANSIBLE_GALAXY_SERVER=${{ matrix.galaxy_server }}" >> $GITHUB_ENV
      - uses: actions/checkout@v3
      - name: Run molecule action
        uses: arista-netdevops-community/action-molecule-avd@v1.6
        with:
          molecule_parentdir: 'ansible_collections/arista/avd'
          molecule_command: 'test'
          molecule_args: '--scenario-name ${{ matrix.avd_scenario }}'
          pip_file: ansible_collections/arista/avd/requirements.txt
          galaxy_file: "ansible_collections/arista/avd/collections.yml"
          ansible: ${{ matrix.ansible_version }}
          check_git: true
          check_git_enforced: true

  # ----------------------------------- #
  # CloudVision TAGS MOLECULE
  # ----------------------------------- #
  molecule_cloudvision_tags:
    name: Validate CloudVision Role for Tags
    runs-on: ubuntu-latest
    strategy:
      fail-fast: true
      matrix:
        avd_scenario:
          - 'cloudvision_tags'
        ansible_version:
          - 'ansible-core>=2.12.6,<2.15.0,!=2.13.0'
          - 'ansible-core==2.12.6'
    needs: [ pre_commit ]
    if: needs.file-changes.outputs.eos_design == 'true' || needs.file-changes.outputs.cloudvision == 'true'
    steps:
      - name: 'Set environment variables'
        run: |
          echo "PY_COLORS=1" >> $GITHUB_ENV
          echo "ANSIBLE_FORCE_COLOR=1" >> $GITHUB_ENV
      - uses: actions/checkout@v3
      - name: Run molecule action
        uses: arista-netdevops-community/action-molecule-avd@v1.6
        with:
          molecule_parentdir: 'ansible_collections/arista/avd'
          molecule_command: 'test'
          molecule_args: '--scenario-name ${{ matrix.avd_scenario }}'
          pip_file: ansible_collections/arista/avd/requirements.txt
          galaxy_file: "ansible_collections/arista/avd/collections.yml"
          ansible: ${{ matrix.ansible_version }}
          check_git: true
          check_git_enforced: true
      # - uses: actions/upload-artifact@v3
      #   with:
      #     name: molecule-${{ matrix.avd_scenario }}-artifacts
      #     path: ${PWD}/ansible_collections/arista/avd/molecule/${{ matrix.avd_scenario }}
<<<<<<< HEAD

=======
      #
  # ----------------------------------- #
  # EOS Validate State MOLECULE
  # ----------------------------------- #
  molecule_eos_validate_state:
    name: Validate eos_validate_state
    runs-on: ubuntu-latest
    strategy:
      fail-fast: true
      matrix:
        avd_scenario:
          - 'eos_validate_state'
        ansible_version:
          - 'ansible-core<2.16.0 --upgrade'
        include:
          - avd_scenario: 'eos_validate_state'
            ansible_version: 'ansible-core==2.12.6'
            galaxy_server: 'https://old-galaxy.ansible.com'
    needs: [ pre_commit ]
    if: needs.file-changes.outputs.eos_design == 'true' || needs.file-changes.outputs.validate_state == 'true'
    steps:
      - name: 'Set environment variables'
        run: |
          echo "PY_COLORS=1" >> $GITHUB_ENV
          echo "ANSIBLE_FORCE_COLOR=1" >> $GITHUB_ENV
      - name: 'Set galaxy server'
        if: ${{ matrix.galaxy_server }}
        run: |
          echo "ANSIBLE_GALAXY_SERVER=${{ matrix.galaxy_server }}" >> $GITHUB_ENV
      - uses: actions/checkout@v3
      - name: Run molecule action
        uses: arista-netdevops-community/action-molecule-avd@v1.6
        with:
          molecule_parentdir: 'ansible_collections/arista/avd'
          molecule_command: 'test'
          molecule_args: '--scenario-name ${{ matrix.avd_scenario }}'
          pip_file: ansible_collections/arista/avd/requirements.txt
          galaxy_file: "ansible_collections/arista/avd/collections.yml"
          ansible: ${{ matrix.ansible_version }}
          check_git: true
          check_git_enforced: true
>>>>>>> 545033b1

  # ----------------------------------- #
  # Ansible tests
  # ----------------------------------- #
  ansible_test_sanity:
    name: Run ansible-test sanity validation
    runs-on: ubuntu-latest
    needs: [ pre_commit ]
    #needs: [ molecule_eos_designs, molecule_cloudvision ]
    #if: needs.cloudvision.status != 'failed' && needs.molecule_eos_designs.status != 'failed' && needs.file-changes.outputs.plugins == 'true'
    steps:
      - name: 'Set environment variables'
        run: |
          echo "PY_COLORS=1" >> $GITHUB_ENV
      - uses: actions/checkout@v3
      - name: Set up Python 3
        uses: actions/setup-python@v4
        with:
          python-version: "3.10"
      - name: 'Install Python requirements'
        run: |
          pip install -r ansible_collections/arista/avd/requirements.txt --upgrade
          pip install -r ansible_collections/arista/avd/requirements-dev.txt --upgrade
      - name: 'Run ansible-test sanity'
        run: |
          cd ansible_collections/arista/avd/
          ansible-test sanity --color yes -v --requirements --docker

  ansible_test_units:
    name: Run ansible-test units test cases
    runs-on: ubuntu-latest
    needs: [ pre_commit ]
    steps:
      - name: 'Set environment variables'
        run: |
          echo "PY_COLORS=1" >> $GITHUB_ENV
      - uses: actions/checkout@v3
      - name: Set up Python 3
        uses: actions/setup-python@v4
        with:
          python-version: "3.10"
      - name: 'Install Python requirements'
        run: |
          pip install -r ansible_collections/arista/avd/requirements.txt --upgrade
          pip install -r ansible_collections/arista/avd/requirements-dev.txt --upgrade
      - name: 'Run ansible-test units test cases'
        run: |
          cd ansible_collections/arista/avd/
          ansible-test units --requirements --docker -vv

  ansible_test_integration:
    name: Run ansible-test integration test cases
    runs-on: ubuntu-latest
    needs: [ pre_commit ]
    steps:
      - name: 'Set environment variables'
        run: |
          echo "PY_COLORS=1" >> $GITHUB_ENV
      - uses: actions/checkout@v3
      - name: Set up Python 3
        uses: actions/setup-python@v4
        with:
          python-version: "3.10"
      - name: 'Install Python requirements'
        run: |
          pip install -r ansible_collections/arista/avd/requirements.txt --upgrade
          pip install -r ansible_collections/arista/avd/requirements-dev.txt --upgrade
      - name: 'Run ansible-test integration test cases'
        run: |
          cd ansible_collections/arista/avd/
          ansible-test integration --requirements --docker -vv

  ansible_lint:
    name: Run ansible-lint test case
    runs-on: ubuntu-latest
    needs: [ pre_commit ]
    steps:
      - name: 'Set environment variables'
        run: |
          echo "PY_COLORS=1" >> $GITHUB_ENV
      - uses: actions/checkout@v3
      - name: Set up Python 3
        uses: actions/setup-python@v4
        with:
          python-version: "3.10"
      - name: 'Install Python & Ansible requirements'
        run: |
          pip install -r ansible_collections/arista/avd/requirements.txt --upgrade
          pip install -r ansible_collections/arista/avd/requirements-dev.txt --upgrade
          ansible-galaxy collection install -r ansible_collections/arista/avd/collections.yml
      - name: 'Run ansible-test integration test cases'
        run: |
          cd ansible_collections/arista/avd/
          ansible-lint --force-color --strict -v
  # ----------------------------------- #
  # Galaxy Importer
  # ----------------------------------- #
  galaxy_importer:
    name: Test galaxy-importer
    runs-on: ubuntu-20.04 # Older version to be compatible with old python
    env:
      PY_COLORS: 1 # allows molecule colors to be passed to GitHub Actions
      ANSIBLE_FORCE_COLOR: 1 # allows ansible colors to be passed to GitHub Actions
      GALAXY_IMPORTER_CONFIG: galaxy-importer/galaxy-importer.cfg
    steps:
      - uses: actions/setup-python@v4
        with:
          python-version: 3.6 # Ancient version to match galaxy.ansible.com.
      - uses: actions/checkout@v3
      - name: Install requirements
        # Install the specific version of galaxy-importer used on galaxy.ansible.com
        # The old version conflicts with our versions of other tooling,
        # so we let the galaxy-importer version resolve remaining requirements.
        run: |
          pip install "galaxy-importer==0.4.0.post1"
      - name: 'Build ansible package'
        run: make collection-build
      - name: 'Run galaxy-importer checks'
        run: python -m galaxy_importer.main *.tar.gz
      - uses: actions/upload-artifact@v3
        with:
          name: importer-logs
          path: ./importer_result.json

  # ----------------------------------- #
  # Test of pyavd
  # ----------------------------------- #
  pyavd:
    name: Test pyavd
    runs-on: ubuntu-latest
    needs: [ pre_commit ]
    if: |
      needs.file-changes.outputs.eos_design == 'true' ||
      needs.file-changes.outputs.config_gen == 'true' ||
      needs.file-changes.outputs.pyavd == 'true'
    steps:
      - name: 'Set environment variables'
        run: |
          echo "PY_COLORS=1" >> $GITHUB_ENV
      - uses: actions/checkout@v3
      - name: Set up Python 3
        uses: actions/setup-python@v4
        with:
          python-version: |
            3.10
            3.11
      - name: 'Install tox'
        run: |
          pip install tox --upgrade
      - name: 'Run tox'
        working-directory: python-avd
        run: |
          tox<|MERGE_RESOLUTION|>--- conflicted
+++ resolved
@@ -352,6 +352,10 @@
         run: |
           echo "PY_COLORS=1" >> $GITHUB_ENV
           echo "ANSIBLE_FORCE_COLOR=1" >> $GITHUB_ENV
+      - name: 'Set galaxy server'
+        if: ${{ matrix.galaxy_server }}
+        run: |
+          echo "ANSIBLE_GALAXY_SERVER=${{ matrix.galaxy_server }}" >> $GITHUB_ENV
       - uses: actions/checkout@v3
       - name: Run molecule action
         uses: arista-netdevops-community/action-molecule-avd@v1.6
@@ -368,9 +372,6 @@
       #   with:
       #     name: molecule-${{ matrix.avd_scenario }}-artifacts
       #     path: ${PWD}/ansible_collections/arista/avd/molecule/${{ matrix.avd_scenario }}
-<<<<<<< HEAD
-
-=======
       #
   # ----------------------------------- #
   # EOS Validate State MOLECULE
@@ -412,7 +413,6 @@
           ansible: ${{ matrix.ansible_version }}
           check_git: true
           check_git_enforced: true
->>>>>>> 545033b1
 
   # ----------------------------------- #
   # Ansible tests
