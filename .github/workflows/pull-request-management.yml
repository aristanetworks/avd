--- conflicted
+++ resolved
@@ -157,12 +157,8 @@
         # Also test minimum ansible version for one scenario.
         include:
           - avd_scenario: 'eos_cli_config_gen'
-<<<<<<< HEAD
-            ansible_version: 'ansible-core==2.13.12'
-=======
             ansible_version: 'ansible-core==2.12.6'
             galaxy_server: 'https://old-galaxy.ansible.com'
->>>>>>> 4cab8fc7
     needs: [ pre_commit ]
     if: needs.file-changes.outputs.config_gen == 'true'
     steps:
@@ -254,12 +250,9 @@
         # Also test minimum ansible version for one scenario.
         include:
           - avd_scenario: 'eos_designs_unit_tests'
-<<<<<<< HEAD
-=======
             ansible_version: 'ansible-core==2.12.6'
             galaxy_server: 'https://old-galaxy.ansible.com'
           - avd_scenario: 'eos_designs_unit_tests'
->>>>>>> 4cab8fc7
             ansible_version: 'ansible-core>=2.13.1,<2.14.0 --upgrade'
           - avd_scenario: 'eos_designs_unit_tests'
             ansible_version: 'ansible-core>=2.14.0,<2.15.0 --upgrade'
@@ -299,10 +292,6 @@
     strategy:
       fail-fast: true
       matrix:
-<<<<<<< HEAD
-        avd_scenario: ['eos_config_deploy_cvp']
-        ansible_version: ['ansible-core==2.13.12', 'ansible-core<2.16.0 --upgrade']
-=======
         avd_scenario:
           - 'eos_config_deploy_cvp'
         ansible_version:
@@ -311,7 +300,6 @@
           - avd_scenario: 'eos_config_deploy_cvp'
             ansible_version: 'ansible-core==2.12.6'
             galaxy_server: 'https://old-galaxy.ansible.com'
->>>>>>> 4cab8fc7
     needs: [ pre_commit ]
     if: needs.file-changes.outputs.cloudvision == 'true'
     steps:
