---
name: "Collection code testing"

on: pull_request

concurrency:
  group: ${{ github.workflow }}-${{ github.head_ref }}
  cancel-in-progress: true

jobs:
  file-changes:
    runs-on: ubuntu-latest
    outputs:
      eos_design: ${{ steps.filter.outputs.eos_design }}
      config_gen: ${{ steps.filter.outputs.config_gen }}
      cloudvision: ${{ steps.filter.outputs.cloudvision }}
      dhcp: ${{ steps.filter.outputs.dhcp }}
      plugins: ${{ steps.filter.outputs.plugins }}
      requirements: ${{ steps.filter.outputs.requirements }}
      docs: ${{ steps.filter.outputs.docs }}
    steps:
      - uses: actions/checkout@v3
      - uses: dorny/paths-filter@v2
        id: filter
        with:
          filters: |
            eos_design:
              - 'ansible_collections/arista/avd/roles/eos_designs/*'
              - 'ansible_collections/arista/avd/roles/eos_designs/**/*'
              - '.github/workflows/pull-request-management.yml'
              - 'ansible_collections/arista/avd/molecule/*'
              - 'ansible_collections/arista/avd/molecule/**/*'
              - '!ansible_collections/arista/avd/roles/eos_config_deploy_cvp/*'
              - '!ansible_collections/arista/avd/roles/eos_config_deploy_cvp/**/*'
              - '!ansible_collections/arista/avd/molecule/cvp_configlet_upload/*'
              - '!ansible_collections/arista/avd/molecule/cvp_configlet_upload/**/*'
            config_gen:
              - 'ansible_collections/arista/avd/roles/eos_cli_config_gen/*'
              - 'ansible_collections/arista/avd/roles/eos_cli_config_gen/**/*'
              - '.github/workflows/pull-request-management.yml'
              - 'ansible_collections/arista/avd/molecule/eos_cli_config_gen*/*'
              - 'ansible_collections/arista/avd/molecule/eos_cli_config_gen*/**/*'
            validate_state:
              - 'ansible_collections/arista/avd/roles/eos_validate_state/*'
              - 'ansible_collections/arista/avd/roles/eos_validate_state/**/*'
            cloudvision:
              - 'ansible_collections/arista/avd/roles/eos_config_deploy_cvp/*'
              - 'ansible_collections/arista/avd/roles/eos_config_deploy_cvp/**/*'
              - 'ansible_collections/arista/avd/molecule/cvp_configlet_upload/*'
              - 'ansible_collections/arista/avd/molecule/cvp_configlet_upload/**/*'
              - '.github/workflows/pull-request-management.yml'
            dhcp:
              - 'ansible_collections/arista/avd/roles/dhcp_provisioner/*'
              - 'ansible_collections/arista/avd/roles/dhcp_provisioner/**/*'
              - '.github/workflows/pull-request-management.yml'
            plugins:
              - 'ansible_collections/arista/avd/plugins/filter/**'
              - 'ansible_collections/arista/avd/plugins/test/**'
            requirements:
              - 'ansible_collections/arista/avd/requirements.txt'
              - 'ansible_collections/arista/avd/requirements-dev.txt'
              - 'ansible_collections/arista/avd/meta/runtime.yml'
              - '.github/workflows/pull-request-management.yml'
            docs:
              - '.github/workflows/pull-request-management.yml'
              - 'mkdocs.yml'
              - 'ansible_collections/arista/avd/docs/**'
              - 'ansible_collections/arista/avd/roles/**/*.md'
              - 'ansible_collections/arista/avd/**/*.md'
              - 'ansible_collections/arista/avd/README.md'
              - 'ansible_collections/arista/avd/**/*.schema.yml'
            pyavd:
              - 'python_avd/*'
              - 'python_avd/**/*'
  # ----------------------------------- #
  # Pre Commit code validation
  # ----------------------------------- #
  pre_commit:
    name: Run pre-commit validation hooks
    runs-on: ubuntu-latest
    needs: file-changes
    if: needs.file-changes.outputs.eos_design == 'true' || needs.file-changes.outputs.config_gen == 'true' || needs.file-changes.outputs.requirements == 'true'
    steps:
      - uses: actions/checkout@v3
      - name: Install requirements
        run: |
          pip install -r ansible_collections/arista/avd/requirements-dev.txt --upgrade
          pip install -r ansible_collections/arista/avd/requirements.txt --upgrade
      - name: Run pre-commit
        run: |
          pre-commit run --all-files --color always

  # ----------------------------------- #
  # Check Links  offline for dead target
  # ----------------------------------- #
  offline_link_check:
    name: 'Validate mkdoc content'
    runs-on: ubuntu-latest
    needs: [ file-changes ]
    if: needs.file-changes.outputs.docs == 'true'
    timeout-minutes: 10
    steps:
      - uses: actions/checkout@v3
      - name: 'Start docker-compose stack'
        run: |
          docker-compose -f development/docker-compose.yml up -d webdoc_avd
          docker-compose -f development/docker-compose.yml ps
      - name: 'Test connectivity to mkdoc server'
        run: |
          bash -c 'while [[ "$(curl -s -o /dev/null -w ''%{http_code}'' 127.0.0.1:8000)" != "200" ]]; do sleep 5; done'
      - name: Check links for 404
        run: |
          docker run --network container:webdoc_avd raviqqe/muffet:2.9.2 http://127.0.0.1:8000/ -e ".*fonts.googleapis.com.*" -e ".*fonts.gstatic.com.*" -e ".*tools.ietf.org.*" -e ".*edit.*" -e ".*docs.github.com.*" -e "twitter.com" -e "www.docker.com" -f --max-redirections=3 --timeout=30 --rate-limit=1 --buffer-size 8192
      - name: 'Stop docker-compose stack'
        run: |
          docker-compose -f development/docker-compose.yml down

  # ----------------------------------- #
  # Test Requirements
  # ----------------------------------- #
  python_requirements:
    name: Test Python requirements installation
    runs-on: ubuntu-latest
    needs: [ pre_commit ]
    if: needs.file-changes.outputs.requirements == 'true'
    strategy:
      fail-fast: true
      matrix:
        python_version: [ "3.9", "3.10", "3.11", "3.12" ]
    steps:
      - name: 'Set environment variables'
        run: |
          echo "PY_COLORS=1" >> $GITHUB_ENV
          echo "ANSIBLE_FORCE_COLOR=1" >> $GITHUB_ENV
      - uses: actions/checkout@v3
      - name: Set up Python 3
        uses: actions/setup-python@v4
        with:
          python-version: ${{ matrix.python_version }}
      - name: 'Install Python requirements'
        run: |
          pip install -r ansible_collections/arista/avd/requirements.txt -r ansible_collections/arista/avd/requirements-dev.txt --upgrade

  # ----------------------------------- #
  # EOS CLI CONFIG GEN MOLECULE
  # ----------------------------------- #
  molecule_eos_cli_config_gen:
    name: Validate eos_cli_config_gen
    runs-on: ubuntu-latest
    strategy:
      fail-fast: true
      matrix:
        avd_scenario:
          - 'eos_cli_config_gen'
          - 'eos_cli_config_gen_deprecated_vars'
          - 'eos_cli_config_gen_negative_unit_tests'
        ansible_version:
          - 'ansible-core<2.17.0 --upgrade'
        # Also test minimum ansible version for one scenario.
        include:
          - avd_scenario: 'eos_cli_config_gen'
            ansible_version: 'ansible-core==2.14.0'
    needs: [ pre_commit ]
    if: needs.file-changes.outputs.config_gen == 'true'
    steps:
      - name: 'Set environment variables'
        run: |
          echo "PY_COLORS=1" >> $GITHUB_ENV
          echo "ANSIBLE_FORCE_COLOR=1" >> $GITHUB_ENV
      - uses: actions/checkout@v3
      - name: Run molecule action
        uses: arista-netdevops-community/action-molecule-avd@v1.7
        with:
          molecule_parentdir: 'ansible_collections/arista/avd'
          molecule_command: 'test'
          molecule_args: '--scenario-name ${{ matrix.avd_scenario }}'
          pip_file: ansible_collections/arista/avd/requirements.txt
          galaxy_file: "ansible_collections/arista/avd/collections.yml"
          ansible: ${{ matrix.ansible_version }}
          check_git: true
          check_git_enforced: true
      # - uses: actions/upload-artifact@v3
      #   with:
      #     name: molecule-${{ matrix.avd_scenario }}-artifacts
      #     path: ${PWD}/ansible_collections/arista/avd/molecule/${{ matrix.avd_scenario }}

  # ----------------------------------- #
  # DHCP PROVISIONNER MOLECULE
  # ----------------------------------- #
  molecule_dhcp_provisionner:
    name: Validate DHCP configuration
    runs-on: ubuntu-latest
    strategy:
      fail-fast: true
      matrix:
        avd_scenario: ['dhcp_configuration', 'dhcp_provisioning']
        ansible_version: ['ansible-core<2.17.0 --upgrade']
    needs: [ pre_commit ]
    if: needs.file-changes.outputs.dhcp == 'true'
    steps:
      - name: 'Set environment variables'
        run: |
          echo "PY_COLORS=1" >> $GITHUB_ENV
          echo "ANSIBLE_FORCE_COLOR=1" >> $GITHUB_ENV
      - uses: actions/checkout@v3
      - name: Run molecule action
        uses: arista-netdevops-community/action-molecule-avd@v1.7
        with:
          molecule_parentdir: 'ansible_collections/arista/avd'
          molecule_command: 'test'
          molecule_args: '--scenario-name ${{ matrix.avd_scenario }}'
          pip_file: ansible_collections/arista/avd/requirements.txt
          galaxy_file: "ansible_collections/arista/avd/collections.yml"
          ansible: ${{ matrix.ansible_version }}
          check_git: true
          check_git_enforced: true
      # - uses: actions/upload-artifact@v3
      #   with:
      #     name: molecule-${{ matrix.avd_scenario }}-artifacts
      #     path: ${PWD}/ansible_collections/arista/avd/molecule/${{ matrix.avd_scenario }}

  # ----------------------------------- #
  # EOS Design MOLECULE
  # ----------------------------------- #
  molecule_eos_designs:
    name: Validate eos_designs
    runs-on: ubuntu-latest
    strategy:
      fail-fast: true
      matrix:
        avd_scenario:
          - 'eos_designs_deprecated_vars'
          - 'eos_designs-l2ls'
          - 'eos_designs-mpls-isis-sr-ldp'
          - 'eos_designs_negative_unit_tests'
<<<<<<< HEAD
          - 'eos_designs_deprecated_vars'
=======
          - 'eos_designs-twodc-5stage-clos'
          - 'eos_designs_unit_tests'
>>>>>>> 149b7b3c
          - 'evpn_underlay_ebgp_overlay_ebgp'
          - 'evpn_underlay_isis_overlay_ibgp'
          - 'evpn_underlay_ospf_overlay_ebgp'
          - 'evpn_underlay_rfc5549_overlay_ebgp'
          - 'example-campus-fabric'
          - 'example-dual-dc-l3ls'
          - 'example-isis-ldp-ipvpn'
          - 'example-l2ls-fabric'
          - 'example-single-dc-l3ls'
        ansible_version:
          - 'ansible-core<2.17.0 --upgrade'
        # Also test minimum ansible version for one scenario.
        include:
          - avd_scenario: 'eos_designs_unit_tests'
            ansible_version: 'ansible-core==2.14.0'
          - avd_scenario: 'eos_designs_unit_tests'
            ansible_version: 'ansible-core>=2.14.0,<2.15.0 --upgrade'
          - avd_scenario: 'eos_designs_unit_tests'
            ansible_version: 'ansible-core>=2.15.0,<2.16.0 --upgrade'
    needs: [ pre_commit ]
    if: needs.file-changes.outputs.eos_design == 'true' || needs.file-changes.outputs.config_gen == 'true'
    steps:
      - name: 'Set environment variables'
        run: |
          echo "PY_COLORS=1" >> $GITHUB_ENV
          echo "ANSIBLE_FORCE_COLOR=1" >> $GITHUB_ENV
      - uses: actions/checkout@v3
      - name: Run molecule action
        uses: arista-netdevops-community/action-molecule-avd@v1.7
        with:
          molecule_parentdir: 'ansible_collections/arista/avd'
          molecule_command: 'test'
          molecule_args: '--scenario-name ${{ matrix.avd_scenario }}'
          pip_file: ansible_collections/arista/avd/requirements.txt
          galaxy_file: "ansible_collections/arista/avd/collections.yml"
          ansible: ${{ matrix.ansible_version }}
          check_git: true
          check_git_enforced: true
      # - uses: actions/upload-artifact@v3
      #   with:
      #     name: molecule-${{ matrix.avd_scenario }}-artifacts
      #     path: ${PWD}/ansible_collections/arista/avd/molecule/${{ matrix.avd_scenario }}
  # ----------------------------------- #
  # Cloudvision MOLECULE
  # ----------------------------------- #
  molecule_cloudvision:
    name: Validate cvp_collection
    runs-on: ubuntu-latest
    strategy:
      fail-fast: true
      matrix:
        avd_scenario:
          - 'eos_config_deploy_cvp'
        ansible_version:
          - 'ansible-core<2.17.0 --upgrade'
        include:
          - avd_scenario: 'eos_config_deploy_cvp'
            ansible_version: 'ansible-core==2.14.0'
    needs: [ pre_commit ]
    if: needs.file-changes.outputs.cloudvision == 'true'
    steps:
      - name: 'Set environment variables'
        run: |
          echo "PY_COLORS=1" >> $GITHUB_ENV
          echo "ANSIBLE_FORCE_COLOR=1" >> $GITHUB_ENV
      - uses: actions/checkout@v3
      - name: Run molecule action
        uses: arista-netdevops-community/action-molecule-avd@v1.7
        with:
          molecule_parentdir: 'ansible_collections/arista/avd'
          molecule_command: 'test'
          molecule_args: '--scenario-name ${{ matrix.avd_scenario }}'
          pip_file: ansible_collections/arista/avd/requirements.txt
          galaxy_file: "ansible_collections/arista/avd/collections.yml"
          ansible: ${{ matrix.ansible_version }}
          check_git: true
          check_git_enforced: true
      # - uses: actions/upload-artifact@v3
      #   with:
      #     name: molecule-${{ matrix.avd_scenario }}-artifacts
      #     path: ${PWD}/ansible_collections/arista/avd/molecule/${{ matrix.avd_scenario }}
      #
  # ----------------------------------- #
  # EOS Validate State MOLECULE
  # ----------------------------------- #
  molecule_eos_validate_state:
    name: Validate eos_validate_state
    runs-on: ubuntu-latest
    strategy:
      fail-fast: true
      matrix:
        avd_scenario:
          - 'eos_validate_state'
        ansible_version:
          - 'ansible-core<2.17.0 --upgrade'
        include:
          - avd_scenario: 'eos_validate_state'
            ansible_version: 'ansible-core==2.14.0'
    needs: [ pre_commit ]
    if: needs.file-changes.outputs.eos_design == 'true' || needs.file-changes.outputs.validate_state == 'true'
    steps:
      - name: 'Set environment variables'
        run: |
          echo "PY_COLORS=1" >> $GITHUB_ENV
          echo "ANSIBLE_FORCE_COLOR=1" >> $GITHUB_ENV
      - uses: actions/checkout@v3
      - name: Run molecule action
        uses: arista-netdevops-community/action-molecule-avd@v1.7
        with:
          molecule_parentdir: 'ansible_collections/arista/avd'
          molecule_command: 'test'
          molecule_args: '--scenario-name ${{ matrix.avd_scenario }}'
          # Temporarily using special requirements to install anta while the feature is in preview.
          pip_file: ansible_collections/arista/avd/roles/eos_validate_state/preview_requirements.txt
          galaxy_file: "ansible_collections/arista/avd/collections.yml"
          ansible: ${{ matrix.ansible_version }}
          check_git: true
          check_git_enforced: true

  # ----------------------------------- #
  # Ansible tests
  # ----------------------------------- #
  ansible_test_sanity:
    name: Run ansible-test sanity validation
    runs-on: ubuntu-latest
    needs: [ pre_commit ]
    #needs: [ molecule_eos_designs, molecule_cloudvision ]
    #if: needs.cloudvision.status != 'failed' && needs.molecule_eos_designs.status != 'failed' && needs.file-changes.outputs.plugins == 'true'
    steps:
      - name: 'Set environment variables'
        run: |
          echo "PY_COLORS=1" >> $GITHUB_ENV
      - uses: actions/checkout@v3
      - name: Set up Python 3
        uses: actions/setup-python@v4
        with:
          python-version: |
            3.10
            3.11
            3.12
      - name: 'Install Python requirements'
        run: |
          pip install -r ansible_collections/arista/avd/requirements.txt -r ansible_collections/arista/avd/requirements-dev.txt --upgrade
      - name: 'Run ansible-test sanity'
        run: |
          cd ansible_collections/arista/avd/
          ansible-test sanity --color yes -v --requirements --docker

  ansible_test_units:
    name: Run ansible-test units test cases
    runs-on: ubuntu-latest
    needs: [ pre_commit ]
    steps:
      - name: 'Set environment variables'
        run: |
          echo "PY_COLORS=1" >> $GITHUB_ENV
      - uses: actions/checkout@v3
      - name: Set up Python 3
        uses: actions/setup-python@v4
        with:
          python-version: |
            3.10
            3.11
            3.12
      - name: 'Install Python requirements'
        run: |
          pip install -r ansible_collections/arista/avd/requirements.txt -r ansible_collections/arista/avd/requirements-dev.txt --upgrade
      - name: 'Run ansible-test units test cases'
        run: |
          cd ansible_collections/arista/avd/
          ansible-test units --requirements --docker -vv

  ansible_test_integration:
    name: Run ansible-test integration test cases
    runs-on: ubuntu-latest
    needs: [ pre_commit ]
    steps:
      - name: 'Set environment variables'
        run: |
          echo "PY_COLORS=1" >> $GITHUB_ENV
      - uses: actions/checkout@v3
      - name: Set up Python 3
        uses: actions/setup-python@v4
        with:
          python-version: |
            3.10
            3.11
            3.12
      - name: 'Install Python requirements'
        run: |
          pip install -r ansible_collections/arista/avd/requirements.txt -r ansible_collections/arista/avd/requirements-dev.txt --upgrade
      - name: 'Run ansible-test integration test cases'
        run: |
          cd ansible_collections/arista/avd/
          ansible-test integration --requirements --docker -vv

  ansible_lint:
    name: Run ansible-lint test case
    runs-on: ubuntu-latest
    needs: [ pre_commit ]
    steps:
      - name: 'Set environment variables'
        run: |
          echo "PY_COLORS=1" >> $GITHUB_ENV
      - uses: actions/checkout@v3
      - name: Set up Python 3
        uses: actions/setup-python@v4
        with:
          python-version: |
            3.10
            3.11
            3.12
      - name: 'Install Python & Ansible requirements'
        run: |
          pip install -r ansible_collections/arista/avd/requirements.txt -r ansible_collections/arista/avd/requirements-dev.txt --upgrade
          ansible-galaxy collection install -r ansible_collections/arista/avd/collections.yml
      - name: 'Run ansible-test integration test cases'
        run: |
          cd ansible_collections/arista/avd/
          ansible-lint --force-color --strict -v
  # ----------------------------------- #
  # Galaxy Importer
  # ----------------------------------- #
  galaxy_importer:
    name: Test galaxy-importer
    runs-on: ubuntu-20.04 # Older version to be compatible with old python
    env:
      PY_COLORS: 1 # allows molecule colors to be passed to GitHub Actions
      ANSIBLE_FORCE_COLOR: 1 # allows ansible colors to be passed to GitHub Actions
      GALAXY_IMPORTER_CONFIG: galaxy-importer/galaxy-importer.cfg
    steps:
      - uses: actions/setup-python@v4
        with:
          python-version: 3.6 # Ancient version to match galaxy.ansible.com.
      - uses: actions/checkout@v3
      - name: Install requirements
        # Install the specific version of galaxy-importer used on galaxy.ansible.com
        # The old version conflicts with our versions of other tooling,
        # so we let the galaxy-importer version resolve remaining requirements.
        run: |
          pip install "galaxy-importer==0.4.0.post1"
      - name: 'Build ansible package'
        run: make collection-build
      - name: 'Run galaxy-importer checks'
        run: python -m galaxy_importer.main *.tar.gz
      - uses: actions/upload-artifact@v3
        with:
          name: importer-logs
          path: ./importer_result.json

  # ----------------------------------- #
  # Test of pyavd
  # ----------------------------------- #
  pyavd:
    name: Test pyavd
    runs-on: ubuntu-latest
    needs: [ pre_commit ]
    if: |
      needs.file-changes.outputs.eos_design == 'true' ||
      needs.file-changes.outputs.config_gen == 'true' ||
      needs.file-changes.outputs.pyavd == 'true'
    steps:
      - name: 'Set environment variables'
        run: |
          echo "PY_COLORS=1" >> $GITHUB_ENV
      - uses: actions/checkout@v3
      - name: Set up Python 3
        uses: actions/setup-python@v4
        with:
          python-version: |
            3.10
            3.11
            3.12
      - name: 'Install tox'
        run: |
          pip install tox --upgrade
      - name: 'Run tox'
        working-directory: python-avd
        run: |
          tox<|MERGE_RESOLUTION|>--- conflicted
+++ resolved
@@ -233,12 +233,8 @@
           - 'eos_designs-l2ls'
           - 'eos_designs-mpls-isis-sr-ldp'
           - 'eos_designs_negative_unit_tests'
-<<<<<<< HEAD
-          - 'eos_designs_deprecated_vars'
-=======
           - 'eos_designs-twodc-5stage-clos'
           - 'eos_designs_unit_tests'
->>>>>>> 149b7b3c
           - 'evpn_underlay_ebgp_overlay_ebgp'
           - 'evpn_underlay_isis_overlay_ibgp'
           - 'evpn_underlay_ospf_overlay_ebgp'
