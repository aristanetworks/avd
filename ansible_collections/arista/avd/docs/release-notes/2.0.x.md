<<<<<<< HEAD
# Release Notes For Ansible AVD 2.x.x

Documentation for AVD version `2.x.x` [available here](https://www.avd.sh/en/releases-v2.x.x/)

## Release 2.0.0-RC3
=======
# Release Notes For Ansible AVD 2.0.0

Documentation for AVD version `2.x.x` [available here](https://www.avd.sh/en/releases-v2.x.x/)

## Release 2.0.0

### New Requirements

```cfg
netaddr==0.7.19
Jinja2==2.11.3
treelib==1.5.5
cvprac==1.0.5
paramiko==2.7.1
jsonschema==3.2.0
requests==2.25.1
PyYAML==5.4.1
md-toc==7.1.0
```

### Role Name Change
>>>>>>> 50826dce

- `eos_l3ls_evpn` has been replaced / renamed to `eos_designs`.
- This builds the foundation for arista.avd collection to support multiple designs i.e L2LS in future releases!

<<<<<<< HEAD
### New Requirements

```cfg
netaddr==0.7.19
Jinja2==2.11.3
treelib==1.5.5
cvprac==1.0.5
paramiko==2.7.1
jsonschema==3.2.0
requests==2.25.1
PyYAML==5.4.1
md-toc==7.1.0
```

### Role Name Change

- `eos_l3ls_evpn` has been replaced / renamed to `eos_designs`.
- This builds the foundation for arista.avd collection to support multiple design i.e L2LS pur L3LS in future releases!

### Provides enhancements and bug fixes to the following roles

**New features:**

- __eos_designs (eos_l3ls_evpn)__

  - Add support for Custom Structured Configuration
  - Add support for multiple custom_structured_configuration prefixes
  - PTP support for eos_designs
=======
### Provides enhancements and bug fixes to the following roles

**New features:**

- __eos_designs (eos_l3ls_evpn)__

  - Support for 5-stage CLOS using new "super-spines"
  - Support for dedicated Route Reflectors / Route Servers using new "overlay_controllers"
  - Custom Structured Configuration w. multiple custom_structured_configuration prefixes
  - Basic PTP support
>>>>>>> 50826dce
  - L2leaf inband management
  - BGP RT Membership support
  - Support for underlay DCI including MACSEC and PTP using "l3edge"
  - Additional Tenant VRF settings to support BGP and static routes
  - Allow custom VLAN for iBGP MLAG pair
  - Make MLAG Dual Primary Detection disabled by default and enable by configuration
  - Port-profile inheritance for all settings
  - Set origin incomplete on routes from MLAG iBGP peer by default
  - Enable support for flexible speed configurations
  - Hardware LAG platform setting
  - Filter feature in default section for l2leaf and l3leaf devices


- __eos_cli_config_gen__

  - Errdisable
  - interface_defaults
  - QOS support
  - Enable password
  - Aggregate routes in BGP VRF
  - BGP RT Membership
  - Basic PTP capabilities
  - Options to configure SSH ciphers and algorithms
  - Enhance BGP VRF Neighbor settings
  - Support for logging event under interfaces
  - Explicit no shutdown and switchport config
  - Additional STP knobs and MST configuration settings
  - Route-map support to peer groups for EVPN
  - Support disableaaa option for TerminAttr
  - Global ARP timer option

### Data model modifications
<<<<<<< HEAD

This section provides an overview of only the data model that have ***changed*** from the previous release that would require user modifications. See the release notes and role documentation for all new additions.

**eos_cli_config_gen:**

- SNMP local interfaces changed to dictionary.
=======

This section provides an overview of only the data model that have ***changed*** from the previous release that would require user modifications. See the release notes and role documentation for all new additions.

**eos_cli_config_gen:**

- SNMP local interfaces changed to dictionary and SNMP ACLs changed to lists.
>>>>>>> 50826dce

```yaml
# Old data model
snmp_server:
  ipv4_access_list: < ipv4-access-list >
  ipv6_access_list: < ipv6-access-list >
  local_interfaces:
    - name: < interface_name_1 >
      vrf: < vrf_name >

# New data model
snmp_server:
  ipv4_acls:
    - name: < ipv4-access-list >
      vrf: < vrf >
    - name: < ipv4-access-list >
  ipv6_acls:
    - name: < ipv6-access-list >
      vrf: < vrf >
    - name: < ipv6-access-list >
  local_interfaces:
    < interface_name_1 >:
      vrf: < vrf_name >
    < interface_name_2 >:
    < interface_name_3 >:
      vrf: < vrf_name >
```

- Router BFD previously bfd_multihop to reflect the eos cli.

```yaml
# Old data model
bfd_multihop:
  interval: < rate in milliseconds >
  min_rx: < rate in milliseconds >
  multiplier: < 3-50 >

# New data model
router_bfd:
  multihop:
    interval: < rate in milliseconds >
    min_rx: < rate in milliseconds >
    multiplier: < 3-50 >
```

- Modified router bgp send-community so all now use the same style of configuration and no empty string.

```yaml
# Old data model
router_bgp:
  peer_groups:
    < peer_group_name_1>:
      type: < ipv4 | evpn >
      send_community: < true | false >
  vrfs:
    < vrf_name_1 >:
      neighbors:
        < neighbor_ip_address >:
          send_community: < string | leave empty for all communities >

# New Data model
router_bgp:
  peer_groups:
    < peer_group_name_1>:
      send_community: < standard | extended | large | all >
  vrfs:
    < vrf_name_1 >:
      neighbors:
        < neighbor_ip_address >:
          send_community: < standard | extended | large | all >
```

<<<<<<< HEAD
- Modified router_isis data model to avoid static configuration
=======
- Modified address family definition for BGP neighbors in VRFs to match the same model as neighbors in default VRF.

```yaml
# Old data model
router_bgp:
  vrfs:
    < vrf_name_1 >:
      neighbors:
        < neighbor_ip_address >:
          address_family:
            - < address_family_1 >
            - < address_family_2 >

# New Data model
router_bgp:
  vrfs:
    < vrf_name_1 >:
      address_families:
        < address_family >:
          neighbors:
            < neighbor_ip_address >:
              activate: < true | false >
```

- Modified router_isis data model to avoid static configuration

>>>>>>> 50826dce
```yaml
# Old data model
router_isis:
  instance: <ISIS Instance Name>
  net: < CLNS Address to run ISIS | format 49.0001.0001.0000.0001.00 >
  router_id: < IPv4_address >
  no_passive_interfaces: < List no-passive-interface >
  is_type: < level-1 | level-1-2 | level-2 >
  address_family: < List of Address Families >
  isis_af_defaults:
    - maximum-paths < Integer 1-64 >
  segment_routing_mpls:
    router_id: < router_id >

# New Data model
router_isis:
  instance: <ISIS Instance Name>
  net: < CLNS Address to run ISIS | format 49.0001.0001.0000.0001.00 >
  router_id: < IPv4_address >
  log_adjacency_changes: < true | false >
  no_passive_interfaces: < List no-passive-interface >
  is_type: < level-1 | level-1-2 | level-2 >
  address_family: < List of Address Families >
  isis_af_defaults:
    - maximum-paths < Integer 1-64 >
  segment_routing_mpls:
    enabled: < true | false >
    router_id: < router_id >
```

- Modified tcam_profile data model to allow profile configuration and reflect the eos cli
<<<<<<< HEAD

=======
>>>>>>> 50826dce
```yaml
# Old data model
tcam_profile:
  - < tcam_profile >

# New Data model
tcam_profile:
  system: < tcam profile name to activate >
  profiles:
    < tcam_profile 01 >: "{{lookup('file', '< path to TCAM profile using EOS syntax >')}}"
```

<<<<<<< HEAD
=======
- Modified spanning_tree data model to allow for more configuration options
```yaml
# Old data model
spanning_tree:
  mode: < spanning_tree_mode >
  priority: < priority_level >

# New Data model
spanning_tree:
  mode: < mstp | rstp | rapid-pvst | none >
  rstp_priority: < priority >
```

- Rename summary_address to summary_addresses under router_ospf.process_ids.<id> data model

```yaml
# Old data model
router_ospf:
  process_ids:
    < process_id >:
      summary_address:
        - prefix: < summary_prefix_01 >
          tag: < string >
        - prefix: < summary_prefix_02 >
          attribute_map: < string >
        - prefix: < summary_prefix_03 >
          not_advertise: < true >
        - prefix: < summary_prefix_04 >
        - prefix: < summary_prefix_05 >

# New Data model
router_ospf:
  process_ids:
    < process_id >:
      summary_addresses:
        - prefix: < summary_prefix_01 >
          tag: < string >
        - prefix: < summary_prefix_02 >
          attribute_map: < string >
        - prefix: < summary_prefix_03 >
          not_advertise: < true >
        - prefix: < summary_prefix_04 >
        - prefix: < summary_prefix_05 >
```

- Change default behavior of MLAG dual-primary detection so it is now disabled by default and configurable.

```yaml
#New Datamodel
l3leaf:
  node_groups:
    < node_group_1 >:
      mlag_dual_primary_detection: < true | false -> default false >
```

>>>>>>> 50826dce
### Other Notable changes

**Output Folders Changes**

Output for `eos_designs` fabric documentation is now saved under `documentation/fabric` instead of `documentation/{{ fabric_name }}`.
<<<<<<< HEAD
=======

**eos_designs MLAG iBGP Changes**

New default setting origin to incomplete on routes received from MLAG iBGP peer on l3leafs. The aim is to avoid suboptimal forwarding over the peerlink for some traffic. (see `mlag_ibgp_origin_incomplete`)
>>>>>>> 50826dce

### New Roles

- [eos_snapshot](https://www.avd.sh/en/latest/roles/eos_snapshot/): Collect commands on Arista EOS devices and generate a report. It supports reports with the following format: text, markdown, json and yaml
- [dhcp_provisioner](https://www.avd.sh/en/latest/roles/dhcp_provisioner/): Build and deploy a DHCP configuration file to support Zero Touch Provisioning with Arista EOS devices.

!!! info
<<<<<<< HEAD
    For detailed information please see the release tags: [2.0.0rc1](https://github.com/aristanetworks/ansible-avd/releases/tag/v2.0.0rc1)
     / [2.0.0rc2](https://github.com/aristanetworks/ansible-avd/releases/tag/v2.0.0rc2)
     / [2.0.0rc3](https://github.com/aristanetworks/ansible-avd/releases/tag/v2.0.0rc3)
=======
    For detailed information please see the release tags: [2.0.0](https://github.com/aristanetworks/ansible-avd/releases/tag/v2.0.0)
>>>>>>> 50826dce
<|MERGE_RESOLUTION|>--- conflicted
+++ resolved
@@ -1,15 +1,11 @@
-<<<<<<< HEAD
 # Release Notes For Ansible AVD 2.x.x
 
 Documentation for AVD version `2.x.x` [available here](https://www.avd.sh/en/releases-v2.x.x/)
 
 ## Release 2.0.0-RC3
-=======
-# Release Notes For Ansible AVD 2.0.0
-
-Documentation for AVD version `2.x.x` [available here](https://www.avd.sh/en/releases-v2.x.x/)
-
-## Release 2.0.0
+
+- `eos_l3ls_evpn` has been replaced / renamed to `eos_designs`.
+- This builds the foundation for arista.avd collection to support multiple designs i.e L2LS in future releases!
 
 ### New Requirements
 
@@ -26,27 +22,6 @@
 ```
 
 ### Role Name Change
->>>>>>> 50826dce
-
-- `eos_l3ls_evpn` has been replaced / renamed to `eos_designs`.
-- This builds the foundation for arista.avd collection to support multiple designs i.e L2LS in future releases!
-
-<<<<<<< HEAD
-### New Requirements
-
-```cfg
-netaddr==0.7.19
-Jinja2==2.11.3
-treelib==1.5.5
-cvprac==1.0.5
-paramiko==2.7.1
-jsonschema==3.2.0
-requests==2.25.1
-PyYAML==5.4.1
-md-toc==7.1.0
-```
-
-### Role Name Change
 
 - `eos_l3ls_evpn` has been replaced / renamed to `eos_designs`.
 - This builds the foundation for arista.avd collection to support multiple design i.e L2LS pur L3LS in future releases!
@@ -60,18 +35,6 @@
   - Add support for Custom Structured Configuration
   - Add support for multiple custom_structured_configuration prefixes
   - PTP support for eos_designs
-=======
-### Provides enhancements and bug fixes to the following roles
-
-**New features:**
-
-- __eos_designs (eos_l3ls_evpn)__
-
-  - Support for 5-stage CLOS using new "super-spines"
-  - Support for dedicated Route Reflectors / Route Servers using new "overlay_controllers"
-  - Custom Structured Configuration w. multiple custom_structured_configuration prefixes
-  - Basic PTP support
->>>>>>> 50826dce
   - L2leaf inband management
   - BGP RT Membership support
   - Support for underlay DCI including MACSEC and PTP using "l3edge"
@@ -104,21 +67,12 @@
   - Global ARP timer option
 
 ### Data model modifications
-<<<<<<< HEAD
 
 This section provides an overview of only the data model that have ***changed*** from the previous release that would require user modifications. See the release notes and role documentation for all new additions.
 
 **eos_cli_config_gen:**
 
 - SNMP local interfaces changed to dictionary.
-=======
-
-This section provides an overview of only the data model that have ***changed*** from the previous release that would require user modifications. See the release notes and role documentation for all new additions.
-
-**eos_cli_config_gen:**
-
-- SNMP local interfaces changed to dictionary and SNMP ACLs changed to lists.
->>>>>>> 50826dce
 
 ```yaml
 # Old data model
@@ -191,36 +145,7 @@
           send_community: < standard | extended | large | all >
 ```
 
-<<<<<<< HEAD
 - Modified router_isis data model to avoid static configuration
-=======
-- Modified address family definition for BGP neighbors in VRFs to match the same model as neighbors in default VRF.
-
-```yaml
-# Old data model
-router_bgp:
-  vrfs:
-    < vrf_name_1 >:
-      neighbors:
-        < neighbor_ip_address >:
-          address_family:
-            - < address_family_1 >
-            - < address_family_2 >
-
-# New Data model
-router_bgp:
-  vrfs:
-    < vrf_name_1 >:
-      address_families:
-        < address_family >:
-          neighbors:
-            < neighbor_ip_address >:
-              activate: < true | false >
-```
-
-- Modified router_isis data model to avoid static configuration
-
->>>>>>> 50826dce
 ```yaml
 # Old data model
 router_isis:
@@ -252,10 +177,7 @@
 ```
 
 - Modified tcam_profile data model to allow profile configuration and reflect the eos cli
-<<<<<<< HEAD
-
-=======
->>>>>>> 50826dce
+
 ```yaml
 # Old data model
 tcam_profile:
@@ -268,76 +190,11 @@
     < tcam_profile 01 >: "{{lookup('file', '< path to TCAM profile using EOS syntax >')}}"
 ```
 
-<<<<<<< HEAD
-=======
-- Modified spanning_tree data model to allow for more configuration options
-```yaml
-# Old data model
-spanning_tree:
-  mode: < spanning_tree_mode >
-  priority: < priority_level >
-
-# New Data model
-spanning_tree:
-  mode: < mstp | rstp | rapid-pvst | none >
-  rstp_priority: < priority >
-```
-
-- Rename summary_address to summary_addresses under router_ospf.process_ids.<id> data model
-
-```yaml
-# Old data model
-router_ospf:
-  process_ids:
-    < process_id >:
-      summary_address:
-        - prefix: < summary_prefix_01 >
-          tag: < string >
-        - prefix: < summary_prefix_02 >
-          attribute_map: < string >
-        - prefix: < summary_prefix_03 >
-          not_advertise: < true >
-        - prefix: < summary_prefix_04 >
-        - prefix: < summary_prefix_05 >
-
-# New Data model
-router_ospf:
-  process_ids:
-    < process_id >:
-      summary_addresses:
-        - prefix: < summary_prefix_01 >
-          tag: < string >
-        - prefix: < summary_prefix_02 >
-          attribute_map: < string >
-        - prefix: < summary_prefix_03 >
-          not_advertise: < true >
-        - prefix: < summary_prefix_04 >
-        - prefix: < summary_prefix_05 >
-```
-
-- Change default behavior of MLAG dual-primary detection so it is now disabled by default and configurable.
-
-```yaml
-#New Datamodel
-l3leaf:
-  node_groups:
-    < node_group_1 >:
-      mlag_dual_primary_detection: < true | false -> default false >
-```
-
->>>>>>> 50826dce
 ### Other Notable changes
 
 **Output Folders Changes**
 
 Output for `eos_designs` fabric documentation is now saved under `documentation/fabric` instead of `documentation/{{ fabric_name }}`.
-<<<<<<< HEAD
-=======
-
-**eos_designs MLAG iBGP Changes**
-
-New default setting origin to incomplete on routes received from MLAG iBGP peer on l3leafs. The aim is to avoid suboptimal forwarding over the peerlink for some traffic. (see `mlag_ibgp_origin_incomplete`)
->>>>>>> 50826dce
 
 ### New Roles
 
@@ -345,10 +202,6 @@
 - [dhcp_provisioner](https://www.avd.sh/en/latest/roles/dhcp_provisioner/): Build and deploy a DHCP configuration file to support Zero Touch Provisioning with Arista EOS devices.
 
 !!! info
-<<<<<<< HEAD
     For detailed information please see the release tags: [2.0.0rc1](https://github.com/aristanetworks/ansible-avd/releases/tag/v2.0.0rc1)
      / [2.0.0rc2](https://github.com/aristanetworks/ansible-avd/releases/tag/v2.0.0rc2)
-     / [2.0.0rc3](https://github.com/aristanetworks/ansible-avd/releases/tag/v2.0.0rc3)
-=======
-    For detailed information please see the release tags: [2.0.0](https://github.com/aristanetworks/ansible-avd/releases/tag/v2.0.0)
->>>>>>> 50826dce
+     / [2.0.0rc3](https://github.com/aristanetworks/ansible-avd/releases/tag/v2.0.0rc3)