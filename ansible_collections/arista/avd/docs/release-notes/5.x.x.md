---
# This title is used for search results
title: Release Notes for AVD 5.x.x
---
<!--
  ~ Copyright (c) 2024 Arista Networks, Inc.
  ~ Use of this source code is governed by the Apache License 2.0
  ~ that can be found in the LICENSE file.
  -->

# Release Notes for AVD 5.x.x

- Documentation for AVD version `5.x.x` [available here](https://avd.arista.com/devel/)

## Release 5.0.0

### Changes to requirements

- AVD v.5.0.0 requires Python version 3.10 or newer.
- AVD no longer depends on the `jsonschema` Python library.
- AVD now requires the `cvprac` Python library to be version 1.4.0 or higher.<br>
  The latest version can be installed with `pip install "cvprac>=1.4.0" --upgrade`.

### Removal of Ansible plugins

The following ansible plugins have been removed from the `arista.avd` Ansible collection in v5.0.0.

Filters:

- `arista.avd.convert_dicts`
- `arista.avd.hash_passphrase`
- `arista.avd.generate_esi`
- `arista.avd.generate_lacp_id`
- `arista.avd.generate_route_target`

Action plugins / Modules:

- `arista.avd.deploy_to_cv`
- `arista.avd.batch_template`
- `arista.avd.validate_and_template`
- `arista.avd.yaml_templates_to_facts`
- `arista.avd._emit_warning`

See the [porting guide](../porting-guides/5.x.x.md#removal-of-ansible-plugins) for details.

### Data model changes from "dict-of-dicts" to "list-of-dicts"

In AVD 4.0.0 and across both `eos_designs` and `eos_cli_config_gen`, *all* "dict-of-dicts" data models with user-defined keys were changed to "list-of-dicts".
In AVD 4.x inputs were auto-converted to the new data models.

As of AVD 5.0.0 the automatic conversion from dict-of-dicts has been removed, so it is required to update the input data to the new data models.
The `avd_data_conversion_mode` key has also been removed.

See the [porting guide](../porting-guides/5.x.x.md#data-model-changes-from-dict-of-dicts-to-list-of-dicts) for details.

### All eos_designs and eos_cli_config_gen variables are always validated by schemas

In AVD 5.0.0, all `eos_designs` and `eos_cli_config_gen` keys are validated by schemas and execution will stop for any violations.
If additional custom keys are desired, a key starting with an underscore `_`, will be ignored.

!!! danger
    The input variable `avd_data_validation_mode` now has a default value of `error`, and while it can be set to `warning`, this is highly discouraged.
    All AVD code relies on the validation to ensure valid data, so the code assumes that the data is valid.

    If the validation mode is set to `warning`, execution will continue with invalid data, which can lead to hard-to-read errors or incorrect behavior.

### Breaking or behavioral changes in eos_cli_config_gen

Breaking changes may require modifications to the inventory or playbook. See the [Porting guide for AVD 5.x.x](../porting-guides/5.x.x.md)
for details.

TODO: add level4 sections for breaking changes outlining the change and referring to porting guide for migration.

#### No auto-conversion of old data model for `router_bgp.redistribute_routes` and `router_bgp.vrfs[].redistribute_routes`

The data models for `router_bgp.redistribute_routes` and `router_bgp.vrfs[].redistribute_routes` previously supported either a list of strings or a dict-of-dicts.
In 4.0.0 this was changed to a list-of-dicts with automatic conversion from any of the previous models into the new model.

As of AVD 5.0.0 the automatic conversion from both of the previous models has been removed, so it is required to update the input data to the new data models.

See the [porting guide](../porting-guides/5.x.x.md#no-auto-conversion-of-old-data-model-for-router_bgpredistribute_routes-and-router_bgpvrfsredistribute_routes) for details.

#### `monitor_sessions` no longer requires both `monitor_sessions.sources` and `monitor_sessions.destinations` to be defined for generating configuration

See the [porting_guide](../porting-guides/5.x.x.md#monitor_sessions-no-longer-requires-both-monitor_sessions.sources-and-monitor_sessions.destinations-to-be-defined-for-generating-configuration) for details.

#### `router_isis.address_family_ipv4/6.enabled` is now `Required` to generate the configuration and documentation for router_isis address-families

See the [porting guide](../porting-guides/5.x.x.md#router_isisaddress_family_ipv46enabled-is-now-required-to-generate-the-configuration-and-documentation-for-router_isis-address-families) for details.

#### `ip_security.sa_policies[].esp.integrity` and `.encryption` "null" option has been replaced with "disabled"

See the [porting guide](../porting-guides/5.x.x.md#ip_securitysa_policiesespintegrity-and-encryption-null-option-has-been-replaced-with-disabled) for details.

#### `router_ospf.redistribute.bgp/connected/static.enabled` is required

See the [porting guide](../porting-guides/5.x.x.md#router_ospfredistributebgpconnectedstatic-data-model-has-been-updated-to-require-the-enabled-key) for details.

#### `router_traffic_engineering.enabled` is required

See the [porting guide](../porting-guides/5.x.x.md#router_traffic_engineeringenabled-is-required) for details.

#### Removal of schema in JSON format

The `eos_cli_config_gen.jsonschema.json` is no longer generated. This schema was not being used and had never been complete.

#### Removal of default type `switched` from ethernet interfaces and port-channel interfaces

Starting AVD 5.0.0, the default value for `type` in `ethernet_interfaces` and `port_channel_interfaces` is no longer supported. The `type` key must now be explicitly defined in the input variables if it is needed in the configuration and documentation.

#### Removal of `type` key dependency for rendering ethernet/port-channel interfaces configuration and documentation

See the [porting guide](../porting-guides/5.x.x.md#removal-of-type-key-dependency-for-rendering-ethernetport-channel-interfaces-configuration-and-documentation) for details.

### Breaking or behavioral changes in eos_designs

Breaking changes may require modifications to the inventory or playbook. See the [Porting guide for AVD 5.x.x](../porting-guides/5.x.x.md)
for details.

TODO: add level4 sections for breaking changes outlining the change and referring to porting guide for migration.

#### Structured Configuration merged from SVI profiles is now deep merged instead of replaced

When merging `structured_config` from SVI profiles and parent profiles, AVD versions below 5.0.0 replaced the entire `structured_config` object with the most specific definition of `structured_config`.

With AVD version 5.0.0 `structured_config` is now deep-merged, same as for other profiles in AVD. This allows the user to contribute different parts of the `structured_config` from profiles or parent profiles.

See the [porting guide](../porting-guides/5.x.x.md#) for details.

#### custom_structured_configuration_prefix no longer accepts a string

Starting AVD 5.0.0, `custom_structured_configuration_prefix` only accepts a list of strings.
Previously it also accepted a string, which was autoconverted to a list.

See the [porting guide](../porting-guides/5.x.x.md#) for details.

#### default_overlay_address_families and overlay_address_families no longer accept a string

Starting AVD 5.0.0, `node_type_keys[].default_overlay_address_families` and `<node_type_key>.defaults.overlay_address_families` only accept a list of strings.
Previously they also accepted a string, which was autoconverted to a list.

See the [porting guide](../porting-guides/5.x.x.md#) for details.

#### Shutdown interfaces and BGP towards undeployed peers by default

Starting AVD 5.0.0, the default value of `shutdown_bgp_towards_undeployed_peers` and `shutdown_interfaces_towards_undeployed_peers` is `true`.

See the [porting guide](../porting-guides/5.x.x.md#default-value-of-shutdown_bgp_towards_undeployed_peers-and-shutdown_interfaces_towards_undeployed_peers-is-changed-to-true) for details.

#### mpls_route_servers no longer accepts a string

Starting AVD 5.0.0, `<node_type_key>.defaults.mpls_route_servers` only accepts a list of strings.
Previously it also accepted a string, which was autoconverted to a list.

See the [porting guide](../porting-guides/5.x.x.md#) for details.

#### Default MTU value changed from `9214` to `9194` for Dps1, WAN HA and WAN p2p uplink interfaces

Starting AVD 5.0.0, the default MTU for Dps1, WAN HA and WAN p2p uplink interfaces changed from `9214` to `9194`.

See the [porting guide](../porting-guides/5.x.x.md#default-mtu-value-changed-from-9214-to-9194-for-dps1-wan-ha-and-wan-p2p-uplink-interfaces) for details.

#### Only render IGMP snooping querier version and address when enabled

Starting from AVD 5.0.0, the `ip igmp snooping vlan` command for version and address is rendered only when the IGMP snooping querier is enabled.

See the [porting guide](../porting-guides/5.x.x.md#only-render-igmp-snooping-querier-version-and-address-when-enabled) for details.

#### ipv6_virtual_router_addresses are now configured if ipv6_enable is true on SVIs

For SVIs with `ipv6_virtual_router_addresses` set, AVD versions below 5.0.0 only rendered the configuration if `ipv6_address`
was also set on the SVI.

With AVD version 5.0.0 `ipv6_virtual_router_addresses` are rendered in the configuration if either `ipv6_address` or `ipv6_enable: true` is set.

#### ipv6_address_virtuals are now only configured on SVIs if ipv6_virtual_router_addresses are not set

AVD versions below 5.0.0 had a bug where `ipv6_address_virtuals` were rendered in the configuration even if `ipv6_virtual_router_addresses` were
set. Instead `ipv6_address_virtuals` were removed if the IPv4 `ip_virtual_router_addresses` were set.

With AVD version 5.0.0 `ipv6_address_virtuals` are only rendered in the configuration when `ipv6_virtual_router_addresses` are not set for a specific node.
`ip_virtual_router_addresses` is no longer used to decide whether `ipv6_address_virtuals` are configured.

#### Removal of schema in JSON format

The `eos_designs.jsonschema.json` is no longer generated. This schema was not being used and had never been complete.

#### Removed redistribute igmp from BGP vlan config belonging to a VRF with evpn multicast

Having `redistribute igmp` configured for a BGP SVIs with both L2 and L3 EVPN Multicast enabled will take up additional control-plane and data-plane resources.
Starting AVD 5.0.0, by default `redistribute igmp` will only get configured when `evpn_l2_multicast` is True and `evpn_l3_multicast` for the VRF is False.

See the [Porting guide for AVD 5.x.x](../porting-guides/5.x.x.md#removed-redistribute-igmp-from-bgp-vlan-config-belong-to-a-vrf-with-evpn-multicast)

#### vrf_id will be used instead of vrf_vni to get the ip address of evpn underlay multicast group

Starting AVD 5.0.0, `vrf_id` is used instead of `vrf_vni` in the algorithm to set the offset for IP address of EVPN underlay multicast group when `evpn_l3_multicast` is enabled.

See the [Porting guide for AVD 5.x.x](../porting-guides/5.x.x.md#vrf_id-is-used-instead-of-vrf_vni-to-calculate-the-ip-address-of-evpn-underlay-multicast-group-for-a-vrf)

#### AvdInterfaceDescriptions breaking changes

The class `AvdInterfaceDescriptions` was moved to `pyavd` and heavily modified.
Users who have subclassed it for custom descriptions will have to adjust their code.
The updated version gives more flexibility to customizing interface descriptions.

See the [Porting guide for AVD 5.x.x](../porting-guides/5.x.x.md#avdinterfacedescriptions-breaking-changes)

#### Reference to a non-existing profile now raise an error

With AVD version 5.0.0, if any referenced profile or parent profile is not defined, AVD will now raise an error. This helps catching typos in the input variables.

This applies to:

- `l3_interface_profiles`
- `port_profiles`
- `svi_profiles`

#### `wan_mode: autovpn` renamed `wan_mode: legacy-autovpn`

With AVD version 5.0.0 the valid values for `wan_mode` key are now `legacy-autovpn | cv-pathfinder`.

See the [porting guide](../porting-guides/5.x.x.md#wan-mode-autovpn-renamed-wan-mode-legacy-vpn) for details.

#### Default encapsulation for WAN EVPN iBGP peerings changed to `path-selection`

With AVD version 5.0.0 the default encapsulation used for EVPN iBGP peering between WAN routers is `path-selection`. Previously it was `vxlan`.

!!! danger
    The `path-selection` encapsulation is only supported on EOS above 4.33.0F.

    It is critical that all WAN devices use the same encapsulation. For
    existing deployments it is recommended to set the encapsulation back to
    `vxlan` until a migration can be done across the entire WAN network.

    Contact your Arista account team for guidance on migration.

See the [porting guide](../porting-guides/5.x.x.md#default-encapsulation-for-wan-evpn-ibgp-peerings-changed-to-path-selection) for details.

<<<<<<< HEAD
#### Allow custom PTP profiles

The schema was relaxed in various places to allow for custom PTP profiles, before that only the built-in default values were allowed.

- `ptp_settings.profile`
- `<node_type_key>.defaults.ptp.profile`
- `<node_type_key>.node_groups[].nodes[].ptp.profile`
- `<node_type_key>.nodes[].ptp.profile`
- `<connected_endpoints_key>.adapters[].ptp.profile`
- `network_ports[].ptp.profile`
=======
#### PREVIEW WAN HA Direct Link now uses Port-Channel by default

TODO: Keep PREVIEW changes at the end as we warn users that PREVIEW mean changes

For WAN direct HA, AVD will now configure a port-channel by default.
This feature was introduced recently in EOS and may not be supported on your version.

See the [porting guide](../porting-guides/5.x.x.md#preview-wan-ha-direct-link-now-uses-port-channel-by-default) for details.
>>>>>>> 192c4180

### Other breaking or behavioral changes

Breaking changes may require modifications to the inventory or playbook. See the [Porting guide for AVD 5.x.x](../porting-guides/5.x.x.md)
for details.

TODO: add level4 sections for breaking changes outlining the change and referring to porting guide for migration.

### Breaking or behavioral changes in eos_validate_state

Starting AVD 5.0.0, `eos_validate_state` uses ANTA as backend, which will change the default behavior (same as setting `use_anta: true` in the latest AVD 4.x.x versions).
If you have not been using `use_anta: true` in latest versions of AVD 4.x.x, please go through the following sections for details on the changes.

Please report any issues on the GitHub [discussions board](https://github.com/aristanetworks/avd/discussions).

Breaking changes may require modifications to the inventory, input variables or playbooks. See the [Porting guide for AVD 5.x.x](../porting-guides/5.x.x.md)
for details.

#### Loose mode is the only supported mode

In the previous implementation, loose mode was used by default to avoid stopping the playbook and hence the tests when they were run task by task in Ansible. It was possible to turn loose mode off with a variable that would make the playbook stop at the first failing tasks for whatever reason on each host.

Loose mode is now the default and all the tests are always run and the errors are all present in the final report.

- No porting guide entry.

#### Input for hardware tests have been updated

The inputs for the hardware test have changed. See the [porting guide](../porting-guides/5.x.x.md#input-for-hardware-tests-have-been-updated) for details.

#### Filtering tests using Ansible tags support was removed

Instead use the `skip_tests` mechanism. See the [porting guide](../porting-guides/5.x.x.md#filtering-tests-using-ansible-tags-support-was-removed) for details.

#### Changes to CSV and Markdown reports

- Hardware tests are now collapsed.
- Sorting of test results is now done per device as opposed to per category.
- Test categories, descriptions and inputs have been improved to follow ANTA.
- CSV report headers updated from `test_id,node,test_category,test_description,test,result,failure_reason` to `id,dut,categories,test,description,inputs,result,messages`
- Tests skipped by ANTA will be marked as `SKIPPED` in the final reports.

#### Undeployed devices

- All tests will be removed from the catalog for a device flagged as undeployed using the host level variable [`is_deployed: false`](https://avd.sh/en/stable/roles/eos_designs/docs/input-variables.html#flagging-a-device-as-not-deployed). Additionally, all tests take into account the `is_deployed` variable value and remove tests accordingly.

!!! warning
    Tests can also be automatically removed from the catalogs depending on the structured configuration of the devices. ANTA is therefore not aware of these tests and they will not appear in the final report. For example, the `AvdTestMLAG` tests will not be present in the test catalog of a device that does not have an MLAG configuration in its structured configuration.

#### BGP test change

- BGP tests will only run if `service_routing_protocols_model` is set to `multi-agent` in the structured configuration file.

!!! note
    Starting from version 4.30.1F, `service_routing_protocols_model` is set to `multi-agent` by default on EOS devices.

#### Inband management reachability test change

- Inband management reachability test has been refactored to support AVD inband management [data model](https://avd.sh/en/stable/roles/eos_designs/docs/input-variables.html#node-type-inband-management).

### Deprecation of design.type

The variable `design.type` is used to select between different variants of default values for `node_type_keys`.
In AVD 5.0.0 the default values of `node_type_keys` for the default `design.type` `l3ls-evpn` has been updated to combine all the default node type from all designs.
This means it is no longer needed to set the `design.type`.

The default `node_type_keys` for the default design `l3ls-evpn` has been extended with the following node types:

- `l2spine` copied from the `spine` type of the `l2ls` design.
- `l3spine` copied from the `l2ls` design.
- `rr`, `p` and `pe` copied from the `mpls` design.

The `leaf` type used by the `l2ls` design is already covered by the `l2leaf` type in the `l3ls-evpn` design.

To migrate an existing inventory using the `l2ls` design, the following changes are needed:

```diff
# Remove the design.type setting
- design:
-   type: l2ls

# Replace the type 'spine' with 'l2spine'
- type: spine
+ type: l2spine

- spine:
+ l2spine:
    ...

# Replace type the 'leaf' with 'l2leaf'
- type: leaf
+ type: l2leaf

- leaf:
+ l2leaf:
    ...
```<|MERGE_RESOLUTION|>--- conflicted
+++ resolved
@@ -237,7 +237,6 @@
 
 See the [porting guide](../porting-guides/5.x.x.md#default-encapsulation-for-wan-evpn-ibgp-peerings-changed-to-path-selection) for details.
 
-<<<<<<< HEAD
 #### Allow custom PTP profiles
 
 The schema was relaxed in various places to allow for custom PTP profiles, before that only the built-in default values were allowed.
@@ -248,7 +247,7 @@
 - `<node_type_key>.nodes[].ptp.profile`
 - `<connected_endpoints_key>.adapters[].ptp.profile`
 - `network_ports[].ptp.profile`
-=======
+
 #### PREVIEW WAN HA Direct Link now uses Port-Channel by default
 
 TODO: Keep PREVIEW changes at the end as we warn users that PREVIEW mean changes
@@ -257,7 +256,6 @@
 This feature was introduced recently in EOS and may not be supported on your version.
 
 See the [porting guide](../porting-guides/5.x.x.md#preview-wan-ha-direct-link-now-uses-port-channel-by-default) for details.
->>>>>>> 192c4180
 
 ### Other breaking or behavioral changes
 
