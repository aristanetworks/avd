---
# This title is used for search results
title: Release Notes for AVD 5.x.x
---
<!--
  ~ Copyright (c) 2024 Arista Networks, Inc.
  ~ Use of this source code is governed by the Apache License 2.0
  ~ that can be found in the LICENSE file.
  -->

# Release Notes for AVD 5.x.x

- Documentation for AVD version `5.x.x` [available here](https://avd.arista.com/devel/)

## Release 5.0.0

### Changes to requirements

- AVD v.5.0.0 requires Python version 3.10 or newer.

### Removal of Ansible plugins

The following ansible plugins have been removed from the `arista.avd` Ansible collection in v5.0.0.

Filters:

- `arista.avd.convert_dicts`
- `arista.avd.hash_passphrase`
- `arista.avd.generate_esi`
- `arista.avd.generate_lacp_id`
- `arista.avd.generate_route_target`

Action plugins / Modules:

- `arista.avd.deploy_to_cv`
- `arista.avd.batch_template`
- `arista.avd.validate_and_template`
- `arista.avd.yaml_templates_to_facts`
- `arista.avd._emit_warning`

See the [porting guide](../porting-guides/5.x.x.md#removal-of-ansible-plugins) for details.

### Data model changes from "dict-of-dicts" to "list-of-dicts"

In AVD 4.0.0 and across both `eos_designs` and `eos_cli_config_gen`, *all* "dict-of-dicts" data models with user-defined keys were changed to "list-of-dicts".
In AVD 4.x inputs were auto-converted to the new data models.

As of AVD 5.0.0 the automatic conversion from dict-of-dicts has been removed, so it is required to update the input data to the new data models.

See the [porting guide](../porting-guides/5.x.x.md#data-model-changes-from-dict-of-dicts-to-list-of-dicts) for details.

### All eos_designs and eos_cli_config_gen variables are always validated by schemas

In AVD 5.0.0, all `eos_designs` and `eos_cli_config_gen` keys are validated by schemas and execution will stop for any violations.
If additional custom keys are desired, a key starting with an underscore `_`, will be ignored.

### Breaking or behavioral changes in eos_cli_config_gen

Breaking changes may require modifications to the inventory or playbook. See the [Porting guide for AVD 5.x.x](../porting-guides/5.x.x.md)
for details.

TODO: add level4 sections for breaking changes outlining the change and referring to porting guide for migration.

#### No auto-conversion of old data model for `router_bgp.redistribute_routes` and `router_bgp.vrfs[].redistribute_routes`

The data models for `router_bgp.redistribute_routes` and `router_bgp.vrfs[].redistribute_routes` previously supported either a list of strings or a dict-of-dicts.
In 4.0.0 this was changed to a list-of-dicts with automatic conversion from any of the previous models into the new model.

As of AVD 5.0.0 the automatic conversion from both of the previous models has been removed, so it is required to update the input data to the new data models.

See the [porting guide](../porting-guides/5.x.x.md#no-auto-conversion-of-old-data-model-for-router_bgpredistribute_routes-and-router_bgpvrfsredistribute_routes) for details.

#### Removal of schema in JSON format

The `eos_cli_config_gen.jsonschema.json` is no longer generated. This schema was not being used and had never been complete.

### Breaking or behavioral changes in eos_designs

Breaking changes may require modifications to the inventory or playbook. See the [Porting guide for AVD 5.x.x](../porting-guides/5.x.x.md)
for details.

TODO: add level4 sections for breaking changes outlining the change and referring to porting guide for migration.

<<<<<<< HEAD
#### custom_structured_configuration_prefix no longer accepts a string

Starting AVD 5.0.0, `custom_structured_configuration_prefix` only accepts a list of strings.
Previously it also accepted a string, which was autoconverted to a list.

See the [porting guide](../porting-guides/5.x.x.md#) for details.

#### default_overlay_address_families and overlay_address_families no longer accept a string

Starting AVD 5.0.0, `node_type_keys[].default_overlay_address_families` and `<node_type_key>.defaults.overlay_address_families` only accept a list of strings.
Previously they also accepted a string, which was autoconverted to a list.

See the [porting guide](../porting-guides/5.x.x.md#) for details.

#### mpls_route_servers no longer accepts a string

Starting AVD 5.0.0, `<node_type_key>.defaults.mpls_route_servers` only accepts a list of strings.
Previously it also accepted a string, which was autoconverted to a list.

See the [porting guide](../porting-guides/5.x.x.md#) for details.
=======
#### ipv6_virtual_router_addresses are now configured if ipv6_enable is true on SVIs

For SVIs with `ipv6_virtual_router_addresses` set, AVD versions below 5.0.0 only rendered the configuration if `ipv6_address`
was also set on the SVI.

With AVD version 5.0.0 `ipv6_virtual_router_addresses` are rendered in the configuration if either `ipv6_address` or `ipv6_enable: true` is set.

#### ipv6_address_virtuals are now only configured on SVIs if ipv6_virtual_router_addresses are not set

AVD versions below 5.0.0 had a bug where `ipv6_address_virtuals` were rendered in the configuration even if `ipv6_virtual_router_addresses` were
set. Instead `ipv6_address_virtuals` were removed if the IPv4 `ip_virtual_router_addresses` were set.

With AVD version 5.0.0 `ipv6_address_virtuals` are only rendered in the configuration when `ipv6_virtual_router_addresses` are not set for a specific node.
`ip_virtual_router_addresses` is no longer used to decide whether `ipv6_address_virtuals` are configured.
>>>>>>> 67b24459

#### Removal of schema in JSON format

The `eos_designs.jsonschema.json` is no longer generated. This schema was not being used and had never been complete.

### Other breaking or behavioral changes

Breaking changes may require modifications to the inventory or playbook. See the [Porting guide for AVD 5.x.x](../porting-guides/5.x.x.md)
for details.

TODO: add level4 sections for breaking changes outlining the change and referring to porting guide for migration.

### Breaking or behavioral changes in eos_validate_state

Starting AVD 5.0.0, `eos_validate_state` uses ANTA as backend, which will change the default behavior (same as setting `use_anta: true` in the latest AVD 4.x.x versions).
If you have not been using `use_anta: true` in latest versions of AVD 4.x.x, please go through the following sections for details on the changes.

Please report any issues on the GitHub [discussions board](https://github.com/aristanetworks/avd/discussions).

Breaking changes may require modifications to the inventory, input variables or playbooks. See the [Porting guide for AVD 5.x.x](../porting-guides/5.x.x.md)
for details.

#### Loose mode is the only supported mode

In the previous implementation, loose mode was used by default to avoid stopping the playbook and hence the tests when they were run task by task in Ansible. It was possible to turn loose mode off with a variable that would make the playbook stop at the first failing tasks for whatever reason on each host.

Loose mode is now the default and all the tests are always run and the errors are all present in the final report.

- No porting guide entry.

#### Input for hardware tests have been updated

The inputs for the hardware test have changed. See the [porting guide](../porting-guides/5.x.x.md#input-for-hardware-tests-have-been-updated) for details.

#### Filtering tests using Ansible tags support was removed

Instead use the `skip_tests` mechanism. See the [porting guide](../porting-guides/5.x.x.md#filtering-tests-using-ansible-tags-support-was-removed) for details.

#### Changes to CSV and Markdown reports

- Hardware tests are now collapsed.
- Sorting of test results is now done per device as opposed to per category.
- Test categories, descriptions and inputs have been improved to follow ANTA.
- CSV report headers updated from `test_id,node,test_category,test_description,test,result,failure_reason` to `id,dut,categories,test,description,inputs,result,messages`
- Tests skipped by ANTA will be marked as `SKIPPED` in the final reports.

#### Undeployed devices

- All tests will be removed from the catalog for a device flagged as undeployed using the host level variable [`is_deployed: false`](https://avd.sh/en/stable/roles/eos_designs/docs/input-variables.html#flagging-a-device-as-not-deployed). Additionally, all tests take into account the `is_deployed` variable value and remove tests accordingly.

!!! warning
    Tests can also be automatically removed from the catalogs depending on the structured configuration of the devices. ANTA is therefore not aware of these tests and they will not appear in the final report. For example, the `AvdTestMLAG` tests will not be present in the test catalog of a device that does not have an MLAG configuration in its structured configuration.

#### BGP test change

- BGP tests will only run if `service_routing_protocols_model` is set to `multi-agent` in the structured configuration file.

!!! note
    Starting from version 4.30.1F, `service_routing_protocols_model` is set to `multi-agent` by default on EOS devices.

#### Inband management reachability test change

- Inband management reachability test has been refactored to support AVD inband management [data model](https://avd.sh/en/stable/roles/eos_designs/docs/input-variables.html#node-type-inband-management).<|MERGE_RESOLUTION|>--- conflicted
+++ resolved
@@ -81,7 +81,6 @@
 
 TODO: add level4 sections for breaking changes outlining the change and referring to porting guide for migration.
 
-<<<<<<< HEAD
 #### custom_structured_configuration_prefix no longer accepts a string
 
 Starting AVD 5.0.0, `custom_structured_configuration_prefix` only accepts a list of strings.
@@ -102,7 +101,7 @@
 Previously it also accepted a string, which was autoconverted to a list.
 
 See the [porting guide](../porting-guides/5.x.x.md#) for details.
-=======
+
 #### ipv6_virtual_router_addresses are now configured if ipv6_enable is true on SVIs
 
 For SVIs with `ipv6_virtual_router_addresses` set, AVD versions below 5.0.0 only rendered the configuration if `ipv6_address`
@@ -117,7 +116,6 @@
 
 With AVD version 5.0.0 `ipv6_address_virtuals` are only rendered in the configuration when `ipv6_virtual_router_addresses` are not set for a specific node.
 `ip_virtual_router_addresses` is no longer used to decide whether `ipv6_address_virtuals` are configured.
->>>>>>> 67b24459
 
 #### Removal of schema in JSON format
 
