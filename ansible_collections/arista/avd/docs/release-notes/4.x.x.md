---
# This title is used for search results
title: Release Notes for AVD 4.x.x
---
<!--
  ~ Copyright (c) 2023-2024 Arista Networks, Inc.
  ~ Use of this source code is governed by the Apache License 2.0
  ~ that can be found in the LICENSE file.
  -->

# Release Notes for AVD 4.x.x

- Documentation for AVD version `4.x.x` [available here](https://www.avd.sh/en/stable/)

<!-- Release notes generated using configuration in .github/release.yml at devel -->
## Release 4.9.0

### Breaking or behavioral changes in eos_designs

Breaking changes may require modifications to the inventory or playbook.

#### Removed the BGP outbound route-map for eBGP LAN on WAN routers

The eBGP LAN feature for WAN routers introduced in AVD 4.7.0 is not working for connected and static redistributed routes inside a VRF (outside of the VRF default) as the RM-BGP-UNDERLAY-PEERS-OUT outbound route-map would not match these routes.
Similarly the routes coming from an eBGP peering in any VRF (including default) would be blocked out by the route-map.

For these reasons, the route-map was removed as a bug fix.

To keep the broken route-map, `structured_config` can be used.

<<<<<<< HEAD
### Deprecations

- Starting AVD 5.0.0, `eos_validate_state` will use ANTA as backend, which will change the default behavior (same as setting `use_anta: true` in older versions).
  Please review the changes described on the ANTA integration page.
=======
### Changes to requirements

- The Ansible collection `arista.avd` now only requires `pyavd[ansible]` which will install all other Python dependencies.<br>
  Note that the version of `pyavd` **must** match the version of the `arista.avd` collection.

### Deprecations

- The following Ansible plugins are no longer being used by AVD and have been deprecated for removal in AVD 5.0.0. See the plugin docs for possible replacements.

  Filters:

  - `arista.avd.generate_esi`
  - `arista.avd.generate_lacp_id`
  - `arista.avd.generate_route_target`

  Action plugins / Modules:

  - `arista.avd.batch_template`
  - `arista.avd.validate_and_template`
  - `arista.avd.yaml_templates_to_facts`
>>>>>>> 044bece6

## Release 4.8.0

### Changes to requirements

- AVD now requires a newer minimum and maximum version of the Python package `ansible-core>=2.15.0,<2.18.0`.<br>
- The latest version can be installed with `pip install "ansible-core>=2.15.0" --upgrade`.
- AVD now requires a newer minimum but no maximum version of the Python package `jsonschema>=4.10.3`.<br>
  The latest version can be installed with `pip install "jsonschema>=4.10.3" --upgrade`.
- AVD has a new requirement of the Python package `referencing>=0.35.0`.<br>
  The latest version can be installed with `pip install "referencing>=0.35.0" --upgrade`.
- AVD no longer requires the Python package `md-toc`.

### Fixed issues in eos_cli_config_gen

- Fix(eos_cli_config_gen): Remove requirement for original_ip to be unique under interface IP NAT by @laxmikantchintakindi in https://github.com/aristanetworks/avd/pull/3900
- Fix(eos_cli_config_gen): Render access vlan on port-channel interfaces if mode is dot1q-tunnel. by @Shivani-gslab in https://github.com/aristanetworks/avd/pull/3920
- Fix(eos_cli_config_gen): Missing variable protection in Jinja Templates. by @Vibhu-gslab in https://github.com/aristanetworks/avd/pull/4005
- Fix(eos_cli_config_gen): Fix the schema and template for action in event-handler. by @Shivani-gslab in https://github.com/aristanetworks/avd/pull/4007

### Fixed issues in eos_designs

- Fix(eos_designs): Fix code error for monitor_sessions for network_ports by @gmuloc in https://github.com/aristanetworks/avd/pull/3818
- Fix(eos_designs): Fix missing features from LACP fallback individual by @ClausHolbechArista in https://github.com/aristanetworks/avd/pull/3862
- Fix(eos_designs): Inband ztp works with inband_mgmt_ip key by @jrecchia1029 in https://github.com/aristanetworks/avd/pull/3908
- Fix(eos_designs): Make WAN RRs route-reflector clients of each other by @gmuloc in https://github.com/aristanetworks/avd/pull/3921
- Fix(eos_designs): Wrong IPsec profile name for Zscaler by @gmuloc in https://github.com/aristanetworks/avd/pull/3948
- Fix(eos_designs): Sanitize interface name in STUN profile name by @gmuloc in https://github.com/aristanetworks/avd/pull/3949
- Fix(eos_designs): Remove the remaining trailing slashes in schema by @gmuloc in https://github.com/aristanetworks/avd/pull/3961
- Fix(eos_designs): WAN Internet-exit fixes for Zscaler integration by @ClausHolbechArista in https://github.com/aristanetworks/avd/pull/3984
- Fix(eos_designs): Connected endpoints ESI should only be configured on EVPN VTEPs. by @laxmikantchintakindi in https://github.com/aristanetworks/avd/pull/4020

### Other Fixed issues

- Fix: Remove "not RFC1918 IPs" from examples. by @Shivani-gslab in https://github.com/aristanetworks/avd/pull/3800
- Fix(dhcp_provisioner): Support custom `node_type_keys` as a list of dicts. by @philippebureau in https://github.com/aristanetworks/avd/pull/3813
- Fix(plugins): Handle md-toc v9 by @carlbuchmann in https://github.com/aristanetworks/avd/pull/3837
- Fix(eos_validate_state): ANTA Remove the use of the eos_design's "type" variable by @carl-baillargeon in https://github.com/aristanetworks/avd/pull/3870
- Fix: Fixing event-handlers in eos_designs_unit_tests molecule scenario. by @Shivani-gslab in https://github.com/aristanetworks/avd/pull/3938
- Fix(plugins): Fix cv_zscaler_endpoints lookup plugin by @ClausHolbechArista in https://github.com/aristanetworks/avd/pull/3946
- Fix(cv_deploy): Fix internet exit metadata by @ClausHolbechArista in https://github.com/aristanetworks/avd/pull/3956
- Fix(cv_deploy): Detect pathfinder metadata studio version and skip unsupported fields by @ClausHolbechArista in https://github.com/aristanetworks/avd/pull/3986

### Documentation

- Doc(plugins): Fix wrong module name in eos_designs_structured_config module doc by @gmuloc in https://github.com/aristanetworks/avd/pull/3795
- Doc: Release 4.7.1 by @carlbuchmann in https://github.com/aristanetworks/avd/pull/3846
- Doc: Update installation guide to avoid 'pipx' by @ClausHolbechArista in https://github.com/aristanetworks/avd/pull/3863
- Doc(eos_cli_config_gen): Add missing switchport port security table to documentation by @carlbuchmann in https://github.com/aristanetworks/avd/pull/3880
- Doc(eos_validate_state): Add link for OSX fork issue by @gmuloc in https://github.com/aristanetworks/avd/pull/3902
- Doc: Update CSS to bring `code` to 100% size by @ClausHolbechArista in https://github.com/aristanetworks/avd/pull/3917
- Doc: Updated the documentation for IPv4 ACL by @MaheshGSLAB in https://github.com/aristanetworks/avd/pull/3955
- Doc: Move documentation of mlag_ibgp_peering_vrfs to network services section. by @Vibhu-gslab in https://github.com/aristanetworks/avd/pull/3992
- Doc: Fix examples for connected endpoints using deprecated data-model in input-varaibles.md by @Shivani-gslab in https://github.com/aristanetworks/avd/pull/3989
- Doc(eos_designs): Fix indentation in WAN how-to by @gmuloc in https://github.com/aristanetworks/avd/pull/4010
- Doc: Readme updates to align with the new Red Hat template by @JulioPDX in https://github.com/aristanetworks/avd/pull/4024

### New features and enhancements in eos_cli_config_gen

- Feat(eos_cli_config_gen): Add eos_cli support under router_isis. by @Shivani-gslab in https://github.com/aristanetworks/avd/pull/3745
- Feat(eos_cli_config_gen): Add support for raw `eos_cli` under  `router_bgp` by @laxmikantchintakindi in https://github.com/aristanetworks/avd/pull/3673
- Feat(eos_cli_config_gen): Adding 'ip igmp host-proxy' interface support by @Vibhu-gslab in https://github.com/aristanetworks/avd/pull/3657
- Feat(eos_cli_config_gen): add hardware flow tracking standard record format support by @laxmikantchintakindi in https://github.com/aristanetworks/avd/pull/3681
- Feat(eos_cli_config_gen): Add router service-insertion subcommands for Internet Exit by @laxmikantchintakindi in https://github.com/aristanetworks/avd/pull/3757
- Feat(eos_cli_config_gen): Add router internet-exit. by @Vibhu-gslab in https://github.com/aristanetworks/avd/pull/3748
- Feat(eos_cli_config_gen): Add aaa unresponsive action under global dot1x by @Shivani-gslab in https://github.com/aristanetworks/avd/pull/3739
- Feat(eos_cli_config_gen): Add IPsec and NAT options to tunnel_interfaces. by @Vibhu-gslab in https://github.com/aristanetworks/avd/pull/3830
- Feat(eos_cli_config_gen):  Add policy-maps qos police. by @Shivani-gslab in https://github.com/aristanetworks/avd/pull/3620
- Feat(eos_cli_config_gen): Add FQDN & UFQDN support for ike profile local-id by @gmuloc in https://github.com/aristanetworks/avd/pull/3832
- Feat(eos_cli_config_gen): Add event-handler trigger on-maintenance. by @Shivani-gslab in https://github.com/aristanetworks/avd/pull/3629
- Feat(eos_cli_config_gen): Support port-only option in IP NAT pools by @Vibhu-gslab in https://github.com/aristanetworks/avd/pull/3840
- Feat(eos_cli_config_gen): Add capability to disable address-only for connectivity monitors by @gmuloc in https://github.com/aristanetworks/avd/pull/3867
- Feat(eos_cli_config_gen): Support SA lifetime for IP sec by @gmuloc in https://github.com/aristanetworks/avd/pull/3875
- Feat(eos_cli_config_gen): Add l4 to application traffic recognition by @colinmacgiolla in https://github.com/aristanetworks/avd/pull/3780
- Feat(eos_cli_config_gen): Support activity polling-interval for router multicast. by @Shivani-gslab in https://github.com/aristanetworks/avd/pull/3893
- Feat(eos_cli_config_gen): Support for additional commands under the EVPN address family by @MaheshGSLAB in https://github.com/aristanetworks/avd/pull/3881
- Feat(eos_cli_config_gen): Enhance event-handlers model to accommodate other triggers with their specificities. by @Shivani-gslab in https://github.com/aristanetworks/avd/pull/3878
- Feat(eos_cli_config_gen): Implement managing RCF. by @laxmikantchintakindi in https://github.com/aristanetworks/avd/pull/3798
- Feat(eos_cli_config_gen): Add support for isis spf-interval hold timer. by @Shivani-gslab in https://github.com/aristanetworks/avd/pull/3912
- Feat(eos_cli_config_gen): Support for configuring logging level facilities by @MaheshGSLAB in https://github.com/aristanetworks/avd/pull/3944
- Feat(eos_cli_config_gen): Option to set RCF route bgp address-family vpn-ipv6/ipv4 and redistribute. by @Vibhu-gslab in https://github.com/aristanetworks/avd/pull/3819
- Feat(eos_cli_config_gen): Support additional options for IP DHCP relay and IPv6 DHCP relay by @bjmeuer in https://github.com/aristanetworks/avd/pull/3925
- Feat(eos_cli_config_gen): Add router segment security by @colinmacgiolla in https://github.com/aristanetworks/avd/pull/3782
- Feat(eos_cli_config_gen): Option to set RCF address-family ipv4, ipv6 and evpn by @Vibhu-gslab in https://github.com/aristanetworks/avd/pull/3814
- Feat(eos_cli_config_gen): Option to set RCF for route bgp ipv4/ipv6 mulit-cast and VRF by @Vibhu-gslab in https://github.com/aristanetworks/avd/pull/3821
- Feat(eos_cli_config_gen): Support additional options for IPv6 ND under SVIs by @bjmeuer in https://github.com/aristanetworks/avd/pull/3935
- Feat(eos_cli_config_gen): Add InfluxDB support by @laxmikantchintakindi in https://github.com/aristanetworks/avd/pull/3705
- Feat(eos_cli_config_gen): Adding segment-security in hardware counters. by @Vibhu-gslab in https://github.com/aristanetworks/avd/pull/4000
- Feat(eos_cli_config_gen): Add support for L2 in-place adjacency replacement (IAR) by @MaheshGSLAB in https://github.com/aristanetworks/avd/pull/3990
- Feat(eos_cli_config_gen): Add transceiver.frequency under ethernet_interfaces by @ccsnw in https://github.com/aristanetworks/avd/pull/4003
- Feat(eos_cli_config_gen): Add option for dot1x aaa accounting update interval x seconds. by @Vibhu-gslab in https://github.com/aristanetworks/avd/pull/4017
- Feat(eos_cli_config_gen): Support logging transceiver in monitor layer1 by @laxmikantchintakindi in https://github.com/aristanetworks/avd/pull/3991
- Feat(eos_cli_config_gen): Add support for BGP TCP AO. by @laxmikantchintakindi in https://github.com/aristanetworks/avd/pull/3853
- Feat(eos_cli_config_gen): Add Regex pattern for region/zone/site name for router_adapative_virtual_topology by @ayushmittal-arista in https://github.com/aristanetworks/avd/pull/4026
- Feat(eos_cli_config_gen): Support for MSS Clamping on ethernet interfaces. by @Shivani-gslab in https://github.com/aristanetworks/avd/pull/4018
- Feat(eos_cli_config_gen): Add support for copp policy-maps. by @laxmikantchintakindi in https://github.com/aristanetworks/avd/pull/3895
- Feat(eos_cli_config_gen): Add DHCP server options for TFTP and DNS by @jrecchia1029 in https://github.com/aristanetworks/avd/pull/3993

### New features and enhancements in eos_designs

- Feat(eos_designs): Added for L3LS P2P addressing via Spine using "downlink_pools" data model by @hubert-arista in https://github.com/aristanetworks/avd/pull/3693
- Feat(eos_designs): Add knob for IS-IS system-id format by @ZoeyFahner-Arista in https://github.com/aristanetworks/avd/pull/3677
- Feat(eos_designs): Add structured_config support in platform_settings. by @Shivani-gslab in https://github.com/aristanetworks/avd/pull/3807
- Feat(eos_designs): Add platform specific management security entropy source settings. by @Shivani-gslab in https://github.com/aristanetworks/avd/pull/3810
- Feat(eos_designs): Add support for Zscaler internet-exit policy by @gmuloc in https://github.com/aristanetworks/avd/pull/3833
- Feat(eos_designs): Add more granular settings for flow_tracking by @ayushmittal-arista in https://github.com/aristanetworks/avd/pull/3776
- Feat(eos_designs): Add pim ipv4 sparse_mode on core_interfaces/l3_edge interfaces. by @laxmikantchintakindi in https://github.com/aristanetworks/avd/pull/3831
- Feat(eos_designs): Allow VLAN Aware Bundles even if common evpn_vlan_aware_bundles is false by @bjmeuer in https://github.com/aristanetworks/avd/pull/3827
- Feat(eos_designs): Add metadata for Zscaler internet-exit by @ClausHolbechArista in https://github.com/aristanetworks/avd/pull/3886
- Feat(eos_designs): Add support for setting mgmt_gateway under the node settings. by @Shivani-gslab in https://github.com/aristanetworks/avd/pull/3799
- Feat(eos_designs): Add optional cv-pathfinder site for pathfinders by @ClausHolbechArista in https://github.com/aristanetworks/avd/pull/3904
- Feat(eos_designs): Add support for mlag_peer_ipv6_pool by @Xatrekak in https://github.com/aristanetworks/avd/pull/3885
- Feat(eos_designs): Add sample rate to sflow settings in eos_designs. by @Shivani-gslab in https://github.com/aristanetworks/avd/pull/3891
- Feat(eos_designs): IPv4/IPv6 address-family configuration for bgp_peer_groups defined under network services. by @Vibhu-gslab in https://github.com/aristanetworks/avd/pull/3887
- Feat(eos_designs): Extend the functionality of the is_deployed flag to shutdown BGP peerings. by @laxmikantchintakindi in https://github.com/aristanetworks/avd/pull/3916
- Feat(eos_designs): Add support for ipv4_acl_in/out on SVIs defined under network services. by @Vibhu-gslab in https://github.com/aristanetworks/avd/pull/3791
- Feat(eos_designs): Add support for local internet exit by @ayushmittal-arista in https://github.com/aristanetworks/avd/pull/3952

### New features and enhancement in both eos_designs and eos_cli_config_gen

- Feat(eos_designs,eos_cli_config_gen): Add support for MLAG port-channels to endpoints with PTP by @Vibhu-gslab in https://github.com/aristanetworks/avd/pull/3672
- Feat(eos_designs, eos_cli_config_gen): Add BFD option for underlay ISIS by @Shivani-gslab in https://github.com/aristanetworks/avd/pull/3683

### Other new features and enhancements

- Feat(eos_validate_state): Added the validation for BGP address families(link-state, path-selection and ipv4/ipv6 sr-te) by @MaheshGSLAB in https://github.com/aristanetworks/avd/pull/3872

### PyAVD Changes

- Fix(pyavd): Remove accidental requirement for PyYAML by @ClausHolbechArista in https://github.com/aristanetworks/avd/pull/3838
- Feat(pyavd): Add optional dependency pyavd by @dlobato in https://github.com/aristanetworks/avd/pull/3852
- Refactor(pyavd): Lazy imports of vendored code by @ClausHolbechArista in https://github.com/aristanetworks/avd/pull/3923

### Other Changes

- Refactor(plugins): Update cv_client to use SetSome for topology studio inputs by @ClausHolbechArista in https://github.com/aristanetworks/avd/pull/3803
- Refactor(eos_cli_config_gen): Modifying the data-model for management security entropy source by @Shivani-gslab in https://github.com/aristanetworks/avd/pull/3841
- Revert: "Bump pre-commit-ci/lite-action from 1.0.0 to 1.0.2" by @gmuloc in https://github.com/aristanetworks/avd/pull/3868
- Bump(requirements): Bump black from 24.3.0 to 24.4.0 in /ansible_collections/arista/avd by @dependabot in https://github.com/aristanetworks/avd/pull/3860
- Bump(eos_validate_state): ANTA Update eos_validate_state code to support ANTA v0.14.0 by @carl-baillargeon in https://github.com/aristanetworks/avd/pull/3871
- Bump(requirements): Bump black from 24.4.0 to 24.4.1 in /ansible_collections/arista/avd by @dependabot in https://github.com/aristanetworks/avd/pull/3906
- Bump(requirements): Bump black from 24.4.1 to 24.4.2 in /ansible_collections/arista/avd by @dependabot in https://github.com/aristanetworks/avd/pull/3913
- Bump(requirements): Support newer jsonschema versions by @ClausHolbechArista in https://github.com/aristanetworks/avd/pull/3934
- Refactor(eos_designs): Source more Zscaler metadata from lookup plugin by @ClausHolbechArista in https://github.com/aristanetworks/avd/pull/3977
- Refactor(eos_designs): Minor code adjustments caught by latest pylint by @ClausHolbechArista in https://github.com/aristanetworks/avd/pull/4021
- Refactor(plugins): Update cloudvision api with latest proto files by @ClausHolbechArista in https://github.com/aristanetworks/avd/pull/3995
- Refactor(plugins): Move WAN internet-exit zscaler integration to eos_designs by @ClausHolbechArista in https://github.com/aristanetworks/avd/pull/4002
- Bump(requirements): Set minimum ansible-core version to 2.15.x and maximum to 2.17.x by @carlbuchmann in https://github.com/aristanetworks/avd/pull/3927
- Refactor(plugins): Rewrite add_md_toc by @ClausHolbechArista in https://github.com/aristanetworks/avd/pull/4011

## New Contributors

- @hubert-arista made their first contribution in https://github.com/aristanetworks/avd/pull/3693
- @ZoeyFahner-Arista made their first contribution in https://github.com/aristanetworks/avd/pull/3677
- @Xatrekak made their first contribution in https://github.com/aristanetworks/avd/pull/3885

**Full Changelog**: https://github.com/aristanetworks/avd/compare/v4.7.0...v4.8.0

## Release 4.7.1

### Other Fixed issues

- Fix(dhcp_provisioner): Support custom `node_type_keys` as a list of dicts. (#3813) by @carlbuchmann in https://github.com/aristanetworks/avd/pull/3842
- Fix(plugins): Handle md-toc v9 (#3837) by @carlbuchmann in https://github.com/aristanetworks/avd/pull/3845

### PyAVD Changes

- Fix(pyavd): Remove accidental requirement for PyYAML (#3838) by @carlbuchmann in https://github.com/aristanetworks/avd/pull/3844

## Release 4.7.0

### Fixed issues in eos_cli_config_gen

- Fix(eos_cli_config_gen): Updating the valid values for PTP mode. by @Shivani-gslab in https://github.com/aristanetworks/avd/pull/3685
- Fix(eos_cli_config_gen): Comply with EOS tacacs servers configuration order by @carlbuchmann in https://github.com/aristanetworks/avd/pull/3711

### Fixed issues in eos_designs

- Fix(eos_designs): Use WAN VNI for cv-pathfinder metadata by @ClausHolbechArista in https://github.com/aristanetworks/avd/pull/3728
- Fix(eos_designs): Do not generate DP IPsec profile when HA ipsec is disabled by @gmuloc in https://github.com/aristanetworks/avd/pull/3733
- Fix(eos_designs): Make metadata cloudvision tags name case sensitive by @carlbuchmann in https://github.com/aristanetworks/avd/pull/3771
- Fix(eos_designs): evpn_multicast error handling by @carlbuchmann in https://github.com/aristanetworks/avd/pull/3731

### Other Fixed issues

- Fix(plugins): YAML Dumper/Loader not working without libyaml by @ClausHolbechArista in https://github.com/aristanetworks/avd/pull/3706
- Fix(plugins): Add support for python3.9 for get_all_with_path by @sugetha24 in https://github.com/aristanetworks/avd/pull/3763
- Fix(eos_validate_state): ANTA Fix the report to have consistent test descriptions, categories and input details by @carl-baillargeon in https://github.com/aristanetworks/avd/pull/3743

### Documentation

- Doc: Fix YAML in schema docs for multiline descriptions with blank lines by @ClausHolbechArista in https://github.com/aristanetworks/avd/pull/3651
- Doc: Fix CV playbook example in intro to ansible and avd by @ClausHolbechArista in https://github.com/aristanetworks/avd/pull/3778
- Doc(eos_cli_config_gen, eos_designs): Add missing schema files by @ClausHolbechArista in https://github.com/aristanetworks/avd/pull/3704
- Doc(eos_cli_config_gen): Add Dps1 to flow tracking output in device config by @gmuloc in https://github.com/aristanetworks/avd/pull/3786
- Doc(cv_deploy): Add supported CloudVision versions by @ClausHolbechArista in https://github.com/aristanetworks/avd/pull/3788
- Doc: Adding eos designs diagrams for mpls and l2ls by @JulioPDX in https://github.com/aristanetworks/avd/pull/3790
- Doc: Updating diagrams for MPLS example by @JulioPDX in https://github.com/aristanetworks/avd/pull/3784
- Doc: Updating intro to avd and ansible diagrams by @JulioPDX in https://github.com/aristanetworks/avd/pull/3783
- Doc: Clean documentation for WAN by @gmuloc in https://github.com/aristanetworks/avd/pull/3665

### New features and enhancements in eos_cli_config_gen

- Feat(eos_cli_config_gen): Add neighbors key to router_bgp.address_family_evpn. by @Shivani-gslab in https://github.com/aristanetworks/avd/pull/3641
- Feat(eos_cli_config_gen): Support for EVPN Multihoming IP Mass-withdrawal by @laxmikantchintakindi in https://github.com/aristanetworks/avd/pull/3656
- Feat(eos_cli_config_gen): Add 1-step Boundary Clock support by @Shivani-gslab in https://github.com/aristanetworks/avd/pull/3666
- Feat(eos_cli_config_gen): Add support for setting the ASN notation by @colinmacgiolla in https://github.com/aristanetworks/avd/pull/3678
- Feat(eos_cli_config_gen): Add more 'pim ipv4' interface commands by @Shivani-gslab in https://github.com/aristanetworks/avd/pull/3663
- Feat(eos_cli_config_gen): add sFlow sample output subinterface support by @philippebureau in https://github.com/aristanetworks/avd/pull/3458
- Feat(eos_cli_config_gen): Add support for switchport port-security. by @Shivani-gslab in https://github.com/aristanetworks/avd/pull/3561
- Feat(eos_cli_config_gen): Add FIPS and hostkey.client features to management_ssh by @Shivani-gslab in https://github.com/aristanetworks/avd/pull/3571
- Feat(eos_cli_config_gen): Extend match lists to support IPv4 and IPv6 by @colinmacgiolla in https://github.com/aristanetworks/avd/pull/3770
- Feat(eos_cli_config_gen): Add support for Interface Vxlan, vxlan bridging vtep-to-vtep by @laxmikantchintakindi in https://github.com/aristanetworks/avd/pull/3718
- Feat(eos_cli_config_gen): Add custom comments at the top of the rendered configuration. by @Vibhu-gslab in https://github.com/aristanetworks/avd/pull/3738

### New features and enhancements in eos_designs

- Feat(eos_designs): GTSM configuration to limit the TTL permitted for bgp peering to 1 for WAN by @amitsagar-arsita in https://github.com/aristanetworks/avd/pull/3607
- Feat(eos_designs): Make DPS1 interface MTU 9k by @ayushmittal-arista in https://github.com/aristanetworks/avd/pull/3619
- Feat(eos_designs): Implement WAN/LAN redistribution for eBGP LAN by @gmuloc in https://github.com/aristanetworks/avd/pull/3602
- Feat(eos_designs): Configure BFD timers higher than DPS timeouts for WAN BGP neighbors by @amitsagar-arsita in https://github.com/aristanetworks/avd/pull/3586
- Feat(eos_designs):  Replace wan_role checks with helper cached_property utils by @ayushmittal-arista in https://github.com/aristanetworks/avd/pull/3639
- Feat(eos_designs): Add 'maximum_routes_warning_only' to the 'bgp_peers' in network_services data model by @Shivani-gslab in https://github.com/aristanetworks/avd/pull/3645
- Feat(eos_designs): Add system mac address to structured config under 'metadata'. by @Shivani-gslab in https://github.com/aristanetworks/avd/pull/3658
- Feat(eos_designs): Add eBGP LAN HA support for CV Pathfinder by @gmuloc in https://github.com/aristanetworks/avd/pull/3494
- Feat(eos_designs): Add filter.allow_vrfs and filter.deny_vrfs by @ClausHolbechArista in https://github.com/aristanetworks/avd/pull/3653
- Feat(eos_designs): Add wan_vni for WAN VRF by @gmuloc in https://github.com/aristanetworks/avd/pull/3600
- Feat(eos_designs): Add support for hop count lowest in load-balancing policies by @gmuloc in https://github.com/aristanetworks/avd/pull/3646
- Feat(eos_designs): Add wan_carrier and circuit_id to l3 interface description by @ayushmittal-arista in https://github.com/aristanetworks/avd/pull/3649
- Feat(eos_designs): Uplink type 'lan' for WAN routers by @ClausHolbechArista in https://github.com/aristanetworks/avd/pull/3593
- Feat(eos_designs): Option to define evpn_vlan_bundle for SVIs by @bjmeuer in https://github.com/aristanetworks/avd/pull/3623
- Feat(eos_designs): IPv6 inband management settings by @emilarista in https://github.com/aristanetworks/avd/pull/3382
- Feat(eos_designs): STUN SSL profile support by @amitsagar-arsita in https://github.com/aristanetworks/avd/pull/3636
- Feat(eos_designs): Add 'dhcp_ip_address' under 'l3_interfaces' node settings by @gmuloc in https://github.com/aristanetworks/avd/pull/3686
- Feat(eos_designs): Allow to control DPS timers at the wan_path_group level by @ayushmittal-arista in https://github.com/aristanetworks/avd/pull/3625
- Feat(eos_designs): Add 1-step Boundary Clock support by @Shivani-gslab in https://github.com/aristanetworks/avd/pull/3668
- Feat(eos_designs): Add flowtracking on WAN Router LAN uplinks by @ClausHolbechArista in https://github.com/aristanetworks/avd/pull/3679
- Feat(eos_designs): Update platform.py with 7358X4 by @colinmacgiolla in https://github.com/aristanetworks/avd/pull/3667
- Feat(eos_designs): Enable KERNELFIB_PROGRAM_ALL_ECMP for all wan routers by @ayushmittal-arista in https://github.com/aristanetworks/avd/pull/3689
- Feat(eos_designs): Add default_preference and excluded for wan_path_groups by @ayushmittal-arista in https://github.com/aristanetworks/avd/pull/3648
- Feat(eos_designs): Allow to disable IPsec on dynamic peers for a path-group avd by @ayushmittal-arista in https://github.com/aristanetworks/avd/pull/3695
- Feat(eos_designs): Allow custom name for LAN_HA path-group by @ayushmittal-arista in https://github.com/aristanetworks/avd/pull/3723
- Feat(eos_designs): Allow custom name for pathfinder Flow tracker tracker and exporter settings by @ayushmittal-arista in https://github.com/aristanetworks/avd/pull/3721
- Feat(eos_designs): Add ability to override wan control plane policy by @ayushmittal-arista in https://github.com/aristanetworks/avd/pull/3690
- Feat(eos_designs): public_ip input field support for devices behind NAT by @amitsagar-arsita in https://github.com/aristanetworks/avd/pull/3652
- Feat(eos_designs): Add Vxlan1 VRF VNI for WAN VRFs on Pathfinders by @gmuloc in https://github.com/aristanetworks/avd/pull/3746
- Feat(eos_designs): L2 inband ztp functionality by @jrecchia1029 in https://github.com/aristanetworks/avd/pull/3660
- Feat(eos_designs): Add sflow_settings by @ClausHolbechArista in https://github.com/aristanetworks/avd/pull/3078
- Feat(eos_designs): Allow overlapping VLAN IDs under network services by @carlbuchmann in https://github.com/aristanetworks/avd/pull/3722
- Feat(eos_designs): Dot1x unauthorized access|native vlan membership egress to ethernet interfaces via port_profile by @laxmikantchintakindi in https://github.com/aristanetworks/avd/pull/3779
- Feat(eos_designs): Add support for ipv4_acls with field replacement by @ClausHolbechArista in https://github.com/aristanetworks/avd/pull/3750

### Other new features and enhancements

- Feat(plugins): Add ISIS support to encrypt and decrypt filters by @ClausHolbechArista in https://github.com/aristanetworks/avd/pull/3662
- Feat(eos_validate_state): ANTA Provide custom ANTA catalog files to validate state by @carl-baillargeon in https://github.com/aristanetworks/avd/pull/3655
- Feat(eos_validate_state): Added support to validate DPS interface state by @MaheshGSLAB in https://github.com/aristanetworks/avd/pull/3692
- Feat(plugins): Add "unique_keys" in avdschema. by @ClausHolbechArista in https://github.com/aristanetworks/avd/pull/3725

### PyAVD Changes

- Refactor(pyavd): Add ability to detect running from source by @ClausHolbechArista in https://github.com/aristanetworks/avd/pull/3632

### Other Changes

- Refactor(eos_designs): Remove switch-focused config from WAN Routers by @ClausHolbechArista in https://github.com/aristanetworks/avd/pull/3644
- Refactor(eos_designs): Better security for IPsec configuration for WAN by @gmuloc in https://github.com/aristanetworks/avd/pull/3543
- Refactor(eos_designs): Grouping name generation of  WAN profiles and policies by @gmuloc in https://github.com/aristanetworks/avd/pull/3638
- Refactor(eos_designs): Remove wan_transit and rename wan_edge to wan_router by @gmuloc in https://github.com/aristanetworks/avd/pull/3654
- Fix(deploy_to_cv): Do not add Pathfinders to Routers section of metadata studio by @ClausHolbechArista in https://github.com/aristanetworks/avd/pull/3680
- Refactor(eos_designs): Rename WAN CONTROL-PLANE objects by @gmuloc in https://github.com/aristanetworks/avd/pull/3676
- Refactor(eos_designs): Set cv-pathfinder interface tags for subinterfaces by @ClausHolbechArista in https://github.com/aristanetworks/avd/pull/3684
- Refactor(eos_designs): WAN Preview - Prefix default zone name with region name by @ClausHolbechArista in https://github.com/aristanetworks/avd/pull/3688
- Refactor(eos_designs): Make id mandatory for AVTs when mode is cv-pathfinder by @gmuloc in https://github.com/aristanetworks/avd/pull/3707
- Refactor(eos_validate_state): ANTA Refactor AvdTestBase by @carl-baillargeon in https://github.com/aristanetworks/avd/pull/3701
- Refactor(eos_designs): Make DHCP default route generated by default by @gmuloc in https://github.com/aristanetworks/avd/pull/3724
- Refactor(deploy_to_cv): Ignore missing metadata by @ClausHolbechArista in https://github.com/aristanetworks/avd/pull/3703
- Refactor(eos_designs): CV Pathfinder metadata updates by @ClausHolbechArista in https://github.com/aristanetworks/avd/pull/3697
- Refactor: Fix typo to render flow-tracking for LAN subif in WAN case by @gmuloc in https://github.com/aristanetworks/avd/pull/3729
- Refactor(eos_designs): Simplify WAN policies by @gmuloc in https://github.com/aristanetworks/avd/pull/3719
- Bump(eos_validate_state): ANTA Bump and update code for ANTA v0.13.0 by @carl-baillargeon in https://github.com/aristanetworks/avd/pull/3726
- Refactor(deploy_to_cv): Update "role" field for "transit region" in metadata studio by @ClausHolbechArista in https://github.com/aristanetworks/avd/pull/3744
- Refactor(plugins): Improve mergeonschema including more descriptive errors by @ClausHolbechArista in https://github.com/aristanetworks/avd/pull/3734
- Refactor(eos_designs): Prevent empty path-groups for auto generated WAN policies by @gmuloc in https://github.com/aristanetworks/avd/pull/3710
- Refactor(plugins): Add option to allow duplicate primary keys in schema by @ClausHolbechArista in https://github.com/aristanetworks/avd/pull/3747
- Refactor(eos_designs): Make Flow tracking enabled on Dps1 interface only by @gmuloc in https://github.com/aristanetworks/avd/pull/3767
- Feat(deploy_to_cv): Add support for waiting for Change Control to be completed before returning by @sugetha24 in https://github.com/aristanetworks/avd/pull/3732
- Refactor(eos_designs): Force WAN HA to be either enabled or disabled by @ClausHolbechArista in https://github.com/aristanetworks/avd/pull/3772
- Refactor(eos_designs): Set `default_underlay_routing_protocol: none` for wan_rr and wan_router by @gmuloc in https://github.com/aristanetworks/avd/pull/3775
- Refactor(eos_designs): Optional CV Pathfinder region for pathfinders by @ClausHolbechArista in https://github.com/aristanetworks/avd/pull/3774
- Refactor(deploy_to_cv): Set default values for constraints in metadata studio by @ClausHolbechArista in https://github.com/aristanetworks/avd/pull/3773
- Refactor(deploy_to_cv): Dynamic timeouts and library support for username/password by @ClausHolbechArista in https://github.com/aristanetworks/avd/pull/3762
- Refactor(deploy_to_cv): Remove metadata studio version detection by @ClausHolbechArista in https://github.com/aristanetworks/avd/pull/3781
- Refactor: Rename deploy_to_cv role and module and release as cv_deploy by @ClausHolbechArista in https://github.com/aristanetworks/avd/pull/3785
- Refactor(eos_designs): Mark flow_tracking_settings as PREVIEW for 4.7.0 by @gmuloc in https://github.com/aristanetworks/avd/pull/3789

## Release 4.6.0

### Fixed issues in eos_cli_config_gen

- Fix(eos_cli_config_gen): Fix invalid valid value for ip_security.sa_policies.esp.encryption by @ClausHolbechArista in https://github.com/aristanetworks/avd/pull/3499
- Fix(eos_cli_config_gen): Print config for service_routing_protocols_model ribd by @ClausHolbechArista in https://github.com/aristanetworks/avd/pull/3508
- Fix(eos_cli_config_gen): Reordering router adaptive-virtual-topology / router path-selection by @gmuloc in https://github.com/aristanetworks/avd/pull/3505
- Fix(eos_cli_config_gen): Various fixes for router path-selection & application-traffic-recognition by @gmuloc in https://github.com/aristanetworks/avd/pull/3504
- Fix(eos_cli_config_gen): Fix tables in documentation by @emilarista in https://github.com/aristanetworks/avd/pull/3525
- Fix(eos_cli_config_gen): sa_filter.out_list generating incorrect value in router-msdp template by @CyrielRct in https://github.com/aristanetworks/avd/pull/3614

### Fixed issues in eos_designs

- Fix(eos_designs): Empty description under network-ports by @gmuloc in https://github.com/aristanetworks/avd/pull/3445
- Fix(eos_designs): Fix incorrect syntax in EVPN multicast PIM error messages by @jonxstill in https://github.com/aristanetworks/avd/pull/3456
- Fix(eos_designs): Do not KeyError when no path-group is in common with pathfinder by @gmuloc in https://github.com/aristanetworks/avd/pull/3512
- Fix(eos_designs): Avoid in-place updates of network services impacting PyAVD by @ClausHolbechArista in https://github.com/aristanetworks/avd/pull/3544
- Fix(eos_designs): WAN Preview - Update configs to align to best practices by @ClausHolbechArista in https://github.com/aristanetworks/avd/pull/3556
- Fix(eos_designs): management interface for 750 platforms by @matthewgottlieb in https://github.com/aristanetworks/avd/pull/3558
- Fix(eos_designs): Faulty MLAG config generated when missing platform info by @emilarista in https://github.com/aristanetworks/avd/pull/3583
- Fix(eos_designs): Ensure VLAN VNIs are not rendered without network_services.l2 by @ClausHolbechArista in https://github.com/aristanetworks/avd/pull/3588
- Fix(eos_designs): Remove WAN RR BGP peering when no common path-group by @gmuloc in https://github.com/aristanetworks/avd/pull/3594

### Other Fixed issues

- Fix(eos_validate_state): ANTA Fix AvdTestBase structured_config objects by @carl-baillargeon in https://github.com/aristanetworks/avd/pull/3447
- Fix: Minor container fixes by @ankudinov in https://github.com/aristanetworks/avd/pull/3474
- Fix(eos_validate_state): ANTA Decrease default logging level for tests by @carl-baillargeon in https://github.com/aristanetworks/avd/pull/3477
- Fix(plugins): Remove wrong 3.9 deprecation warning by @gmuloc in https://github.com/aristanetworks/avd/pull/3484
- Fix(eos_validate_state): ANTA Fix bug when skipping specific tests of AvdTestBGP by @carl-baillargeon in https://github.com/aristanetworks/avd/pull/3498
- Fix: Fixing eos_designs_unit_tests molecule scenario for node_type.l3interfaces.ip_address by @Shivani-gslab in https://github.com/aristanetworks/avd/pull/3577
- Fix: Remove devcontainer mounts to address error 16 with molecule by @ankudinov in https://github.com/aristanetworks/avd/pull/3541
- Fix: Invalid check for ansible in devcontainer by @ankudinov in https://github.com/aristanetworks/avd/pull/3608
- Fix(eos_validate_state): ANTA Refactor BGP test to now also support direct neighbors and IPv6 AFI by @carl-baillargeon in https://github.com/aristanetworks/avd/pull/3572
- Fix(eos_validate_state): ANTA Handle Pydantic + Python 3.9.7 bug gracefully by @carl-baillargeon in https://github.com/aristanetworks/avd/pull/3601
- Fix(eos_validate_state): ANTA Fix AvdTestInbandReachability to support the new inband management data model by @carl-baillargeon in https://github.com/aristanetworks/avd/pull/3581

### Documentation

- Doc(eos_cli_config_gen): Add documentation table for Application traffic recognition by @gmuloc in https://github.com/aristanetworks/avd/pull/3449
- Doc: fix mlag ibgp peering formula rendering by @noredistribution in https://github.com/aristanetworks/avd/pull/3455
- Doc: CSS updates and mike pinning by @JulioPDX in https://github.com/aristanetworks/avd/pull/3441
- Doc: Capitalize the header for Management Interface description in doc template by @Vibhu-gslab in https://github.com/aristanetworks/avd/pull/3488
- Doc: Capitalize the header for Management Interface description IPv6 in doc template by @Vibhu-gslab in https://github.com/aristanetworks/avd/pull/3515
- Doc: rename repo ansible-avd -> avd by @carlbuchmann in https://github.com/aristanetworks/avd/pull/3513
- Doc: fix formatting for service account authentication note by @noredistribution in https://github.com/aristanetworks/avd/pull/3520
- Doc: adding more info to TerminAttr cvsourceintf by @noredistribution in https://github.com/aristanetworks/avd/pull/3580
- Doc(eos_cli_config_gen, eos_designs): Consistent descriptions for BGP AS schema fields re asdot notation by @ClausHolbechArista in https://github.com/aristanetworks/avd/pull/3618
- Doc: Terminology update and minor grammar corrections by @carlbuchmann in https://github.com/aristanetworks/avd/pull/3482

### New features and enhancements in eos_cli_config_gen

- Feat(eos_cli_config_gen): add sFlow sample input subinterface support by @AlexGayed in https://github.com/aristanetworks/avd/pull/3457
- Feat(eos_cli_config_gen): DHCP Server data model by @emilarista in https://github.com/aristanetworks/avd/pull/3269
- Feat(eos_cli_config_gen): Support for setting BFD timers for BGP neighbors and peer-groups by @amitsagar-arsita in https://github.com/aristanetworks/avd/pull/3432
- Feat(eos_cli_config_gen): Add tx-latency to queue monitor by @chetryan in https://github.com/aristanetworks/avd/pull/3364
- Feat(eos_cli_config_gen): Add advertise_map and supress_map keys to BGP template by @gusmb in https://github.com/aristanetworks/avd/pull/3360
- Feat(eos_cli_config_gen): Add TTL max hops in router bgp by @harshitk-arista in https://github.com/aristanetworks/avd/pull/3425
- Feat(eos_cli_config_gen): Support for setting default QSFP transceiver mode by @mmaaloul in https://github.com/aristanetworks/avd/pull/3271
- Feat(eos_cli_config_gen): Add session stats option to router bfd by @Vibhu-gslab in https://github.com/aristanetworks/avd/pull/3502
- Feat(eos_cli_config_gen): Add path-groups keepalive interval for router path-selection by @amitsagar-arsita in https://github.com/aristanetworks/avd/pull/3501
- Feat(eos_cli_config_gen): add ip verify unicast source to ethernet-, vlan- and port-channel interfaces by @Shivani-gslab in https://github.com/aristanetworks/avd/pull/3492
- Feat(eos_cli_config_gen): Support for tcp mss ceiling in router path selection by @amitsagar-arsita in https://github.com/aristanetworks/avd/pull/3489
- Feat(eos_cli_config_gen): Set BFD neighbor and per-link in port-channel interfaces by @Shivani-gslab in https://github.com/aristanetworks/avd/pull/3509
- Feat(eos_cli_config_gen): Add vxlan_interface.Vxlan1.multicast_headend_replication by @Shivani-gslab in https://github.com/aristanetworks/avd/pull/3490
- Feat(eos_cli_config_gen): Extend router_isis data-model by @Shivani-gslab in https://github.com/aristanetworks/avd/pull/3539
- Feat(eos_cli_config_gen): Support disabling hardware encryption for ip security by @gmuloc in https://github.com/aristanetworks/avd/pull/3550
- Feat(eos_cli_config_gen): Add encapsulation to flow tracking by @Vibhu-gslab in https://github.com/aristanetworks/avd/pull/3503
- Feat(eos_cli_config_gen): Add ipv6_attached_host_route_export for SVIs by @emilarista in https://github.com/aristanetworks/avd/pull/3564
- Feat(eos_cli_config_gen): add router IGMP host proxy configuration support by @philippebureau in https://github.com/aristanetworks/avd/pull/3565
- Feat(eos_cli_config_gen): Add support for logging event storm-control and link-status in interfaces by @Shivani-gslab in https://github.com/aristanetworks/avd/pull/3589
- Feat(eos_cli_config_gen): Add support for flow parallelization encapsulation udp by @ayushmittal-arista in https://github.com/aristanetworks/avd/pull/3603
- Feat(eos_cli_config_gen): Add pim ipv4 border router  by @philippebureau in https://github.com/aristanetworks/avd/pull/3613
- Feat(eos_cli_config_gen): Add support for MPLS resolution RIBs by @chetryan in https://github.com/aristanetworks/avd/pull/3592
- Feat(eos_cli_config_gen): Add dot1x protocol bpdu bypass by @kmueller68 in https://github.com/aristanetworks/avd/pull/3622
- Feat(eos_cli_config_gen): Add support for monitor layer1 by @Shivani-gslab in https://github.com/aristanetworks/avd/pull/3540
- Feat(eos_cli_config_gen): Add set_overload_bit and authentication to router_isis by @Shivani-gslab in https://github.com/aristanetworks/avd/pull/3578

### New features and enhancements in eos_designs

- Feat(eos_designs): Add l3_edge.l3_interfaces support by @gmuloc in https://github.com/aristanetworks/avd/pull/3426
- Feat(eos_designs): Add WAN design new top level schema keys by @gmuloc in https://github.com/aristanetworks/avd/pull/3388
- Feat(eos_designs): Set spanning-tree priority per VLAN by @ClausHolbechArista in https://github.com/aristanetworks/avd/pull/3273
- Feat(eos_designs): Custom prefix length for P2P uplinks and MLAG by @ClausHolbechArista in https://github.com/aristanetworks/avd/pull/3268
- Feat(eos_designs): Add other CCS (Campus) platforms for PoE support by @jonxstill in https://github.com/aristanetworks/avd/pull/3374
- Feat(eos_designs): Add WAN interface configuration under `l3_edge.l3_interfaces` by @gmuloc in https://github.com/aristanetworks/avd/pull/3440
- Feat(eos_designs): Preview - Generate CV tags by @ClausHolbechArista in https://github.com/aristanetworks/avd/pull/3472
- Feat(eos_designs): Preview - Generate CV Tags and metadata for WAN by @ClausHolbechArista in https://github.com/aristanetworks/avd/pull/3487
- Feat(eos_designs): Implement AVT policies / VRF by @gmuloc in https://github.com/aristanetworks/avd/pull/3446
- Feat(eos_designs): Loopbacks data model under tenant vrfs by @emilarista in https://github.com/aristanetworks/avd/pull/3486
- Feat(eos_designs): Interface "LACP Fallback Individual" Support by @bjmeuer in https://github.com/aristanetworks/avd/pull/3510
- Feat(eos_designs): Add support for virtual topologies constraints by @gmuloc in https://github.com/aristanetworks/avd/pull/3535
- Feat(eos_designs): Add the possibility to set CPU max allocation by @gmuloc in https://github.com/aristanetworks/avd/pull/3548
- Feat(eos_designs): Make maximum-path 16 default for WAN routers by @gmuloc in https://github.com/aristanetworks/avd/pull/3549
- Feat(eos_designs): Add router traffic-engineering for CV Pathfinder by @gmuloc in https://github.com/aristanetworks/avd/pull/3551
- Feat(eos_designs): Uplink p2p vrfs by @gmuloc in https://github.com/aristanetworks/avd/pull/3467
- Feat(eos_designs): WAN Preview - Generate cv_pathfinder metadata for AVTs by @ClausHolbechArista in https://github.com/aristanetworks/avd/pull/3552
- Feat(eos_designs): Inject default VRF policy with a match-all statement when missing by @gmuloc in https://github.com/aristanetworks/avd/pull/3560
- Feat(eos_designs): Add support for subinterfaces in nodes.l3_interfaces by @gmuloc in https://github.com/aristanetworks/avd/pull/3562
- Feat(eos_designs): Single uplink to mlag pair, mlag_on_orphan_port_channel_downlink by @jrecchia1029 in https://github.com/aristanetworks/avd/pull/3495
- Feat(eos_designs): Support routing protocol option on l3_edge p2p_links by @kornoa in https://github.com/aristanetworks/avd/pull/3516
- Feat(eos_designs): Set static-routes on node-type l3_interfaces by @ClausHolbechArista in https://github.com/aristanetworks/avd/pull/3599
- Feat(eos_designs): Add support for channel_id in l3_edge by @chetryan in https://github.com/aristanetworks/avd/pull/3585

### New features and enhancement in both eos_designs and eos_cli_config_gen

- Feat(eos_cli_config_gen, eos_designs): Add support for secondary ssh_key to local_users by @Shivani-gslab in https://github.com/aristanetworks/avd/pull/3514

### Other new features and enhancements

- Feat: Avd install for codespaces by @ankudinov in https://github.com/aristanetworks/avd/pull/3476
- Feat: Additional fixes for Github Codespaces support by @ankudinov in https://github.com/aristanetworks/avd/pull/3519
- Feat(eos_validate_state): ANTA Bump to ANTA 0.12.0 and update code by @carl-baillargeon in https://github.com/aristanetworks/avd/pull/3575
- Feat(plugins): Preview - New arista.avd.deploy_to_cv role by @ClausHolbechArista in https://github.com/aristanetworks/avd/pull/3466
- Feat(eos_validate_state): ANTA Add a knob to exclude interfaces from being validated by @carl-baillargeon in https://github.com/aristanetworks/avd/pull/3576
- Feat(deploy_to_cv): Auto onboard to I&T Studio by @ClausHolbechArista in https://github.com/aristanetworks/avd/pull/3626

## Release 4.5.0

### Changes to requirements

- Changed Python requirements:
  - Minimum Python version 3.9
  - Minimum `ansible-core` version 2.14
  - Minimum `jinja2` version 3.0.0
  - Minimum `PyYAML` version 6.0.0
- Changed Ansible collection requirements:
  - Minimum `arista.cvp` version 3.10.1.
  - Minimum `arista.eos` version 7.0.0.
  - Minimum `ansible.utils` version 3.0.0.

All requirements will be enforced during each run of AVD roles.

See the full list of requirements in the [installation guide](../installation/collection-installation.md).

Detailed changes:

- Bump: Update Ansible and Python requirements by @ClausHolbechArista in https://github.com/aristanetworks/avd/pull/3295
- Bump: ansible collection dependencies by @carlbuchmann in https://github.com/aristanetworks/avd/pull/3410

### Fixed issues in eos_cli_config_gen

- Fix(eos_cli_config_gen): Wrong CLI template for some ip_security options by @gmuloc in https://github.com/aristanetworks/avd/pull/3263
- Fix(eos_cli_config_gen): STUN server supports multiple local interfaces by @gmuloc in https://github.com/aristanetworks/avd/pull/3266
- Fix(eos_cli_config_gen): l2_mtu under port_channel_interfaces by @ClausHolbechArista in https://github.com/aristanetworks/avd/pull/3291
- Fix(eos_cli_config_gen): correct logging event storm-control under interface ethernet by @kmueller68 in https://github.com/aristanetworks/avd/pull/3303
- Fix(eos_cli_config_gen): Missing password key in router_bgp.neighbors.items by @carlbuchmann in https://github.com/aristanetworks/avd/pull/3326
- Fix(eos_cli_config_gen): Add device documentation for phone VLAN features by @jonxstill in https://github.com/aristanetworks/avd/pull/3329
- Fix(eos_cli_config_gen): Correct syntax for "redistribute bgp" in router bgp by @carlbuchmann in https://github.com/aristanetworks/avd/pull/3369
- Fix(eos_cli_config_gen): Merge flow_tracking tables by @chetryan in https://github.com/aristanetworks/avd/pull/3396
- Fix(eos_cli_config_gen): Fix radius attribute 32 format option. by @Chr1stophP in https://github.com/aristanetworks/avd/pull/3413
- Fix(eos_cli_config_gen): Hide ip-security shared-key from device documentation by @gmuloc in https://github.com/aristanetworks/avd/pull/3411
- Fix(eos_cli_config_gen): Add line delimiter at beginning of ip access-list cli by @kmueller68 in https://github.com/aristanetworks/avd/pull/3403
- Fix(eos_cli_config_gen): Render switchport mode for all modes for Port-channels by @gmuloc in https://github.com/aristanetworks/avd/pull/3429
- Fix(eos_cli_config_gen): MAC Security key fallback configured even if set to false  by @bjmeuer in https://github.com/aristanetworks/avd/pull/3437

### Fixed issues in eos_designs

- Fix(eos_designs): Inherited structured_config on multiple SVIs. by @ClausHolbechArista in https://github.com/aristanetworks/avd/pull/3298
- Fix(eos_designs): Handling empty vars in network services by @emilarista in https://github.com/aristanetworks/avd/pull/3314
- Fix(eos_designs): Incorrect type for bpg remote_as by @carlbuchmann in https://github.com/aristanetworks/avd/pull/3313
- Fix(eos_designs): Include ISIS interfaces in fabric docs if any device uses ISIS by @ClausHolbechArista in https://github.com/aristanetworks/avd/pull/3345
- Fix(eos_designs): Correct logic for VRF RD/RT overrides by @ClausHolbechArista in https://github.com/aristanetworks/avd/pull/3434

### Fixed issues in both eos_designs and eos_cli_config_gen

- Fix(eos_cli_config_gen, eos_designs): BGP VRF Prefix-lists not allowed outside of AF by @ClausHolbechArista in https://github.com/aristanetworks/avd/pull/3358
- Fix(eos_cli_config_gen,eos_designs): Accept numeric ACL names by @pmprado in https://github.com/aristanetworks/avd/pull/3363

### Other Fixed issues

- Fix(eos_validate_state): ANTA Add a check to AvdTestLLDPTopology for shutdown interfaces by @carl-baillargeon in https://github.com/aristanetworks/avd/pull/3234
- Fix(cvp_configlet_upload): Use correct var for tasks manipulation by @titom73 in https://github.com/aristanetworks/avd/pull/3337
- Fix(eos_validate_state): ANTA Add conditions to skip tests if a device is not deployed by @carl-baillargeon in https://github.com/aristanetworks/avd/pull/3272
- Fix(eos_config_deploy_cvp): share tags from parent to dependent tasks. by @arista-matt in https://github.com/aristanetworks/avd/pull/3333
- Fix: Change dev container image by @ankudinov in https://github.com/aristanetworks/avd/pull/3378
- Fix(eos_validate_state): ANTA Adding support for FQDN Ansible hosts and fix errors when shutdown and description keys are missing by @carl-baillargeon in https://github.com/aristanetworks/avd/pull/3407

### Documentation

- Doc: add CVaaS Regional URLs by @noredistribution in https://github.com/aristanetworks/avd/pull/3243
- Doc: Fix missing flow_tracking table by @carlbuchmann in https://github.com/aristanetworks/avd/pull/3307
- Doc: Fix missing tables in eos_cli_config_gen by @carlbuchmann in https://github.com/aristanetworks/avd/pull/3308
- Doc(eos_designs): svi_profiles do not support tags by @carlbuchmann in https://github.com/aristanetworks/avd/pull/3319
- Doc: Improve role defaults documentation by @carlbuchmann in https://github.com/aristanetworks/avd/pull/3320
- Doc: Improve schema generated docs by @ClausHolbechArista in https://github.com/aristanetworks/avd/pull/3321
- Doc(eos_cli_config_gen): Fix table for router AVT by @gmuloc in https://github.com/aristanetworks/avd/pull/3341
- Doc: Improve search by @ClausHolbechArista in https://github.com/aristanetworks/avd/pull/3340
- Doc(eos_cli_config_gen): Changed syslog hostname description by @pmprado in https://github.com/aristanetworks/avd/pull/3353
- Doc: Fix doc generation by @gmuloc in https://github.com/aristanetworks/avd/pull/3405

### New features and enhancements in eos_cli_config_gen

- Feat(eos_cli_config_gen): Add ethernet interface dhcp server config by @gmuloc in https://github.com/aristanetworks/avd/pull/3231
- Feat(eos_cli_config_gen): Add support for qos map exp by @philippebureau in https://github.com/aristanetworks/avd/pull/3204
- Feat(eos_cli_config_gen): Support of next_hop_unchanged under EVPN address family by @mmaaloul in https://github.com/aristanetworks/avd/pull/3232
- Feat(eos_cli_config_gen): Implement management-ssh client-alive by @gmuloc in https://github.com/aristanetworks/avd/pull/3265
- Feat(eos_cli_config_gen): Add knob to define port in GNMI transport grpc by @philippebureau in https://github.com/aristanetworks/avd/pull/3245
- Feat(eos_cli_config_gen): support for mlag peer-link requests disabled under dhcp_relay by @kmueller68 in https://github.com/aristanetworks/avd/pull/3262
- Feat(eos_cli_config_gen): Add other valid_values for event-handler trigger 'on-boot' by @gmuloc in https://github.com/aristanetworks/avd/pull/3264
- Feat(eos_cli_config_gen): Add additional-path for evpn address-family peer-groups by @gmuloc in https://github.com/aristanetworks/avd/pull/3278
- Feat(eos_cli_config_gen): LLDP for Management interfaces by @gmuloc in https://github.com/aristanetworks/avd/pull/3277
- Feat(eos_cli_config_gen): Implement speed for management interfaces by @gmuloc in https://github.com/aristanetworks/avd/pull/3284
- Feat(eos_cli_config_gen): Support for "agents" config by @gmuloc in https://github.com/aristanetworks/avd/pull/3282
- Feat(eos_cli_config_gen): Add router path-selection feature by @gmuloc in https://github.com/aristanetworks/avd/pull/3203
- Feat(eos_cli_config_gen): Add enabled flag to router traffic-engineering by @gmuloc in https://github.com/aristanetworks/avd/pull/3280
- Feat(eos_cli_config_gen): Add mtu to Dps interfaces by @gmuloc in https://github.com/aristanetworks/avd/pull/3274
- Feat(eos_cli_config_gen): Deprecate daemon_terminattr.cvcompression by @gmuloc in https://github.com/aristanetworks/avd/pull/3275
- Feat(eos_cli_config_gen): Add ARP static entries by @gmuloc in https://github.com/aristanetworks/avd/pull/3288
- Feat(eos_cli_config_gen): Implement platform sfe cpu allocation maximum by @gmuloc in https://github.com/aristanetworks/avd/pull/3287
- Feat(eos_cli_config_gen): router adaptive-virtual-topology by @carlbuchmann in https://github.com/aristanetworks/avd/pull/3237
- Feat(eos_cli_config_gen): Add WRED support by @chetryan in https://github.com/aristanetworks/avd/pull/3192
- Feat(eos_cli_config_gen): Implement NAT profiles + ethernet interfaces CLI by @gmuloc in https://github.com/aristanetworks/avd/pull/3294
- Feat(eos_cli_config_gen): Implement VRRP for ethernet interfaces by @gmuloc in https://github.com/aristanetworks/avd/pull/3276
- Feat(eos_cli_config_gen): Add hardware_offload feature to flow_tracking.sampled by @tgodaA in https://github.com/aristanetworks/avd/pull/3318
- Feat(eos_cli_config_gen): Extend CLI model for ip_security by @gusmb in https://github.com/aristanetworks/avd/pull/3312
- Feat(eos_cli_config_gen): Adding options for path-selection lb policies by @gmuloc in https://github.com/aristanetworks/avd/pull/3334
- Feat(eos_cli_config_gen): Extend sbfd for initiator measurement round-trip by @chetryan in https://github.com/aristanetworks/avd/pull/3347
- Feat(eos_cli_config_gen): implement global ip dhcp snooping by @kmueller68 in https://github.com/aristanetworks/avd/pull/3323
- Feat(eos_cli_config_gen): Add profile and policy in adaptive-virtual-topology by @harshitk-arista in https://github.com/aristanetworks/avd/pull/3351
- Feat(eos_cli_config_gen): Add support for logging format rfc5424 by @durd in https://github.com/aristanetworks/avd/pull/3386
- Feat(eos_cli_config_gen): Improve generated documentation by @carlbuchmann in https://github.com/aristanetworks/avd/pull/3377
- Feat(eos_cli_config_gen): Add options to stun client and server by @harshitk-arista in https://github.com/aristanetworks/avd/pull/3383
- Feat(eos_cli_config_gen): Adding application traffic recognition model by @amitsagar-arsita in https://github.com/aristanetworks/avd/pull/3350
- Feat(eos_cli_config_gen): Add CRL support for management security by @harshitk-arista in https://github.com/aristanetworks/avd/pull/3420
- Feat(eos_cli_config_gen): Support Sand MDB Profiles by @pmprado in https://github.com/aristanetworks/avd/pull/3372

### New features and enhancements in eos_designs

- Feat(eos_designs): Support for PIM RP access_list_name under VRFs and Tenants by @jonxstill in https://github.com/aristanetworks/avd/pull/3201
- Feat(eos_designs): Support PTP on MLAG peer-link by @jrecchia1029 in https://github.com/aristanetworks/avd/pull/3040
- Feat(eos_designs): Added the is_deployed knob to the structured_config by @carl-baillargeon in https://github.com/aristanetworks/avd/pull/3241
- Feat(eos_designs): Support for underlay uplink_switch_interface_speed by @jonxstill in https://github.com/aristanetworks/avd/pull/3256
- Feat(eos_designs): Add `default_mgmt_method` to be used later in new management settings. by @ClausHolbechArista in https://github.com/aristanetworks/avd/pull/3328
- Feat(eos_designs): Port-channel ID knob for uplinks with type "port-channel" by @bjmeuer in https://github.com/aristanetworks/avd/pull/3176
- Feat(eos_designs): Add uplink_type at nodes level by @gmuloc in https://github.com/aristanetworks/avd/pull/3385
- Feat(eos_designs): Improve custom python class API for interface descriptions by @ClausHolbechArista in https://github.com/aristanetworks/avd/pull/3311
- Feat(eos_designs): Phone VLAN support for endpoints by @jonxstill in https://github.com/aristanetworks/avd/pull/3317
- Feat(eos_designs): Add RD and RT override for VRFs by @bjmeuer in https://github.com/aristanetworks/avd/pull/3419
- Feat(eos_designs): Add ntp_settings by @ClausHolbechArista in https://github.com/aristanetworks/avd/pull/3293

### New features and enhancement in both eos_designs and eos_cli_config_gen

- Feat(eos_cli_config_gen,eos_designs): Add support for 'l2 mru' by @m-rhode in https://github.com/aristanetworks/avd/pull/3164
- Feat(eos_designs,eos_cli_config_gen): Add metadata.platform to structured configuration by @dlobato in https://github.com/aristanetworks/avd/pull/3421

### Other new features and enhancements

- Feat: AVD dev containers by @ankudinov in https://github.com/aristanetworks/avd/pull/3179
- Feat(eos_validate_state): ANTA Add eAPI HTTPS SSL profile test by @MaheshGSLAB in https://github.com/aristanetworks/avd/pull/3357
- Feat(eos_validate_state): ANTA New action plugin to generate the reports by @carl-baillargeon in https://github.com/aristanetworks/avd/pull/3352

### PyAVD Changes

- Feat(pyavd): Adding "path" attribute to validation_errors and deprecation_warnings. by @Shivani-gslab in https://github.com/aristanetworks/avd/pull/3255
- Bump(pyavd): Move PyAVD out of beta by @ClausHolbechArista in https://github.com/aristanetworks/avd/pull/3433

### Other Changes

- Refactor(eos_designs): Remove EVPN limitation for underlay_filter_peer_as by @emilarista in https://github.com/aristanetworks/avd/pull/3207
- Refactor(eos_designs): Add testcases for ipaddressing and move it to plugin utils by @Vibhu-gslab in https://github.com/aristanetworks/avd/pull/2410
- Refactor(eos_designs): Optimize conversion of structured config outputs by @ClausHolbechArista in https://github.com/aristanetworks/avd/pull/3240
- Refactor(eos_designs): Reorder BGP address family rendering for overlay module by @gmuloc in https://github.com/aristanetworks/avd/pull/3393

## Release 4.4.0

### Deprecation warnings for Python 3.8 and ansible-core<2.14

- As per https://docs.ansible.com/ansible/latest/reference_appendices/release_and_maintenance.html#ansible-core-support-matrix, `ansible-core` version 2.12 was declared End-of-Life (EOL) on May 22nd 2023 and version 2.13 will be declared EOL on November 6th 2023.

  AVD will drop support for `ansible-core` versions 2.12 and 2.13 in the next **minor** release after November 6th 2023.

- Since `ansible-core` versions above 2.14 do not support Python versions below 3.9, the support for Python 3.8 will be dropped from AVD at the same time.

- The `arista.avd.verify_requirements` module will start emitting deprecation warnings starting AVD 4.4 to warn users about these deprecations.

### Fixed issues in eos_cli_config_gen

- Fix(eos_cli_config_gen) - under maximum_paths, ecmp field is not required by @mmaaloul in https://github.com/aristanetworks/avd/pull/3111
- Fix(eos_cli_config_gen) - ip http client source interfaces cli not generated by @carlbuchmann in https://github.com/aristanetworks/avd/pull/3180
- Fix(eos_cli_config_gen) - Correct schema for class-maps vlans and cos options by @ClausHolbechArista in https://github.com/aristanetworks/avd/pull/3215
- Fix(eos_cli_config_gen) - Correct max TTL values for ip_access_lists and ptp by @ClausHolbechArista in https://github.com/aristanetworks/avd/pull/3225
- Fix(eos_cli_config_gen) - Remove requirement for MACSec license and FIPS by @xaviramon in https://github.com/aristanetworks/avd/pull/3239

### Fixed issues in eos_designs

- Fix(eos_designs) - Configuration of PTP for port-channel uplinks by @ClausHolbechArista in https://github.com/aristanetworks/avd/pull/3112

  L2leaf switches were included in the original implementation of PTP for a fabric, but configuration for the port-channel uplinks were missed. This fix adds the missing configuration for the uplinks of l2 leaf switches.

  !!! note
      Although this missing configuration was a bug, some deployments may not want it. If so, they can set

      ```yaml
      l2leaf:
        nodes:
          - name: <hostname>
            ...
            uplink_ptp:
              enable: false
      ```

- Fix(eos_designs) - removed min and max value from vrf_id by @karnag3 in https://github.com/aristanetworks/avd/pull/3130
- Fix(eos_designs) - Configure evpn_ebgp_gateway_multihop for ipvpn_gateway EBGP peers by @ClausHolbechArista in https://github.com/aristanetworks/avd/pull/3205
- Fix(eos_designs) - change speed group value from int to str by @philippebureau in https://github.com/aristanetworks/avd/pull/3235
- Fix(eos_designs) - Improve evpn_multicast error handling by @jonxstill in https://github.com/aristanetworks/avd/pull/3195

### Other Fixed issues

- Fix - ip reachability test with l3dge endpoint not managed by AVD by @spangoli-arista in https://github.com/aristanetworks/avd/pull/3140
- Fix(eos_config_deploy_cvp) - Avoid duplicate AVD configlet by @ClausHolbechArista in https://github.com/aristanetworks/avd/pull/3124
- Fix(plugins) - Raise AnsibleFilterError when range is invalid by @gmuloc in https://github.com/aristanetworks/avd/pull/3163
- Fix(eos_validate_state) - ANTA VerifyRoutingProtocolModel now only run if there is BGP configuration by @carl-baillargeon in https://github.com/aristanetworks/avd/pull/3212

### Documentation

- Doc - Add updated requirements for jsonschema in 4.2.0 by @gmuloc in https://github.com/aristanetworks/avd/pull/3157
- Doc - Custom templates docs by @andsouth44 in https://github.com/aristanetworks/avd/pull/3150
- Doc - Reorder schema tables with dynamic keys first by @ClausHolbechArista in https://github.com/aristanetworks/avd/pull/3216
- Doc - Update AVD project maintainers by @carlbuchmann in https://github.com/aristanetworks/avd/pull/3196
- Doc(eos_designs) - Clarify evpn_multicast required for evpn_l2/l3_multicast by @jonxstill in https://github.com/aristanetworks/avd/pull/3156
- Doc(eos_cli_config_gen) - Fix spacing in router-bgp documentation template by @gmuloc in https://github.com/aristanetworks/avd/pull/3197

### New features and enhancements in eos_cli_config_gen

- Feat(eos_cli_config_gen) - Support of a global tacacs timeout by @mmaaloul in https://github.com/aristanetworks/avd/pull/3173
- Feat(eos_cli_config_gen) - Support STUN by @burnyd in https://github.com/aristanetworks/avd/pull/3147
- Feat(eos_cli_config_gen) - Add ECN Support by @chetryan in https://github.com/aristanetworks/avd/pull/2770
- Feat(eos_cli_config_gen) - Implement next-hop resolution disabled for evpn address-family by @gmuloc in https://github.com/aristanetworks/avd/pull/3218
- Feat(eos_cli_config_gen) - Add IPv4 and IPv6 SR-TE address families by @gmuloc in https://github.com/aristanetworks/avd/pull/3217
- Feat(eos_cli_config_gen) - Support of route-target route-map for BGP VRFs by @mmaaloul in https://github.com/aristanetworks/avd/pull/3222
- Feat(eos_cli_config_gen) - Add support for BGP link-state address-family by @gmuloc in https://github.com/aristanetworks/avd/pull/3211
- Feat(eos_cli_config_gen) - Ethernet interfaces ip address dhcp support by @carlbuchmann in https://github.com/aristanetworks/avd/pull/3229
- Feat(eos_cli_config_gen) - Add ip security by @gmuloc in https://github.com/aristanetworks/avd/pull/3194
- Feat(eos_cli_config_gen) - Support path-selection bgp address-family by @burnyd in https://github.com/aristanetworks/avd/pull/3151
- Feat(eos_cli_config_gen) - Add 'router service-insertion' CLI by @gmuloc in https://github.com/aristanetworks/avd/pull/3220
- Feat(eos_cli_config_gen) - Add Dps1 interface by @gmuloc in https://github.com/aristanetworks/avd/pull/3198
- Feat(eos_cli_config_gen) - add system l1 support by @carlbuchmann in https://github.com/aristanetworks/avd/pull/3221
- Feat(eos_cli_config_gen) - Add support for flow tracking hardware by @gmuloc in https://github.com/aristanetworks/avd/pull/3199

### New features and enhancements in eos_designs

- Feat(eos_designs) - Support multiple descriptions in connected_endpoint adapters by @pvinci-arista in https://github.com/aristanetworks/avd/pull/2966
- Feat(eos_designs) - VTEP override option on node-definitions by @emilarista in https://github.com/aristanetworks/avd/pull/3133
- Feat(eos_designs) - Add default_interface_mtu and feature_support.per_interface_mtu by @ClausHolbechArista in https://github.com/aristanetworks/avd/pull/3128
- Feat(eos_designs) - Enhance SNMP support by @ClausHolbechArista in https://github.com/aristanetworks/avd/pull/3083
- Feat(eos_designs) - EVPN vlan-aware-bundle option for l2vlan  by @bjmeuer in https://github.com/aristanetworks/avd/pull/3075
- Feat(eos_designs) - Build AVD topology from CloudVision I&T Studio data by @ClausHolbechArista in https://github.com/aristanetworks/avd/pull/3223

### Other new features and enhancements

- Feat - Support inline comments in requirements.txt by @gmuloc in https://github.com/aristanetworks/avd/pull/3125
- Feat(plugins) - Add deprecation for ansible-core<2.14 and python 3.8 by @gmuloc in https://github.com/aristanetworks/avd/pull/3187
- Feat(eos_validate_state) - Add ANTA integration to eos_validate_state role by @gmuloc in https://github.com/aristanetworks/avd/pull/3171
- Feat(eos_config_deploy_cvp) - Add support for device_inventory_mode by @ClausHolbechArista in https://github.com/aristanetworks/avd/pull/2561

## Release 4.3.0

- AVD now supports ansible-core from **2.12.6** to **2.15.x** excluding **2.13.0**

  If Ansible is installed using pip, a supported version can be installed with `pip3 install "ansible-core>=2.12.6,<2.16.0,!=2.13.0"`.

### Fixed issues in eos_designs

- Fix(eos_designs) - Fix schema for BGP peers to allow shutdown key by @ClausHolbechArista in https://github.com/aristanetworks/avd/pull/3100
- Fix(eos_designs) - Don't require "mlag_peer_l3_ipv4_pool" with full rfc5549 by @ClausHolbechArista in https://github.com/aristanetworks/avd/pull/3106
- Fix(eos_designs) - Ensure consistent ordering of underlay route-maps by @ClausHolbechArista in https://github.com/aristanetworks/avd/pull/3105

### Documentation

- Doc - Insert license header in all source files by @ClausHolbechArista in https://github.com/aristanetworks/avd/pull/3092
- Doc - Minor typo fixes on internal notes documentation by @JulioPDX in https://github.com/aristanetworks/avd/pull/3093
- Doc - avd to cvaas by @kgiusti4130 in https://github.com/aristanetworks/avd/pull/3089
- Doc - Add license header to YAML source files. by @ClausHolbechArista in https://github.com/aristanetworks/avd/pull/3099

### New features and enhancements in eos_cli_config_gen

- Feat(eos_cli_config_gen) - add dot1x unauthorized access/native vlan membership egress to ethernet interfaces by @kmueller68 in https://github.com/aristanetworks/avd/pull/3073
- Feat(eos_cli_config_gen) - Allow TCAM profile local file configuration by @xaviramon in https://github.com/aristanetworks/avd/pull/2833
- Feat(eos_cli_config_gen) - Add support for "include leaked" under BGP redistribution by @ClausHolbechArista in https://github.com/aristanetworks/avd/pull/3071
- Feat(eos_cli_config_gen) - Add Trident MMU queue by @chetryan in https://github.com/aristanetworks/avd/pull/2835
- Feat(eos_cli_config_gen) - Add priority flow control to qos profile by @chetryan in https://github.com/aristanetworks/avd/pull/2796
- Feat(eos_cli_config_gen) - Add support for ftp/tftp/telnet client source interfaces by @Shivani-chourasiya in https://github.com/aristanetworks/avd/pull/3080
- Feat(eos_cli_config_gen) - Support accounting logging by @colinmacgiolla in https://github.com/aristanetworks/avd/pull/3091

### New features and enhancements in eos_designs

- Feat(eos_designs) - Add control for redistribution of MLAG peering subnet by @ClausHolbechArista in https://github.com/aristanetworks/avd/pull/3069
- Feat(eos_designs) - Validation of structured_config by @ClausHolbechArista in https://github.com/aristanetworks/avd/pull/3077
- Feat(eos_designs) - Add support for setting source-interfaces for management protocols by @ClausHolbechArista in https://github.com/aristanetworks/avd/pull/3072

### Other Changes

- Bump - Add support for Ansible 2.15.x by @carlbuchmann in https://github.com/aristanetworks/avd/pull/3070
- Refactor(eos_designs) - Deprecate cvp_instance_ip in favor of cvp_instance_ips by @Shivani-chourasiya in https://github.com/aristanetworks/avd/pull/3028
- Refactor(eos_designs) - Optimize connected endpoints temp data storage by @carlbuchmann in https://github.com/aristanetworks/avd/pull/3094

## Release 4.2.0

### Changes to requirements

- AVD now requires an upper bound on the version of the Python package `jsonschema>=4.5.1,<4.18`.<br>
  A supported version can be installed with `pip install "jsonschema>=4.5.1,<4.18"`.

### Fixed issues in eos_cli_config_gen

- Fix(eos_cli_config_gen) - Force domain_identifier to be a string by @hamptonmoore in https://github.com/aristanetworks/avd/pull/2997
- Fix(eos_cli_config_gen) - Fixing management_api_http.protocol_https_certificate error by @Shivani-chourasiya in https://github.com/aristanetworks/avd/pull/3023
- Fix(eos_cli_config_gen) - Relax schema for empty prefix-lists by @Shivani-chourasiya in https://github.com/aristanetworks/avd/pull/3008
- Fix(eos_cli_config_gen) - Fix router_isis.instance schema by @tgodaA in https://github.com/aristanetworks/avd/pull/3050
- Fix(eos_cli_config_gen) - Support vars on play via `vars` or `vars_files` by @ClausHolbechArista in https://github.com/aristanetworks/avd/pull/2999

### Fixed issues in eos_designs

- Fix(eos_designs) - Incorrect type for ospf.area in network services keys by @carlbuchmann in https://github.com/aristanetworks/avd/pull/2998
- Fix(eos_designs) - Duplicate neighbor_interfaces in rfc5549 design when multiple uplinks to the same Spine by @gmuloc in https://github.com/aristanetworks/avd/pull/3054

### Other Fixed issues

- Fix(eos_config_deploy_cvp) - device_filter is not behaving correctly if input is a string by @gmuloc in https://github.com/aristanetworks/avd/pull/3046

### Documentation

- Doc(eos_designs, eos_cli_config_gen) - Various doc improvements by @carlbuchmann in https://github.com/aristanetworks/avd/pull/3001

### New features and enhancements in eos_cli_config_gen

- Feat(eos_cli_config_gen) - Generate sFlow egress commands by @xaviramon in https://github.com/aristanetworks/avd/pull/2767
- Feat(eos_cli_config_gen) - add support for password complexity policies by @hamptonmoore in https://github.com/aristanetworks/avd/pull/2991
- Feat(eos_cli_config_gen) - Add global logging event storm-control by @kmueller68 in https://github.com/aristanetworks/avd/pull/2994
- Feat(eos_cli_config_gen) - Flow tracking table size by @chetryan in https://github.com/aristanetworks/avd/pull/2838
- Feat(eos_cli_config_gen) - ECN Propagation by @chetryan in https://github.com/aristanetworks/avd/pull/2841
- Feat(eos_cli_config_gen) - Add support for eos_cli under router_ospf process ids by @KyleMui in https://github.com/aristanetworks/avd/pull/3035

### New features and enhancements in eos_designs

- Feat(eos_designs) - Fabric IP Addressing MLAG same_subnet addressing algorithm by @hamptonmoore in https://github.com/aristanetworks/avd/pull/2987
- Feat(eos_designs) - Adding structured_config to l3_edge P2P_links by @Shivani-chourasiya in https://github.com/aristanetworks/avd/pull/3017
- Feat(eos_designs) - Sflow configuration at fabric level by @xaviramon in https://github.com/aristanetworks/avd/pull/2775

### New features and enhancement in both eos_designs and eos_cli_config_gen

- Feat(eos_designs,eos_cli_config_gen) - Add hostname to structured configuration by @ClausHolbechArista in https://github.com/aristanetworks/avd/pull/3016

### Other new features and enhancements

- Feat(plugins) - Make setting of switch fact optional for yaml_templates_to_facts by @ClausHolbechArista in https://github.com/aristanetworks/avd/pull/3022
- Feat(dhcp_provisioner) - Adding support for automatic dict_to_list conversion in ztp_configuration template by @Shivani-chourasiya in https://github.com/aristanetworks/avd/pull/3012

### Other Changes

- Refactor(eos_designs) - Combine core_interfaces and l3_edge python_modules by @Shivani-chourasiya in https://github.com/aristanetworks/avd/pull/3003
- Refactor - Adjust pyavd API and requirements by @ClausHolbechArista in https://github.com/aristanetworks/avd/pull/3018
- Refactor(eos_designs) - Using common method for raising duplicate detection error in python_modules by @Shivani-chourasiya in https://github.com/aristanetworks/avd/pull/3033
- Refactor(eos_designs) - Deprecating port_channel.short_esi under connected_endpoints by @Shivani-chourasiya in https://github.com/aristanetworks/avd/pull/3027

## Release 4.1.0

### Fixed issues in eos_designs

- Fix(eos_designs) - Schema validation for connected endpoints not executed by @carlbuchmann in https://github.com/aristanetworks/avd/pull/2984
- Fix(eos_designs) - Sort internal objects for consistent output by @ClausHolbechArista in https://github.com/aristanetworks/avd/pull/2988

### Other Fixed issues

- Fix(cvp_configlet_upload) - Add requirements checks by @carlbuchmann in https://github.com/aristanetworks/avd/pull/2990

### New features and enhancements in eos_cli_config_gen

- Feat(eos_cli_config_gen) - Add comments to queue by @chetryan in https://github.com/aristanetworks/avd/pull/2864
- Feat(eos_cli_config_gen) - Add OSPF default_information_originate options by @gusmb in https://github.com/aristanetworks/avd/pull/2896
- Feat(eos_cli_config_gen) - Add trust and chain certificate by @tgodaA in https://github.com/aristanetworks/avd/pull/2804

### New features and enhancements in eos_designs

- Feat(eos_designs) - Add support for POE settings under connected endpoints by @jrecchia1029 in https://github.com/aristanetworks/avd/pull/2975
- Feat(eos_designs) - Enhance RD/RT assignments options by @ClausHolbechArista in https://github.com/aristanetworks/avd/pull/2893
- Feat(eos_designs) - Compact MLAG allocations #2903 by @hamptonmoore in https://github.com/aristanetworks/avd/pull/2946
- Feat(eos_designs) - Make BFD configurable under bgp_peer_groups by @ClausHolbechArista in https://github.com/aristanetworks/avd/pull/2890
- Feat(eos_designs) - Support setting "ptp.auto_clock_identity: false" as group/hostvar by @nielsjlarsen in https://github.com/aristanetworks/avd/pull/2815
- Feat(eos_designs) - Support for underlay_multicast RPs and Anycast-RP by @ClausHolbechArista in https://github.com/aristanetworks/avd/pull/2846

### Other new features and enhancements

- Feat: pyavd alpha by @ClausHolbechArista in https://github.com/aristanetworks/avd/pull/2989

### Other Changes

- Refactor(eos_cli_config_gen) - Minor adjustments to prepare for pyavd by @ClausHolbechArista in https://github.com/aristanetworks/avd/pull/2986

## Release 4.0.0

### Changes to requirements

- AVD now requires ansible-core from **2.12.6** to **2.14.x** excluding **2.13.0**
!!! note
    Excluded version **2.13.0** has an issue in `ansible-core`, which is [fixed](https://github.com/ansible/ansible/blob/v2.13.1/changelogs/CHANGELOG-v2.13.rst#bugfixes) in **2.13.1**. Plugin loader will now load config data for plugin by name instead of by file to avoid issues with the same file being loaded under different names (Fully-Qualified-Collection-Name + short-name).

  If Ansible is installed using pip, a supported version can be installed with `pip3 install "ansible-core>=2.12.6,<2.15.0,!=2.13.0"`.

- The `arista.avd` collection no longer depends directly on `ansible.netcommon`. `ansible.netcommon` is still a dependency of `arista.eos` and `arista.cvp`, which are both dependencies of `arista.avd`.

- AVD now requires the minimum versions of the following Ansible collections:
  - arista.cvp version 3.6.1 or later.
  - arista.eos version 6.0.1 or later.
  - ansible.utils version 2.10.3 or later.

- AVD now requires `cvprac` python library to be version 1.3.1 or higher.

### Data model changes from "dict-of-dicts" to "list-of-dicts"

In AVD 4.0.0 and across both `eos_designs` and `eos_cli_config_gen`, *all* "dict-of-dicts" data models with user-defined keys have been changed to "list-of-dicts".

As an example `ethernet_interfaces` has been changed from:

```yaml
ethernet_intefaces:
  Ethernet1:   # <-- User defined key
    <...>
```

to:

```yaml
ethernet_interfaces:
  - name: Ethernet1:   # <-- "name" here is called the "primary_key" which must have a unique value across all list elements
    <...>
```

The old data models are still supported, but support will be removed in AVD 5.0.0.

In AVD 4.0.0, inputs will be auto-converted as part of the new built-in schema-based type conversion, but the variable files will not be changed.

See details on how to migrate to the new data models in the [Porting guide for AVD 4.x.x](../porting-guides/4.x.x.md#data-model-changes-from-dict-of-dicts-to-list-of-dicts).

### All eos_designs and eos_cli_config_gen variables are validated by schemas

In AVD 4.0.0, all eos_designs and eos_cli_config_gen keys are validated by schemas.
If additional custom keys are desired, a key starting with an underscore `_`, will be ignored.

### Breaking or behavioral changes in eos_cli_config_gen

Breaking changes may require modifications to the inventory or playbook. See the [Porting guide for AVD 4.x.x](../porting-guides/4.x.x.md)
for details.

#### Non port-channel related config is no longer ignored on port-channel member ethernet_interfaces

The change has been incorporated into `eos_designs` so action is only required when defining new interfaces
with `structured_config`, `custom_structured_configuration_` or when using `eos_cli_config_gen` directly.

With AVD 4.0.0 port-channel member interfaces defined under `ethernet_interfaces` will no longer ignore the
`type` setting which defaults to `switched`. Other switchport or IP related features are also no longer ignored.

For interfaces with LACP fallback, this may be the intended behavior, and this is the reason for this change.

See details in the [Porting guide for AVD 4.x.x](../porting-guides/4.x.x.md#non-port-channel-related-config-is-no-longer-ignored-on-port-channel-member-ethernet_interfaces).

Pull request:

- Feat(eos_designs, eos_cli_config_gen)! - Remove default "switchport" and remove logic from eos_cli_config_gen by @ClausHolbechArista in https://github.com/aristanetworks/avd/pull/2430

#### Require queue_monitor_length.enabled

To avoid ambiguous YAML data input, the data model for `queue_monitor_length` has been updated to require the `enabled` key to be set.

The change has been incorporated into `eos_designs` so action is only required when defining `structured_configuration` directly.

See details in the [Porting guide for AVD 4.x.x](../porting-guides/4.x.x.md#require-enabled-key-under-queue_monitor_length).

Pull request:

- Refactor(eos_cli_config_gen)! - Require queue_monitor_length.enabled to be set by @Shivani-chourasiya in https://github.com/aristanetworks/avd/pull/2429

#### Disabling IGMP Snooping globally no longer blocks other IGMP snooping configuration

The `eos_cli_config_gen` role previously blocked IGMP snooping configuration if `ip_igmp_snooping.globally_enabled` was set to `false`.
With AVD version 4.0.0 this changes to align closer to EOS behavior, where globally disabling IGMP snooping still allows for underlying
configuration to be present.

See details in the [Porting guide for AVD 4.x.x](../porting-guides/4.x.x.md#new-behavior-for-ip_igmp_snooping).

Pull request:

- Feat(eos_designs)! - Remove default value from mlag_peer_link_allowed_vlans by @carlbuchmann in https://github.com/aristanetworks/avd/pull/2845

#### New required vlan_interfaces.[].ip_attached_host_route_export.enabled key

To avoid ambiguous YAML data input, the data model for `vlan_interfaces.[].ip_attached_host_route_export` has been updated to require
an `enabled: true` key to be added.

The change has been incorporated into `eos_designs` so action is only required when defining `structured_configuration` directly.

See details in the [Porting guide for AVD 4.x.x](../porting-guides/4.x.x.md#new-required-enabled-key-under-vlan_interfacesip_attached_host_route_export).

Pull request:

- Refactor(eos_cli_config_gen)! - Require `enabled - true` under `vlan_interfaces.[].ip_attached_host_route_export` by @ClausHolbechArista in https://github.com/aristanetworks/avd/pull/2773

#### New data model for BGP VRF address-families

New data models to replace the now deprecated `router_bgp.vrfs[].address_families` keys have been added to eos_cli_config_gen.

The change has been incorporated into `eos_designs` so no action is necessary to retain the same functionality.

See details in the [Porting guide for AVD 4.x.x](../porting-guides/4.x.x.md#new-data-model-for-bgp-vrf-address-families)

#### Replacement data model for `next_hop.address_family_ipv6_originate` under `router_bgp.address_family_ipv4.peer_groups[]`

The data model to turn on ipv4 routing over ipv6 next-hops has been replaced with a new extended one, the old data model has been deprecated and will be removed in AVD version 5.0.0.

The change has been incorporated into `eos_designs` so no action is necessary to retain the same functionality.

See details in the [Porting guide for AVD 4.x.x](../porting-guides/4.x.x.md#replacement-data-model-for-next_hopaddress_family_ipv6_originate-under-router_bgpaddress_family_ipv4peer_groups)

#### Improved hardware_counters.features data model

The `hardware_counters.features` model has been improved to allow more options.

See details in the [Porting guide for AVD 4.x.x](../porting-guides/4.x.x.md#hardware_counters.features).

Pull requests:

- Feat(eos_cli_config_gen)! - Change Hardware Counder model by @gmuloc in https://github.com/aristanetworks/avd/pull/2695

#### `eos_cli_config_gen` sanitized device documentation

- Starting AVD 4.0.0, the `eos_cli_config_gen` role replaces sensitive values in the device documentation by the string `<removed>` by default, similar to the output of `show run sanitized` on EOS.
- It is also possible to generate the intended configurations by replacing the sensitive data by `<removed>` but this is not the case by default
- This behavior can be controlled using the following variables:

    ```yaml
    eos_cli_config_gen_documentation:
      hide_passwords: <bool> # default true
    eos_cli_config_gen_configuration:
      hide_passwords: <bool> # default false
    ```

**NOTE:** The `structured_config` generated by `eos_designs` role cannot be sanitized.

### Breaking or behavioral changes in eos_designs

Breaking changes may require modifications to the inventory or playbook. See the [Porting guide for AVD 4.x.x](../porting-guides/4.x.x.md)
for details.

#### Custom structured configuration behavioral change

Related to the data model changes mentioned [above](#data-model-changes-from-dict-of-dicts-to-list-of-dicts), the behavior of
`custom_structured_configuration_*` and `structured_config` keys has also changed:

1. The default list merge strategy set with `custom_structured_configuration_list_merge` is now `append_rp` meaning "Append unique items".
   Changed from `replace`.
2. Unless list merge is set to `replace`, the merge of custom structured configuration will now merge list-of-dicts based on the "primary_key" set
   in the schema of the data model, falling back to the list merge strategy.

The custom structured configuration feature is not able to remove individual items from a list. This is not a new limitation, but since
more data models are now lists, this limitation may affect the ability to remove certain elements from the generated configurations.

#### MLAG peer link allowed vlans no longer has a default value

`mlag_peer_link_allowed_vlans` no longer has a default value of "2-4094".

See details in the [Porting guide for AVD 4.x.x](../porting-guides/4.x.x.md#mlag-peer-link-allowed-vlans).

#### IP routing is no longer configured on pure L2 devices

For node types like `l2leaf` where `underlay_router` is set to `false` under `node_type_keys` AVD versions below 4.0.0
still rendered `ip routing` in the configuration. With AVD version 4.0.0 `ip routing` is no longer configured for `l2leaf`
or other node types with `underlay_router: false`.

See details in the [Porting guide for AVD 4.x.x](../porting-guides/4.x.x.md#ip-and-ipv6-routing-is-no-longer-configured-on-pure-l2-devices).

Pull request:

- Fix(eos_designs)! - Prevent configuration of IP routing on l2leaf by @ClausHolbechArista in https://github.com/aristanetworks/avd/pull/2684

#### BGP is no longer configured on irrelevant nodes

An example of an "irrelevant node" is a pure L3 Spine in L3LS running ISIS or OSPF in the underlay. As long as the spine is not
set as route-server for any overlay BGP protocol, there is no need for `router bgp <asn>` to be configured on this device.

See details in the [Porting guide for AVD 4.x.x](../porting-guides/4.x.x.md#bgp-is-no-longer-configured-on-irrelevant-nodes).

Pull request:

- Fix(eos_designs)! - Remove BGP rendering on irrelevant nodes by @ClausHolbechArista in https://github.com/aristanetworks/avd/pull/2774

#### Link-local IPv6 addressing is implicitly enabled when configuring IPv6 Anycast IP

Per Arista best practice, all SVIs configured with `ipv6 address virtual` should also have
`ipv6 enable` configured, to use link-local IPv6 addresses for NDv6 operations.

With AVD version 4.0.0 this best practice is now implemented by default.

See details in the [Porting guide for AVD 4.x.x](../porting-guides/4.x.x.md#link-local-ipv6-addressing-is-implicitly-enabled-when-configuring-ipv6-anycast-ip).

#### Removed eos_designs variables

- `evpn_rd_type` has been removed and replaced with `overlay_rd_type`.
- `evpn_rt_type` has been removed and replaced with `overlay_rt_type`.
- `vxlan_vlan_aware_bundles` has been removed and replaced with `evpn_vlan_aware_bundles`

See details in the [Porting guide for AVD 4.x.x](../porting-guides/4.x.x.md#network-services-variables).

- `bgp_peer_groups.IPv4_UNDERLAY_PEERS` has been removed and replaced with `bgp_peer_groups.ipv4_underlay_peers` to avoid upper-case variables.
- `bgp_peer_groups.MLAG_IPv4_UNDERLAY_PEER` has been removed and replaced with `bgp_peer_groups.mlag_ipv4_underlay_peer` to avoid upper-case variables.
- `bgp_peer_groups.EVPN_OVERLAY_PEERS` has been removed and replaced with `bgp_peer_groups.evpn_overlay_peers` to avoid upper-case variables.
- `connected_endpoints_key.[].adapters.[].server_ports` has been removed and replaced with `connected_endpoints_key.[].adapters.[].endpoint_ports`.

See details in the [Porting guide for AVD 4.x.x](../porting-guides/4.x.x.md#bgp-variables).

#### Change in defaults in underlay ISIS variables

- `isis_default_circuit_type`  default changed from `level-1-2` (EOS default) to `level-2`.

See details in the [Porting guide for AVD 4.x.x](../porting-guides/4.x.x.md#isis-underlay-variables).

#### Change in defaults in BGP variables

- `bgp_default_ipv4_unicast: <bool> -> default false` was introduced to implement the best practice of disabling the default activation of IPv4 unicast address-family.
- `bgp_update_wait_install: <bool> -> default true` was introduced to implement the best practice of enable router bgp `update wait-install` under `router bgp` and BGP VRF definitions for VRFs containing BGP peerings.

See details in the [Porting guide for AVD 4.x.x](../porting-guides/4.x.x.md#bgp-variables).

Pull requests:

- Feat(eos_designs)! - fabric variable for bgp default ipv4 unicast by @carlbuchmann in https://github.com/aristanetworks/avd/pull/2799
- Feat(eos_designs)! - Platform and Fabric variables to adjust update wait-for-convergence and update wait-install by @carlbuchmann in https://github.com/aristanetworks/avd/pull/2855

#### Change in default MTU for point-to-point ethernet interfaces

The default value for `p2p_uplinks_mtu` has changed from 9000 to 9214.

See details in the [Porting guide for AVD 4.x.x](../porting-guides/4.x.x.md#p2p-uplink-mtu).

Pull request:

- Feat(eos_designs)! - Change p2p_uplinks_mtu default value from 9000 to 9214 by @carlbuchmann in https://github.com/aristanetworks/avd/pull/2844

#### Change in behavior in core_interfaces variables

- `core_interfaces.p2p_links.[].ptp_enable` changed to `core_interfaces.p2p_links.[].ptp.enabled` to create syntax consistency when configuring PTP.
- `core_interfaces.p2p_links.[].ptp.enabled` requires the `ptp.enabled: true` to be set at the fabric level.

See details in the [Porting guide for AVD 4.x.x](../porting-guides/4.x.x.md#core-interfaces-variables).

#### Change in defaults and behavior in l3_edge variables

- `l3_edge.p2p_links.[].qos_profile` default changed from `null` to now leverage `p2p_uplinks_qos_profile` as its default value.
- `l3_edge.p2p_links.[].include_in_underlay_protocol` default changed from `false` to `true`.
- `l3_edge.p2p_links.[].isis_circuit_type` -> default changed from `level-1-2` (EOS default) set by `isis_default_circuit_type` to `level-2`.
- `l3_edge.p2p_links.[].isis_hello_padding` default changed from `false` to `true` (EOS default).
- `l3_edge.p2p_links.[].ptp_enable` changed to `l3_edge.p2p_links.[].ptp.enabled` to create syntax consistency when configuring PTP.

See details in the [Porting guide for AVD 4.x.x](../porting-guides/4.x.x.md#l3-edge-variables).

#### Changes to inband management for L2 switches

With AVD version 4.0.0 some of the default values for inband management are changing:

- The SVI MTU was derived from `p2p_uplinks_mtu` with a default value of `9000`. Now the SVI MTU defaults to `1500` and is configurable with `inband_mgmt_mtu`.
- The SVI description was hardcoded to `L2LEAF_INBAND_MGMT`. Now the default SVI description is `Inband Management` and is configurable with `inband_mgmt_description`.
- The VLAN name was hardcoded to `L2LEAF_INBAND_MGMT`. Now the default VLAN name is `INBAND_MGMT` and is configurable with `inband_mgmt_vlan_name`.

The inband management interfaces are now documented and configured as `vlan_interfaces` instead of `management_interfaces`.

See details in the [Porting guide for AVD 4.x.x](../porting-guides/4.x.x.md#changes-to-inband-management-for-l2-switches).

Pull request:

- Feat(eos_designs)! - Enhance inband management configuration options by @pvinci-arista in https://github.com/aristanetworks/avd/pull/2712

#### Several internal switch.* facts and avd_switch_facts have been removed

As part of optimizing performance and code reuse, the amount of `switch.*` facts has been limited.

The `switch.*` and `avd_switch_facts` are internal datamodels used for sharing data between various stages of `eos_designs`. They **should not**
be used in custom templates for interface descriptions or IP addressing, since they are subject to change without notice.

See the porting guide for suggestions on how to leverage AVD logic in combination with Ansible inline Jinja2.

The following facts have been removed from `switch.*` and `avd_switch_facts.<hostname>.switch.*`:

```yaml
switch.always_configure_ip_routing
switch.always_include_vrfs_in_tenants
switch.bgp
switch.bgp_cluster_id
switch.bgp_defaults
switch.connected_endpoints
switch.default_downlink_interfaces
switch.default_overlay_routing_protocol
switch.default_underlay_routing_protocol
switch.enable_trunk_groups
switch.evpn_gateway_remote_peers
switch.evpn_gateway_vxlan_l2
switch.evpn_gateway_vxlan_l3
switch.evpn_gateway_vxlan_l3_inter_domain
switch.filter_only_vlans_in_use
switch.filter_tags
switch.filter_tenants
switch.hostname
switch.inband_management_gateway
switch.inband_management_interface
switch.inband_management_ip
switch.inband_management_parents
switch.inband_management_role
switch.igmp_snooping_enabled
switch.ipv6_mgmt_ip
switch.ipv6_router_id
switch.ipvpn_gateway
switch.isis_instance_name
switch.isis_net
switch.is_type
switch.lacp_port_id
switch.link_tracking_groups
switch.loopback_ipv4_offset
switch.loopback_ipv6_offset
switch.loopback_ipv6_pool
switch.mlag
switch.mlag_dual_primary_detection
switch.mlag_ibgp_origin_incomplete
switch.mlag_interfaces_speed
switch.mlag_l3
switch.mlag_peer_ip
switch.mlag_peer_ipv4_pool
switch.mlag_peer_l3_ip
switch.mlag_peer_l3_ipv4_pool
switch.mlag_peer_l3_vlan
switch.mlag_peer_l3_vlan_structured_config
switch.mlag_peer_link_allowed_vlans
switch.mlag_peer_mgmt_ip
switch.mlag_peer_vlan
switch.mlag_peer_vlan_structured_config
switch.mlag_port_channel_structured_config
switch.mlag_role
switch.mlag_support
switch.multi_vtep
switch.network_services_l1
switch.network_services_l2
switch.network_services_l3
switch.node_sid
switch.only_local_vlan_trunk_groups
switch.overlay_address_families
switch.overlay_rd_type_admin_subfield
switch.overlay_routing_protocol
switch.overlay_routing_protocol_address_family
switch.platform_settings
switch.rack
switch.raw_eos_cli
switch.short_esi
switch.spanning_tree_mode
switch.spanning_tree_priority
switch.spanning_tree_root_super
switch.struct_cfg
switch.system_mac_address
switch.trunk_groups
switch.underlay
switch.underlay_ipv6
switch.underlay_multicast
switch.underlay_router
switch.uplink_bfd
switch.uplink_interfaces
switch.uplink_interface_speed
switch.uplink_macsec
switch.uplink_ptp
switch.uplink_structured_config
switch.uplink_switches
switch.uplink_switch_interfaces
switch.uplink_type
switch.virtual_router_mac_address
switch.vtep
switch.vtep_loopback
```

### Other breaking or behavioral changes

Breaking changes may require modifications to the inventory or playbook. See the [Porting guide for AVD 4.x.x](../porting-guides/4.x.x.md)
for details.

#### Roles `cvp_configlet_upload` and `eos_config_deploy_cvp` default to `cv_collection: v3`

The roles `arista.avd.cvp_configlet_upload` and `arista.avd.eos_config_deploy_cvp` leverage modules from the `arista.cvp`
collection to perform actions on the CloudVision platform. These modules are currently available in `v1` and `v3` variants, but `v1` modules
have been deprecated and will be removed from the `arista.cvp` collection in version 4.0.0.

With AVD version 4.0.0 the default `cv_collection` is set to `v3`.

The `v3` modules are mostly compatible with the `v1` modules with a few known gaps:

- `v3` is missing support for hostnames with dots like `leaf1.dc2`.
- The implementation of `v3` in `eos_config_deploy_cvp` is missing support for the `absent` option.

`v1` modules can still be used by setting `cv_collection: v1`, as long as the `arista.cvp` collection is not upgraded to 4.0.0 or above.

Pull request:

- Bump(cvp_configlet_upload,eos_config_deploy_cvp)! - Update the default `cv_collection` from `v1` to `v3` by @ClausHolbechArista in https://github.com/aristanetworks/avd/pull/2882

#### Change upper case CVP roles and module vars to lower case

Potentially breaking in rare cases where custom logic relies on the registered vars or content of files.
The custom scripts must be updated to use the lowercase variable instead.

Component(s) name
Roles:

- arista.avd.eos_config_deploy_cvp
- arista.avd.cvp_configlet_upload

Modules:

- arista.avd.inventory_to_container
- arista.avd.configlet_build_config

The following vars are changed from uppercase to lowercase, to conform with Ansible linting requirements.

```sh
CVP_CONFIGLETS -> cvp_configlets
CVP_CONFIGLETS_STATUS -> cvp_configlets_status
CVP_CONTAINERS -> cvp_containers
CVP_CONTAINER_RESULTS -> cvp_container_results
CVP_DEVICES -> cvp_devices
CVP_DEVICES_RESULTS -> cvp_devices_results
CVP_FACTS -> cvp_facts
CVP_TOPOLOGY -> cvp_topology
CVP_VARS -> cvp_vars
```

Pull request:

- Fix! - Change uppercase CVP role vars to lower case by @ClausHolbechArista in https://github.com/aristanetworks/avd/pull/2504

#### Changes to inventory to CloudVision containers

In AVD 4.0.0, the role `arista.avd.eos_config_deploy_cvp` gets support for dynamic Ansible inventories. This means the CloudVision containers' basis will no longer be the `inventory.yml` file. Instead, the role reads the loaded Ansible inventory. This inventory can be loaded from dynamic inventory plugins like Ansible Automation Platform, AWX, etc.

The new inventory parsing is stricter than the previous method, so all Ansible inventory groups *must* be laid
out as a regular tree structure starting from the `container_root`.

See details in the [Porting guide for AVD 4.x.x](../porting-guides/4.x.x.md#inventory-to-cloudvision-containers).

Pull request:

- Feat(eos_config_deploy_cvp)! - Support for dynamic inventories by @ClausHolbechArista in https://github.com/aristanetworks/avd/pull/2395

### Fixed issues in eos_cli_config_gen

- Fix(eos_cli_config_gen) - Render LLDP commands on ethernet_interfaces also for port-channel members by @ClausHolbechArista in https://github.com/aristanetworks/avd/pull/2386
- Fix(eos_cli_config_gen) - Workaround for router-general EOS CLI issue by @tgodaA in https://github.com/aristanetworks/avd/pull/2408
- Fix(eos_cli_config_gen) - Fix the router_multicast vrfs indentation by @tgodaA in https://github.com/aristanetworks/avd/pull/2476
- Fix(eos_cli_config_gen) - Update radius-server and radius-servers to match EOS behavior by @ClausHolbechArista in https://github.com/aristanetworks/avd/pull/2615
- Fix(eos_cli_config_gen) - Fix documentation template for flow tracking by @chetryan in https://github.com/aristanetworks/avd/pull/2636
- Fix(eos_cli_config_gen) - Checks for missing "vlans" key on access port-channel by @jonxstill in https://github.com/aristanetworks/avd/pull/2701
- Fix(eos_cli_config_gen) - Fix typo in router-bgp.j2 by @adietrich-ussignal in https://github.com/aristanetworks/avd/pull/2753
- Fix(eos_cli_config_gen) - Ensure unique VRF names in schemas by @ClausHolbechArista in https://github.com/aristanetworks/avd/pull/2878
- Fix - Logging buffered default level not required by @carlbuchmann in https://github.com/aristanetworks/avd/pull/2364
- Fix - add guard to dot1x mac_based_authentication by @pvinci-arista in https://github.com/aristanetworks/avd/pull/2764

### Fixed issues in eos_designs

- Fix(eos_designs) - Handle overlapping VLAN names for l2vlans and vlan-aware-bundles by @ClausHolbechArista in https://github.com/aristanetworks/avd/pull/2388
- Fix(eos_designs) - overlay_rd_type with inline jinja generates incorrect config by @carlbuchmann in https://github.com/aristanetworks/avd/pull/2393
- Fix(eos_designs) - Detect duplicate VLAN, VRF, VNI within network_services by @ClausHolbechArista in https://github.com/aristanetworks/avd/pull/2411
- Fix(eos_designs) - Renders lacp fallback when port-channel mode is passive by @gmuloc in https://github.com/aristanetworks/avd/pull/2448
- Fix(eos_designs) - vtep_vvtep_ip doesn't generate any config by @emilarista in https://github.com/aristanetworks/avd/pull/2442
- Fix(eos_designs) - Fix issue with hardware_counters python code by @gmuloc in https://github.com/aristanetworks/avd/pull/2447
- Fix(eos_designs) - remove speed from port-channel interfaces by @carlbuchmann in https://github.com/aristanetworks/avd/pull/2463
- Fix(eos_designs) - Fix error with dotted hostname, l2leaf and mlag by @ClausHolbechArista in https://github.com/aristanetworks/avd/pull/2502
- Fix(eos_designs) - Correct range_expand behaviour with .0 4byte ASNs by @jonxstill in https://github.com/aristanetworks/avd/pull/2529
- Fix(eos_designs) - Duplicate route-maps generated when using underlay_filter_peer_as - true by @gmuloc in https://github.com/aristanetworks/avd/pull/2612
- Fix(eos_designs) - Handle overlapping vlan numbers with filter.only_in_use and trunkgroups by @ClausHolbechArista in https://github.com/aristanetworks/avd/pull/2628
- Fix(eos_designs) - Configure ptp to use the system mac by @carlbuchmann in https://github.com/aristanetworks/avd/pull/2647
- Fix(eos_designs) - Avoid configuring trunk-group twice on mlag peer-link if using the same name by @ClausHolbechArista in https://github.com/aristanetworks/avd/pull/2658
- Fix(eos_designs) - Duplicate port-channels in structured-config for network-ports by @gmuloc in https://github.com/aristanetworks/avd/pull/2651
- Fix(eos_designs) - Raise correct error message for duplicate port-channels by @gmuloc in https://github.com/aristanetworks/avd/pull/2674
- Fix(eos_designs) - Configure "ip routing ipv6 interface vrf X" for RFC5549 by @gmuloc in https://github.com/aristanetworks/avd/pull/2660
- Fix(eos_designs) - Add support for her and cvx in default_overlay_routing_protocol by @gmuloc in https://github.com/aristanetworks/avd/pull/2717
- Fix(eos_designs) - network services vlan interfaces ospf authentication message-digest by @philippebureau in https://github.com/aristanetworks/avd/pull/2727
- Fix(eos_designs) - Invalid defaults for ipvpn_gateway domain IDs by @emilarista in https://github.com/aristanetworks/avd/pull/2739
- Fix(eos_designs) - Fix wrong error message for duplicates network_ports by @gmuloc in https://github.com/aristanetworks/avd/pull/2756
- Fix(eos_designs) - Configure "ipv6 enable" on SVIs with Anycast IPv6 by @ClausHolbechArista in https://github.com/aristanetworks/avd/pull/2784
- Fix(eos_designs) - Change authentication method and token path for on-prem token auth by @ClausHolbechArista in https://github.com/aristanetworks/avd/pull/2800
- Fix(eos_designs) - Re-add the possibility to overwrite network_ports by @gmuloc in https://github.com/aristanetworks/avd/pull/2766
- Fix(eos_designs) - Remove EVPN related config if VRF 'default' is not EVPN enabled by @ClausHolbechArista in https://github.com/aristanetworks/avd/pull/2888
- Fix(eos_designs) - bgp_mesh_pes by @ClausHolbechArista in https://github.com/aristanetworks/avd/pull/2899
- Fix(eos_designs) - Support 4.0 data models in Connected Endpoints docs by @ClausHolbechArista in https://github.com/aristanetworks/avd/pull/2915
- Fix(eos_designs) - Ensure deterministic behavior when defining the same VRF in multiple Tenants by @ClausHolbechArista in https://github.com/aristanetworks/avd/pull/2900
- Fix(eos_designs) - eBGP rfc5549 creates invalid configuration for MLAG scenarios by @carlbuchmann in https://github.com/aristanetworks/avd/pull/2950
- Fix(eos_designs) - Ignore "overlay_routing_protocol_address_family - ipv6" on l2leaf by @ClausHolbechArista in https://github.com/aristanetworks/avd/pull/2955
- Refactor(eos_designs) - Change description for port-channel members to be the physical peer interface instead of port-channel by @Shivani-chourasiya in https://github.com/aristanetworks/avd/pull/2949
- Fix - Description key not considered with connected endpoints by @pvinci-arista in https://github.com/aristanetworks/avd/pull/2745

### Other Fixed issues

- Fix(eos_snapshot) - eos snapshot produces incorrect json and yaml output by @carlbuchmann in https://github.com/aristanetworks/avd/pull/2426
- Fix(eos_snapshot) - Only collect cli-text commands when "text" or "markdown" are selected by @carlbuchmann in https://github.com/aristanetworks/avd/pull/2439
- Fix(eos_snapshot) - Conditional in tasks are not honored and support for limit by @carlbuchmann in https://github.com/aristanetworks/avd/pull/2457

### Documentation

- Doc - Add a warning to upgrade the python reqs when upgrading AVD by @gmuloc in https://github.com/aristanetworks/avd/pull/2498
- Doc(eos_designs) - Dual DC example by @xaviramon in https://github.com/aristanetworks/avd/pull/2326
- Doc(eos_designs) - Size recommendations for mlag_peer ip pools by @emilarista in https://github.com/aristanetworks/avd/pull/2599
- Doc(eos_cli_config_gen) - Deprecate old keys under gNMI by @ClausHolbechArista in https://github.com/aristanetworks/avd/pull/2876
- Doc(eos_designs,eos_cli_config_gen) - Add missing deprecation warnings by @ClausHolbechArista in https://github.com/aristanetworks/avd/pull/2957
- Doc(eos_designs) - ISIS-LDP IPVPN Topology Example by @emilarista in https://github.com/aristanetworks/avd/pull/2759
- Doc - Updating the landing page, move the collection below AVD umbrella by @JulioPDX in https://github.com/aristanetworks/avd/pull/2587
- Doc - Update Single DC L3LS example by @nielsjlarsen in https://github.com/aristanetworks/avd/pull/2803
- Doc - Update Dual DC L3LS example by @xaviramon in https://github.com/aristanetworks/avd/pull/2904

### New features and enhancements in eos_cli_config_gen

- Feat(eos_cli_config_gen) - Add eos_cli key to management_interfaces by @gusmb in https://github.com/aristanetworks/avd/pull/2379
- Feat(eos_cli_config_gen) - Add arp learning bridged by @tgodaA in https://github.com/aristanetworks/avd/pull/2383
- Feat(eos_cli_config_gen) - Add support for load-interval on Ethernet Interfaces by @RyanM-Arista in https://github.com/aristanetworks/avd/pull/2428
- Feat(eos_cli_config_gen) - Trim documentation output to only show configured sections by @ClausHolbechArista in https://github.com/aristanetworks/avd/pull/2357
- Feat(eos_cli_config_gen) - Extend aaa_accounting with options for dot1x by @dmilyt in https://github.com/aristanetworks/avd/pull/2450
- Feat(eos_cli_config_gen) - Support encapsulation for EVPN peer groups by @wnagele in https://github.com/aristanetworks/avd/pull/2540
- Feat(eos_cli_config_gen) - Add aaa authorization policy and dynamic by @tgodaA in https://github.com/aristanetworks/avd/pull/2440
- Feat(eos_cli_config_gen) - Add Sflow config for ethernet and port_channel interfaces by @UchihaItachiSama in https://github.com/aristanetworks/avd/pull/1805
- Feat(eos_cli_config_gen) - Support ND parameters inside router_l2_vpn the same as ARP by @wnagele in https://github.com/aristanetworks/avd/pull/2538
- Feat(eos_cli_config_gen) - add event-handler trigger "on-startup-config" by @bjmeuer in https://github.com/aristanetworks/avd/pull/2486
- Feat(eos_cli_config_gen) - Add 'route_reflector_client' key to BGP neighbor in VRF by @gusmb in https://github.com/aristanetworks/avd/pull/2551
- Feat(eos_cli_config_gen) - CVX Client non-default VRF support by @UchihaItachiSama in https://github.com/aristanetworks/avd/pull/2545
- Feat(eos_cli_config_gen) - Add support for shell for local users by @gmuloc in https://github.com/aristanetworks/avd/pull/2581
- Feat(eos_cli_config_gen) - Add support for as-path options for BGP neighbors by @gusmb in https://github.com/aristanetworks/avd/pull/2591
- Feat(eos_cli_config_gen) - extend ethernet_interface with dot1x eapol authentication_failure_falback by @dmilyt in https://github.com/aristanetworks/avd/pull/2482
- Feat(eos_cli_config_gen) - extend radius_servers with attribute 32 include in access and dynamic-authorization by @dmilyt in https://github.com/aristanetworks/avd/pull/2523
- Feat(eos_cli_config_gen) - Add support for passive BGP neighbor by @gusmb in https://github.com/aristanetworks/avd/pull/2568
- Feat(eos_cli_config_gen) - Add ipv6 dhcp relay to vlan/ethernet-interfaces by @emilarista in https://github.com/aristanetworks/avd/pull/2585
- Feat(eos_cli_config_gen) - extend dot1x with radius av-pair and mac based authentication. by @dmilyt in https://github.com/aristanetworks/avd/pull/2446
- Feat(eos_cli_config_gen) - Deprecation of 'vlan_interfaces.ipv6_address_virtual' (singular) by @ClausHolbechArista in https://github.com/aristanetworks/avd/pull/2613
- Feat(eos_cli_config_gen) - add cvsourceintf flag to TerminAttr by @noredistribution in https://github.com/aristanetworks/avd/pull/2620
- Feat(eos_cli_config_gen) - Global IP Locking Configuration Options by @emilarista in https://github.com/aristanetworks/avd/pull/2560
- Feat(eos_cli_config_gen) - Add support for CVX as VXLAN controller by @ClausHolbechArista in https://github.com/aristanetworks/avd/pull/2657
- Feat(eos_cli_config_gen) - Enable redistribution of leaked (static, connected, bgp) routes into OSPF by @carl-baillargeon in https://github.com/aristanetworks/avd/pull/2639
- Feat(eos_cli_config_gen) - Add address locking options on ethernet interfaces by @emilarista in https://github.com/aristanetworks/avd/pull/2564
- Feat(eos_cli_config_gen) - Add support for BGP session tracking by @gmuloc in https://github.com/aristanetworks/avd/pull/2659
- Feat(eos_cli_config_gen) - add certs method to cvauth in TerminAttr by @noredistribution in https://github.com/aristanetworks/avd/pull/2699
- Feat(eos_cli_config_gen) - New improved ip_name_servers and deprecate name_server by @gmuloc in https://github.com/aristanetworks/avd/pull/2738
- Feat(eos_cli_config_gen) - Add support for PoE configurations by @jrecchia1029 in https://github.com/aristanetworks/avd/pull/2690
- Feat(eos_cli_config_gen) - L2 Protocol Forwarding by @emilarista in https://github.com/aristanetworks/avd/pull/2676
- Feat(eos_cli_config_gen) - Allow configuration of IGMP snooping features even if globally disabled by @ClausHolbechArista in https://github.com/aristanetworks/avd/pull/2686
- Feat(eos_cli_config_gen) - Add support for grpc-tunnel by @adietrich-ussignal in https://github.com/aristanetworks/avd/pull/2696
- Feat(eos_cli_config_gen) - Add global IP NAT support by @kornoa in https://github.com/aristanetworks/avd/pull/2747
- Feat(eos_cli_config_gen) - Add support for bgp default ipv4-unicast under router bgp by @carlbuchmann in https://github.com/aristanetworks/avd/pull/2789
- Feat(eos_cli_config_gen) - Add support for "ip_igmp_version" under "vlan_interfaces" by @ClausHolbechArista in https://github.com/aristanetworks/avd/pull/2792
- Feat(eos_cli_config_gen) - Add ethernet_interfaces logging event options by @kornoa in https://github.com/aristanetworks/avd/pull/2783
- Feat(eos_cli_config_gen) - Add service-policy qos by @chetryan in https://github.com/aristanetworks/avd/pull/2793
- Feat(eos_cli_config_gen) - Default queue-monitor thresholds by @chetryan in https://github.com/aristanetworks/avd/pull/2794
- Feat(eos_cli_config_gen) - Add port-channel esi and rt deprecation warnings by @emilarista in https://github.com/aristanetworks/avd/pull/2443
- Feat(eos_cli_config_gen) - Add interface IP NAT support by @kornoa in https://github.com/aristanetworks/avd/pull/2750
- Feat(eos_cli_config_gen) - Add capability to hide passwords and keys in generated doc and conf by @gmuloc in https://github.com/aristanetworks/avd/pull/2806
- Feat(eos_cli_config_gen) - add options tagged and untagged phone to switchport phone trunk for ethernet interfaces by @kmueller68 in https://github.com/aristanetworks/avd/pull/2832
- Feat(eos_cli_config_gen) - BGP RR preserve-attributes by @emilarista in https://github.com/aristanetworks/avd/pull/2879
- Refactor(eos_cli_config_gen, eos_designs) - Improve BGP VRF Address Families Model by @emilarista in https://github.com/aristanetworks/avd/pull/2808
- Refactor(eos_cli_config_gen) - Add guards for missing name for hardware_counters legacy syntax by @gmuloc in https://github.com/aristanetworks/avd/pull/2741
- Refactor(eos_cli_config_gen,eos_designs) - Deprecate isis_af_defaults and address_family knobs by @emilarista in https://github.com/aristanetworks/avd/pull/2630
- Refactor(eos_cli_config_gen) - Deprecate uppercase `MIB_family_name` in favor of `mib_family_name` by @ClausHolbechArista in https://github.com/aristanetworks/avd/pull/2772
- Refactor(eos_designs, eos_cli_config_gen) - BGP VRF peer group options, global context ipv6 multicast and flowspec by @emilarista in https://github.com/aristanetworks/avd/pull/2976

### New features and enhancements in eos_designs

- Feat(eos_designs) - Add per MACVRF EVPN domain scope by @MitchV85 in https://github.com/aristanetworks/avd/pull/2347
- Feat(eos_designs) - Add schema validation to eos_designs action plugins by @ClausHolbechArista in https://github.com/aristanetworks/avd/pull/2350
- Feat(eos_designs) - Support for custom masks in l3_edge ip pools by @philippebureau in https://github.com/aristanetworks/avd/pull/2466
- Feat(eos_designs) - User defined description on management interface by @ClausHolbechArista in https://github.com/aristanetworks/avd/pull/2500
- Feat(eos_designs) - User defined descriptions on l3_edge and core_interfaces by @ClausHolbechArista in https://github.com/aristanetworks/avd/pull/2499
- Feat(eos_designs) - Uplink native vlan for l2 switches by @ClausHolbechArista in https://github.com/aristanetworks/avd/pull/2522
- Feat(eos_designs) - Only require 'virtual_router_mac_address' when using VARP or anycast IP on SVIs by @ClausHolbechArista in https://github.com/aristanetworks/avd/pull/2485
- Feat(eos_designs) - Allow disabling filtering on redist connected in underlay bgp by @ClausHolbechArista in https://github.com/aristanetworks/avd/pull/2586
- Feat(eos_designs) - Add support for overlay_routing_protocol CVX by @ClausHolbechArista in https://github.com/aristanetworks/avd/pull/2600
- Feat(eos_designs) - Add Ipv6 management variables by @emilarista in https://github.com/aristanetworks/avd/pull/2335
- Feat(eos_designs) - Support for custom masks in core_interfaces ip pools by @philippebureau in https://github.com/aristanetworks/avd/pull/2469
- Feat(eos_designs) - Improve CVX Overlay support by @ClausHolbechArista in https://github.com/aristanetworks/avd/pull/2656
- Feat(eos_designs) - Add support for serial_number by @gmuloc in https://github.com/aristanetworks/avd/pull/2645
- Feat(eos_designs) - Add support for TerminAttr token-secure auth for on-premise CV by @ClausHolbechArista in https://github.com/aristanetworks/avd/pull/2685
- Feat(eos_designs) - Allow to redistribute connected routes under OSPF by @mpergament in https://github.com/aristanetworks/avd/pull/2762
- Feat(eos_designs) - Add support for setting "mlag_domain_id" by @ClausHolbechArista in https://github.com/aristanetworks/avd/pull/2791
- Feat(eos_designs) - Allow LACP timers configuration under connected_endpoints by @xaviramon in https://github.com/aristanetworks/avd/pull/2809
- Feat(eos_designs) - update PTP syntax "enable" -> "enabled" by @nielsjlarsen in https://github.com/aristanetworks/avd/pull/2776
- Feat(eos_designs) - use proper structured config knobs for bgp maximum paths by @carlbuchmann in https://github.com/aristanetworks/avd/pull/2868
- Feat(eos_designs) - Fabric variable to set bgp distance by @carlbuchmann in https://github.com/aristanetworks/avd/pull/2869
- Doc(eos_designs) - Add connected_endpoints fabric documentation by @gmuloc in https://github.com/aristanetworks/avd/pull/2458
- Refactor(eos_designs) - Use python for all default interface descriptions by @ClausHolbechArista in https://github.com/aristanetworks/avd/pull/2490
- Refactor(eos_designs) - Change default native vlan name by @ClausHolbechArista in https://github.com/aristanetworks/avd/pull/2563
- Refactor(eos_designs) - Relax requirement for 'id' if not used by @gmuloc in https://github.com/aristanetworks/avd/pull/2661
- Cut - Remove globally defined defaults for underlay_routing_protocol and overlay_routing_protocol variables by @carlbuchmann in https://github.com/aristanetworks/avd/pull/2691
- Refactor(eos_designs) - Move default variables to python instead of role defaults. by @ClausHolbechArista in https://github.com/aristanetworks/avd/pull/2760
- Refactor(eos_designs) - Remove vxlan_vlan_aware_bundles in favor of evpn_vlan_aware_bundles by @Shivani-chourasiya in https://github.com/aristanetworks/avd/pull/2865

### Other new features and enhancements

- Feat(plugins) - Add schema driven deprecation warnings by @ClausHolbechArista in https://github.com/aristanetworks/avd/pull/2369
- Feat(plugins) - Automatic requirements check by @gmuloc in https://github.com/aristanetworks/avd/pull/2015
- Feat(plugins) - Add arista.avd.batch_template action plugin by @ClausHolbechArista in https://github.com/aristanetworks/avd/pull/2593
- Feat(plugins) - Add OSPF password type 7 to encrypt/decrypt filters by @gmuloc in https://github.com/aristanetworks/avd/pull/2626
- Feat(plugins) - Update schema validation to ignore any key starting with underscore by @ClausHolbechArista in https://github.com/aristanetworks/avd/pull/2689
- Feat(eos_config_deploy_cvp) - Option for deploying using serial number as identifier by @ClausHolbechArista in https://github.com/aristanetworks/avd/pull/2718
- Feat(plugins) - Add arista.avd.global_vars plugin by @gmuloc in https://github.com/aristanetworks/avd/pull/2751
- Refactor(eos_cli_config_gen,eos_designs) - Remove multiple H1 headings by @JulioPDX in https://github.com/aristanetworks/avd/pull/2632<|MERGE_RESOLUTION|>--- conflicted
+++ resolved
@@ -28,18 +28,15 @@
 
 To keep the broken route-map, `structured_config` can be used.
 
-<<<<<<< HEAD
+### Changes to requirements
+
+- The Ansible collection `arista.avd` now only requires `pyavd[ansible]` which will install all other Python dependencies.<br>
+  Note that the version of `pyavd` **must** match the version of the `arista.avd` collection.
+
 ### Deprecations
 
 - Starting AVD 5.0.0, `eos_validate_state` will use ANTA as backend, which will change the default behavior (same as setting `use_anta: true` in older versions).
   Please review the changes described on the ANTA integration page.
-=======
-### Changes to requirements
-
-- The Ansible collection `arista.avd` now only requires `pyavd[ansible]` which will install all other Python dependencies.<br>
-  Note that the version of `pyavd` **must** match the version of the `arista.avd` collection.
-
-### Deprecations
 
 - The following Ansible plugins are no longer being used by AVD and have been deprecated for removal in AVD 5.0.0. See the plugin docs for possible replacements.
 
@@ -54,7 +51,6 @@
   - `arista.avd.batch_template`
   - `arista.avd.validate_and_template`
   - `arista.avd.yaml_templates_to_facts`
->>>>>>> 044bece6
 
 ## Release 4.8.0
 
