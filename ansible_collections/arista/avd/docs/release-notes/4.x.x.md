--- conflicted
+++ resolved
@@ -123,11 +123,7 @@
 
 See details in the [Porting guide for AVD 4.x.x](../porting-guides/4.x.x.md#core-interfaces-variables).
 
-<<<<<<< HEAD
-### Change in eos_designs defaults and behavior in l3_edge variables
-=======
-#### Change in eos_designs defaults in l3_edge variables
->>>>>>> f8664360
+#### Change in eos_designs defaults and behavior in l3_edge variables
 
 - `l3_edge.p2p_links.[].qos_profile` default changed from `null` to now leverage `p2p_uplinks_qos_profile` as its default value.
 - `l3_edge.p2p_links.[].include_in_underlay_protocol` default changed from `false` to `true`.
