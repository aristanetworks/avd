---
# This title is used for search results
title: Porting Guide for Ansible AVD 5.x.x
---
<!--
  ~ Copyright (c) 2024 Arista Networks, Inc.
  ~ Use of this source code is governed by the Apache License 2.0
  ~ that can be found in the LICENSE file.
  -->

# Porting Guide for Ansible AVD 5.x.x

Major releases of AVD can contain breaking changes. This porting guide addresses how to update your inventory
and playbooks to be compatible with new default behaviors and changed data models when upgrading from AVD 4.x versions.

!!! note
    To upgrade from AVD version 3.x, first upgrade to AVD 4.10 using the [Porting Guide for Ansible AVD 4.x.x](https://avd.arista.com/4.10/docs/porting-guides/4.x.x.html)
    and then upgrade to 5.x with this guide.

Users of `eos_designs` do not have to consider the changes in `eos_cli_config_gen`, since those adaptions are
built into `eos_designs`.

## Common changes

### Data model changes from "dict-of-dicts" to "list-of-dicts"

In AVD 4.0.0 and across both `eos_designs` and `eos_cli_config_gen`, *all* "dict-of-dicts" data models with user-defined keys were changed to "list-of-dicts".
In AVD 4.x inputs were auto-converted to the new data models.

As of AVD 5.0.0 the automatic conversion from dict-of-dicts has been removed, so it is required to update the input data to the new data models.
The `avd_data_conversion_mode` key has also been removed.

Errors will be raised for each data model not conforming to the list type when running AVD:

```sh
$ ansible-playbook playbook.yml
<...>
ERROR! [host1]: 'Validation Error: access_lists': {'ACL-01': {'sequence_numbers': {10: {'actio<...abbreviated...>4 any'}}}} is not of type 'list'
```

As an example, `ethernet_interfaces` was changed from:

```yaml
ethernet_intefaces:
  Ethernet1:   # <-- User defined key
    <...>
```

to:

```yaml
ethernet_interfaces:
  - name: Ethernet1   # <-- "name" here is called the "primary_key" which must have a unique value across all list elements
    <...>
```

## Removal of Ansible plugins

The following ansible plugins have been removed from the `arista.avd` Ansible collection in v5.0.0.

| Plugin type | Plugin name | Replacement |
| ----------- | ----------- | ----------- |
| Filter | `arista.avd.convert_dicts` | The internal `arista.avd.convert_dicts` filter plugin is no longer used by AVD. The plugin is released as open source, so it can be copied and reused according to the license and copyright. |
| Filter | `arista.avd.hash_passphrase` | Use `arista.avd.snmp_hash` instead. |
| Filter | `arista.avd.generate_esi` | Use Jinja string concatenation instead like `{{ <esi_prefix> ~ <short_esi> }}`. |
| Filter | `arista.avd.generate_lacp_id` | Use the builtin `replace` filter instead like `{{ <short_esi> \| replace(':', '.') }}`. |
| Filter | `arista.avd.generate_route_target` | Use the builtin `ansible.builtin.regex_replace` filter instead like `{{ <short_esi> \| ansible.builtin.regex_replace('(\\d{2})(\\d{2}):(\\d{2})(\\d{2}):(\\d{2})(\\d{2})', '\\1:\\2:\\3:\\4:\\5:\\6') }}`. |
| Action plugin/Module | `arista.avd.deploy_to_cv` | Use `arista.avd.cv_workflow` instead. |
| Action plugin/Module | `arista.avd.batch_template` | The internal `arista.avd.batch_template` action plugin is no longer used by AVD. The plugin is released as open source, so it can be copied and reused according to the license and copyright. |
| Action plugin/Module | `arista.avd.validate_and_template` | The internal `arista.avd.validate_and_template` action plugin is no longer used by AVD. The plugin is released as open source, so it can be copied and reused according to the license and copyright. |
| Action plugin/Module | `arista.avd.yaml_templates_to_facts` | The internal `arista.avd.yaml_templates_to_facts` action plugin is no longer used by AVD. The plugin is released as open source, so it can be copied and reused according to the license and copyright. |
| Action plugin/Module | `arista.avd._emit_warning` | The internal `arista.avd._emit_warning` action plugin is no longer used by AVD. The plugin is released as open source, so it can be copied and reused according to the license and copyright. |

## Changes to role arista.avd.eos_designs

TODO: Level 3 sections for each change with details on how to migrate

### AvdInterfaceDescriptions breaking changes

The `AvdInterfaceDescriptions` class and the associated `InterfaceDescriptionData` data class were moved from the Ansible collection
to `pyavd.api.interface_descriptions`. Import statements must be updated.

```diff
- from ansible_collections.arista.avd.roles.eos_designs.python_modules.interface_descriptions import AvdInterfaceDescriptions, InterfaceDescriptionData
+ from pyavd.api.interface_descriptions import AvdInterfaceDescriptions, InterfaceDescriptionData
```

Some methods of the `AvdInterfaceDescriptions` class were collapsed.
The following table indicates the removed methods and the replacement ones to
adjust the code. Note that the new method signatures are different.

| Removed method signature | Replacement method signature |
| ------------------------ | ---------------------------- |
| `underlay_ethernet_interfaces(self, link_type: str, link_peer: str, link_peer_interface: str) -> str` | `underlay_ethernet_interface(self, data: InterfaceDescriptionData) -> str` |
| `underlay_port_channel_interfaces(self, link_peer: str, link_peer_channel_group_id: int, link_channel_description: str) -> str:` | `underlay_port_channel_interface(self, data: InterfaceDescriptionData) -> str` |
| `mlag_ethernet_interfaces(self, mlag_interface: str) -> str:` | `mlag_ethernet_interface(self, data: InterfaceDescriptionData) -> str` |
| `mlag_port_channel_interfaces(self) -> str:` | `mlag_ethernet_interface(self, data: InterfaceDescriptionData) -> str` |
| `connected_endpoints_ethernet_interfaces(self, peer: str = None, peer_interface: str = None, adapter_description: str = None) -> str:` | `connected_endpoint_ethernet_interface(self, data: InterfaceDescriptionData) -> str` |
| `connected_endpoints_port_channel_interfaces(self, peer: str = None, adapter_description: str = None, adapter_port_channel_description: str = None) -> str:` | `connected_endpoint_port_channel_interface(self, data: InterfaceDescriptionData) -> str` |
| `overlay_loopback_interface(self, overlay_loopback_description: str = None) -> str` | `router_id_loopback_interface(self, data: InterfaceDescriptionData) -> str` |
| `vtep_loopback_interface(self) -> str` | `vtep_loopback_interface(self, data: InterfaceDescriptionData) -> str` |

For any method that was not previously overwritten, there should be no output change as compared to AVD 4.10.0.

### Removal of deprecated data models

The following data model keys have been removed from `eos_designs` in v5.0.0.

| Removed key | New key |
| ----------- | ------- |
| cvp_instance_ip | cvp_instance_ips |
| <connected_endpoints_key>[].adapters[].port_channel.short_esi | <connected_endpoints_key>[].adapters[].ethernet_segment.short_esi |
| network_ports[].port_channel.short_esi | network_ports[].ethernet_segment.short_esi |
| port_profiles[].port_channel.short_esi | port_profiles[].ethernet_segment.short_esi |
| <node_type_key>.defaults.inband_management_subnet | <node_type_key>.defaults.inband_mgmt_subnet |
| <node_type_key>.defaults.inband_management_vlan | <node_type_key>.defaults.inband_mgmt_vlan |
| <node_type_key>.node_groups[].nodes[].inband_management_subnet | <node_type_key>.node_groups[].nodes[].inband_mgmt_subnet |
| <node_type_key>.node_groups[].nodes[].inband_management_vlan | <node_type_key>.node_groups[].nodes[].inband_mgmt_vlan |
| <node_type_key>.node_groups[].inband_management_subnet | <node_type_key>.node_groups[].inband_mgmt_subnet |
| <node_type_key>.node_groups[].inband_management_vlan | <node_type_key>.node_groups[].inband_mgmt_vlan |
| <node_type_key>.nodes[].inband_management_subnet | <node_type_key>.nodes[].inband_mgmt_subnet |
| <node_type_key>.nodes[].inband_management_vlan | <node_type_key>.nodes[].inband_mgmt_vlan |
| <network_services_key>[].vrfs[].svis[].ipv6_address_virtual | <network_services_key>[].vrfs[].svis[].ipv6_address_virtuals |
| svi_profiles[].ipv6_address_virtual | svi_profiles[].ipv6_address_virtuals |
| ptp | ptp_settings |

### custom_structured_configuration_prefix no longer accepts a string

Starting AVD 5.0.0, `custom_structured_configuration_prefix` only accepts a list of strings.
Previously it also accepted a string, which was autoconverted to a list.

```diff
- custom_structured_configuration_prefix: myprefix
+ custom_structured_configuration_prefix: ["myprefix"]
```

### default_overlay_address_families and overlay_address_families no longer accepts a string

Starting AVD 5.0.0, `node_type_keys[].default_overlay_address_families` and `<node_type_key>.defaults.overlay_address_families` only accept a list of strings.
Previously they also accepted a string, which was autoconverted to a list.

```diff
  node_type_keys:
    - key: my_node_type
      type: my_node_type
-     default_overlay_address_families: "evpn"
+     default_overlay_address_families: ["evpn"]

  <node_type_key - ex. l3leaf>:
    defaults:
-     overlay_address_families: "vpn-ipv4"
+     overlay_address_families: ["vpn-ipv4"]
    node_groups:
      - group: mygroup
-       overlay_address_families: "vpn-ipv4"
+       overlay_address_families: ["vpn-ipv4"]
        nodes:
          - name: leaf1
-           overlay_address_families: "vpn-ipv6"
+           overlay_address_families: ["vpn-ipv6"]
    nodes:
      - name: leaf2
-       overlay_address_families: "vpn-ipv6"
+       overlay_address_families: ["vpn-ipv6"]
```

#### mpls_route_servers no longer accepts a string

Starting AVD 5.0.0, `<node_type_key>.defaults.mpls_route_servers` only accepts a list of strings.
Previously it also accepted a string, which was autoconverted to a list.

```diff
  node_type_keys:
    - key: my_node_type
      type: my_node_type
-     mpls_route_servers: "10.10.10.10"
+     mpls_route_servers: ["10.10.10.10"]

  <node_type_key - ex. l3leaf>:
    defaults:
-     mpls_route_servers: "10.10.10.10"
+     mpls_route_servers: ["10.10.10.10"]
    node_groups:
      - group: mygroup
-       mpls_route_servers: "10.10.10.10"
+       mpls_route_servers: ["10.10.10.10"]
        nodes:
          - name: leaf1
-           mpls_route_servers: "20.20.20.20"
+           mpls_route_servers: ["20.20.20.20"]
    nodes:
      - name: leaf2
-       mpls_route_servers: "10.10.10.10"
+       mpls_route_servers: ["20.20.20.20"]
```

## Changes to role `arista.avd.eos_cli_config_gen`

TODO: Level 3 sections for each change with details on how to migrate

### No auto-conversion of old data model for `router_bgp.redistribute_routes` and `router_bgp.vrfs[].redistribute_routes`

The change has been incorporated into `eos_designs`, so action is only required when defining new interfaces
with `structured_config`, `custom_structured_configuration_`, or when using `eos_cli_config_gen` directly.

The data models for `router_bgp.redistribute_routes` and `router_bgp.vrfs[].redistribute_routes` previously supported either a list of strings or a dict-of-dicts.
In AVD 4.0.0 this was changed to a list-of-dicts with automatic conversion from any of the previous models into the new model.

As of AVD 5.0.0 the automatic conversion from both of the previous models has been removed, so it is required to update the input data to the new data models.

=== "Old data models"

    ```yaml
    # Old list data model
    router_bgp:
      redistribute_routes:
        - connected
        - static
      vrfs:
        - name: test
          redistribute_routes:
            - connected
            - static

    # Old dict-of-dicts data model
    router_bgp:
      redistribute_routes:
        connected:
          route_map: connected-to-bgp
        static:
          route_map: static-to-bgp
      vrfs:
        - name: test
          redistribute_routes:
            connected:
              route_map: connected-to-bgp
            static:
              route_map: static-to-bgp
    ```

=== "New data model"

    ```yaml
    # New data model
    router_bgp:
      redistribute_routes:
        - source_procol: connected
        - source_protocol: static
      vrfs:
        - name: test
          redistribute_routes:
            - source_procol: connected
            - source_protocol: static

    # New data model
    router_bgp:
      redistribute_routes:
        - source_protocol: connected
          route_map: connected-to-bgp
        - source_protocol: static
          route_map: static-to-bgp
      vrfs:
        - name: test
          redistribute_routes:
            - source_protocol: connected
              route_map: connected-to-bgp
            - source_protocol: static
              route_map: static-to-bgp
    ```

<<<<<<< HEAD
### Updated the eos J2 template for traffic-policies

The change has been incorporated into `traffic-policies.j2` eos template.

In AVD 4.0.0 protocol udp under traffic policies were accepting the flags and if the source/destination port was defined for tcp/udp protocol then unable to define the source/destination field-set.

As of AVD 5.0.0 protocol udp under traffic policies is not accepting the flags and now both the source/destination port and field set can be defined for tcp/udp protocol.
=======
### `ip_security.sa_policies[].esp.integrity` and `.encryption` "null" option has been replaced with "disabled"

In AVD 4.0.0 we had "null" as a valid value for esp integrity and encryption to apply the null security profile and encryption under the ip-security configuration.

As of AVD 5.0.0 "null" option for esp integrity and encryption has been replaced with "disabled" to apply the null security profile and encryption under the ip-security configuration.

```diff
 ip_security:
   sa_policies:
     name: Disabled
     esp:
-      integrity: "null"
-      encryption: "null"
+      integrity: disabled
+      encryption: disabled
```
>>>>>>> 9b3d8496

### Removal of deprecated data models

The following data model keys have been removed from `eos_cli_config_gen` in v5.0.0.

| Removed key | New key |
| ----------- | ------- |
| cvcompression | - |
| event_handlers.action | event_handlers.actions.bash_command |
| event_handlers.action_type | event_handlers.actions |
| event_handlers.regex | event_handlers.trigger_on_logging.regex |
| flow_trackings | flow_tracking |
| management_api_gnmi.enable_vrfs | management_api_gnmi.transport.grpc |
| management_api_gnmi.octa | management_api_gnmi.provider |
| management_security.entropy_source | management_security.entropy_sources |
| name_server | ip_name_servers |
| port_channel_interfaces.esi | port_channel_interfaces.evpn_ethernet_segment.identifier |
| port_channel_interfaces.rt | port_channel_interfaces.evpn_ethernet_segment.route_target |
| radius_servers | radius_server.hosts |
| router_bgp.peer_groups[].peer_filter | router_bgp.listen_ranges[].peer_filter |
| router_bgp.peer_groups[].bgp_listen_range_prefix | router_bgp.listen_ranges[].prefix |
| router_bgp.address_family_ipv4.peer_groups[].next_hop.address_family_ipv6_originate | router_bgp.address_family_ipv4.peer_groups[].next_hop.address_family_ipv6 |
| router_bgp.vrfs[].neighbors[].prefix_list_in | router_bgp.vrfs[].address_family_ipv4.neighbors[].prefix_list_in or router_bgp.vrfs[].address_family_ipv6.neighbors[].prefix_list_in |
| router_bgp.vrfs[].neighbors[].prefix_list_in | router_bgp.vrfs[].address_family_ipv4.neighbors[].prefix_list_out or router_bgp.vrfs[].address_family_ipv6.neighbors[].prefix_list_out |
| router_bgp.vrfs[].address_families | router_bgp.vrfs[].address_family_* |
| router_isis.address_family | router_isis.address_family_ipv4.enabled or router_isis.address_family_ipv6.enabled |
| router_isis.isis_af_defaults | router_isis.address_family_ipv4 or router_isis.address_family_ipv6 |
| snmp_server.views.MIB_family_name | snmp_server.views.mib_family_name |
| stun.server.local_interface | stun.server.local_interfaces |
| vlan_interfaces[].ipv6_address_virtual | vlan_interfaces[].ipv6_address_virtuals |
| vlan_interfaces[].ipv6_virtual_router_address | vlan_interfaces[].ipv6_virtual_router_addresses |
| vlan_interfaces[].vrrp | vlan_interfaces[].vrrp_ids |

## Changes to role `arista.avd.eos_validate_state`

### Input for hardware tests have been updated

The inputs for the hardware test have changed.

```yaml
validation_role:
  xcvr_own_manufacturers:
    - Manufacturer 1
    - Manufacturer 2
  pwr_supply_states:
     - ok
     - notInserted
  fan_states:
     - ok
     - notInserted
```

should be replaced with:

```yaml
accepted_xcvr_manufacturers:
  - Manufacturer 1
  - Manufacturer 2
accepted_pwr_supply_states:
  - ok
  - notInserted
accepted_fan_states:
  - ok
  - notInserted
```

### Filtering tests using Ansible tags support was removed

The filtering of tests using Ansible tags has been removed, The `skip_tests` variable should be used instead. The `skip_tests` mechanism is much more granular and allow to filter at the test level.

```bash
ansible-playbook playbooks/fabric-validate.yaml --skip-tags ntp,bgp_checks
```

should be replaced with the following input variables:

```yaml
skip_tests:
 - category: AvdTestNTP
 - category: AvdTestBGP
```

and the following command line:

```bash
ansible-playbook playbooks/fabric-validate.yaml
```

The test categories are listed in the [role documentation](../../roles/eos_validate_state/README.md#test-categories)<|MERGE_RESOLUTION|>--- conflicted
+++ resolved
@@ -268,15 +268,6 @@
               route_map: static-to-bgp
     ```
 
-<<<<<<< HEAD
-### Updated the eos J2 template for traffic-policies
-
-The change has been incorporated into `traffic-policies.j2` eos template.
-
-In AVD 4.0.0 protocol udp under traffic policies were accepting the flags and if the source/destination port was defined for tcp/udp protocol then unable to define the source/destination field-set.
-
-As of AVD 5.0.0 protocol udp under traffic policies is not accepting the flags and now both the source/destination port and field set can be defined for tcp/udp protocol.
-=======
 ### `ip_security.sa_policies[].esp.integrity` and `.encryption` "null" option has been replaced with "disabled"
 
 In AVD 4.0.0 we had "null" as a valid value for esp integrity and encryption to apply the null security profile and encryption under the ip-security configuration.
@@ -293,7 +284,14 @@
 +      integrity: disabled
 +      encryption: disabled
 ```
->>>>>>> 9b3d8496
+
+### Updated the eos J2 template for traffic-policies
+
+The change has been incorporated into `traffic-policies.j2` eos template.
+
+In AVD 4.0.0 protocol udp under traffic policies was accepting the flags and if the source/destination port was defined for tcp/udp protocol then unable to define the source/destination field-set.
+
+As of AVD 5.0.0 protocol udp under traffic policies is not accepting the flags and now both the source/destination port and field set can be defined for tcp/udp protocol. Also, fix the configuration order as per the eos running-config.
 
 ### Removal of deprecated data models
 
