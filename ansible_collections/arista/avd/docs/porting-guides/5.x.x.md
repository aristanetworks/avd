---
# This title is used for search results
title: Porting Guide for Ansible AVD 5.x.x
---
<!--
  ~ Copyright (c) 2024 Arista Networks, Inc.
  ~ Use of this source code is governed by the Apache License 2.0
  ~ that can be found in the LICENSE file.
  -->

# Porting Guide for Ansible AVD 5.x.x

Major releases of AVD can contain breaking changes. This porting guide addresses how to update your inventory
and playbooks to be compatible with new default behaviors and changed data models when upgrading from AVD 4.x versions.

!!! note
    To upgrade from AVD version 3.x, first upgrade to AVD 4.10 using the [Porting Guide for Ansible AVD 4.x.x](https://avd.arista.com/4.10/docs/porting-guides/4.x.x.html)
    and then upgrade to 5.x with this guide.

Users of `eos_designs` do not have to consider the changes in `eos_cli_config_gen`, since those adaptions are
built into `eos_designs`.

## Common changes

### Data model changes from "dict-of-dicts" to "list-of-dicts"

In AVD 4.0.0 and across both `eos_designs` and `eos_cli_config_gen`, *all* "dict-of-dicts" data models with user-defined keys were changed to "list-of-dicts".
In AVD 4.x inputs were auto-converted to the new data models.

As of AVD 5.0.0 the automatic conversion from dict-of-dicts has been removed, so it is required to update the input data to the new data models.
The `avd_data_conversion_mode` key has also been removed.

Errors will be raised for each data model not conforming to the list type when running AVD:

```sh
$ ansible-playbook playbook.yml
<...>
ERROR! [host1]: 'Validation Error: access_lists': {'ACL-01': {'sequence_numbers': {10: {'actio<...abbreviated...>4 any'}}}} is not of type 'list'
```

As an example, `ethernet_interfaces` was changed from:

```yaml
ethernet_intefaces:
  Ethernet1:   # <-- User defined key
    <...>
```

to:

```yaml
ethernet_interfaces:
  - name: Ethernet1   # <-- "name" here is called the "primary_key" which must have a unique value across all list elements
    <...>
```

## Removal of Ansible plugins

The following ansible plugins have been removed from the `arista.avd` Ansible collection in v5.0.0.

| Plugin type | Plugin name | Replacement |
| ----------- | ----------- | ----------- |
| Filter | `arista.avd.convert_dicts` | The internal `arista.avd.convert_dicts` filter plugin is no longer used by AVD. The plugin is released as open source, so it can be copied and reused according to the license and copyright. |
| Filter | `arista.avd.hash_passphrase` | Use `arista.avd.snmp_hash` instead. |
| Filter | `arista.avd.generate_esi` | Use Jinja string concatenation instead like `{{ <esi_prefix> ~ <short_esi> }}`. |
| Filter | `arista.avd.generate_lacp_id` | Use the builtin `replace` filter instead like `{{ <short_esi> \| replace(':', '.') }}`. |
| Filter | `arista.avd.generate_route_target` | Use the builtin `ansible.builtin.regex_replace` filter instead like `{{ <short_esi> \| ansible.builtin.regex_replace('(\\d{2})(\\d{2}):(\\d{2})(\\d{2}):(\\d{2})(\\d{2})', '\\1:\\2:\\3:\\4:\\5:\\6') }}`. |
| Action plugin/Module | `arista.avd.deploy_to_cv` | Use `arista.avd.cv_workflow` instead. |
| Action plugin/Module | `arista.avd.batch_template` | The internal `arista.avd.batch_template` action plugin is no longer used by AVD. The plugin is released as open source, so it can be copied and reused according to the license and copyright. |
| Action plugin/Module | `arista.avd.validate_and_template` | The internal `arista.avd.validate_and_template` action plugin is no longer used by AVD. The plugin is released as open source, so it can be copied and reused according to the license and copyright. |
| Action plugin/Module | `arista.avd.yaml_templates_to_facts` | The internal `arista.avd.yaml_templates_to_facts` action plugin is no longer used by AVD. The plugin is released as open source, so it can be copied and reused according to the license and copyright. |
| Action plugin/Module | `arista.avd._emit_warning` | The internal `arista.avd._emit_warning` action plugin is no longer used by AVD. The plugin is released as open source, so it can be copied and reused according to the license and copyright. |

## Changes to role arista.avd.eos_designs

TODO: Level 3 sections for each change with details on how to migrate

### AvdInterfaceDescriptions breaking changes

The `AvdInterfaceDescriptions` class and the associated `InterfaceDescriptionData` data class were moved from the Ansible collection
to `pyavd.api.interface_descriptions`. Import statements must be updated.

```diff
- from ansible_collections.arista.avd.roles.eos_designs.python_modules.interface_descriptions import AvdInterfaceDescriptions, InterfaceDescriptionData
+ from pyavd.api.interface_descriptions import AvdInterfaceDescriptions, InterfaceDescriptionData
```

Some methods of the `AvdInterfaceDescriptions` class were collapsed.
The following table indicates the removed methods and the replacement ones to
adjust the code. Note that the new method signatures are different.

| Removed method signature | Replacement method signature |
| ------------------------ | ---------------------------- |
| `underlay_ethernet_interfaces(self, link_type: str, link_peer: str, link_peer_interface: str) -> str` | `underlay_ethernet_interface(self, data: InterfaceDescriptionData) -> str` |
| `underlay_port_channel_interfaces(self, link_peer: str, link_peer_channel_group_id: int, link_channel_description: str) -> str:` | `underlay_port_channel_interface(self, data: InterfaceDescriptionData) -> str` |
| `mlag_ethernet_interfaces(self, mlag_interface: str) -> str:` | `mlag_ethernet_interface(self, data: InterfaceDescriptionData) -> str` |
| `mlag_port_channel_interfaces(self) -> str:` | `mlag_ethernet_interface(self, data: InterfaceDescriptionData) -> str` |
| `connected_endpoints_ethernet_interfaces(self, peer: str = None, peer_interface: str = None, adapter_description: str = None) -> str:` | `connected_endpoint_ethernet_interface(self, data: InterfaceDescriptionData) -> str` |
| `connected_endpoints_port_channel_interfaces(self, peer: str = None, adapter_description: str = None, adapter_port_channel_description: str = None) -> str:` | `connected_endpoint_port_channel_interface(self, data: InterfaceDescriptionData) -> str` |
| `overlay_loopback_interface(self, overlay_loopback_description: str = None) -> str` | `router_id_loopback_interface(self, data: InterfaceDescriptionData) -> str` |
| `vtep_loopback_interface(self) -> str` | `vtep_loopback_interface(self, data: InterfaceDescriptionData) -> str` |

For any method that was not previously overwritten, there should be no output change as compared to AVD 4.10.0.

### Removal of deprecated data models

The following data model keys have been removed from `eos_designs` in v5.0.0.

| Removed key | New key |
| ----------- | ------- |
| cvp_instance_ip | cvp_instance_ips |
| <connected_endpoints_key>[].adapters[].port_channel.short_esi | <connected_endpoints_key>[].adapters[].ethernet_segment.short_esi |
| network_ports[].port_channel.short_esi | network_ports[].ethernet_segment.short_esi |
| port_profiles[].port_channel.short_esi | port_profiles[].ethernet_segment.short_esi |
| <node_type_key>.defaults.inband_management_subnet | <node_type_key>.defaults.inband_mgmt_subnet |
| <node_type_key>.defaults.inband_management_vlan | <node_type_key>.defaults.inband_mgmt_vlan |
| <node_type_key>.node_groups[].nodes[].inband_management_subnet | <node_type_key>.node_groups[].nodes[].inband_mgmt_subnet |
| <node_type_key>.node_groups[].nodes[].inband_management_vlan | <node_type_key>.node_groups[].nodes[].inband_mgmt_vlan |
| <node_type_key>.node_groups[].inband_management_subnet | <node_type_key>.node_groups[].inband_mgmt_subnet |
| <node_type_key>.node_groups[].inband_management_vlan | <node_type_key>.node_groups[].inband_mgmt_vlan |
| <node_type_key>.nodes[].inband_management_subnet | <node_type_key>.nodes[].inband_mgmt_subnet |
| <node_type_key>.nodes[].inband_management_vlan | <node_type_key>.nodes[].inband_mgmt_vlan |
| <network_services_key>[].vrfs[].svis[].ipv6_address_virtual | <network_services_key>[].vrfs[].svis[].ipv6_address_virtuals |
| svi_profiles[].ipv6_address_virtual | svi_profiles[].ipv6_address_virtuals |
| ptp | ptp_settings |

### custom_structured_configuration_prefix no longer accepts a string

Starting AVD 5.0.0, `custom_structured_configuration_prefix` only accepts a list of strings.
Previously it also accepted a string, which was autoconverted to a list.

```diff
- custom_structured_configuration_prefix: myprefix
+ custom_structured_configuration_prefix: ["myprefix"]
```

### default_overlay_address_families and overlay_address_families no longer accepts a string

Starting AVD 5.0.0, `node_type_keys[].default_overlay_address_families` and `<node_type_key>.defaults.overlay_address_families` only accept a list of strings.
Previously they also accepted a string, which was autoconverted to a list.

```diff
  node_type_keys:
    - key: my_node_type
      type: my_node_type
-     default_overlay_address_families: "evpn"
+     default_overlay_address_families: ["evpn"]

  <node_type_key - ex. l3leaf>:
    defaults:
-     overlay_address_families: "vpn-ipv4"
+     overlay_address_families: ["vpn-ipv4"]
    node_groups:
      - group: mygroup
-       overlay_address_families: "vpn-ipv4"
+       overlay_address_families: ["vpn-ipv4"]
        nodes:
          - name: leaf1
-           overlay_address_families: "vpn-ipv6"
+           overlay_address_families: ["vpn-ipv6"]
    nodes:
      - name: leaf2
-       overlay_address_families: "vpn-ipv6"
+       overlay_address_families: ["vpn-ipv6"]
```

#### mpls_route_servers no longer accepts a string

Starting AVD 5.0.0, `<node_type_key>.defaults.mpls_route_servers` only accepts a list of strings.
Previously it also accepted a string, which was autoconverted to a list.

```diff
  node_type_keys:
    - key: my_node_type
      type: my_node_type
-     mpls_route_servers: "10.10.10.10"
+     mpls_route_servers: ["10.10.10.10"]

  <node_type_key - ex. l3leaf>:
    defaults:
-     mpls_route_servers: "10.10.10.10"
+     mpls_route_servers: ["10.10.10.10"]
    node_groups:
      - group: mygroup
-       mpls_route_servers: "10.10.10.10"
+       mpls_route_servers: ["10.10.10.10"]
        nodes:
          - name: leaf1
-           mpls_route_servers: "20.20.20.20"
+           mpls_route_servers: ["20.20.20.20"]
    nodes:
      - name: leaf2
-       mpls_route_servers: "10.10.10.10"
+       mpls_route_servers: ["20.20.20.20"]
```

## Changes to role `arista.avd.eos_cli_config_gen`

TODO: Level 3 sections for each change with details on how to migrate

### No auto-conversion of old data model for `router_bgp.redistribute_routes` and `router_bgp.vrfs[].redistribute_routes`

The change has been incorporated into `eos_designs`, so action is only required when defining new interfaces
with `structured_config`, `custom_structured_configuration_`, or when using `eos_cli_config_gen` directly.

The data models for `router_bgp.redistribute_routes` and `router_bgp.vrfs[].redistribute_routes` previously supported either a list of strings or a dict-of-dicts.
In AVD 4.0.0 this was changed to a list-of-dicts with automatic conversion from any of the previous models into the new model.

As of AVD 5.0.0 the automatic conversion from both of the previous models has been removed, so it is required to update the input data to the new data models.

=== "Old data models"

    ```yaml
    # Old list data model
    router_bgp:
      redistribute_routes:
        - connected
        - static
      vrfs:
        - name: test
          redistribute_routes:
            - connected
            - static

    # Old dict-of-dicts data model
    router_bgp:
      redistribute_routes:
        connected:
          route_map: connected-to-bgp
        static:
          route_map: static-to-bgp
      vrfs:
        - name: test
          redistribute_routes:
            connected:
              route_map: connected-to-bgp
            static:
              route_map: static-to-bgp
    ```

=== "New data model"

    ```yaml
    # New data model
    router_bgp:
      redistribute_routes:
        - source_procol: connected
        - source_protocol: static
      vrfs:
        - name: test
          redistribute_routes:
            - source_procol: connected
            - source_protocol: static

    # New data model
    router_bgp:
      redistribute_routes:
        - source_protocol: connected
          route_map: connected-to-bgp
        - source_protocol: static
          route_map: static-to-bgp
      vrfs:
        - name: test
          redistribute_routes:
            - source_protocol: connected
              route_map: connected-to-bgp
            - source_protocol: static
              route_map: static-to-bgp
    ```

### `ip_security.sa_policies[].esp.integrity` and `.encryption` "null" option has been replaced with "disabled"

In AVD 4.0.0 we had "null" as a valid value for esp integrity and encryption to apply the null security profile and encryption under the ip-security configuration.

As of AVD 5.0.0 "null" option for esp integrity and encryption has been replaced with "disabled" to apply the null security profile and encryption under the ip-security configuration.

```diff
 ip_security:
   sa_policies:
     name: Disabled
     esp:
-      integrity: "null"
-      encryption: "null"
+      integrity: disabled
+      encryption: disabled
```

<<<<<<< HEAD
### Added valid for data models `router_bgp.address_family_ipv4_multicast.redistribute_routes[].source_protocol`, `router_bgp.address_family_ipv6.redistribute_routes[].source_protocol`, and `router_bgp.vrf.redistribute_routes[].source_protocol`

Added valid for data models `router_bgp.address_family_ipv4_multicast.redistribute_routes[].source_protocol`, `router_bgp.address_family_ipv6.redistribute_routes[].source_protocol`, and `router_bgp.vrf.redistribute_routes[].source_protocol` to restrict the source protocol of redistribute routes in EOS configuration.

| Model | Valid Values |
| ----- | ------------ |
| router_bgp.address_family_ipv4_multicast.redistribute_routes[].source_protocol | attached-host, connected, isis, ospf, ospfv3, static |
| router_bgp.address_family_ipv6.redistribute_routes[].source_protocol | attached-host, bgp, connected, dhcp, dynamic, isis, ospfv3, static, user |
| router_bgp.vrf.redistribute_routes[].source_protocol | attached-host, bgp, connected, dynamic, isis, ospf, ospfv3, rip, static, user |
=======
### Removal of default type `switched` from ethernet interfaces and port-channel interfaces

In AVD 4.0.0, we had "switched" as the default value for `ethernet_interfaces[].type` and `port_channel_interfaces[].type`.

With AVD 5.0.0, the default value for `type` in `ethernet_interfaces` and `port_channel_interfaces` is no longer supported. The `type` key must now be explicitly defined in the input variables if it is needed in the configuration and documentation.
>>>>>>> 6b7e358e

### Removal of deprecated data models

The following data model keys have been removed from `eos_cli_config_gen` in v5.0.0.

| Removed key | New key |
| ----------- | ------- |
| cvcompression | - |
| event_handlers.action | event_handlers.actions.bash_command |
| event_handlers.action_type | event_handlers.actions |
| event_handlers.regex | event_handlers.trigger_on_logging.regex |
| flow_trackings | flow_tracking |
| management_api_gnmi.enable_vrfs | management_api_gnmi.transport.grpc |
| management_api_gnmi.octa | management_api_gnmi.provider |
| management_security.entropy_source | management_security.entropy_sources |
| name_server | ip_name_servers |
| port_channel_interfaces.esi | port_channel_interfaces.evpn_ethernet_segment.identifier |
| port_channel_interfaces.rt | port_channel_interfaces.evpn_ethernet_segment.route_target |
| radius_servers | radius_server.hosts |
| router_bgp.peer_groups[].peer_filter | router_bgp.listen_ranges[].peer_filter |
| router_bgp.peer_groups[].bgp_listen_range_prefix | router_bgp.listen_ranges[].prefix |
| router_bgp.address_family_ipv4.peer_groups[].next_hop.address_family_ipv6_originate | router_bgp.address_family_ipv4.peer_groups[].next_hop.address_family_ipv6 |
| router_bgp.vrfs[].neighbors[].prefix_list_in | router_bgp.vrfs[].address_family_ipv4.neighbors[].prefix_list_in or router_bgp.vrfs[].address_family_ipv6.neighbors[].prefix_list_in |
| router_bgp.vrfs[].neighbors[].prefix_list_in | router_bgp.vrfs[].address_family_ipv4.neighbors[].prefix_list_out or router_bgp.vrfs[].address_family_ipv6.neighbors[].prefix_list_out |
| router_bgp.vrfs[].address_families | router_bgp.vrfs[].address_family_* |
| router_isis.address_family | router_isis.address_family_ipv4.enabled or router_isis.address_family_ipv6.enabled |
| router_isis.isis_af_defaults | router_isis.address_family_ipv4 or router_isis.address_family_ipv6 |
| snmp_server.views.MIB_family_name | snmp_server.views.mib_family_name |
| stun.server.local_interface | stun.server.local_interfaces |
| vlan_interfaces[].ipv6_address_virtual | vlan_interfaces[].ipv6_address_virtuals |
| vlan_interfaces[].ipv6_virtual_router_address | vlan_interfaces[].ipv6_virtual_router_addresses |
| vlan_interfaces[].vrrp | vlan_interfaces[].vrrp_ids |

## Changes to role `arista.avd.eos_validate_state`

### Input for hardware tests have been updated

The inputs for the hardware test have changed.

```yaml
validation_role:
  xcvr_own_manufacturers:
    - Manufacturer 1
    - Manufacturer 2
  pwr_supply_states:
     - ok
     - notInserted
  fan_states:
     - ok
     - notInserted
```

should be replaced with:

```yaml
accepted_xcvr_manufacturers:
  - Manufacturer 1
  - Manufacturer 2
accepted_pwr_supply_states:
  - ok
  - notInserted
accepted_fan_states:
  - ok
  - notInserted
```

### Filtering tests using Ansible tags support was removed

The filtering of tests using Ansible tags has been removed, The `skip_tests` variable should be used instead. The `skip_tests` mechanism is much more granular and allow to filter at the test level.

```bash
ansible-playbook playbooks/fabric-validate.yaml --skip-tags ntp,bgp_checks
```

should be replaced with the following input variables:

```yaml
skip_tests:
 - category: AvdTestNTP
 - category: AvdTestBGP
```

and the following command line:

```bash
ansible-playbook playbooks/fabric-validate.yaml
```

The test categories are listed in the [role documentation](../../roles/eos_validate_state/README.md#test-categories)<|MERGE_RESOLUTION|>--- conflicted
+++ resolved
@@ -285,8 +285,13 @@
 +      encryption: disabled
 ```
 
-<<<<<<< HEAD
-### Added valid for data models `router_bgp.address_family_ipv4_multicast.redistribute_routes[].source_protocol`, `router_bgp.address_family_ipv6.redistribute_routes[].source_protocol`, and `router_bgp.vrf.redistribute_routes[].source_protocol`
+### Removal of default type `switched` from ethernet interfaces and port-channel interfaces
+
+In AVD 4.0.0, we had "switched" as the default value for `ethernet_interfaces[].type` and `port_channel_interfaces[].type`.
+
+With AVD 5.0.0, the default value for `type` in `ethernet_interfaces` and `port_channel_interfaces` is no longer supported. The `type` key must now be explicitly defined in the input variables if it is needed in the configuration and documentation.
+
+### Added valid values for data models `router_bgp.address_family_ipv4_multicast.redistribute_routes[].source_protocol`, `router_bgp.address_family_ipv6.redistribute_routes[].source_protocol`, and `router_bgp.vrf.redistribute_routes[].source_protocol`
 
 Added valid for data models `router_bgp.address_family_ipv4_multicast.redistribute_routes[].source_protocol`, `router_bgp.address_family_ipv6.redistribute_routes[].source_protocol`, and `router_bgp.vrf.redistribute_routes[].source_protocol` to restrict the source protocol of redistribute routes in EOS configuration.
 
@@ -295,13 +300,6 @@
 | router_bgp.address_family_ipv4_multicast.redistribute_routes[].source_protocol | attached-host, connected, isis, ospf, ospfv3, static |
 | router_bgp.address_family_ipv6.redistribute_routes[].source_protocol | attached-host, bgp, connected, dhcp, dynamic, isis, ospfv3, static, user |
 | router_bgp.vrf.redistribute_routes[].source_protocol | attached-host, bgp, connected, dynamic, isis, ospf, ospfv3, rip, static, user |
-=======
-### Removal of default type `switched` from ethernet interfaces and port-channel interfaces
-
-In AVD 4.0.0, we had "switched" as the default value for `ethernet_interfaces[].type` and `port_channel_interfaces[].type`.
-
-With AVD 5.0.0, the default value for `type` in `ethernet_interfaces` and `port_channel_interfaces` is no longer supported. The `type` key must now be explicitly defined in the input variables if it is needed in the configuration and documentation.
->>>>>>> 6b7e358e
 
 ### Removal of deprecated data models
 
