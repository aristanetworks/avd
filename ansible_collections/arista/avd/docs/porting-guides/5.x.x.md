--- conflicted
+++ resolved
@@ -847,23 +847,6 @@
       - AWE-7220R
 ```
 
-<<<<<<< HEAD
-### Prevent redistributing the MLAG peer link subnets into BGP for all VRFs by default
-
-With AVD version 5.0.0 the subnet of VRF L3 peering VLANs between MLAG peers are no longer redistributed into BGP by default. Previously all connected routes were redistributed to BGP.
-
-To retain the previous behavior, set `redistribute_mlag_ibgp_peering_vrfs` to `true` per tenant or VRF:
-
-```diff
-tenants:
-  - name: Tenant_A
-+   redistribute_mlag_ibgp_peering_vrfs: true
-    <...>
-    vrfs:
-      - name: Tenant_A_OP
-+       redistribute_mlag_ibgp_peering_vrfs: true
-        <...>
-=======
 #### Default encapsulation for WAN EVPN iBGP peerings changed to `path-selection`
 
 With AVD version 5.0.0 the default encapsulation used for EVPN iBGP peering between WAN routers is `path-selection`. Previously it was `vxlan`.
@@ -900,8 +883,23 @@
 +         use_port_channel_for_direct_ha: false
           ha_interfaces: [Ethernet52]
           ha_ipv4_pool: 10.10.10.0/24
->>>>>>> 9b3695e5
-```
+```
+
+### Prevent redistributing the MLAG peer link subnets into BGP for all VRFs by default
+
+With AVD version 5.0.0 the subnet of VRF L3 peering VLANs between MLAG peers are no longer redistributed into BGP by default. Previously all connected routes were redistributed to BGP.
+
+To retain the previous behavior, set `redistribute_mlag_ibgp_peering_vrfs` to `true` per tenant or VRF:
+
+```diff
+tenants:
+  - name: Tenant_A
++   redistribute_mlag_ibgp_peering_vrfs: true
+    <...>
+    vrfs:
+      - name: Tenant_A_OP
++       redistribute_mlag_ibgp_peering_vrfs: true
+        <...>
 
 ## Changes to role `arista.avd.eos_cli_config_gen`
 
