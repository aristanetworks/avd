---
# This title is used for search results
title: Porting Guide for Ansible AVD 5.x.x
---
<!--
  ~ Copyright (c) 2024 Arista Networks, Inc.
  ~ Use of this source code is governed by the Apache License 2.0
  ~ that can be found in the LICENSE file.
  -->

# Porting Guide for Ansible AVD 5.x.x

Major releases of AVD can contain breaking changes. This porting guide addresses how to update your inventory
and playbooks to be compatible with new default behaviors and changed data models when upgrading from AVD 4.x versions.

!!! note
    To upgrade from AVD version 3.x, first upgrade to AVD 4.10 using the [Porting Guide for Ansible AVD 4.x.x](https://avd.arista.com/4.10/docs/porting-guides/4.x.x.html)
    and then upgrade to 5.x with this guide.

Users of `eos_designs` do not have to consider the changes in `eos_cli_config_gen`, since those adaptions are
built into `eos_designs`.

## Common changes

### Data model changes from "dict-of-dicts" to "list-of-dicts"

In AVD 4.0.0 and across both `eos_designs` and `eos_cli_config_gen`, *all* "dict-of-dicts" data models with user-defined keys were changed to "list-of-dicts".
In AVD 4.x inputs were auto-converted to the new data models.

As of AVD 5.0.0 the automatic conversion from dict-of-dicts has been removed, so it is required to update the input data to the new data models.
The `avd_data_conversion_mode` key has also been removed.

Errors will be raised for each data model not conforming to the list type when running AVD:

```sh
$ ansible-playbook playbook.yml
<...>
ERROR! [host1]: 'Validation Error: access_lists': {'ACL-01': {'sequence_numbers': {10: {'actio<...abbreviated...>4 any'}}}} is not of type 'list'
```

As an example, `ethernet_interfaces` was changed from:

```yaml
ethernet_intefaces:
  Ethernet1:   # <-- User defined key
    <...>
```

to:

```yaml
ethernet_interfaces:
  - name: Ethernet1   # <-- "name" here is called the "primary_key" which must have a unique value across all list elements
    <...>
```

## Removal Ansible tags from AVD roles

Support for Ansible tags across AVD roles has been replaced with variables to control this execution of various parts of AVD.

The previous implementation of Ansible tags was not consistent and mostly undocumented. It often lead to inconsistent behaviors depending
when the tags were used with `--tags` vs. `--skip-tags`.

AVD now supports a number of variables which allow detailed control of which areas of AVD should be executed.
Variables are only added for the roles providing multiple optional functionalities.

| Ansible Role | Variable | Default value | Description |
| ------------ | -------- | ------------- | ----------- |
| All | `avd_verify_requirements` | `true` | Verify Ansible and Python requirements. |
| All | avd_create_directories | `true` | Create required output directories if not present. |
| `arista.avd.eos_designs` | `avd_eos_designs_debug` | `false` | Dump all vars and facts per device after generating `avd_switch_facts`. |
| `arista.avd.eos_designs` | `avd_eos_designs_structured_config` | `true` | Generate structured configuration per device. |
| `arista.avd.eos_designs` | `eos_designs_documentation.enable` | `true` | Generate fabric Markdown documentation. |
| `arista.avd.eos_designs` | `eos_designs_documentation.topology_csv` | `false` | Generate Topology CSV with all interfaces towards other devices. |
| `arista.avd.eos_designs` | `eos_designs_documentation.p2p_links_csv` | `false` | Generate P2P links CSV with all routed point-to-point links between devices. |
| `arista.avd.eos_designs` | `avd_eos_designs_unset_facts` | `true` | Unset `avd_switch_facts` to gain a small performance improvement since Ansible needs to handle fewer variables. |
| `arista.avd.eos_cli_config_gen` | `eos_cli_config_gen_configuration.enable` | `true` | Generate device EOS configurations. |
| `arista.avd.eos_cli_config_gen` | `eos_cli_config_gen_documentation.enable` | `true` | Generate device Markdown documentation. |
| `arista.avd.cvp_configlet_upload` | `execute_tasks` | `false` | Execute pending tasks on CloudVision after uploading configlets. |
| `arista.avd.dhcp_provisioner` | `avd_dhcp_provisioner_provision` | `true` | Run `arista.cvp.dhcp_configuration` in either online or offline mode. |
| `arista.avd.eos_config_deploy_cvp` | `avd_eos_config_deploy_cvp_provision` | `true` | Deploy/remove the generated configs and containers on CloudVision. |
| `arista.avd.eos_config_deploy_cvp` | `avd_eos_config_deploy_cvp_execute_existing_tasks` or `execute_tasks` | `false` | `cv_collection: v1` only<br>Execute *existing* tasks on CloudVision *before* uploading configlets. |
| `arista.avd.eos_config_deploy_cvp` | `avd_eos_config_deploy_cvp_execute_configlet_tasks` or `execute_tasks` | `false` | Execute pending tasks on CloudVision after uploading configlets. |
| `arista.avd.eos_config_deploy_cvp` | `avd_eos_config_deploy_cvp_execute_container_tasks` or `execute_tasks` | `false` | Execute pending tasks on CloudVision after creating containers. |
| `arista.avd.eos_config_deploy_cvp` | `avd_eos_config_deploy_cvp_execute_device_tasks` or `execute_tasks` | `false` | Execute pending tasks on CloudVision after onboarding, moving or changing devices. |
| `arista.avd.eos_validate_state` | - | - | See [here](#changes-to-role-aristaavdeos_validate_state) for details on changes in `eos_validate_state`. |

The tasks or functions mentioned will execute when the role is imported/included if the variable is set to `true`. Otherwise it will not.

This change may require updates to playbooks, "Makefiles" or scripts, to execute the same parts of AVD. It is still possible to skip importing a role by using
Ansible tags in the playbook. The tags will be applied to/match all tasks in the imported/included AVD role.

The default behavior is the same as for previous versions of AVD, except for the CSV files which are no longer generated by default.

For example to run AVD without generating documentation, the playbook can be updated like this:

```diff
 - name: Build Configurations and Documentation # (1)!
   hosts: FABRIC
   gather_facts: false
   tasks:

     - name: Generate AVD Structured Configurations and Fabric Documentation # (2)!
       ansible.builtin.import_role:
         name: arista.avd.eos_designs
       vars:
         eos_designs_documentation:
           enabled: false

     - name: Generate Device Configurations and Documentation # (3)!
       ansible.builtin.import_role:
         name: arista.avd.eos_cli_config_gen
       vars:
         generate_device_documentation: false
```

## Removal of Ansible plugins

The following ansible plugins have been removed from the `arista.avd` Ansible collection in v5.0.0.

| Plugin type | Plugin name | Replacement |
| ----------- | ----------- | ----------- |
| Filter | `arista.avd.convert_dicts` | The internal `arista.avd.convert_dicts` filter plugin is no longer used by AVD. The plugin is released as open source, so it can be copied and reused according to the license and copyright. |
| Filter | `arista.avd.hash_passphrase` | Use `arista.avd.snmp_hash` instead. |
| Filter | `arista.avd.generate_esi` | Use Jinja string concatenation instead like `{{ <esi_prefix> ~ <short_esi> }}`. |
| Filter | `arista.avd.generate_lacp_id` | Use the builtin `replace` filter instead like `{{ <short_esi> \| replace(':', '.') }}`. |
| Filter | `arista.avd.generate_route_target` | Use the builtin `ansible.builtin.regex_replace` filter instead like `{{ <short_esi> \| ansible.builtin.regex_replace('(\\d{2})(\\d{2}):(\\d{2})(\\d{2}):(\\d{2})(\\d{2})', '\\1:\\2:\\3:\\4:\\5:\\6') }}`. |
| Action plugin/Module | `arista.avd.deploy_to_cv` | Use `arista.avd.cv_workflow` instead. |
| Action plugin/Module | `arista.avd.batch_template` | The internal `arista.avd.batch_template` action plugin is no longer used by AVD. The plugin is released as open source, so it can be copied and reused according to the license and copyright. |
| Action plugin/Module | `arista.avd.validate_and_template` | The internal `arista.avd.validate_and_template` action plugin is no longer used by AVD. The plugin is released as open source, so it can be copied and reused according to the license and copyright. |
| Action plugin/Module | `arista.avd.yaml_templates_to_facts` | The internal `arista.avd.yaml_templates_to_facts` action plugin is no longer used by AVD. The plugin is released as open source, so it can be copied and reused according to the license and copyright. |
| Action plugin/Module | `arista.avd._emit_warning` | The internal `arista.avd._emit_warning` action plugin is no longer used by AVD. The plugin is released as open source, so it can be copied and reused according to the license and copyright. |

## Changes to role arista.avd.eos_designs

TODO: Level 3 sections for each change with details on how to migrate

### Removed `redistribute igmp` from BGP vlan config belonging to a VRF with evpn multicast

AVD versions below 5.0.0 configures `redistribute igmp` under BGP for all SVIs when `evpn_l2_multicast` is True but configuring `redistribute igmp` with both L2 and L3 EVPN Multicast enabled will take up additional control-plane and data-plane resources.

In AVD version 5.0.0 by default `redistribute igmp` is only configured when `evpn_l2_multicast` is True and `evpn_l3_multicast` for the VRF is False.
In order to retain the previous behavior for SVIs under BGP where both `evpn_l2_multicast` and `evpn_l3_multicast` are enabled set `always_redistribute_igmp` key to True either for all SVIs within the Tenant or for each SVIs individually.

```diff
tenants:
  - name: Tenant_B
    evpn_l3_multicast:
      enabled: true
      <...>
    evpn_l2_multicast:
      enabled: true
+     always_redistribute_igmp: true
      <...>
  - name: Tenant_C
    evpn_l3_multicast:
      enabled: true
      <...>
    evpn_l2_multicast:
      enabled: true
      <...>
    vrfs:
      - name: TEN_C_L3_MULTICAST_ENABLED
        svis:
          - id: 136
            name: "L3_L2_MULTICAST_ENABLED_136"
            evpn_l2_multicast:
+             always_redistribute_igmp: true
```

### `vrf_id` is used instead of `vrf_vni` to calculate the IP address of EVPN underlay multicast group for a VRF

AVD versions below 5.0.0 uses `vrf_vni` in the algorithm to set the offset in order to get the IP address of EVPN underlay multicast group.

In AVD version 5.0.0, `vrf_id` is used instead of `vrf_vni` to calculate the offset for IP address of EVPN underlay multicast group for a VRF when `evpn_l3_multicast` is enabled. The configurations will only change in case `vrf_id` and `vrf_vni` are set to different values or `evpn_l3_multicast.evpn_underlay_l3_multicast_group` is set under `vrfs`.

To retain the previous configuration, set group ip directly under the `vrfs` using `evpn_l3_multicast.evpn_underlay_l3_multicast_group`

```diff
tenants:
  - name: Tenant_C
    evpn_l3_multicast:
      enabled: true
    vrfs:
      - name: TEN_C_L3_MULTICAST_ENABLED_130_131
        evpn_l3_multicast:
          enabled: true
+         evpn_underlay_l3_multicast_group: 232.0.64.2
        <...>
```

### Base class for custom IP addressing `AvdIpAddressing` was moved

The `AvdIpAddressing` class was moved from the Ansible collection to `pyavd.api.ip_addressing`. Import statements must be updated.

```diff
- from ansible_collections.arista.avd.roles.eos_designs.python_modules.ip_addressing import AvdIpAddressing
+ from pyavd.api.ip_addressing import AvdIpAddressing
```

### Base class for custom interface descriptions `AvdInterfaceDescriptions` breaking changes

The `AvdInterfaceDescriptions` class and the associated `InterfaceDescriptionData` data class were moved from the Ansible collection
to `pyavd.api.interface_descriptions`. Import statements must be updated.

```diff
- from ansible_collections.arista.avd.roles.eos_designs.python_modules.interface_descriptions import AvdInterfaceDescriptions, InterfaceDescriptionData
+ from pyavd.api.interface_descriptions import AvdInterfaceDescriptions, InterfaceDescriptionData
```

Some methods of the `AvdInterfaceDescriptions` class were collapsed.
The following table indicates the removed methods and the replacement ones to
adjust the code. Note that the new method signatures are different.

| Removed method signature | Replacement method signature |
| ------------------------ | ---------------------------- |
| `underlay_ethernet_interfaces(self, link_type: str, link_peer: str, link_peer_interface: str) -> str` | `underlay_ethernet_interface(self, data: InterfaceDescriptionData) -> str` |
| `underlay_port_channel_interfaces(self, link_peer: str, link_peer_channel_group_id: int, link_channel_description: str) -> str:` | `underlay_port_channel_interface(self, data: InterfaceDescriptionData) -> str` |
| `mlag_ethernet_interfaces(self, mlag_interface: str) -> str:` | `mlag_ethernet_interface(self, data: InterfaceDescriptionData) -> str` |
| `mlag_port_channel_interfaces(self) -> str:` | `mlag_ethernet_interface(self, data: InterfaceDescriptionData) -> str` |
| `connected_endpoints_ethernet_interfaces(self, peer: str = None, peer_interface: str = None, adapter_description: str = None) -> str:` | `connected_endpoint_ethernet_interface(self, data: InterfaceDescriptionData) -> str` |
| `connected_endpoints_port_channel_interfaces(self, peer: str = None, adapter_description: str = None, adapter_port_channel_description: str = None) -> str:` | `connected_endpoint_port_channel_interface(self, data: InterfaceDescriptionData) -> str` |
| `overlay_loopback_interface(self, overlay_loopback_description: str = None) -> str` | `router_id_loopback_interface(self, data: InterfaceDescriptionData) -> str` |
| `vtep_loopback_interface(self) -> str` | `vtep_loopback_interface(self, data: InterfaceDescriptionData) -> str` |

For any method that was not previously overwritten, there should be no output change as compared to AVD 4.10.0.

### Removal of deprecated data models

The following data model keys have been removed from `eos_designs` in v5.0.0.

| Removed key | New key |
| ----------- | ------- |
| cvp_instance_ip | cvp_instance_ips |
| <connected_endpoints_key>[].adapters[].port_channel.short_esi | <connected_endpoints_key>[].adapters[].ethernet_segment.short_esi |
| network_ports[].port_channel.short_esi | network_ports[].ethernet_segment.short_esi |
| port_profiles[].port_channel.short_esi | port_profiles[].ethernet_segment.short_esi |
| <node_type_key>.defaults.inband_management_subnet | <node_type_key>.defaults.inband_mgmt_subnet |
| <node_type_key>.defaults.inband_management_vlan | <node_type_key>.defaults.inband_mgmt_vlan |
| <node_type_key>.node_groups[].nodes[].inband_management_subnet | <node_type_key>.node_groups[].nodes[].inband_mgmt_subnet |
| <node_type_key>.node_groups[].nodes[].inband_management_vlan | <node_type_key>.node_groups[].nodes[].inband_mgmt_vlan |
| <node_type_key>.node_groups[].inband_management_subnet | <node_type_key>.node_groups[].inband_mgmt_subnet |
| <node_type_key>.node_groups[].inband_management_vlan | <node_type_key>.node_groups[].inband_mgmt_vlan |
| <node_type_key>.nodes[].inband_management_subnet | <node_type_key>.nodes[].inband_mgmt_subnet |
| <node_type_key>.nodes[].inband_management_vlan | <node_type_key>.nodes[].inband_mgmt_vlan |
| <network_services_key>[].vrfs[].svis[].ipv6_address_virtual | <network_services_key>[].vrfs[].svis[].ipv6_address_virtuals |
| svi_profiles[].ipv6_address_virtual | svi_profiles[].ipv6_address_virtuals |
| ptp | ptp_settings |

### The default platform settings for R3-series now have the TCAM profile "vxlan-routing"

Starting AVD 5.0.0, the default platform settings for `7280R3`, `7500R3` and `7800R3` platforms now contain `tcam_profile: vxlan-routing`
This change is based on a new Arista best practice for VXLAN deployments with the R3-series.
Not using this TCAM profile can lead to incorrect handling of VXLAN IPv6 NS packets.

!!! warning
    Since applying a TCAM profile will cause reprogramming of the forwarding processor, it can lead to disturbances to the network services.

    Please work with your Arista account team to decide if the new default is the right choice for your network, and how to apply it.

To retain the old configuration with no TCAM profile the default platform settings can be overridden with the new `custom_platform_settings` key:

```diff
+custom_platform_settings:
+  - platforms:
+      - 7280R3
+    reload_delay:
+      mlag: 900
+      non_mlag: 1020
+  - platforms:
+      - 7500R3
+      - 7800R3
+    management_interface: Management0
+    reload_delay:
+      mlag: 900
+      non_mlag: 1020
```

### Structured Configuration merged from SVI profiles is now deep merged instead of replaced

When merging `structured_config` from SVI profiles and parent profiles, AVD versions below 5.0.0 replaced the entire `structured_config` object with the most specific definition of `structured_config`.

With AVD version 5.0.0 `structured_config` is now deep-merged, same as for other profiles in AVD. This allows the user to contribute different parts of the `structured_config` from profiles or parent profiles.

Example:

```yaml
svi_profiles:
  - name: TEST1
    parent_profile: TEST2
    structured_config:
      no_autostate: true
  - name: TEST2
    structured_config:
      description: foo

tenants:
  - name: mytenant
    vrfs:
      - name: myvrf
        svis:
          - id: 10
            profile: TEST1
            structured_config:
              no_autostate: false

```

With AVD versions below 5.0.0 this produced an effective `structured_config` for SVI 10 of:

```yaml
no_autostate: false
```

Only the most specific entry got applied.

With AVD version 5.0.0 the same inputs will produce an effective `structured_config` for SVI 10 of:

```yaml
description: foo      # <-- Inherited from profile which inherited from parent_profile
no_autostate: false   # <-- Set on SVI, overriding the setting from svi_profile
```

Depending on the complexity of the deployment, it may require changes to the SVI and profiles to retain the previous configuration output.

### MLAG L3 Peering VLAN 4093 is no longer created when `underlay_routing_protocol: 'none'`

AVD versions below 5.0.0 created the MLAG L3 peering VLAN 4093, even when no L3 MLAG peering was created using an underlay routing protocol.
This happened in cases where `underlay_routing_protocol` was set to `none`.

In AVD version 5.0.0 the MLAG L3 peering VLAN 4093 is not longer created when `underlay_routing_protocol` is `'none'`.
Instead an MLAG peering VLAN will be created for VRF `default`, if it is defined under network services, using the same MLAG peer VLAN logic as for
other VRFs; `<mlag_ibgp_peering_vrfs.base_vlan - default 3000> - 1 + <vrf_id>`.

The peer VLAN config can be retained by setting `mlag_ibgp_peering_vlan: 4093` under the VRF, by using `custom_structured_configuration` or by setting `underlay_routing_protocol` to something else than `none`.

### BGP is now configured for Network services VRFs even if 'evpn' is not part of the address-families

AVD versions below 5.0.0 did not generate BGP configuration for VRFs unless the node type included `evpn` or `mpls` under `default_address_families` *and* the
VRF had the same `evpn` or `mpls` defined under `address_families` (default is `['evpn']`).

AVD version 4.6.0 introduced the toggle `new_network_services_bgp_vrf_config: <bool; default=false>` to change this behavior by no longer requiring `evpn`
in the address-families, but instead it always configured BGP for all VRFs. This toggle has been removed in AVD 5.0.0 since this is now part of the default
behavior.

With AVD version 5.0.0, the logic of whether to configure BGP for a network services VRF has been improved with the following rules:

- **New**: Always/never configure BGP for the VRF according to the new optional `bgp.enabled` setting. This takes precedence over all other rules.
- **Existing**: If the VRF is part of an overlay (`evpn` or `mpls`), BGP will be configured for the VRF.
- **New**: If any BGP peers are configured under the VRF, BGP will be configured for the VRF. This is useful for L2LS designs with VRFs.
- **Improved**: If uplink type is `p2p-vrfs` *and* the VRF is included in the uplink VRFs, BGP will be configured for the VRF.

It is possible to forcefully add or remove BGP configuration per VRF by setting:

```yaml
<network_services_key e.g. tenants>:
  - name: mytenant
    vrfs:
      - name: myvrf
        bgp:
          enabled: <bool>  # <-- New optional setting to either always or never configure BGP for the VRF
```

### Default interface descriptions are changed for more consistency

With AVD version 5.0.0 the default interface descriptions are changed to give better consistency.

The default interface description for `Loopback0` changes to `ROUTER_ID` for all designs.
Previously this description varied depending on the network design and chosen protocols.

The `router_id_loopback_description` or the deprecated `overlay_loopback_description` settings still takes precedence,
so no changes will be seen if either of these are set.

The description can be reverted manually if needed:

```diff
 # Using the new 'router_id_loopback_description' which replaces the deprecated 'overlay_loopback_description'
+router_id_loopback_description: "EVPN_Overlay_Peering"
```

The default interface description for `Loopback1` (or the interface set with `vtep_loopback`) changes to `VXLAN_TUNNEL_SOURCE`.
Previously the description was `VTEP_VXLAN_Tunnel_Source`.

The description can be reverted manually if needed:

```diff
+vtep_loopback_description: "VTEP_VXLAN_Tunnel_Source"
```

The default interface description for the management interface changes to `OOB_MANAGEMENT`.
Previously the description was `oob_management`.

The description can be reverted manually if needed:

```diff
+mgmt_interface_description: "oob_management"
```

### `wan_mode: autovpn` renamed `wan_mode: legacy-autovpn`

With AVD version 5.0.0 the valid values for `wan_mode` key have changed. If using the `autovpn` mode in AVD 4.x, the `wan_mode` key needs to be updated to `legacy-autovpn`.

```diff
-  wan_mode: autovpn
+  wan_mode: legacy-autovpn
```

### custom_structured_configuration_prefix no longer accepts a string

Starting AVD 5.0.0, `custom_structured_configuration_prefix` only accepts a list of strings.
Previously it also accepted a string, which was autoconverted to a list.

```diff
- custom_structured_configuration_prefix: myprefix
+ custom_structured_configuration_prefix: ["myprefix"]
```

### default_overlay_address_families and overlay_address_families no longer accepts a string

Starting AVD 5.0.0, `node_type_keys[].default_overlay_address_families` and `<node_type_key>.defaults.overlay_address_families` only accept a list of strings.
Previously they also accepted a string, which was autoconverted to a list.

```diff
  node_type_keys:
    - key: my_node_type
      type: my_node_type
-     default_overlay_address_families: "evpn"
+     default_overlay_address_families: ["evpn"]

  <node_type_key - ex. l3leaf>:
    defaults:
-     overlay_address_families: "vpn-ipv4"
+     overlay_address_families: ["vpn-ipv4"]
    node_groups:
      - group: mygroup
-       overlay_address_families: "vpn-ipv4"
+       overlay_address_families: ["vpn-ipv4"]
        nodes:
          - name: leaf1
-           overlay_address_families: "vpn-ipv6"
+           overlay_address_families: ["vpn-ipv6"]
    nodes:
      - name: leaf2
-       overlay_address_families: "vpn-ipv6"
+       overlay_address_families: ["vpn-ipv6"]
```

#### mpls_route_servers no longer accepts a string

Starting AVD 5.0.0, `<node_type_key>.defaults.mpls_route_servers` only accepts a list of strings.
Previously it also accepted a string, which was autoconverted to a list.

```diff
  node_type_keys:
    - key: my_node_type
      type: my_node_type
-     mpls_route_servers: "10.10.10.10"
+     mpls_route_servers: ["10.10.10.10"]

  <node_type_key - ex. l3leaf>:
    defaults:
-     mpls_route_servers: "10.10.10.10"
+     mpls_route_servers: ["10.10.10.10"]
    node_groups:
      - group: mygroup
-       mpls_route_servers: "10.10.10.10"
+       mpls_route_servers: ["10.10.10.10"]
        nodes:
          - name: leaf1
-           mpls_route_servers: "20.20.20.20"
+           mpls_route_servers: ["20.20.20.20"]
    nodes:
      - name: leaf2
-       mpls_route_servers: "10.10.10.10"
+       mpls_route_servers: ["20.20.20.20"]
```

### `!RANCID-CONTENT-TYPE: arista` is no longer at the top of the generated configurations

As of AVD 5.0.0 the `!RANCID-CONTENT-TYPE: arista` line at the top of the configuration has been removed.

It can be added if required by using `config_comment`:

```diff
+config_comment: "RANCID-CONTENT-TYPE: arista"
```

### Default value of `mlag_on_orphan_port_channel_downlink` is changed to `false`

The default value `true` of data model `mlag_on_orphan_port_channel_downlink` has been changed to `false`, so it is now required to set `mlag_on_orphan_port_channel_downlink: true` to configure the MLAG ID on a downlink Port-Channel even if the downlink is only on one node in the MLAG pair.
By default an MLAG ID will only be configured on Port-Channel downlinks dual-homed to two MLAG switches.

```diff
+ mlag_on_orphan_port_channel_downlink: true
```

### An error is raised if sFlow is enabled on an interface but `sflow_settings.destinations` is not set

In AVD 4.0.0, if `sflow` was enabled on an interface but `sflow_settings.destinations` was not defined, the sFlow configuration was still generated for interfaces, although it would not work without "custom structured configuration".

As of AVD 5.0.0, if `sflow` is enabled on an interface but `sflow_settings.destinations` is not set, an error is raised and the execution stops.

### Default value of `isis_system_id_format` is changed to `underlay_loopback`

In AVD 4.0.0, `node_id` was the default value of `isis_system_id_format`.
In AVD 5.0.0, this default value is changed to `underlay_loopback`.

To retain the previous behavior set the value back to `node_id`:

```diff
+isis_system_id_format: node_id
```

### Shutdown interfaces and BGP towards undeployed peers by default

In AVD 4.0.0, the default value of `shutdown_bgp_towards_undeployed_peers` and `shutdown_interfaces_towards_undeployed_peers` was `false`.
In AVD 5.0.0, the default value of `shutdown_bgp_towards_undeployed_peers` and `shutdown_interfaces_towards_undeployed_peers` is changed to `true`.

To retain the previous behaviour, set the value to `false`:

```diff
+shutdown_bgp_towards_undeployed_peers: false
+shutdown_interfaces_towards_undeployed_peers: false
```

### Only render IGMP snooping querier version and address when enabled

In AVD 4.0.0, the `ip igmp snooping vlan` command for version and address was rendered even when the IGMP snooping querier was not enabled.
Starting from AVD 5.0.0, the `ip igmp snooping vlan` command for version and address is rendered only when the IGMP snooping querier is enabled.

To retain the old configuration use custom structured configuration.

```diff
custom_structured_configuration_ip_igmp_snooping:
  vlans:
  - id: 1
    querier:
      enabled: false
      address: 192.168.255.1
      version: 3
```

### Default MTU value changed from `9214` to `9194` for Dps1, WAN HA and WAN p2p uplink interfaces

In AVD 4.0.0, the default MTU for Dps1, WAN HA and WAN p2p uplink interfaces was `9214`.
In AVD 5.0.0, the default MTU for Dps1, WAN HA and WAN p2p uplink interfaces has been changed to `9194`.

To retain the old MTU on WAN HA interfaces use `<node_type>.defaults/node_groups[]/node_groups[].nodes[]/nodes[].wan_ha.mtu` as `9214`.

```diff
wan_router:
  node_groups:
    - group: SITE_HA_ENABLED
      wan_ha:
        enabled: true
        ha_interfaces: [Ethernet52]
+       mtu: 9214
```

To retain the old MTU on Dps1 interface use custom structured configuration

```diff
custom_structured_configuration_dps_interfaces:
  - name: Dps1
+   mtu: 9214
```

To retain the old MTU on WAN p2p uplink interfaces use custom_platform_settings

```diff
custom_platform_settings:
  - feature_support:
      bgp_update_wait_for_convergence: true
      bgp_update_wait_install: false
      interface_storm_control: false
      queue_monitor_length_notify: false
    management_interface: Management1/1
+   p2p_uplinks_mtu: 9214
    platforms:
      - AWE-5310
      - AWE-5510
      - AWE-7250R
      - AWE-7230R
  - feature_support:
      bgp_update_wait_for_convergence: true
      bgp_update_wait_install: false
      interface_storm_control: false
      poe: true
      queue_monitor_length_notify: false
    management_interface: Management1
+   p2p_uplinks_mtu: 9214
    platforms:
      - AWE-7220R
```

## Changes to role `arista.avd.eos_cli_config_gen`

TODO: Level 3 sections for each change with details on how to migrate

### No auto-conversion of old data model for `router_bgp.redistribute_routes` and `router_bgp.vrfs[].redistribute_routes`

The change has been incorporated into `eos_designs`, so action is only required when defining new interfaces
with `structured_config`, `custom_structured_configuration_`, or when using `eos_cli_config_gen` directly.

The data models for `router_bgp.redistribute_routes` and `router_bgp.vrfs[].redistribute_routes` previously supported either a list of strings or a dict-of-dicts.
In AVD 4.0.0 this was changed to a list-of-dicts with automatic conversion from any of the previous models into the new model.

As of AVD 5.0.0 the automatic conversion from both of the previous models has been removed, so it is required to update the input data to the new data models.

=== "Old data models"

    ```yaml
    # Old list data model
    router_bgp:
      redistribute_routes:
        - connected
        - static
      vrfs:
        - name: test
          redistribute_routes:
            - connected
            - static

    # Old dict-of-dicts data model
    router_bgp:
      redistribute_routes:
        connected:
          route_map: connected-to-bgp
        static:
          route_map: static-to-bgp
      vrfs:
        - name: test
          redistribute_routes:
            connected:
              route_map: connected-to-bgp
            static:
              route_map: static-to-bgp
    ```

=== "New data model"

    ```yaml
    # New data model
    router_bgp:
      redistribute_routes:
        - source_procol: connected
        - source_protocol: static
      vrfs:
        - name: test
          redistribute_routes:
            - source_procol: connected
            - source_protocol: static

    # New data model
    router_bgp:
      redistribute_routes:
        - source_protocol: connected
          route_map: connected-to-bgp
        - source_protocol: static
          route_map: static-to-bgp
      vrfs:
        - name: test
          redistribute_routes:
            - source_protocol: connected
              route_map: connected-to-bgp
            - source_protocol: static
              route_map: static-to-bgp
    ```

### Default EOS configuration is no longer automatically generated

The `generate_default_config` setting controls the generation of some default EOS configurations. This was previously set to `true` by default.

As of AVD 5.0.0 the default value of `generate_default_config` has been changed to `false` to prevent generation of any configuration not specified by the
inputs to `eos_cli_config_gen` (structured configuration).

The following commands will be generated when `generate_default_config` is set to `true`:

- RANCID Content Type
- Hostname
- Default configuration `no aaa root`
- Default configuration `no enable password`
- Transceiver qsfp default mode
- End of configuration delimiter

The setting `generate_default_config` will be removed in AVD 6.0.0.

The following `eos_cli_config_gen` inputs can be given as needed to generate the same configuration:

```diff
-generate_default_config: true
+aaa_root:
+  disabled: true
+config_comment: "RANCID-CONTENT-TYPE: arista"
+config_end: true
+enable_password:
+  disabled: true
+hostname: "{{ inventory_hostname }}"
+transceiver_qsfp_default_mode_4x10: true
```

All changes except `"RANCID-CONTENT-TYPE: arista"` have been incorporated into `eos_designs`. Action is only required when using `eos_cli_config_gen` directly,
or if the `RANCID-CONTENT-TYPE: arista` is required.

### `router_isis.address_family_ipv4/6.enabled` is now required to generate the configuration and documentation for `router_isis` address-families

In AVD 4.0.0, the ISIS address-family configuration and documentation were generated independently of the `router_isis.address_family_ipv4/6.enabled` key.

As of AVD 5.0.0, `router_isis.address_family_ipv4/6.enabled` must be set to generate the configuration and documentation for `router_isis` address-families.

```diff
 router_isis:
   address_family_ipv4:
+    enabled: true
     <...>
   address_family_ipv6:
+    enabled: true
     <...>
```

### `ip_security.sa_policies[].esp.integrity` and `.encryption` "null" option has been replaced with "disabled"

In AVD 4.0.0 we had "null" as a valid value for esp integrity and encryption to apply the null security profile and encryption under the ip-security configuration.

As of AVD 5.0.0 "null" option for esp integrity and encryption has been replaced with "disabled" to apply the null security profile and encryption under the ip-security configuration.

```diff
 ip_security:
   sa_policies:
     name: Disabled
     esp:
-      integrity: "null"
-      encryption: "null"
+      integrity: disabled
+      encryption: disabled
```

### `router_ospf.redistribute.bgp/connected/static` data model has been updated to require the `enabled` key

To avoid ambiguous YAML data input, the data model for `router_ospf.redistribute.bgp/connected/static` has been updated to require the `enabled` key.

=== "4.x"

```yaml
router_ospf:
  process_ids:
    - id: 400
      redistribute:
        bgp: {}
        connected: {}
        static: {}
```

=== "5.x"

```yaml
router_ospf:
  process_ids:
    - id: 400
      redistribute:
        bgp:
         enabled: True
        connected:
         enabled: True
        static:
         enabled: True
```

The change has been incorporated into `eos_designs`, so action is only required when defining `structured_configuration` directly.

### `router_traffic_engineering.enabled` is required

In AVD 4.0.0, setting `enabled: true` under `router_traffic_engineering` was not
required and it was possible to render

```eos
router traffic-engineering
```

using the following input

```yaml
router_traffic_engineering:
```

As of AVD 5.0.0, the `enabled` keyword is required under `router_traffic_engineering`:

```yaml
router_traffic_engineering:
  enabled: true
```

### Removal of default type `switched` from ethernet interfaces and port-channel interfaces

In AVD 4.0.0, we had "switched" as the default value for `ethernet_interfaces[].type` and `port_channel_interfaces[].type`.

With AVD 5.0.0, the default value for `type` in `ethernet_interfaces` and `port_channel_interfaces` is no longer supported. The `type` key must now be explicitly defined in the input variables if it is needed in the configuration and documentation.

<<<<<<< HEAD
### Added valid values for `redistribute_routes[].source_protocol` in `router_bgp` data model

Added valid values for data models `router_bgp.address_family_ipv4_multicast.redistribute_routes[].source_protocol`, `router_bgp.address_family_ipv6.redistribute_routes[].source_protocol`, and `router_bgp.vrfs[].redistribute_routes[].source_protocol` to restrict the source protocol of redistribute routes in EOS configuration.

| Model | Valid Values |
| ----- | ------------ |
| router_bgp.address_family_ipv4_multicast.redistribute_routes[].source_protocol | attached-host, connected, isis, isis level-1, isis level-2, isis level-1-2, ospf, ospfv3, static |
| router_bgp.address_family_ipv6.redistribute_routes[].source_protocol | attached-host, bgp, connected, dhcp, dynamic, isis, isis level-1, isis level-2, isis level-1-2, ospfv3, static, user |
| router_bgp.vrfs[].redistribute_routes[].source_protocol | attached-host, bgp, connected, dynamic, isis, isis level-1, isis level-2, isis level-1-2, ospf, ospfv3, rip, static, user |
=======
### Removal of `type` key dependency for rendering ethernet/port-channel interfaces configuration and documentation

#### `vlan_id` configuration

In AVD 4.0.0, the configuration for `vlan_id` in ethernet interfaces and port-channel interfaces was rendered only if `ethernet_interfaces[].type` or `port_channel_interfaces[].type` was set to `l2dot1q`.

With AVD 5.0.0, the dependency on the `type` key for rendering the configuration of `vlan_id` in ethernet and port-channel interfaces has been removed.

```diff
 ethernet_interfaces:
   - name: Ethernet1.10
-    type: l2dot1q
     vlan_id: 10
!
 port_channel_interfaces:
   - name: Port-Channel1.10
-    type: l2dot1q
     vlan_id: 10
```

#### `switchport` configuration and documentation

In AVD 4.0.0, the configuration and documentation for `switchport` in ethernet and port-channel interfaces were renderend only if `ethernet_interfaces[].type` or `port_channel_interfaces[].type` was set to `switched` along with the keys `mode`, `vlans`, `native_vlan`, `native_vlan_tag`, `trunk_groups`, `phone`, `vlan_translations`, `trunk_private_vlan_secondary`, `pvlan_mapping`.
The `no switchport` command was renderend if `ethernet_interfaces[].type` or `port_channel_interfaces[].type` was set to `routed`.

With AVD 5.0.0, a new key for `switchport` has been introduced under ethernet and port-channel interfaces data-model, which generates the configuration and documentation for `switchport` independent of the `type` key.
The keys `mode`, `vlans`, `native_vlan`, `native_vlan_tag`, `trunk_groups`, `phone`, `vlan_translations`, `trunk_private_vlan_secondary`, `pvlan_mapping` are deprecated, to be removed in AVD 6.0.0.

```diff
 ethernet_interfaces:
  - name: Ethernet10
-   type: switched
-   mode: trunk
-   vlans: '1-5'
-   native_vlan: 20
-   native_vlan_tag: true
-   trunk_groups: ['group1', 'group2']
-   trunk_private_vlan_secondary: true
-   pvlan_mapping: 20-30
-   phone:
-     vlan: 35
-     trunk: tagged
-   vlan_translations:
-     - from: 10
-       to: 20
-       direction: in
-     - from: 23
-       to: 30
-       direction: out
-     - from: 1
-       to: 5
-       direction: both
+   switchport:
+     mode: trunk
+     trunk:
+       allowed_vlan: 1-5
+       native_vlan: 20
+       native_vlan_tag: true
+       groups:
+         - group1
+         - group2
+       private_vlan_secondary: true
+     pvlan_mapping: 20-30
+     access_vlan: 15
+     phone:
+       vlan: 35
+       trunk: tagged
+     vlan_translations:
+       direction_in:
+         - from: 10
+           to: 20
+       direction_out:
+         - from: 23
+           to: 30
+       direction_both:
+         - from: 1
+           to: 5
!
port_channel_interfaces:
  - name: Port-Channel10
-   type: switched
-   mode: trunk
-   vlans: '1-5'
-   native_vlan: 20
-   native_vlan_tag: true
-   trunk_groups: ['group1', 'group2']
-   trunk_private_vlan_secondary: true
-   pvlan_mapping: 20-30
-   phone:
-     vlan: 35
-     trunk: tagged
-   vlan_translations:
-     - from: 10
-       to: 20
-       direction: in
-     - from: 23
-       to: 30
-       direction: out
-     - from: 1
-       to: 5
-       direction: both
+   switchport:
+     mode: trunk
+     trunk:
+       allowed_vlan: 1-5
+       native_vlan: 20
+       native_vlan_tag: true
+       groups:
+         - group1
+         - group2
+       private_vlan_secondary: true
+     pvlan_mapping: 20-30
+     access_vlan: 15
+     phone:
+       vlan: 35
+       trunk: tagged
+     vlan_translations:
+       direction_in:
+         - from: 10
+           to: 20
+       direction_out:
+         - from: 23
+           to: 30
+       direction_both:
+         - from: 1
+           to: 5
```

#### `encapsulation` configuration and documentation

In AVD 4.0.0, the configuration and documentation for `encapsulation` in ethernet and port-channel interfaces were renderend only if `ethernet_interfaces[].type` or `port_channel_interfaces[].type` was set to `l2dot1q/l3dot1q` along with the keys `encapsulation_dot1q_vlan` and `encapsulation_vlan`.

With AVD 5.0.0, a new key for `encapsulation_dot1q` has been introduced and the schema for `encapsulation_vlan` has been modified under ethernet and port-channel interfaces data-model, which generates the configuration and documentation for `encapsulation` independent of the `type` key.
The keys `encapsulation_dot1q_vlan`, `encapsulation_vlan.client.dot1q`, `encapsulation_vlan.client.unmatched`, `encapsulation_vlan.network.dot1q` and `encapsulation_vlan.network.client` are deprecated, to be removed in AVD 6.0.0.

```diff
ethernet_interfaces:
  - name: Ethernet1.20
-   type: l3dot1q
-   encapsulation_dot1q_vlan: 20
+   encapsulation_dot1q:
+     vlan: 20
+     inner_vlan: 12
    encapsulation_vlan:
      client:
-       dot1q:
-         outer: 10
-         inner: 12
+       protocol: dot1q
+       outer_vlan: 10
+       inner_vlan: 12
      network:
-       dot1q:
-         outer: 20
-         inner: 22
+       protocol: dot1q
+       outer_vlan: 20
+       inner_vlan: 22
  - name: Ethernet1.30
    encapsulation_vlan:
      client:
-       unmatched: true
+       protocol: unmatched

!
port_channel_interfaces:
  - name: Port-Channel1.20
-   type: l3dot1q
-   encapsulation_dot1q_vlan: 20
+   encapsulation_dot1q:
+     vlan: 20
+     inner_vlan: 12
    encapsulation_vlan:
      client:
-       dot1q:
-         vlan: 50
+       protocol: dot1q
+       vlan: 50
      network:
-       client: true
+       protocol: client
  - name: Port-Channel1.30
    encapsulation_vlan:
      client:
-       unmatched: true
+       protocol: unmatched
```
>>>>>>> 7be32b9d

### Removal of deprecated data models

The following data model keys have been removed from `eos_cli_config_gen` in v5.0.0.

| Removed key | New key |
| ----------- | ------- |
| cvcompression | - |
| event_handlers.action | event_handlers.actions.bash_command |
| event_handlers.action_type | event_handlers.actions |
| event_handlers.regex | event_handlers.trigger_on_logging.regex |
| flow_trackings | flow_tracking |
| management_api_gnmi.enable_vrfs | management_api_gnmi.transport.grpc |
| management_api_gnmi.octa | management_api_gnmi.provider |
| management_security.entropy_source | management_security.entropy_sources |
| name_server | ip_name_servers |
| port_channel_interfaces.esi | port_channel_interfaces.evpn_ethernet_segment.identifier |
| port_channel_interfaces.rt | port_channel_interfaces.evpn_ethernet_segment.route_target |
| radius_servers | radius_server.hosts |
| router_bgp.peer_groups[].peer_filter | router_bgp.listen_ranges[].peer_filter |
| router_bgp.peer_groups[].bgp_listen_range_prefix | router_bgp.listen_ranges[].prefix |
| router_bgp.address_family_ipv4.peer_groups[].next_hop.address_family_ipv6_originate | router_bgp.address_family_ipv4.peer_groups[].next_hop.address_family_ipv6 |
| router_bgp.vrfs[].neighbors[].prefix_list_in | router_bgp.vrfs[].address_family_ipv4.neighbors[].prefix_list_in or router_bgp.vrfs[].address_family_ipv6.neighbors[].prefix_list_in |
| router_bgp.vrfs[].neighbors[].prefix_list_in | router_bgp.vrfs[].address_family_ipv4.neighbors[].prefix_list_out or router_bgp.vrfs[].address_family_ipv6.neighbors[].prefix_list_out |
| router_bgp.vrfs[].address_families | router_bgp.vrfs[].address_family_* |
| router_isis.address_family | router_isis.address_family_ipv4.enabled or router_isis.address_family_ipv6.enabled |
| router_isis.isis_af_defaults | router_isis.address_family_ipv4 or router_isis.address_family_ipv6 |
| snmp_server.views.MIB_family_name | snmp_server.views.mib_family_name |
| stun.server.local_interface | stun.server.local_interfaces |
| vlan_interfaces[].ipv6_address_virtual | vlan_interfaces[].ipv6_address_virtuals |
| vlan_interfaces[].ipv6_virtual_router_address | vlan_interfaces[].ipv6_virtual_router_addresses |
| vlan_interfaces[].vrrp | vlan_interfaces[].vrrp_ids |

## Changes to role `arista.avd.eos_validate_state`

### Input for hardware tests have been updated

The inputs for the hardware test have changed.

```yaml
validation_role:
  xcvr_own_manufacturers:
    - Manufacturer 1
    - Manufacturer 2
  pwr_supply_states:
     - ok
     - notInserted
  fan_states:
     - ok
     - notInserted
```

should be replaced with:

```yaml
accepted_xcvr_manufacturers:
  - Manufacturer 1
  - Manufacturer 2
accepted_pwr_supply_states:
  - ok
  - notInserted
accepted_fan_states:
  - ok
  - notInserted
```

### Filtering tests using Ansible tags support was removed

The filtering of tests using Ansible tags has been removed, The `skip_tests` variable should be used instead. The `skip_tests` mechanism is much more granular and allow to filter at the test level.

```bash
ansible-playbook playbooks/fabric-validate.yaml --skip-tags ntp,bgp_checks
```

should be replaced with the following input variables:

```yaml
skip_tests:
 - category: AvdTestNTP
 - category: AvdTestBGP
```

and the following command line:

```bash
ansible-playbook playbooks/fabric-validate.yaml
```

The test categories are listed in the [role documentation](../../roles/eos_validate_state/README.md#test-categories)<|MERGE_RESOLUTION|>--- conflicted
+++ resolved
@@ -790,13 +790,6 @@
   enabled: true
 ```
 
-### Removal of default type `switched` from ethernet interfaces and port-channel interfaces
-
-In AVD 4.0.0, we had "switched" as the default value for `ethernet_interfaces[].type` and `port_channel_interfaces[].type`.
-
-With AVD 5.0.0, the default value for `type` in `ethernet_interfaces` and `port_channel_interfaces` is no longer supported. The `type` key must now be explicitly defined in the input variables if it is needed in the configuration and documentation.
-
-<<<<<<< HEAD
 ### Added valid values for `redistribute_routes[].source_protocol` in `router_bgp` data model
 
 Added valid values for data models `router_bgp.address_family_ipv4_multicast.redistribute_routes[].source_protocol`, `router_bgp.address_family_ipv6.redistribute_routes[].source_protocol`, and `router_bgp.vrfs[].redistribute_routes[].source_protocol` to restrict the source protocol of redistribute routes in EOS configuration.
@@ -806,7 +799,13 @@
 | router_bgp.address_family_ipv4_multicast.redistribute_routes[].source_protocol | attached-host, connected, isis, isis level-1, isis level-2, isis level-1-2, ospf, ospfv3, static |
 | router_bgp.address_family_ipv6.redistribute_routes[].source_protocol | attached-host, bgp, connected, dhcp, dynamic, isis, isis level-1, isis level-2, isis level-1-2, ospfv3, static, user |
 | router_bgp.vrfs[].redistribute_routes[].source_protocol | attached-host, bgp, connected, dynamic, isis, isis level-1, isis level-2, isis level-1-2, ospf, ospfv3, rip, static, user |
-=======
+
+### Removal of default type `switched` from ethernet interfaces and port-channel interfaces
+
+In AVD 4.0.0, we had "switched" as the default value for `ethernet_interfaces[].type` and `port_channel_interfaces[].type`.
+
+With AVD 5.0.0, the default value for `type` in `ethernet_interfaces` and `port_channel_interfaces` is no longer supported. The `type` key must now be explicitly defined in the input variables if it is needed in the configuration and documentation.
+
 ### Removal of `type` key dependency for rendering ethernet/port-channel interfaces configuration and documentation
 
 #### `vlan_id` configuration
@@ -994,7 +993,6 @@
 -       unmatched: true
 +       protocol: unmatched
 ```
->>>>>>> 7be32b9d
 
 ### Removal of deprecated data models
 
