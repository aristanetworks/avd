--- conflicted
+++ resolved
@@ -176,16 +176,6 @@
   sha512_password: $6$7u4j1rkb3VELgcZE$EJt2Qff8kd/TapRoci0XaIZsL4tFzgq1YZBLD9c6f/knXzvcYY0NcMKndZeCv0T268knGKhOEwZAxqKjlMm920
   name: ansible
 vrfs:
-<<<<<<< HEAD
-- ip_routing: false
-  name: MGMT
-- tenant: TENANT1
-  ip_routing: true
-  name: VRF10
-- tenant: TENANT1
-  ip_routing: true
-  name: VRF11
-=======
 - name: MGMT
   ip_routing: false
 - name: VRF10
@@ -194,7 +184,6 @@
 - name: VRF11
   tenant: TENANT1
   ip_routing: true
->>>>>>> de6d0f04
 management_interfaces:
 - description: oob_management
   shutdown: false
@@ -395,21 +384,6 @@
   reload_delay_mlag: '300'
   reload_delay_non_mlag: '330'
 route_maps:
-<<<<<<< HEAD
-- sequence_numbers:
-  - type: permit
-    set:
-    - origin incomplete
-    description: Make routes learned over MLAG Peer-link less preferred on spines to ensure optimal routing
-    sequence: 10
-  name: RM-MLAG-PEER-IN
-- sequence_numbers:
-  - type: permit
-    match:
-    - ip address prefix-list PL-LOOPBACKS-EVPN-OVERLAY
-    sequence: 10
-  name: RM-CONN-2-BGP
-=======
 - name: RM-MLAG-PEER-IN
   sequence_numbers:
   - sequence: 10
@@ -423,7 +397,6 @@
     type: permit
     match:
     - ip address prefix-list PL-LOOPBACKS-EVPN-OVERLAY
->>>>>>> de6d0f04
 loopback_interfaces:
 - description: EVPN_Overlay_Peering
   shutdown: false
