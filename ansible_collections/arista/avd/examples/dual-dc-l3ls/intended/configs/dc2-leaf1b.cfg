!
no enable password
no aaa root
!
username admin privilege 15 role network-admin nopassword
username ansible privilege 15 role network-admin secret sha512 $6$7u4j1rkb3VELgcZE$EJt2Qff8kd/TapRoci0XaIZsL4tFzgq1YZBLD9c6f/knXzvcYY0NcMKndZeCv0T268knGKhOEwZAxqKjlMm920
!
management api http-commands
   protocol https
   no shutdown
   !
   vrf MGMT
      no shutdown
!
vlan internal order ascending range 1006 1199
!
transceiver qsfp default-mode 4x10G
!
service routing protocols model multi-agent
!
hostname dc2-leaf1b
!
spanning-tree mode mstp
no spanning-tree vlan-id 4093-4094
spanning-tree mst 0 priority 4096
!
vlan 11
   name VRF10_VLAN11
!
vlan 12
   name VRF10_VLAN12
!
vlan 21
   name VRF11_VLAN21
!
vlan 22
   name VRF11_VLAN22
!
vlan 3009
   name MLAG_L3_VRF_VRF10
   trunk group MLAG
!
vlan 3010
   name MLAG_L3_VRF_VRF11
   trunk group MLAG
!
vlan 3401
   name L2_VLAN3401
!
vlan 3402
   name L2_VLAN3402
!
vlan 4093
   name MLAG_L3
   trunk group MLAG
!
vlan 4094
   name MLAG
   trunk group MLAG
!
vrf instance MGMT
!
vrf instance VRF10
!
vrf instance VRF11
!
interface Port-Channel3
   description MLAG_dc2-leaf1a_Port-Channel3
   no shutdown
   switchport mode trunk
   switchport trunk group MLAG
   switchport
!
interface Port-Channel5
   description SERVER_dc2-leaf1-server1_Bond1
   no shutdown
   switchport trunk native vlan 4092
   switchport trunk allowed vlan 11-12,21-22
   switchport mode trunk
   switchport
   mlag 5
   spanning-tree portfast
!
interface Port-Channel8
   description DC2-LEAF1C_Po1
   no shutdown
   switchport trunk allowed vlan 11-12,21-22,3401-3402
   switchport mode trunk
   switchport
   mlag 8
!
interface Ethernet1
   description P2P_dc2-spine1_Ethernet2
   no shutdown
   mtu 1500
   no switchport
   ip address 10.255.255.109/31
!
interface Ethernet2
   description P2P_dc2-spine2_Ethernet2
   no shutdown
   mtu 1500
   no switchport
   ip address 10.255.255.111/31
!
interface Ethernet3
   description MLAG_dc2-leaf1a_Ethernet3
   no shutdown
   channel-group 3 mode active
!
interface Ethernet4
   description MLAG_dc2-leaf1a_Ethernet4
   no shutdown
   channel-group 3 mode active
!
interface Ethernet5
   description SERVER_dc2-leaf1-server1_PCI2
   no shutdown
   channel-group 5 mode active
!
interface Ethernet8
   description DC2-LEAF1C_Ethernet2
   no shutdown
   channel-group 8 mode active
!
interface Loopback0
   description ROUTER_ID
   no shutdown
   ip address 10.255.128.14/32
!
interface Loopback1
   description VXLAN_TUNNEL_SOURCE
   no shutdown
   ip address 10.255.129.13/32
!
interface Loopback10
   description VRF10_VTEP_DIAGNOSTICS
   no shutdown
   vrf VRF10
   ip address 10.255.10.14/32
!
interface Loopback11
   description VRF11_VTEP_DIAGNOSTICS
   no shutdown
   vrf VRF11
   ip address 10.255.11.14/32
!
interface Management1
   description OOB_MANAGEMENT
   no shutdown
   vrf MGMT
   ip address 172.16.1.112/24
!
interface Vlan11
   description VRF10_VLAN11
   no shutdown
   vrf VRF10
   ip address virtual 10.10.11.1/24
!
interface Vlan12
   description VRF10_VLAN12
   no shutdown
   vrf VRF10
   ip address virtual 10.10.12.1/24
!
interface Vlan21
   description VRF11_VLAN21
   no shutdown
   vrf VRF11
   ip address virtual 10.10.21.1/24
!
interface Vlan22
   description VRF11_VLAN22
   no shutdown
   vrf VRF11
   ip address virtual 10.10.22.1/24
!
interface Vlan3009
   description MLAG_L3_VRF_VRF10
   no shutdown
   mtu 1500
   vrf VRF10
   ip address 10.255.129.117/31
!
interface Vlan3010
   description MLAG_L3_VRF_VRF11
   no shutdown
   mtu 1500
   vrf VRF11
   ip address 10.255.129.117/31
!
interface Vlan4093
   description MLAG_L3
   no shutdown
   mtu 1500
   ip address 10.255.129.117/31
!
interface Vlan4094
   description MLAG
   no shutdown
   mtu 1500
   no autostate
   ip address 10.255.129.85/31
!
interface Vxlan1
   description dc2-leaf1b_VTEP
   vxlan source-interface Loopback1
   vxlan virtual-router encapsulation mac-address mlag-system-id
   vxlan udp-port 4789
   vxlan vlan 11 vni 10011
   vxlan vlan 12 vni 10012
   vxlan vlan 21 vni 10021
   vxlan vlan 22 vni 10022
   vxlan vlan 3401 vni 13401
   vxlan vlan 3402 vni 13402
   vxlan vrf VRF10 vni 10
   vxlan vrf VRF11 vni 11
!
ip virtual-router mac-address 00:1c:73:00:00:99
!
ip address virtual source-nat vrf VRF10 address 10.255.10.14
ip address virtual source-nat vrf VRF11 address 10.255.11.14
!
ip routing
no ip routing vrf MGMT
ip routing vrf VRF10
ip routing vrf VRF11
!
ip prefix-list PL-LOOPBACKS-EVPN-OVERLAY
   seq 10 permit 10.255.128.0/27 eq 32
   seq 20 permit 10.255.129.0/27 eq 32
!
ip prefix-list PL-MLAG-PEER-VRFS
   seq 10 permit 10.255.129.116/31
!
mlag configuration
   domain-id DC2_L3_LEAF1
   local-interface Vlan4094
   peer-address 10.255.129.84
   peer-link Port-Channel3
   reload-delay mlag 300
   reload-delay non-mlag 330
!
ip route vrf MGMT 0.0.0.0/0 172.16.1.1
!
route-map RM-CONN-2-BGP permit 10
   match ip address prefix-list PL-LOOPBACKS-EVPN-OVERLAY
!
route-map RM-CONN-2-BGP-VRFS deny 10
   match ip address prefix-list PL-MLAG-PEER-VRFS
!
route-map RM-CONN-2-BGP-VRFS permit 20
!
route-map RM-MLAG-PEER-IN permit 10
   description Make routes learned over MLAG Peer-link less preferred on spines to ensure optimal routing
   set origin incomplete
!
router bfd
   multihop interval 300 min-rx 300 multiplier 3
!
router bgp 65201
   router-id 10.255.128.14
   maximum-paths 4 ecmp 4
   no bgp default ipv4-unicast
   neighbor EVPN-OVERLAY-PEERS peer group
   neighbor EVPN-OVERLAY-PEERS update-source Loopback0
   neighbor EVPN-OVERLAY-PEERS bfd
   neighbor EVPN-OVERLAY-PEERS ebgp-multihop 3
   neighbor EVPN-OVERLAY-PEERS password 7 Q4fqtbqcZ7oQuKfuWtNGRQ==
   neighbor EVPN-OVERLAY-PEERS send-community
   neighbor EVPN-OVERLAY-PEERS maximum-routes 0
   neighbor IPv4-UNDERLAY-PEERS peer group
   neighbor IPv4-UNDERLAY-PEERS password 7 7x4B4rnJhZB438m9+BrBfQ==
   neighbor IPv4-UNDERLAY-PEERS send-community
   neighbor IPv4-UNDERLAY-PEERS maximum-routes 12000
   neighbor MLAG-IPv4-UNDERLAY-PEER peer group
   neighbor MLAG-IPv4-UNDERLAY-PEER remote-as 65201
   neighbor MLAG-IPv4-UNDERLAY-PEER next-hop-self
   neighbor MLAG-IPv4-UNDERLAY-PEER description dc2-leaf1a
   neighbor MLAG-IPv4-UNDERLAY-PEER password 7 4b21pAdCvWeAqpcKDFMdWw==
   neighbor MLAG-IPv4-UNDERLAY-PEER send-community
   neighbor MLAG-IPv4-UNDERLAY-PEER maximum-routes 12000
   neighbor MLAG-IPv4-UNDERLAY-PEER route-map RM-MLAG-PEER-IN in
   neighbor 10.255.128.11 peer group EVPN-OVERLAY-PEERS
   neighbor 10.255.128.11 remote-as 65200
   neighbor 10.255.128.11 description dc2-spine1_Loopback0
   neighbor 10.255.128.12 peer group EVPN-OVERLAY-PEERS
   neighbor 10.255.128.12 remote-as 65200
   neighbor 10.255.128.12 description dc2-spine2_Loopback0
   neighbor 10.255.129.116 peer group MLAG-IPv4-UNDERLAY-PEER
   neighbor 10.255.129.116 description dc2-leaf1a_Vlan4093
   neighbor 10.255.255.108 peer group IPv4-UNDERLAY-PEERS
   neighbor 10.255.255.108 remote-as 65200
   neighbor 10.255.255.108 description dc2-spine1_Ethernet2
   neighbor 10.255.255.110 peer group IPv4-UNDERLAY-PEERS
   neighbor 10.255.255.110 remote-as 65200
   neighbor 10.255.255.110 description dc2-spine2_Ethernet2
   redistribute connected route-map RM-CONN-2-BGP
   !
   vlan 11
      rd 10.255.128.14:10011
      route-target both 10011:10011
      redistribute learned
   !
   vlan 12
      rd 10.255.128.14:10012
      route-target both 10012:10012
      redistribute learned
   !
   vlan 21
      rd 10.255.128.14:10021
      route-target both 10021:10021
      redistribute learned
   !
   vlan 22
      rd 10.255.128.14:10022
      route-target both 10022:10022
      redistribute learned
   !
   vlan 3401
      rd 10.255.128.14:13401
      route-target both 13401:13401
      redistribute learned
   !
   vlan 3402
      rd 10.255.128.14:13402
      route-target both 13402:13402
      redistribute learned
   !
   address-family evpn
      neighbor EVPN-OVERLAY-PEERS activate
   !
   address-family ipv4
      no neighbor EVPN-OVERLAY-PEERS activate
      neighbor IPv4-UNDERLAY-PEERS activate
      neighbor MLAG-IPv4-UNDERLAY-PEER activate
   !
   vrf VRF10
      rd 10.255.128.14:10
      route-target import evpn 10:10
      route-target export evpn 10:10
      router-id 10.255.128.14
      neighbor 10.255.129.116 peer group MLAG-IPv4-UNDERLAY-PEER
<<<<<<< HEAD
      neighbor 10.255.129.116 description dc2-leaf1a
      redistribute connected route-map RM-CONN-2-BGP-VRFS
=======
      neighbor 10.255.129.116 description dc2-leaf1a_Vlan3009
      redistribute connected
>>>>>>> 9b3695e5
   !
   vrf VRF11
      rd 10.255.128.14:11
      route-target import evpn 11:11
      route-target export evpn 11:11
      router-id 10.255.128.14
      neighbor 10.255.129.116 peer group MLAG-IPv4-UNDERLAY-PEER
<<<<<<< HEAD
      neighbor 10.255.129.116 description dc2-leaf1a
      redistribute connected route-map RM-CONN-2-BGP-VRFS
=======
      neighbor 10.255.129.116 description dc2-leaf1a_Vlan3010
      redistribute connected
>>>>>>> 9b3695e5
!
end<|MERGE_RESOLUTION|>--- conflicted
+++ resolved
@@ -341,13 +341,8 @@
       route-target export evpn 10:10
       router-id 10.255.128.14
       neighbor 10.255.129.116 peer group MLAG-IPv4-UNDERLAY-PEER
-<<<<<<< HEAD
-      neighbor 10.255.129.116 description dc2-leaf1a
+      neighbor 10.255.129.116 description dc2-leaf1a_Vlan3009
       redistribute connected route-map RM-CONN-2-BGP-VRFS
-=======
-      neighbor 10.255.129.116 description dc2-leaf1a_Vlan3009
-      redistribute connected
->>>>>>> 9b3695e5
    !
    vrf VRF11
       rd 10.255.128.14:11
@@ -355,12 +350,7 @@
       route-target export evpn 11:11
       router-id 10.255.128.14
       neighbor 10.255.129.116 peer group MLAG-IPv4-UNDERLAY-PEER
-<<<<<<< HEAD
-      neighbor 10.255.129.116 description dc2-leaf1a
+      neighbor 10.255.129.116 description dc2-leaf1a_Vlan3010
       redistribute connected route-map RM-CONN-2-BGP-VRFS
-=======
-      neighbor 10.255.129.116 description dc2-leaf1a_Vlan3010
-      redistribute connected
->>>>>>> 9b3695e5
 !
 end