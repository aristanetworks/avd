--- conflicted
+++ resolved
@@ -79,8 +79,7 @@
           _if_ there is an ipv6_address configured for the node.
         items:
           type: str
-<<<<<<< HEAD
-          description: IPv6_address
+          description: IPv6_address.
       ipv4_acl_in:
         description: |-
           Name of the IPv4 access-list to be assigned in the ingress direction.
@@ -95,9 +94,6 @@
         type: str
         convert_types:
           - int
-=======
-          description: IPv6_address.
->>>>>>> 17b7d9cd
       ip_helpers:
         type: list
         primary_key: ip_helper
