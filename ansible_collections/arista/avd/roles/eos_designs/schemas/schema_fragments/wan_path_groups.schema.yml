--- conflicted
+++ resolved
@@ -49,7 +49,6 @@
               local:
                 type: str
                 description: Optional, if not set, the path-group `name` is used as local.
-<<<<<<< HEAD
         default_preference:
           type: str
           convert_types:
@@ -68,7 +67,6 @@
           default: false
           description: |-
             When set to `true`, the path-group is excluded from AVD auto generated policies.
-=======
         dps_keepalive:
           type: dict
           description: |-
@@ -90,5 +88,4 @@
               default: 5
               description: Failure threshold in number of lost keep-alive messages.
               convert_types:
-                - str
->>>>>>> fb694911
+                - str