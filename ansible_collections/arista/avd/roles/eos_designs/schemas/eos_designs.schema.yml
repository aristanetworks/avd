--- conflicted
+++ resolved
@@ -478,7 +478,6 @@
       existing keys will be replaced.\n"
     default:
     - custom_structured_configuration_
-<<<<<<< HEAD
   cv_tags_enabled:
     documentation_options:
       table: cloudvision-tags
@@ -586,7 +585,6 @@
             '
           required: true
           type: str
-=======
   cv_topology:
     documentation_options:
       table: cv-topology
@@ -623,7 +621,6 @@
                 type: str
               neighbor_interface:
                 type: str
->>>>>>> b230bf5d
   cvp_ingestauth_key:
     documentation_options:
       table: cloudvision-settings
