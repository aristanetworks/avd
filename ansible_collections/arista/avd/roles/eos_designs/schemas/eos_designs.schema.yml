--- conflicted
+++ resolved
@@ -1464,8 +1464,7 @@
               description: Path to Custom J2 template.
             vtep_loopback_interface:
               type: str
-<<<<<<< HEAD
-              description: Path to J2 template - default inherited from templates.interface_descriptions.vtep_loopback_interface.
+              description: Path to Custom J2 template.
         cloudvision_tags_topology_type:
           description: 'Type that CloudVision should use when generating the Topology.
 
@@ -1476,9 +1475,6 @@
           - spine
           - core
           - edge
-=======
-              description: Path to Custom J2 template.
->>>>>>> e10d5ed5
   only_local_vlan_trunk_groups:
     documentation_options:
       table: fabric-settings
