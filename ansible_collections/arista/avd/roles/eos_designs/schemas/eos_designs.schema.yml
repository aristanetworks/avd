--- conflicted
+++ resolved
@@ -5557,7 +5557,6 @@
             This setting can be overridden per VRF.
 
             '
-<<<<<<< HEAD
         redistribute_uplink_subnets_vrfs:
           type: bool
           default: false
@@ -5572,12 +5571,10 @@
             the tenant.
 
             This setting can be overridden per VRF.'
-=======
         evpn_vlan_bundle:
           type: str
           description: Enable `evpn_vlan_bundle` for all l2vlans and SVIs under the
             tenant. This `evpn_vlan_bundle` should be present in `evpn_vlan_bundles`.
->>>>>>> fde40bd8
         bgp_peer_groups:
           documentation_options:
             table: network-services-vrfs-bgp-settings
