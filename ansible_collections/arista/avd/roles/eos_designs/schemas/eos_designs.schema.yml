$id: eos_designs
type: dict
allow_other_keys: true
keys:
  avd_data_conversion_mode:
    type: str
    valid_values:
    - disabled
    - error
    - warning
    - info
    - debug
    - quiet
    default: debug
    description: 'Conversion Mode for AVD input data conversion.

      Input data conversion will perform type conversion of input variables as defined
      in the schema.

      The type conversion is intended to help the user to identify minor issues with
      the input data, while still allowing the data to be validated.

      During conversion, messages will generated with information about the host(s)
      and key(s) which required conversion.

      "disabled" means that conversion will not run - avoid this since conversion
      is also handling data deprecation and upgrade.

      "error" will produce error messages and fail the task.

      "warning" will produce warning messages.

      "info" will produce regular log messages.

      "debug" will produce hidden debug messages viewable with -v.

      "quiet" will not produce any messages'
  avd_data_validation_mode:
    type: str
    valid_values:
    - disabled
    - error
    - warning
    - info
    - debug
    default: warning
    description: 'Validation Mode for AVD input data validation.

      Input data validation will validate the input variables according to the schema.

      During validation, messages will generated with information about the host(s)
      and key(s) which failed validation.

      "disabled" means that validation will not run.

      "error" will produce error messages and fail the task.

      "warning" will produce warning messages.

      "info" will produce regular log messages.

      "debug" will produce hidden debug messages viewable with -v.'
  bfd_multihop:
    type: dict
    description: BFD Multihop tuning
    keys:
      interval:
        type: int
        convert_types:
        - str
        default: 300
        min: 50
        max: 60000
      min_rx:
        type: int
        convert_types:
        - str
        default: 300
        min: 50
        max: 60000
      multiplier:
        type: int
        convert_types:
        - str
        default: 3
        min: 3
        max: 50
  bgp_as:
    description: AS number to use to configure overlay when "overlay_routing_protocol"
      == ibgp
    type: str
    convert_types:
    - int
  bgp_default_ipv4_unicast:
    description: 'Default activation of IPv4 unicast address-family on all IPv4 neighbors.

      It is best practice to disable activation.

      '
    type: bool
    default: false
  bgp_distance:
    type: dict
    $ref: eos_cli_config_gen#/keys/router_bgp/keys/distance
  bgp_ecmp:
    description: Maximum ECMP for BGP multi-path
    type: int
    convert_types:
    - str
    default: 4
  bgp_graceful_restart:
    description: 'Graceful BGP restart allows a BGP speaker with separate control
      plane and data plane processing to continue forwarding traffic during a BGP
      restart.

      Its neighbors (receiving speakers) may retain routing information from the restarting
      speaker while a BGP session with it is being re-established, reducing route
      flapping.

      '
    type: dict
    keys:
      enabled:
        type: bool
        default: true
        description: Enable or disable graceful restart helper mode for all BGP peers.
      restart_time:
        type: int
        convert_types:
        - str
        min: 1
        max: 3600
        default: 300
        description: Restart time in seconds.
  bgp_maximum_paths:
    description: Maximum Paths for BGP multi-path
    type: int
    convert_types:
    - str
    default: 4
    min: 1
    max: 512
  bgp_mesh_pes:
    type: bool
    default: false
    description: Whether to configure an iBGP full mesh between PEs, either because
      there is no RR used or other reasons.
  bgp_peer_groups:
    description: 'Leverage an Arista EOS switch to generate the encrypted password
      using the correct peer group name.

      Note that the name of the peer groups use ''-'' instead of ''_'' in EOS configuration.

      '
    type: dict
    keys:
      ipv4_underlay_peers:
        type: dict
        keys:
          name:
            type: str
            default: IPv4-UNDERLAY-PEERS
            description: Name of peer group.
          password:
            type: str
            description: Type 7 encrypted password.
          structured_config:
            type: dict
            description: Custom structured config added under router_bgp.peer_groups.<name>
              for eos_cli_config_gen
      mlag_ipv4_underlay_peer:
        type: dict
        keys:
          name:
            type: str
            default: MLAG-IPv4-UNDERLAY-PEER
            description: Name of peer group.
          password:
            type: str
            description: Type 7 encrypted password.
          structured_config:
            type: dict
            description: Custom structured config added under router_bgp.peer_groups.<name>
              for eos_cli_config_gen
      evpn_overlay_peers:
        type: dict
        keys:
          name:
            type: str
            default: EVPN-OVERLAY-PEERS
            description: Name of peer group.
          password:
            type: str
            description: Type 7 encrypted password.
          structured_config:
            type: dict
            description: Custom structured config added under router_bgp.peer_groups.<name>
              for eos_cli_config_gen
      evpn_overlay_core:
        type: dict
        keys:
          name:
            type: str
            default: EVPN-OVERLAY-CORE
            description: Name of peer group.
          password:
            type: str
            description: Type 7 encrypted password.
          structured_config:
            type: dict
            description: Custom structured config added under router_bgp.peer_groups.<name>
              for eos_cli_config_gen
      mpls_overlay_peers:
        type: dict
        keys:
          name:
            type: str
            default: MPLS-OVERLAY-PEERS
            description: Name of peer group.
          password:
            type: str
            description: Type 7 encrypted password.
          structured_config:
            type: dict
            description: Custom structured config added under router_bgp.peer_groups.<name>
              for eos_cli_config_gen
      rr_overlay_peers:
        type: dict
        keys:
          name:
            type: str
            default: RR-OVERLAY-PEERS
            description: Name of peer group.
          password:
            type: str
            description: Type 7 encrypted password.
          structured_config:
            type: dict
            description: Custom structured config added under router_bgp.peer_groups.<name>
              for eos_cli_config_gen
      ipvpn_gateway_peers:
        type: dict
        keys:
          name:
            type: str
            default: IPVPN-GATEWAY-PEERS
            description: Name of peer group.
          password:
            type: str
            description: Type 7 encrypted password.
          structured_config:
            type: dict
            description: Custom structured config added under router_bgp.peer_groups.<name>
              for eos_cli_config_gen
      IPv4_UNDERLAY_PEERS:
        type: dict
        deprecation:
          warning: true
          new_key: bgp_peer_groups.ipv4_underlay_peers
          removed: true
          remove_in_version: 4.0.0
      MLAG_IPv4_UNDERLAY_PEER:
        type: dict
        deprecation:
          warning: true
          new_key: bgp_peer_groups.mlag_ipv4_underlay_peer
          removed: true
          remove_in_version: 4.0.0
      EVPN_OVERLAY_PEERS:
        type: dict
        deprecation:
          warning: true
          new_key: bgp_peer_groups.evpn_overlay_peers
          removed: true
          remove_in_version: 4.0.0
  bgp_update_wait_install:
    type: bool
    $ref: eos_cli_config_gen#/keys/router_bgp/keys/updates/keys/wait_install
  bgp_update_wait_for_convergence:
    type: bool
    $ref: eos_cli_config_gen#/keys/router_bgp/keys/updates/keys/wait_for_convergence
  connected_endpoints_keys:
    type: list
    primary_key: key
    convert_types:
    - dict
    description: 'Define connected endpoints keys to define the grouping of endpoints
      connecting to the fabric.

      This lets you specify various keys to better organize/group your data.

      The connected endpoints keys should be defined in the top level group_var for
      the fabric.

      '
    items:
      type: dict
      keys:
        key:
          type: str
        type:
          type: str
          description: Type used for documentation.
        description:
          type: str
          description: Description used for documentation.
  core_interfaces:
    type: dict
    $ref: '#/$defs/l3_edge'
    description: 'The `core_interfaces` data model can be used to configure L3 P2P
      links anywhere in the fabric.

      It can be between two switches that are already part of the fabric inventory,
      or it can be towards another device,

      where only one end of the link is on a switch in the fabric.'
  cvp_ingestauth_key:
    type: str
    description: 'On-premise CVP ingest auth key. If set, TerminAttr will be configured
      with key-based authentication for on-premise CVP.

      If not set, TerminAttr will be configured with certificate based authentication:

      - On-premise using token onboarding. Default token path is ''/tmp/token''.

      - CVaaS using token-secure onboarding. Default token path is ''/tmp/cv-onboarding-token''.

      Token must be copied to the device first.'
  cvp_instance_ip:
    type: str
    description: 'IPv4 address or DNS name for CloudVision.

      This variable only supports an on-premise single-node cluster or the DNS name
      of a CloudVision as a Service instance.'
  cvp_instance_ips:
    type: list
    description: 'List of IPv4 addresses or DNS names for CloudVision.

      For on-premise CloudVision enter all the nodes of the cluster.

      For CloudVision as a Service enter the DNS name of the instance.

      `eos_designs` only supports one CloudVision cluster.

      '
    items:
      type: str
      description: IPv4 address or DNS name for CloudVision
  cvp_token_file:
    type: str
    description: 'cvp_token_file is the path to the token file on the switch.

      If not set the default locations for on-premise or CVaaS will be used.

      See cvp_ingestauth_key for details.'
  dc_name:
    description: 'DC Name, required to match Ansible Group name covering all devices
      in the DC.

      Required for 5-stage CLOS (Super-spines).

      '
    type: str
  default_igmp_snooping_enabled:
    description: 'When set to false, disables IGMP snooping at fabric level and overrides
      per vlan settings.

      '
    type: bool
    default: true
  default_interfaces:
    type: list
    description: "- Set default uplink, downlink, and MLAG interfaces, which will
      be used if these interfaces are not defined on a device (either directly or
      through inheritance).\n- These are defined based on the combination of node_type
      (e.g., l3leaf or spine) and a regex for matching the platform.\n- A list of
      interfaces or interface ranges can be specified.\n- Each list item supports
      range syntax that can be expanded into a list of interfaces. Interface range
      examples:\n  - Ethernet49-52/1: Expands to [ Ethernet49/1, Ethernet50/1, Ethernet51/1,
      Ethernet52/1 ]\n  - Ethernet1/31-34/1: Expands to [ Ethernet1/31/1, Ethernet1/32/1,
      Ethernet1/33/1, Ethernet1/34/1 ]\n  - Ethernet49-50,53-54: Expands to [ Ethernet49,
      Ethernet50, Ethernet53, Ethernet54 ]\n  - Ethernet1-2/1-4: Expands to [ Ethernet1/1,
      Ethernet1/2, Ethernet1/3, Ethernet1/4, Ethernet2/1, Ethernet2/2, Ethernet2/3,
      Ethernet2/4 ]\n- `uplink_interfaces` and `mlag_interfaces` under `default_interfaces`
      are directly inherited by `uplink_interfaces` and `mlag_interfaces`.\n- `downlink_interfaces`
      are referenced by the child switch (e.g., the leaf in a leaf/spine network).
      The child switch leverages an upstream switch's `default_downlink_interfaces`
      using the child switch ID.  This is then used to build `uplink_switch_interfaces`
      for that child.\n  - In the case of `max_parallel_uplinks` > 1 the `default_downlink_interfaces`
      are mapped with consecutive downlinks per child ID.\n  - Example for `max_parallel_uplinks:
      2`, downlink interfaces will be mapped as `[ <downlink1 to leaf-id1>, <downlink2
      to leaf-id1>, <downlink1 to leaf-id2>, <downlink2 to leaf-id2> ...]`\n- Please
      note that no default interfaces are defined in AVD itself. You will need to
      create your own based on the example below.\n\nExample:\n\n```yaml\ndefault_interfaces:\n
      \ - types: [ spine, l3leaf ]\n    platforms: [ \"7050[SC]X3\", vEOS.*, default
      ]\n    uplink_interfaces: [ Ethernet49-54/1 ]\n    mlag_interfaces: [ Ethernet55-56/1
      ]\n    downlink_interfaces: [ Ethernet1-32/1 ]\n```\n"
    items:
      type: dict
      keys:
        types:
          type: list
          required: true
          description: List of node type keys.
          items:
            type: str
        platforms:
          type: list
          required: true
          description: 'List of platform families.

            This is defined as a Python regular expression that matches the full platform
            type.

            '
          items:
            type: str
            description: Arista platform family regular expression.
        uplink_interfaces:
          type: list
          description: List of uplink interfaces or uplink interface ranges.
          items:
            type: str
            description: Interface range or interface.
        mlag_interfaces:
          type: list
          description: List of MLAG interfaces or MLAG interface ranges.
          items:
            type: str
            description: Interface range or interface.
        downlink_interfaces:
          type: list
          description: List of downlink interfaces or downlink interface ranges.
          items:
            type: str
            description: Interface range or interface.
  default_node_types:
    type: list
    primary_key: node_type
    description: Uses hostname matches against a regular expression to determine the
      node type.
    items:
      type: dict
      keys:
        node_type:
          type: str
          required: true
          description: Resulting node type when regex matches.
        match_hostnames:
          type: list
          required: true
          description: Regular expressions to match against hostnames.
          items:
            type: str
            required: true
            description: Regex needs to match full hostname (i.e. is bounded by ^
              and $ elements).
  design:
    type: dict
    keys:
      type:
        type: str
        description: 'By setting the design.type variable, the default node-types
          and templates described in these documents will be used.

          '
        valid_values:
        - l3ls-evpn
        - mpls
        - l2ls
        default: l3ls-evpn
  enable_trunk_groups:
    type: bool
    description: 'Enable Trunk Group support across eos_designs

      Warning: Because of the nature of the EOS Trunk Group feature, enabling this
      is "all or nothing".

      *All* vlans and *all* trunks towards connected endpoints must be using trunk
      groups as well.

      If trunk groups are not assigned to a trunk, no vlans will be enabled on that
      trunk.

      See "Details on enable_trunk_groups" below before enabling this feature.

      '
    default: false
  eos_designs_custom_templates:
    type: list
    items:
      type: dict
      keys:
        template:
          type: str
          description: Template file.
          required: true
        options:
          description: Template options
          type: dict
          keys:
            list_merge:
              type: str
              description: Merge strategy for lists
              default: append_rp
            strip_empty_keys:
              type: bool
              description: Filter out keys from the generated output if value is null/none/undefined
              default: true
  eos_designs_documentation:
    description: 'Control fabric documentation generation.

      '
    type: dict
    keys:
      connected_endpoints:
        description: 'Generate fabric-wide documentation for connected endpoints.

          '
        type: bool
        default: false
  event_handlers:
    $ref: eos_cli_config_gen#/keys/event_handlers
    type: list
  evpn_ebgp_gateway_inter_domain:
    type: bool
  evpn_ebgp_gateway_multihop:
    description: 'Default of 15, considering a large value to avoid BGP reachability
      issues in very complex DCI networks.

      Adapt the value for your specific topology.

      '
    type: int
    convert_types:
    - str
    default: 15
  evpn_ebgp_multihop:
    description: 'Default of 3, the recommended value for a 3 stage spine and leaf
      topology.

      Set to a higher value to allow for very large and complex topologies.

      '
    type: int
    convert_types:
    - str
    default: 3
  evpn_hostflap_detection:
    type: dict
    keys:
      enabled:
        description: If set to false it will disable EVPN host-flap detection
        type: bool
        default: true
      threshold:
        description: Minimum number of MAC moves that indicate a MAC duplication issue
        type: int
        convert_types:
        - str
        default: 5
      window:
        description: Time (in seconds) to detect a MAC duplication issue
        type: int
        convert_types:
        - str
        default: 180
      expiry_timeout:
        description: Time (in seconds) to purge a MAC duplication issue
        type: int
        convert_types:
        - str
  evpn_import_pruning:
    description: 'Enable VPN import pruning (Min. EOS 4.24.2F)

      The Route Target extended communities carried by incoming VPN paths will

      be examined. If none of those Route Targets have been configured for import,

      the path will be immediately discarded

      '
    type: bool
    default: false
  evpn_multicast:
    type: bool
    description: "General Configuration required for EVPN Multicast. \"evpn_l2_multicast\"
      must also be configured under the Network Services (tenants).\nRequires \"underlay_multicast:
      true\" and IGMP snooping enabled globally (default).\nFor MLAG devices Route
      Distinguisher must be unique since this feature will create multi-vtep configuration.\nWarning
      !!! For Trident3 based platforms i.e 7050X3, 7300X3, 720XP and 722XP\n  The
      Following default platform setting will be configured: \"platform trident forwarding-table
      partition flexible exact-match 16384 l2-shared 98304 l3-shared 131072\"\n  All
      forwarding agents will be restarted when this configuration is applied.\n  You
      can tune the settings by overridding the default variable: \"platform_settings[platforms].trident_forwarding_table_partition:\"\n
      \ Please contact an Arista representative for help with determining the appropriate
      values for your environment.\n"
    default: false
  evpn_overlay_bgp_rtc:
    description: 'Enable Route Target Membership Constraint Address Family on EVPN
      overlay BGP peerings (Min. EOS 4.25.1F)

      Requires use eBGP as overlay protocol.

      '
    type: bool
    default: false
  evpn_prevent_readvertise_to_server:
    description: 'Configure route-map on eBGP sessions towards route-servers, where
      prefixes with the peer''s ASN in the AS Path are filtered away.

      This is very useful in large-scale networks, where convergence will be quicker
      by not returning all updates received

      from Route-server-1 to Router-server-2 just for Route-server-2 to throw them
      away because of AS Path loop detection.

      '
    type: bool
    default: false
  evpn_rd_type:
    type: dict
    deprecation:
      warning: true
      new_key: overlay_rd_type
      removed: true
      remove_in_version: 4.0.0
  evpn_rt_type:
    type: dict
    deprecation:
      warning: true
      new_key: overlay_rt_type
      removed: true
      remove_in_version: 4.0.0
  evpn_short_esi_prefix:
    description: Configure prefix for "short_esi" values
    type: str
    default: '0000:0000:'
  evpn_vlan_aware_bundles:
    description: 'Enable vlan aware bundles for EVPN MAC-VRF

      '
    type: bool
    default: false
  fabric_evpn_encapsulation:
    description: Should be set to mpls for evpn-mpls scenario.
    valid_values:
    - vxlan
    - mpls
    default: vxlan
    type: str
  fabric_name:
    description: Fabric Name, required to match Ansible Group name covering all devices
      in the Fabric, **must** be an inventory group name.
    type: str
    required: true
  hardware_counters:
    $ref: eos_cli_config_gen#/keys/hardware_counters
    type: dict
  internal_vlan_order:
    type: dict
    description: Internal vlan allocation order and range.
    keys:
      allocation:
        type: str
        valid_values:
        - ascending
        - descending
        default: ascending
        required: true
      range:
        type: dict
        keys:
          beginning:
            type: int
            convert_types:
            - str
            description: First VLAN ID.
            default: 1006
            min: 2
            max: 4094
            required: true
          ending:
            type: int
            convert_types:
            - str
            description: Last VLAN ID.
            default: 1199
            min: 2
            max: 4094
            required: true
  ipv6_mgmt_destination_networks:
    description: 'List of IPv6 prefixes to configure as static routes towards the
      OOB IPv6 Management interface gateway.

      Replaces the default route.

      '
    type: list
    items:
      type: str
      description: IPv6_network/Mask
  ipv6_mgmt_gateway:
    type: str
    format: ipv6
    description: 'OOB Management interface gateway in IPv6 format.

      Used as next-hop for default gateway or static routes defined under ''ipv6_mgmt_destination_networks'''
  is_deployed:
    description: 'Is device already deployed in the fabric

      When set to false, interfaces toward this device may be shutdown depending on
      the `shutdown_interfaces_towards_undeployed_peers` setting.

      Furthermore `eos_config_deploy_cvp` will not attempt to move or apply configurations
      to the device.

      '
    type: bool
    default: true
  isis_advertise_passive_only:
    type: bool
    default: false
  isis_area_id:
    type: str
    default: '49.0001'
    convert_types:
    - int
    - float
  isis_default_circuit_type:
    type: str
    valid_values:
    - level-1-2
    - level-1
    - level-2
    default: level-2
    description: These fabric level parameters can be used with core_interfaces running
      ISIS, and may be overridden on link profile or link level.
  isis_default_is_type:
    type: str
    valid_values:
    - level-1-2
    - level-1
    - level-2
    default: level-2
  isis_default_metric:
    type: int
    convert_types:
    - str
    default: 50
    description: These fabric level parameters can be used with core_interfaces running
      ISIS, and may be overridden at link profile or link level.
  isis_maximum_paths:
    description: Number of path to configure in ECMP for ISIS.
    type: int
    convert_types:
    - str
  isis_ti_lfa:
    type: dict
    keys:
      enabled:
        type: bool
        default: false
      protection:
        type: str
        valid_values:
        - link
        - node
      local_convergence_delay:
        description: Local convergence delay in milliseconds
        type: int
        convert_types:
        - str
        default: 10000
  l3_edge:
    type: dict
    $ref: '#/$defs/l3_edge'
    description: 'The `l3_edge` data model can be used to configure extra L3 P2P links
      anywhere in the fabric.

      It can be between two switches that are already part of the fabric inventory,
      or it can be towards another device, where only one end of the link is on a
      switch in the fabric.

      Fabric switches can be types `l3leaf`, `spine` or `super-spine`.


      The data model supports using IP pools, Subnet per link or specifying the IP
      addresses manually.

      For BGP peerings the AS number must be specified.

      If the AS number is different than the AS number configured for the node, the
      local-as will be replaced on this BGP peering (`neighbor <ip> local-as <as>
      no-prepend replace-as`).


      Make sure to configure the variables in a group_vars file covering all devices
      mentioned in the data model.'
  local_users:
    $ref: eos_cli_config_gen#/keys/local_users
    type: list
  mac_address_table:
    type: dict
    description: 'MAC address-table aging time

      Use to change the EOS default of 300.

      '
    keys:
      aging_time:
        type: int
        convert_types:
        - str
        description: 'Aging time in seconds 10-1000000.

          Enter 0 to disable aging.

          '
        min: 0
        max: 1000000
  management_eapi:
    description: 'Default is HTTPS management eAPI enabled.

      The VRF is set to < mgmt_interface_vrf >.

      '
    type: dict
    keys:
      enable_http:
        type: bool
        default: false
      enable_https:
        type: bool
        default: true
      default_services:
        type: bool
  mgmt_destination_networks:
    type: list
    description: 'List of IPv4 prefixes to configure as static routes towards the
      OOB Management interface gateway.

      Replaces the default route.'
    items:
      type: str
      description: IPv4_address/Mask
  mgmt_gateway:
    type: str
    description: 'OOB Management interface gateway in IPv4 format.

      Used as next-hop for default gateway or static routes defined under ''mgmt_destination_networks'''
  mgmt_interface:
    type: str
    default: Management1
    description: OOB Management interface.
  mgmt_interface_description:
    type: str
    description: 'Management interface description

      '
    default: oob_management
  mgmt_interface_vrf:
    type: str
    default: MGMT
    description: OOB Management VRF.
  mgmt_vrf_routing:
    type: bool
    default: false
    description: Configure IP routing for the OOB Management VRF.
  mlag_ibgp_peering_vrfs:
    type: dict
    description: 'On mlag leafs, an SVI interface is defined per vrf, to establish
      iBGP peering (required when there are MLAG leafs in topology)

      The SVI id will be derived from the base vlan defined: mlag_ibgp_peering_vrfs.base_vlan
      + (vrf_id or vrf_vni) - 1

      Depending on the values of vrf_id / vrf_vni it may be required to adjust the
      base_vlan to avoid overlaps or invalid vlan ids.

      The SVI ip address derived from mlag_l3_peer_ipv4_pool is re-used across all
      iBGP peerings.

      '
    keys:
      base_vlan:
        type: int
        convert_types:
        - str
        min: 1
        max: 4093
        default: 3000
  name_servers:
    type: list
    description: List of DNS servers. The VRF is set to < mgmt_interface_vrf >.
    items:
      type: str
      description: IPv4 address
  network_ports:
    type: list
    description: 'All switch_ports ranges are expanded into individual port configurations.

      '
    items:
      type: dict
      $ref: '#/$defs/adapter_config'
      keys:
        switches:
          type: list
          description: 'Regex matching the full hostname of one or more switches.

            The regular expression must match the full hostname.

            '
          items:
            type: str
        switch_ports:
          type: list
          description: "List of ranges using AVD range_expand syntax.\nFor example:\n\nswitch_ports:\n
            \ - Ethernet1\n  - Ethernet2-48\n"
          items:
            type: str
        description:
          type: str
          description: Description to be used on all ports.
  network_services_keys:
    type: list
    primary_key: name
    convert_types:
    - dict
    description: 'Define network services keys, to define grouping of network services.

      This provides the ability to define various keys of your choice to better organize/group
      your data.

      This should be defined in top level group_var for the fabric.

      '
    items:
      type: dict
      keys:
        name:
          type: str
  node_type_keys:
    type: list
    description: 'Define Node Type Keys, to specify the properties of each node type
      in the fabric.

      This allows for complete customization of the fabric layout.

      This should be defined in top level group_var for the fabric.

      '
    convert_types:
    - dict
    primary_key: key
    items:
      type: dict
      keys:
        key:
          type: str
        type:
          type: str
          description: Type value matching this node_type_key.
        connected_endpoints:
          type: bool
          default: false
          description: Are endpoints connected to this node type.
        default_evpn_role:
          type: str
          valid_values:
          - none
          - client
          - server
          default: none
          description: Default evpn_role. Can be overridden in topology vars.
        default_ptp_priority1:
          type: int
          min: 0
          max: 255
          default: 127
          description: Default PTP priority 1
        default_underlay_routing_protocol:
          type: str
          default: ebgp
          convert_to_lower_case: true
          valid_values:
          - ebgp
          - ibgp
          - ospf
          - ospf-ldp
          - isis
          - isis-sr
          - isis-ldp
          - isis-sr-ldp
          - none
          description: 'Set the default underlay routing_protocol.

            Can be overridden by setting "underlay_routing_protocol" host/group_vars.

            '
        default_overlay_routing_protocol:
          type: str
          default: ebgp
          convert_to_lower_case: true
          valid_values:
          - ebgp
          - ibgp
          - her
          - cvx
          - none
          description: 'Set the default overlay routing_protocol.

            Can be overridden by setting "overlay_routing_protocol" host/group_vars.

            '
        default_mpls_overlay_role:
          type: str
          valid_values:
          - client
          - server
          - none
          description: 'Set the default mpls overlay role.

            Acting role in overlay control plane.

            '
        default_overlay_address_families:
          type: list
          convert_types:
          - str
          items:
            type: str
            convert_to_lower_case: true
            valid_values:
            - evpn
            - vpn-ipv4
            - vpn-ipv6
          description: 'Set the default overlay address families.

            '
        default_evpn_encapsulation:
          type: str
          convert_to_lower_case: true
          valid_values:
          - mpls
          - vxlan
          description: 'Set the default evpn encapsulation.

            '
        mlag_support:
          type: bool
          default: false
          description: Can this node type support mlag.
        network_services:
          description: Will network services be deployed on this node type.
          type: dict
          keys:
            l1:
              type: bool
              default: false
              description: ??
            l2:
              type: bool
              default: false
              description: Vlans
            l3:
              type: bool
              default: false
              description: 'VRFs, SVIs (if l2 is true).

                Only supported with underlay_router.

                '
        underlay_router:
          type: bool
          default: true
          description: Is this node type a L3 device.
        uplink_type:
          type: str
          valid_values:
          - p2p
          - port-channel
          default: p2p
          description: Uplinks must be p2p if "vtep" or "underlay_router" is true.
        vtep:
          type: bool
          default: false
          description: Is this switch an EVPN VTEP.
        mpls_lsr:
          type: bool
          default: false
          description: Is this switch an MPLS LSR.
        ip_addressing:
          type: dict
          description: Override ip_addressing templates.
          keys:
            python_module:
              type: str
              description: Python Module to import for IP addressing - default inherited
                from templates.ip_addressing.python_module
            python_class_name:
              type: str
              description: Name of Python Class to import for IP addressing  - default
                inherited from templates.ip_addressing.python_class_name
            router_id:
              type: str
              description: Path to J2 template - default inherited from templates.ip_addressing.router_id.
            router_id_ipv6:
              type: str
              description: Path to J2 template - default inherited from templates.ip_addressing.router_id_ipv6.
            mlag_ip_primary:
              type: str
              description: Path to J2 template - default inherited from templates.ip_addressing.mlag_ip_primary.
            mlag_ip_secondary:
              type: str
              description: Path to J2 template - default inherited from templates.ip_addressing.mlag_ip_secondary.
            mlag_l3_ip_primary:
              type: str
              description: Path to J2 template - default inherited from templates.ip_addressing.mlag_l3_ip_primary.
            mlag_l3_ip_secondary:
              type: str
              description: Path to J2 template - default inherited from templates.ip_addressing.mlag_l3_ip_secondary.
            mlag_ibgp_peering_ip_primary:
              type: str
              description: Path to J2 template - default inherited from templates.ip_addressing.mlag_ibgp_peering_ip_primary.
            mlag_ibgp_peering_ip_secondary:
              type: str
              description: Path to J2 template - default inherited from templates.ip_addressing.mlag_ibgp_peering_ip_secondary.
            p2p_uplinks_ip:
              type: str
              description: Path to J2 template - default inherited from templates.ip_addressing.p2p_uplinks_ip.
            p2p_uplinks_peer_ip:
              type: str
              description: Path to J2 template - default inherited from templates.ip_addressing.p2p_uplinks_peer_ip.
            vtep_ip_mlag:
              type: str
              description: Path to J2 template - default inherited from templates.ip_addressing.vtep_ip_mlag.
            vtep_ip:
              type: str
              description: Path to J2 template - default inherited from templates.ip_addressing.vtep_ip.
        interface_descriptions:
          type: dict
          description: 'Override interface_descriptions templates

            If description templates use Jinja2, they have to strip whitespaces using
            {%- -%} on any code blocks.

            '
          keys:
            python_module:
              type: str
              description: Python Module to import for interface descriptions - default
                inherited from templates.interface_descriptions.python_module
            python_class_name:
              type: str
              description: Name of Python Class to import for interface descriptions
                - default inherited from templates.interface_descriptions.python_class_name
            underlay_ethernet_interfaces:
              type: str
              description: Path to J2 template - default inherited from templates.interface_descriptions.underlay_ethernet_interfaces.
            underlay_port_channel_interfaces:
              type: str
              description: Path to J2 template - default inherited from templates.interface_descriptions.underlay_port_channel_interfaces.
            mlag_ethernet_interfaces:
              type: str
              description: Path to J2 template - default inherited from templates.interface_descriptions.mlag_ethernet_interfaces.
            mlag_port_channel_interfaces:
              type: str
              description: Path to J2 template - default inherited from templates.interface_descriptions.mlag_port_channel_interfaces.
            connected_endpoints_ethernet_interfaces:
              type: str
              description: Path to J2 template - default inherited from templates.interface_descriptions.connected_endpoints_ethernet_interfaces.
            connected_endpoints_port_channel_interfaces:
              type: str
              description: Path to J2 template - default inherited from templates.interface_descriptions.connected_endpoints_port_channel_interfaces.
            overlay_loopback_interface:
              type: str
              description: Path to J2 template - default inherited from templates.interface_descriptions.overlay_loopback_interface.
            vtep_loopback_interface:
              type: str
              description: Path to J2 template - default inherited from templates.interface_descriptions.vtep_loopback_interface.
  only_local_vlan_trunk_groups:
    type: bool
    description: 'A vlan can have many trunk_groups assigned. To avoid unneeded configuration
      changes on all leaf

      switches when a new trunk group is added, this feature will only configure the
      vlan trunk groups

      matched with local connected_endpoints.

      See "Details on only_local_vlan_trunk_groups" below.

      Requires "enable_trunk_groups: true"

      '
    default: false
  overlay_cvx_servers:
    description: 'List of CVX vxlan overlay controllers.

      Required if overlay_routing_protocol == CVX.

      CVX servers (VMs) are peering using their management interface, so mgmt_ip must
      be set for all CVX servers.

      '
    type: list
    items:
      type: str
      description: '''inventory_hostname'' of CVX server'
  overlay_her_flood_list_per_vni:
    type: bool
    description: 'When using Head-End Replication, configure flood-lists per VNI.

      By default HER will be configured with a common flood-list containing all VTEPs.

      This behavior can be changed to per-VNI flood-lists by setting `overlay_her_flood_list_per_vni:
      true`.

      This will make `eos_designs` consider configured VLANs per VTEP, and only include
      the relevant VTEPs to each VNI''s flood-list.

      '
    default: false
  overlay_her_flood_list_scope:
    type: str
    description: 'When using Head-End Replication, set the scope of flood-lists to
      Fabric or DC.

      By default all VTEPs in the Fabric (part of the inventory group referenced by
      "fabric_name") are added to the flood-lists.

      This can be changed to all VTEPs in the DC (part of the inventory group referenced
      by "dc_name").

      This is useful if Border Leaf switches are dividing the VXLAN overlay into separate
      domains.

      '
    valid_values:
    - fabric
    - dc
    default: fabric
  overlay_loopback_description:
    description: Customize the description on overlay interface Loopback0.
    type: str
  overlay_mlag_rfc5549:
    description: 'IPv6 Unnumbered for MLAG iBGP connections.

      Requires "underlay_rfc5549: true".

      '
    type: bool
    default: false
  overlay_rd_type:
    type: dict
    description: 'Specify RD type.

      Route Distinguisher (RD) for L2 / L3 services is set to <overlay_loopback>:<vni>
      per default.

      By configuring overlay_rd_type the Administrator subfield (first part of RD)
      can be set to other values.

      Note:

      RD is a 48-bit value which is split into <16-bit>:<32-bit> or <32-bit>:<16-bit>.

      For loopback or 32-bit ASN/number the VNI can only be a 16-bit number.

      For 16-bit ASN/number the VNI can be a 32-bit number.

      '
    keys:
      admin_subfield:
        type: str
        convert_types:
        - int
        description: '"vtep_loopback" or "bgp_as" or <IPv4 Address> or interger between
          <0-65535> or integer between <0-4294967295> or "overlay_loopback_ip".

          '
        default: overlay_loopback_ip
      admin_subfield_offset:
        type: str
        convert_types:
        - int
        description: 'Offset can only be used if admin_subfield is an interger between
          <0-4294967295> or "switch_id".

          Total value of admin_subfield + admin_subfield_offset must be <= 4294967295.'
  overlay_routing_protocol:
    description: "- The following overlay routing protocols are supported:\n  - eBGP:
      Configures fabric with eBGP, default for l3ls-evpn design.\n  - iBGP: Configured
      fabric with iBGP, only supported with OSPF or ISIS variants in underlay, default
      for mpls design.\n  - CVX: Configures fabric to leverage CloudVision eXchange
      as the overlay controller.\n  - HER: Configures fabric with Head-End Replication,
      configures static VXLAN flood-lists instead of using a dynamic overlay protocol.\n
      \ - none: No overlay configuration will be generated, default for l2ls design.\n"
    type: str
    valid_values:
    - ebgp
    - ibgp
    - cvx
    - her
    - none
    default: ebgp
    convert_to_lower_case: true
  overlay_routing_protocol_address_family:
    type: str
    description: 'When set to `ipv6`, enable overlay EVPN peering with IPv6 addresses.

      This feature depends on underlay_ipv6 variable. As of today, only RFC5549 is
      capable to transport IPv6 in the underlay.

      '
    valid_values:
    - ipv4
    - ipv6
    default: ipv4
  overlay_rt_type:
    type: dict
    description: 'Specify RT type.

      Route Target (RT) for L2 / L3 services is set to <vni>:<vni> per default.

      By configuring overlay_rt_type the Administrator subfield (first part of RT)
      can be set to other values.

      Notes:

      RT is a 48-bit value which is split into <16-bit>:<32-bit> or <32-bit>:<16-bit>.

      For 32-bit ASN/number the VNI can only be a 16-bit number.

      For 16-bit ASN/number the VNI can be a 32-bit number.

      '
    keys:
      admin_subfield:
        type: str
        convert_types:
        - int
        description: '"bgp_as" or interger between <0-65535> or integer between <0-4294967295>.

          '
        default: mac_vrf_id
  p2p_uplinks_mtu:
    description: Point to Point Links MTU
    type: int
    convert_types:
    - str
    min: 68
    max: 65535
    default: 9214
  p2p_uplinks_qos_profile:
    description: QOS Profile assigned on all infrastructure links
    type: str
  platform_settings:
    type: list
    items:
      type: dict
      keys:
        platforms:
          type: list
          items:
            type: str
        trident_forwarding_table_partition:
          type: str
          description: Only applied when evpn_multicast is true
        reload_delay:
          type: dict
          keys:
            mlag:
              type: int
              convert_types:
              - str
              min: 0
              max: 86400
              description: In seconds
            non_mlag:
              type: int
              convert_types:
              - str
              min: 0
              max: 86400
              description: In seconds
        tcam_profile:
          type: str
        lag_hardware_only:
          type: bool
        feature_support:
          type: dict
          keys:
            queue_monitor_length_notify:
              type: bool
              default: true
            interface_storm_control:
              type: bool
              default: true
            bgp_update_wait_install:
              type: bool
              default: true
              description: 'Disables FIB updates and route advertisement when the
                BGP instance is initiated until the BGP convergence state is reached.

                Can be overridden by setting "bgp_update_wait_install" host/group_vars

                '
            bgp_update_wait_for_convergence:
              type: bool
              default: true
              description: 'Do not advertise reachability to a prefix until that prefix
                has been installed in hardware.

                This will eliminate any temporary black holes due to a BGP speaker
                advertising reachability to a prefix that may not yet be installed
                into the forwarding plane.

                Can be overridden by setting "bgp_update_wait_for_convergence" host/group_vars

                '
        management_interface:
          type: str
          default: Management1
        raw_eos_cli:
          type: str
          description: EOS CLI rendered directly on the root level of the final EOS
            configuration
  platform_speed_groups:
    type: list
    primary_key: platform
    secondary_key: speeds
    convert_types:
    - dict
    description: Set Hardware Speed Groups per Platform
    items:
      type: dict
      keys:
        platform:
          type: str
        speeds:
          type: list
          primary_key: speed
          secondary_key: speed_groups
          convert_types:
          - dict
          items:
            type: dict
            keys:
              speed:
                type: str
              speed_groups:
                type: list
                items:
                  type: int
                  convert_types:
                  - str
  pod_name:
    description: 'POD Name, only used in Fabric Documentation (Optional), fallback
      to dc_name and then to fabric_name.

      Recommended to be common between Spines and Leafs within a POD (One l3ls topology).

      '
    type: str
  port_profiles:
    type: list
    primary_key: profile
    convert_types:
    - dict
    description: 'Optional profiles to share common settings for connected_endpoints
      and/or network_ports.

      Keys are the same used under endpoints adapters. Keys defined under endpoints
      adapters take precedence.

      '
    items:
      type: dict
      $ref: '#/$defs/adapter_config'
      keys:
        profile:
          type: str
          description: Port profile name.
        parent_profile:
          type: str
          description: 'Parent profile is optional.

            Port_profiles can refer to another port_profile to inherit settings in
            up to two levels (adapter->profile->parent_profile).'
  ptp_profiles:
    type: list
    items:
      type: dict
      keys:
        profile:
          type: str
          description: PTP profile.
        announce:
          type: dict
          description: PTP announce interval.
          keys:
            interval:
              type: int
              convert_types:
              - str
              min: -7
              max: 4
            timeout:
              type: int
              convert_types:
              - str
              min: 2
              max: 255
        delay_req:
          type: int
          convert_types:
          - str
          min: -7
          max: 8
        sync_message:
          type: dict
          description: PTP sync message interval.
          keys:
            interval:
              type: int
              convert_types:
              - str
              min: -7
              max: 3
        transport:
          type: str
          valid_values:
          - ipv4
  redundancy:
    type: dict
    description: Redundancy for chassis platforms with dual supervisors | Optional
    keys:
      protocol:
        type: str
        valid_values:
        - sso
        - rpr
  serial_number:
    description: 'Serial Number of the device.

      Used for documentation purpose in the fabric documentation as can also be used
      by the ''eos_config_deploy_cvp'' role.

      "serial_number" can also be set directly under "Fabric Topology".

      If both are set, the setting under "Fabric Topology" takes precedence.

      '
    type: str
    convert_types:
    - int
  shutdown_interfaces_towards_undeployed_peers:
    type: bool
    default: false
    description: '- It is possible to provision configurations for a complete topology
      but flag devices as undeployed using the host level variable `is_deployed: false`.


      ```yaml

      # Use at the host level

      is_deployed: < true or false or default -> true >

      ```


      - By default, this will have no impact within the `eos_designs` role. Configs
      will still be generated by the `eos_cli_config_gen` role and will still be pushed
      by the `eos_config_deploy_eapi` directly to devices if used.

      - However, if the `eos_config_deploy_cvp` role is used to push configurations,
      CloudVision will ignore the devices flagged  as `is_deployed: false` and not
      attempt to configure them.

      - If the device is not present in the network due to CloudVision not configuring
      the device, `eos_validate_state` role will fail tests on peers of the undeployed
      device trying to verify that interfaces are up.

      - To overcome this and shutdown interfaces towards undeployed peers, the variable
      `shutdown_interfaces_towards_undeployed_peers` can be used, satisfying the `eos_validate_state`
      role interface tests.

      - Again, this is only an issue if `eos_config_deploy_cvp` is used and the devices
      are not present in the network.'
  snmp_settings:
    type: dict
    description: Set SNMP settings (optional).
    keys:
      contact:
        type: str
        description: SNMP contact.
      location:
        type: bool
        default: false
        description: Set SNMP location. Formatted as {{ fabric_name }} {{ dc_name
          }} {{ pod_name }} {{ switch_rack }} {{ inventory_hostname }}.
      compute_local_engineid:
        type: bool
        default: false
        description: 'Generate a local engineId for SNMP using the ''compute_local_engineid_source''
          method.

          '
      compute_local_engineid_source:
        type: str
        default: hostname_and_ip
        description: "`compute_local_engineid_source` supports:\n- `hostname_and_ip`
          generate a local engineId for SNMP by hashing via SHA1\n  the string generated
          via the concatenation of the hostname plus the management IP.\n  {{ inventory_hostname
          }} + {{ switch.mgmt_ip }}\n- `system_mac` generate the switch default engine
          id for AVD usage\n  To use this, `system_mac_address` MUST be set for the
          device\n  The formula is f5717f + system_mac_address + 00\n"
        valid_values:
        - hostname_and_ip
        - system_mac
      compute_v3_user_localized_key:
        type: bool
        default: false
        description: 'Requires compute_local_engineid to be `true`.

          If enabled, the SNMPv3 passphrases for auth and priv are transformed using
          RFC 2574, matching the value they would take in EOS CLI.

          The algorithm requires a local engineId, which is unknown to AVD, hence
          the necessity to generate one beforehand.

          '
      users:
        type: list
        items:
          type: dict
          keys:
            name:
              type: str
              description: Username
            group:
              type: str
              description: 'Configuration of the SNMP User Groups are currently only
                possible using `structured_config`.

                '
            version:
              type: str
              valid_values:
              - v1
              - v2c
              - v3
            auth:
              type: str
              valid_values:
              - md5
              - sha
              - sha256
              - sha384
              - sha512
            auth_passphrase:
              type: str
              description: Cleartext passphrase so the recommendation is to use vault.
                Requires 'auth' to be set.
            priv:
              type: str
              valid_values:
              - des
              - aes
              - aes192
              - aes256
            priv_passphrase:
              type: str
              description: Cleartext passphrase so the recommendation is to use vault.
                Requires 'priv' to be set.
  svi_profiles:
    type: list
    primary_key: profile
    convert_types:
    - dict
    description: 'Profiles to share common settings for SVIs under `<network_services_key>.[].vrfs.svis`.

      Keys are the same used under SVIs. Keys defined under SVIs take precedence.

      Note: structured configuration is not merged recursively and will be taken directly
      from the most specific level in the following order:

      1. svi.nodes[inventory_hostname].structured_config

      2. svi_profile.nodes[inventory_hostname].structured_config

      3. svi_parent_profile.nodes[inventory_hostname].structured_config

      4. svi.structured_config

      5. svi_profile.structured_config

      6. svi_parent_profile.structured_config

      '
    items:
      $ref: '#/$defs/svi'
      type: dict
      keys:
        profile:
          type: str
          description: Profile name
        parent_profile:
          type: str
          description: 'Parent SVI profile name to apply.

            svi_profiles can refer to another svi_profile to inherit settings in up
            to two levels (svi -> svi_profile -> svi_parent_profile).'
  system_mac_address:
    type: str
    description: 'Set to the same MAC address as available in "show version" on the
      device.

      "system_mac_address" can also be set under "Fabric Topology".

      If both are set, the setting under "Fabric Topology" takes precedence.'
  terminattr_disable_aaa:
    type: bool
    default: false
  terminattr_ingestexclude:
    type: str
    default: /Sysdb/cell/1/agent,/Sysdb/cell/2/agent
  terminattr_ingestgrpcurl_port:
    type: int
    convert_types:
    - str
    default: 9910
    description: 'Port number used for Terminattr connection to an on-premise CloudVision
      cluster.

      The port number is always 443 when using CloudVision as a Service, so this value
      is ignored.'
  terminattr_smashexcludes:
    type: str
    default: ale,flexCounter,hardware,kni,pulse,strata
  timezone:
    type: str
    description: Clock timezone like "CET" or "US/Pacific".
  trunk_groups:
    type: dict
    keys:
      mlag:
        type: dict
        description: 'Trunk Group used for MLAG VLAN (Typically VLAN 4094)

          '
        keys:
          name:
            type: str
            default: MLAG
      mlag_l3:
        type: dict
        description: 'Trunk Group used for MLAG L3 peering VLAN and for VRF L3 peering
          VLANs (Typically VLAN 4093)

          '
        keys:
          name:
            type: str
            default: LEAF_PEER_L3
      uplink:
        type: dict
        description: 'Trunk Group used on L2 Leaf switches when "enable_trunk_groups"
          is set

          '
        keys:
          name:
            type: str
            default: UPLINK
  type:
    type: str
    dynamic_valid_values: node_type_keys.type
    description: 'The `type:` variable needs to be defined for each device in the
      fabric.

      This is leveraged to load the appropriate template to generate the configuration.'
  underlay_filter_peer_as:
    type: bool
    description: 'Configure route-map on eBGP sessions towards underlay peers, where
      prefixes with the peer''s ASN in the AS Path are filtered away.

      This is very useful in very large scale networks not using EVPN overlays, where
      convergence will be quicker by not having to return

      all updates received from Spine-1 to Spine-2 just for Spine-2 to throw them
      away because of AS Path loop detection.

      Note this key is ignored when EVPN is configured.

      '
    default: false
  underlay_filter_redistribute_connected:
    description: 'Filter redistribution of connected into the underlay routing protocol.

      Only applicable when overlay_routing_protocol != ''none'' and underlay_routing_protocol
      == BGP.

      Creates a route-map and prefix-list assigned to redistribute connected permitting
      only loopbacks and inband management subnets.

      '
    default: true
    type: bool
  underlay_ipv6:
    description: 'This feature allows IPv6 underlay routing protocol with RFC5549
      addresses to be used along with IPv4 advertisements as VXLAN tunnel endpoints.

      Requires "underlay_rfc5549: true" and "loopback_ipv6_pool" under the "Fabric
      Topology"

      '
    type: bool
    default: false
  underlay_isis_instance_name:
    description: Default -> "EVPN_UNDERLAY" for l3ls, "CORE" for mpls
    type: str
  underlay_multicast:
    type: bool
    description: 'Enable Multicast in the underlay on all p2p uplink interfaces and
      mlag l3 peer interface.

      Specifically PIM Sparse-Mode will be configured on all routed underlay interfaces.

      No other configuration is added, so the underlay will only support Source-Specific
      Multicast (SSM)

      The configuration is intended to be used as multicast underlay for EVPN OISM
      overlay

      '
    default: false
  underlay_ospf_area:
    type: str
    convert_types:
    - int
    format: ipv4
    default: 0.0.0.0
  underlay_ospf_bfd_enable:
    type: bool
    default: false
  underlay_ospf_max_lsa:
    type: int
    convert_types:
    - str
    default: 12000
  underlay_ospf_process_id:
    type: int
    convert_types:
    - str
    default: 100
  underlay_rfc5549:
    description: 'Point to Point Underlay with RFC 5549(eBGP), i.e. IPv6 Unnumbered

      Requires "underlay_routing_protocol: ebgp"

      '
    type: bool
    default: false
  underlay_routing_protocol:
    type: str
    convert_to_lower_case: true
    description: "- The following underlay routing protocols are supported:\n  - EBGP
      (default for l3ls-evpn)\n  - OSPF.\n  - ISIS.\n  - ISIS-SR*.\n  - ISIS-LDP*.\n
      \ - ISIS-SR-LDP*.\n  - OSPF-LDP*.\n- The variables should be applied to all
      devices in the fabric.\n*Only supported with core_interfaces data model.\n"
    valid_values:
    - ebgp
    - ospf
    - isis
    - isis-sr
    - isis-ldp
    - isis-sr-ldp
    - ospf-ldp
  uplink_ptp:
    description: Enable PTP on all infrastructure links
    type: dict
    keys:
      enable:
        type: bool
        default: false
  vtep_vvtep_ip:
    description: 'IP Address used as Virtual VTEP. Will be configured as secondary
      IP on Loopback1.

      This is only needed for centralized routing designs.

      '
    type: str
  vxlan_vlan_aware_bundles:
    deprecation:
      warning: true
      new_key: evpn_vlan_aware_bundles
      removed: true
      remove_in_version: 4.0.0
    type: bool
    default: false
dynamic_keys:
  connected_endpoints_keys.key:
    $ref: '#/$defs/connected_endpoints'
  network_services_keys.name:
    $ref: '#/$defs/network_services'
  node_type_keys.key:
    $ref: '#/$defs/node_type'
$defs:
  adapter_config:
    type: dict
    keys:
      endpoint_ports:
        type: list
        description: 'Endpoint ports is used for description, required unless description
          is set.

          The lists `endpoint_ports`, `switch_ports`, and `switches` must have the
          same length.

          Each list item is one switchport.

          '
        items:
          type: str
          description: Interface name.
      speed:
        type: str
        description: 'Set adapter speed: `< interface_speed >`, `forced < interface_speed
          >`, `auto < interface_speed >`.

          If not specified will be auto.

          '
      description:
        type: str
        description: 'By default the description is built leveraging `<peer>_<peer_interface>`.

          When set this key will overide the default value on the physical ports.

          '
      profile:
        type: str
        description: Port-profile name to inherit configuration.
      enabled:
        type: bool
        description: 'Administrative state, setting to false will set the port to
          ''shutdown'' in the intended configuration.

          '
        default: true
      mode:
        type: str
        valid_values:
        - access
        - dot1q-tunnel
        - trunk
        - trunk phone
        description: Interface mode.
      mtu:
        type: int
        convert_types:
        - str
        min: 68
        max: 65535
      l2_mtu:
        type: int
        convert_types:
        - str
        min: 68
        max: 9416
        description: This should only be defined for platforms supporting the "l2
          mtu" CLI command.
      native_vlan:
        type: int
        convert_types:
        - str
        description: 'Native VLAN for a trunk port.

          If both `native_vlan` and `native_vlan_tag`, `native_vlan_tag` takes precedence.

          '
        min: 1
        max: 4094
      native_vlan_tag:
        type: bool
        default: false
        description: If both `native_vlan` and `native_vlan_tag`, `native_vlan_tag`
          takes precedence.
      trunk_groups:
        type: list
        items:
          type: str
        description: 'Required with `enable_trunk_groups: true`.

          Trunk Groups are used for limiting VLANs on trunk ports to VLANs with the
          same Trunk Group.

          '
      vlans:
        type: str
        description: Interface VLANs - if not set, the EOS default is that all VLANs
          are allowed for trunk ports, and VLAN 1 will be used for access ports.
        convert_types:
        - int
      spanning_tree_portfast:
        type: str
        valid_values:
        - edge
        - network
      spanning_tree_bpdufilter:
        type: str
        convert_types:
        - bool
        valid_values:
        - enabled
        - disabled
        - 'True'
        - 'False'
        - 'true'
        - 'false'
      spanning_tree_bpduguard:
        type: str
        convert_types:
        - bool
        valid_values:
        - enabled
        - disabled
        - 'True'
        - 'False'
        - 'true'
        - 'false'
      flowcontrol:
        type: dict
        keys:
          received:
            type: str
            valid_values:
            - received
            - send
            - 'on'
      qos_profile:
        type: str
        description: QOS profile name
      ptp:
        type: dict
        description: 'The global PTP profile parameters will be applied to all connected
          endpoints where `ptp` is manually enabled.

          `ptp role master` is set to ensure control over the PTP topology.

          '
        keys:
          enabled:
            type: bool
            default: false
          endpoint_role:
            type: str
            default: follower
            valid_values:
            - bmca
            - default
            - follower
          profile:
            type: str
            default: aes67-r16-2016
            valid_values:
            - aes67
            - aes67-r16-2016
            - smpte2059-2
      sflow:
        type: bool
        description: 'Configures sFlow on the interface. Overrides `fabric_sflow`
          setting.

          '
      link_tracking:
        type: dict
        description: 'Configure the downstream interfaces of a respective Link Tracking
          Group.

          If `port_channel` is defined in an adapter, then the port-channel interface
          is configured to be the downstream.

          Else all the ethernet interfaces will be configured as downstream -> to
          configure single-active EVPN multihomed networks.

          '
        keys:
          enabled:
            type: bool
          name:
            type: str
            description: 'Tracking group name.

              The default group name is taken from fabric variable of the switch,
              `link_tracking.groups[0].name` with default value being "LT_GROUP1".

              Optional if default link_tracking settings are configured on the node.

              '
      dot1x:
        type: dict
        description: 802.1x
        keys:
          port_control:
            type: str
            valid_values:
            - auto
            - force-authorized
            - force-unauthorized
          port_control_force_authorized_phone:
            type: bool
          reauthentication:
            type: bool
          pae:
            type: dict
            keys:
              mode:
                type: str
                valid_values:
                - authenticator
          authentication_failure:
            type: dict
            keys:
              action:
                type: str
                valid_values:
                - allow
                - drop
              allow_vlan:
                type: int
                convert_types:
                - str
                min: 1
                max: 4094
          host_mode:
            type: dict
            keys:
              mode:
                type: str
                valid_values:
                - multi-host
                - single-host
              multi_host_authenticated:
                type: bool
          mac_based_authentication:
            type: dict
            keys:
              enabled:
                type: bool
              always:
                type: bool
              host_mode_common:
                type: bool
          timeout:
            type: dict
            keys:
              idle_host:
                type: int
                convert_types:
                - str
                min: 10
                max: 65535
              quiet_period:
                type: int
                convert_types:
                - str
                min: 1
                max: 65535
              reauth_period:
                type: str
                convert_types:
                - int
                description: Range 60-4294967295 or "server".
              reauth_timeout_ignore:
                type: bool
              tx_period:
                type: int
                convert_types:
                - str
                min: 1
                max: 65535
          reauthorization_request_limit:
            type: int
            convert_types:
            - str
            min: 1
            max: 10
      storm_control:
        type: dict
        description: Storm control settings applied on port toward the endpoint.
        keys:
          all:
            type: dict
            keys:
              level:
                type: int
                convert_types:
                - str
                description: Configure maximum storm-control level.
              unit:
                type: str
                valid_values:
                - percent
                - pps
                default: percent
                description: Optional variable and is hardware dependent.
          broadcast:
            $ref: '#/$defs/adapter_config/keys/storm_control/keys/all'
          multicast:
            $ref: '#/$defs/adapter_config/keys/storm_control/keys/all'
          unknown_unicast:
            $ref: '#/$defs/adapter_config/keys/storm_control/keys/all'
      monitor_sessions:
        type: list
        description: Used to define switchports as source or destination for monitoring
          sessions.
        items:
          type: dict
          keys:
            name:
              type: str
              required: true
              description: Session name.
            role:
              type: str
              valid_values:
              - source
              - destination
            source_settings:
              type: dict
              keys:
                direction:
                  type: str
                  valid_values:
                  - rx
                  - tx
                  - both
                access_group:
                  type: dict
                  keys:
                    type:
                      type: str
                      valid_values:
                      - ip
                      - ipv6
                      - mac
                    name:
                      description: ACL name.
                      type: str
                    priority:
                      type: int
                      convert_types:
                      - str
            session_settings:
              type: dict
              description: 'Session settings are defined per session name.

                Different session_settings for the same session name will be combined/merged.

                '
              keys:
                encapsulation_gre_metadata_tx:
                  type: bool
                header_remove_size:
                  type: int
                  description: Number of bytes to remove from header.
                  convert_types:
                  - str
                access_group:
                  type: dict
                  keys:
                    type:
                      type: str
                      valid_values:
                      - ip
                      - ipv6
                      - mac
                    name:
                      description: ACL name.
                      type: str
                rate_limit_per_ingress_chip:
                  type: str
                  description: "Ratelimit and unit as string.\nExamples:\n  \"100000
                    bps\"\n  \"100 kbps\"\n  \"10 mbps\"\n"
                rate_limit_per_egress_chip:
                  type: str
                  description: "Ratelimit and unit as string.\nExamples:\n  \"100000
                    bps\"\n  \"100 kbps\"\n  \"10 mbps\"\n"
                sample:
                  type: int
                  convert_types:
                  - str
                truncate:
                  type: dict
                  keys:
                    enabled:
                      type: bool
                    size:
                      type: int
                      description: Size in bytes
                      convert_types:
                      - str
      ethernet_segment:
        type: dict
        description: Settings for all or single-active EVPN multihoming.
        keys:
          short_esi:
            type: str
            required: true
            description: 'In format xxxx:xxxx:xxxx or "auto".

              Define a manual short-esi (be careful using this on profiles) or set
              the value to "auto" to automatically generate the value.

              Please see the notes under "EVPN A/A ESI dual and single-attached endpoint
              scenarios" before setting `short_esi: auto`.

              '
          redundancy:
            type: str
            valid_values:
            - all-active
            - single-active
            description: 'If omitted, Port-Channels use the EOS default of all-active.

              If omitted, Ethernet interfaces are configured as single-active.

              '
          designated_forwarder_algorithm:
            type: str
            valid_values:
            - auto
            - modulus
            - preference
            description: "Configure DF algorithm and preferences.\n- auto: Use preference-based
              algorithm and assign preference based on position of device in the 'switches'
              list,\n  e.g., assuming a list of three switches, this would assign
              a preference of 200 to the first switch, 100 to the 2nd, and 0 to the
              third.\n- preference: Set preference for each switch manually using
              designated_forwarder_preferences key.\n- modulus: Use the default modulus-based
              algorithm.\nIf omitted, Port-Channels use the EOS default of modulus.\nIf
              omitted, Ethernet interfaces default to the 'auto' mechanism detailed
              above.\n"
          designated_forwarder_preferences:
            type: list
            description: Manual preference as described above, required only for preference
              algorithm.
            items:
              type: str
              convert_types:
              - int
          dont_preempt:
            type: bool
            description: Disable preemption for single-active forwarding when auto/manual
              DF preference is configured.
      port_channel:
        type: dict
        description: Used for port-channel adapter.
        keys:
          mode:
            type: str
            description: Port-Channel Mode.
            valid_values:
            - active
            - passive
            - 'on'
          channel_id:
            type: int
            convert_types:
            - str
            description: 'Port-Channel ID.

              If no channel_id is specified, an id is generated from the first switch
              port in the port channel.

              '
          description:
            type: str
            description: 'By default the description is built leveraging `<peer>`
              name or `adapter.description` when defined.

              When this key is defined, it will append its content to the physical
              port description.

              '
          enabled:
            type: bool
            default: true
            description: 'Port-Channel administrative state.

              Setting to false will set port to ''shutdown'' in intended configuration.

              '
          esi:
            type: str
            description: Format xxxx:xxxx:xxxx.
            deprecation:
              warning: true
              removed: true
              remove_in_version: 4.0.0
              new_key: short_esi
          short_esi:
            type: str
            description: In format xxxx:xxxx:xxxx or "auto".
          lacp_fallback:
            type: dict
            description: LACP fallback configuration.
            keys:
              mode:
                type: str
                valid_values:
                - static
                description: Currently only static mode is supported.
              timeout:
                type: int
                convert_types:
                - str
                description: Timeout in seconds. EOS default is 90 seconds.
          lacp_timer:
            type: dict
            description: LACP timer configuration. Applies only when Port-channel
              mode is not "on".
            keys:
              mode:
                type: str
                valid_values:
                - normal
                - fast
                description: LACP mode for interface members.
              multiplier:
                type: int
                convert_types:
                - str
                description: Number of LACP BPDUs lost before deeming the peer down.
                  EOS default is 3.
          subinterfaces:
            type: list
            description: 'Port-Channel L2 Subinterfaces

              Subinterfaces are only supported on routed port-channels, which means
              they cannot be configured on MLAG port-channels.

              Setting short_esi: auto generates the short_esi automatically using
              a hash of configuration elements.

              Please see the notes under "EVPN A/A ESI dual-attached endpoint scenario"
              before setting short_esi: auto.

              '
            items:
              type: dict
              keys:
                number:
                  type: int
                  convert_types:
                  - str
                  description: Subinterface number
                short_esi:
                  type: str
                  description: 'In format xxxx:xxxx:xxxx or "auto"

                    Required for multihomed port-channels with subinterfaces

                    '
                vlan_id:
                  type: int
                  convert_types:
                  - str
                  min: 1
                  max: 4094
                  description: 'VLAN ID to bridge.

                    Default is subinterface number.

                    '
                encapsulation_vlan:
                  type: dict
                  description: 'Client VLAN ID encapsulation.

                    Default is subinterface number.

                    '
                  keys:
                    client_dot1q:
                      type: int
                      convert_types:
                      - str
                      min: 1
                      max: 4094
          raw_eos_cli:
            type: str
            description: EOS CLI rendered directly on the port-channel interface in
              the final EOS configuration.
          structured_config:
            type: dict
            description: Custom structured config added under port_channel_interfaces.<interface>
              for eos_cli_config_gen.
      raw_eos_cli:
        type: str
        description: EOS CLI rendered directly on the ethernet interface in the final
          EOS configuration.
      structured_config:
        type: dict
        description: Custom structured config added under ethernet_interfaces.<interface>
          for eos_cli_config_gen.
  connected_endpoints:
    type: list
    primary_key: name
    convert_types:
    - dict
    description: 'This should be applied to group_vars or host_vars where endpoints
      are connecting.

      `connected_endpoints_keys.key` is one of the keys under "connected_endpoints_keys".

      The default keys are `servers`, `firewalls`, `routers`, `load_balancers`, and
      `storage_arrays`.

      '
    items:
      type: dict
      keys:
        name:
          type: str
          description: Endpoint name will be used in the switchport description.
          required: true
        rack:
          type: str
          description: Rack is used for documentation purposes only.
        adapters:
          type: list
          description: A list of adapters, group by adapters leveraging the same port-profile.
          items:
            $ref: '#/$defs/adapter_config'
            type: dict
            keys:
              switch_ports:
                type: list
                required: true
                description: 'List of switch interfaces.

                  The lists `endpoint_ports`, `switch_ports`, and `switches` must
                  have the same length.

                  '
                items:
                  type: str
                  description: Switchport interface.
              switches:
                type: list
                required: true
                description: 'List of switches.

                  The lists `endpoint_ports`, `switch_ports`, and `switches` must
                  have the same length.

                  '
                items:
                  type: str
                  description: Device
              server_ports:
                type: list
                deprecation:
                  warning: true
                  removed: true
                  new_key: endpoint_ports
                  remove_in_version: 4.0.0
                items:
                  type: str
                  description: Used for documentation purposes
  l3_edge:
    type: dict
    keys:
      p2p_links_ip_pools:
        type: list
        convert_types:
        - dict
        primary_key: name
        secondary_key: ipv4_pool
        items:
          type: dict
          keys:
            name:
              type: str
              required: true
              description: P2P pool name.
            ipv4_pool:
              type: str
              description: IPv4 address/Mask.
            prefix_size:
              type: int
              convert_types:
              - str
              description: Subnet mask size.
              default: 31
              min: 8
              max: 31
      p2p_links_profiles:
        type: list
        convert_types:
        - dict
        primary_key: name
        $ref: '#/$defs/p2p_links'
        items:
          type: dict
          keys:
            name:
              type: str
              required: true
              description: P2P profile name. Any variable supported under p2p_links
                can be inherited from a profile.
      p2p_links:
        type: list
        $ref: '#/$defs/p2p_links'
        items:
          type: dict
          keys:
            nodes:
              type: list
              required: true
            profile:
              type: str
              description: P2P profile name. Profile defined under p2p_profiles.
  network_services:
    type: list
    primary_key: name
    convert_types:
    - dict
    items:
      type: dict
      keys:
        name:
          type: str
          required: true
          description: 'Specify a tenant name.

            Tenant provide a construct to group L3 VRFs and L2 VLANs.

            Networks services can be filtered by tenant name.

            '
        mac_vrf_vni_base:
          type: int
          convert_types:
          - str
          min: 0
          max: 16770000
          description: 'Base number for MAC VRF VXLAN Network Identifier (required
            with VXLAN).

            VXLAN VNI is derived from the base number with simple addition.

            i.e. mac_vrf_vni_base = 10000, svi 100 = VNI 10100, svi 300 = VNI 10300.

            '
        mac_vrf_id_base:
          type: int
          convert_types:
          - str
          min: 0
          max: 16770000
          description: 'If not set, "mac_vrf_vni_base" will be used.

            Base number for MAC VRF RD/RT ID (Required unless mac_vrf_vni_base is
            set)

            ID is derived from the base number with simple addition.

            i.e. mac_vrf_id_base = 10000, svi 100 = RD/RT 10100, svi 300 = RD/RT 10300.

            '
        vlan_aware_bundle_number_base:
          type: int
          convert_types:
          - str
          default: 0
          description: 'Base number for VLAN aware bundle RD/RT.

            The "Assigned Number" part of RD/RT is derived from vrf_vni + vlan_aware_bundle_number_base.

            '
        pseudowire_rt_base:
          type: int
          description: 'Pseudowire RT base, used to generate route targets for VPWS
            services.

            Avoid overlapping route target spaces between different services.

            '
          convert_types:
          - str
        enable_mlag_ibgp_peering_vrfs:
          type: bool
          description: 'MLAG iBGP peering per VRF.

            By default an iBGP peering is configured per VRF between MLAG peers on
            separate VLANs.

            Setting enable_mlag_ibgp_peering_vrfs: false under tenant will change
            this default to prevent configuration of these peerings and VLANs for
            all VRFs in the tenant.

            This setting can be overridden per VRF.

            '
        bgp_peer_groups:
          type: list
          primary_key: name
          convert_types:
          - dict
          description: 'List of BGP peer groups definitions.

            This will configure BGP peer groups to be used inside the tenant VRF for
            peering with external devices.

            Since BGP peer groups are configured at higher BGP level, shared between
            VRFs,

            peer_group names should not overlap between VRFs.

            '
          items:
            $ref: eos_cli_config_gen#/keys/router_bgp/keys/peer_groups/items
            type: dict
            keys:
              name:
                type: str
                description: BGP peer group name
              nodes:
                type: list
                items:
                  type: str
                description: 'Nodes is required to restrict configuration of BGP neighbors
                  to certain nodes in the network.

                  If not set the peer-group is created on devices which have a bgp_peer
                  mapped to the corresponding peer_group.

                  '
        evpn_l2_multicast:
          description: "Enable EVPN L2 Multicast for all SVIs and l2vlans within Tenant.\n-
            Multicast group binding is created only for Multicast traffic. BULL traffic
            will use ingress-replication\n- Configures binding between VXLAN, VLAN,
            and multicast group IPv4 address using the following formula:\n  < evpn_l2_multicast.underlay_l2_multicast_group_ipv4_pool
            > + < vlan_id - 1 > + < evpn_l2_multicast.underlay_l2_multicast_group_ipv4_pool_offset
            >.\n- The recommendation is to assign a /20 block within the 232.0.0.0/8
            Source-Specific Multicast range.\n- Enables `redistribute igmp` on the
            router bgp MAC VRF.\n- When evpn_l2_multicast.enabled is true for a VLAN
            or a tenant, \"igmp snooping\" and \"igmp snooping querier\" will always
            be enabled - overriding those individual settings.\n"
          type: dict
          keys:
            enabled:
              type: bool
            underlay_l2_multicast_group_ipv4_pool:
              type: str
              description: IPv4_address/Mask
            underlay_l2_multicast_group_ipv4_pool_offset:
              type: int
              convert_types:
              - str
        evpn_l3_multicast:
          description: "Enable L3 Multicast for all SVIs and l3vlans within Tenant.\n-
            In the evpn-l3ls design type, this enables L3 EVPN Multicast (aka OISM)\n-
            Multicast group binding for VRF is created only for Multicast traffic.
            BULL traffic will use ingress-replication\n- Configures binding between
            VXLAN, VLAN, and multicast group IPv4 address using the following formula:\n
            \ < l3_multicast.evpn_underlay_l3_multicast_group_ipv4_pool > + < vrf_vni
            - 1 > + < l3_multicast.evpn_underlay_l3_multicast_group_ipv4_pool_offset
            >.\n- The recommendation is to assign a /20 block within the 232.0.0.0/8
            Source-Specific Multicast range.\n- If enabled on an SVI using the anycast
            default gateway feature, a diagnostic loopback (see below) MUST be configured
            to source IGMP traffic.\n- Enables `evpn multicast` on the router bgp
            VRF.\n- When enabled on an SVI:\n     - If switch is part of an MLAG pair,
            enables \"pim ipv4 sparse-mode\" on the SVI.\n     - If switch is standalone
            or A-A MH, enables \"ip igmp\" on the SVI.\n     - If \"ip address virtual\"
            is configured, enables \"pim ipv4 local-interface\" and uses the diagnostic
            Loopback defined in the VRF\n"
          type: dict
          keys:
            enabled:
              type: bool
            evpn_underlay_l3_multicast_group_ipv4_pool:
              type: str
              description: IPv4_address/Mask
              required: true
            evpn_underlay_l3_multicast_group_ipv4_pool_offset:
              type: int
              convert_types:
              - str
            evpn_peg:
              type: list
              description: 'For each group of nodes, allow configuration of EVPN PEG
                options.

                The first group of settings where the device''s hostname is present
                in the ''nodes'' list will be used.

                '
              items:
                type: dict
                keys:
                  nodes:
                    description: A description will be applied to all nodes with RP
                      addresses configured if not set.
                    type: list
                    items:
                      type: str
                  transit:
                    description: Enable EVPN PEG transit mode.
                    type: bool
        pim_rp_addresses:
          description: 'For each group of nodes, allow configuration of RP Addresses
            & associated groups.

            '
          type: list
          items:
            type: dict
            keys:
              rps:
                description: List of Rendevouz Points
                type: list
                min_length: 1
                items:
                  type: str
                  description: RP address.
              nodes:
                description: 'Restrict configuration to specific nodes.

                  Configuration Will be applied to all nodes if not set.

                  '
                type: list
                items:
                  type: str
              groups:
                type: list
                items:
                  type: str
                  description: Group_prefix/mask
        igmp_snooping_querier:
          description: 'Enable IGMP snooping querier for each SVI/l2vlan within tenant,
            by default using IP address of Loopback 0.

            When enabled, IGMP snooping querier will only be configured on L3 devices,
            i.e., uplink_type: p2p.

            '
          type: dict
          keys:
            enabled:
              type: bool
              description: Will be enabled automatically if "evpn_l2_multicast" is
                enabled.
            source_address:
              type: str
              format: ipv4
              description: Default IP address of Loopback0
            version:
              type: int
              convert_types:
              - str
              valid_values:
              - 1
              - 2
              - 3
              default: 2
        evpn_l2_multi_domain:
          type: bool
          default: true
          description: Explicitly extend all VLANs/VLAN-Aware Bundles inside the tenant
            to remote EVPN domains.
        vrfs:
          type: list
          primary_key: name
          convert_types:
          - dict
          description: 'VRF "default" is supported under network-services. Currently
            the supported options for "default" vrf are route-target,

            route-distinguisher settings, structured_config, raw_eos_cli in bgp and
            SVIs are the only supported interface type.

            Vlan-aware-bundles are supported as well inside default vrf. OSPF is not
            supported currently.

            '
          items:
            type: dict
            keys:
              name:
                type: str
              address_families:
                type: list
                items:
                  type: str
                  valid_values:
                  - evpn
                  - vpn-ipv4
                  - vpn-ipv6
              description:
                type: str
                description: VRF description
              vrf_vni:
                type: int
                convert_types:
                - str
                min: 1
                max: 16777215
                description: 'Required if "vrf_id" is not set.

                  The VRF VNI range is not limited, but if vrf_id is not set, "vrf_vni"
                  is used for calculating MLAG iBGP peering vlan id.

                  See "mlag_ibgp_peering_vrfs.base_vlan" for details.

                  If vrf_vni > 10000 make sure to adjust "mac_vrf_vni_base" accordingly
                  to avoid overlap.

                  '
              vrf_id:
                type: int
                convert_types:
                - str
                min: 1
                max: 1024
                description: 'Required if "vrf_vni" is not set.

                  "vrf_id" is used as default value for "vrf_vni" and "ospf.process_id"
                  unless those are set.

                  "vrf_id" is preferred over "vrf_vni" for VRF RD/RT ID before vrf_vni

                  "vrf_id" is preferred over "vrf_vni" for MLAG iBGP peering vlan,
                  see "mlag_ibgp_peering_vrfs.base_vlan" for details

                  '
              mlag_ibgp_peering_ipv4_pool:
                type: str
                description: 'IPv4_address/Mask

                  The subnet used for iBGP peering in the VRF.

                  Each MLAG pair will be assigned a subnet based on the ID of the
                  primary MLAG switch

                  If not set, "mlag_peer_l3_ipv4_pool" or "mlag_peer_ipv4_pool" will
                  be used

                  '
              ip_helpers:
                type: list
                primary_key: ip_helper
                convert_types:
                - dict
                description: IP helper for DHCP relay
                items:
                  type: dict
                  keys:
                    ip_helper:
                      type: str
                      description: IPv4 DHCP server IP
                    source_interface:
                      type: str
                      description: Interface name
                    source_vrf:
                      type: str
                      description: VRF to originate DHCP relay packets to DHCP server.
                        If not set, uses current VRF
              enable_mlag_ibgp_peering_vrfs:
                type: bool
                description: 'MLAG iBGP peering per VRF.

                  By default an iBGP peering is configured per VRF between MLAG peers
                  on separate VLANs.

                  Setting enable_mlag_ibgp_peering_vrfs: false under vrf will change
                  this default and/or override the tenant-wide setting

                  '
              mlag_ibgp_peering_vlan:
                type: int
                convert_types:
                - str
                description: 'Manually define the VLAN used on the MLAG pair for the
                  iBGP session.

                  By default this parameter is calculated using the following formula:
                  <mlag_ibgp_peering_vrfs.base_vlan> + <vrf_id> - 1

                  '
                min: 1
                max: 4096
              vtep_diagnostic:
                type: dict
                description: 'Enable VTEP Network diagnostics.

                  This will create a loopback with virtual source-nat enable to perform
                  diagnostics from the switch

                  '
                keys:
                  loopback:
                    type: int
                    convert_types:
                    - str
                    description: 'Loopback interface number, required (when vtep_diagnotics
                      defined)

                      '
                    min: 2
                    max: 2100
                  loopback_description:
                    type: str
                    description: Provide a custom description for loopback interface.
                  loopback_ip_range:
                    type: str
                    description: 'IPv4_address/Mask

                      Loopback ip range, a unique ip is derived from this ranged and
                      assigned

                      to each l3 leaf based on it''s unique id, ptional (loopback
                      is not created unless loopback_ip_range or loopback_ip_pools
                      are set)

                      '
                  loopback_ip_pools:
                    type: list
                    description: 'For inventories with multiple PODs a loopback range
                      can be set per POD to avoid overlaps.

                      This only takes effect when loopback_ip_range is not defined,
                      ptional (loopback is not created unless loopback_ip_range or
                      loopback_ip_pools are set)

                      '
                    items:
                      type: dict
                      keys:
                        pod:
                          type: str
                          description: POD name
                        ipv4_pool:
                          type: str
                          description: IPv4_address/Mask
              ospf:
                type: dict
                description: 'Router OSPF configuration.

                  This will create an OSPF routing instance in the tenant VRF. If
                  there is no nodes definition, the OSPF instance will be

                  created on all leafs where the VRF is deployed. This will also cause
                  automatic OSPF redistribution into BGP unless

                  explicitly turned off with "redistribute_ospf: false".

                  '
                keys:
                  enabled:
                    type: bool
                  process_id:
                    type: int
                    convert_types:
                    - str
                    description: If not set, "vrf_id" will be used.
                  router_id:
                    type: str
                    description: If not set, switch router_id will be used.
                  max_lsa:
                    type: int
                    convert_types:
                    - str
                  bfd:
                    type: bool
                    default: false
                  redistribute_bgp:
                    type: dict
                    keys:
                      enabled:
                        type: bool
                        default: true
                      route_map:
                        type: str
                        description: Route-map name
                  redistribute_connected:
                    type: dict
                    keys:
                      enabled:
                        type: bool
                        default: false
                      route_map:
                        type: str
                        description: Route-map name
                  nodes:
                    type: list
                    items:
                      type: str
                      description: Hostname
              redistribute_ospf:
                type: bool
                default: true
                description: Non-selectively enabling or disabling redistribute ospf
                  inside the VRF.
              evpn_l3_multicast:
                type: dict
                description: 'Explicitly enable or disable evpn_l3_multicast to override
                  setting of `<network_services_key>.[].evpn_l3_multicast.enabled`.

                  Allow override of `<network_services_key>.[].evpn_l3_multicast`
                  node_settings.

                  '
                keys:
                  enabled:
                    type: bool
                  evpn_peg:
                    type: list
                    description: For each group of nodes, allow configuration of EVPN
                      PEG features.
                    items:
                      type: dict
                      keys:
                        nodes:
                          type: list
                          description: 'Restrict configuration to specific nodes.

                            Will apply to all nodes with RP addresses configured if
                            not set.

                            '
                        transit:
                          type: bool
                          default: false
                          description: Enable EVPN PEG transit mode.
              pim_rp_addresses:
                description: 'For each group of nodes, allow configuration of RP Addresses
                  & associated groups.

                  '
                type: list
                items:
                  type: dict
                  keys:
                    rps:
                      description: A minimum of one RP must be specified.
                      type: list
                      items:
                        type: str
                        description: RP address.
                    nodes:
                      description: 'Restrict configuration to specific nodes.

                        Configuration Will be applied to all nodes if not set.

                        '
                      type: list
                      items:
                        type: str
                    groups:
                      type: list
                      items:
                        type: str
                        description: Group_prefix/mask
              evpn_l2_multi_domain:
                type: bool
                description: 'Explicitly extend all VLANs/VLAN-Aware Bundles inside
                  the VRF to remote EVPN domains.

                  Overrides `<network_services_key>.[].evpn_l2_multi_domain`.

                  '
              svis:
                type: list
                primary_key: id
                convert_types:
                - dict
                description: 'List of SVIs

                  This will create both the L3 SVI and L2 VLAN based on filters applied
                  to the node..

                  '
                items:
                  $ref: '#/$defs/svi'
                  type: dict
                  keys:
                    id:
                      type: int
                      convert_types:
                      - str
                      description: SVI interface id and VLAN id.
                      min: 1
                      max: 4096
                    name:
                      type: str
                      description: VLAN name
                      required: true
                    profile:
                      type: str
                      description: 'SVI profile name to apply.

                        SVI can refer to one svi_profile which again can refer to
                        another svi_profile to inherit settings in up to two levels
                        (svi -> svi_profile -> svi_parent_profile).

                        '
              l3_interfaces:
                type: list
                description: 'List of L3 interfaces.

                  This will create IP routed interface inside VRF. Length of interfaces,
                  nodes and ip_addresses must match.

                  '
                items:
                  type: dict
                  keys:
                    interfaces:
                      type: list
                      items:
                        type: str
                        description: Interface name
                    encapsulation_dot1q_vlan:
                      type: list
                      description: For sub-interfaces the dot1q vlan is derived from
                        the interface name by default, but can also be specified.
                      items:
                        type: int
                        convert_types:
                        - str
                        min: 1
                        max: 4094
                    ip_addresses:
                      type: list
                      items:
                        type: str
                        description: IPv4_address/Mask
                    nodes:
                      type: list
                      items:
                        type: str
                        description: Node
                    description:
                      type: str
                    descriptions:
                      type: list
                      items:
                        type: str
                      description: '"descriptions" has precedence over "description"

                        '
                    enabled:
                      type: bool
                    mtu:
                      type: int
                      convert_types:
                      - str
                    ospf:
                      type: dict
                      description: OSPF interface configuration
                      keys:
                        enabled:
                          type: bool
                        point_to_point:
                          type: bool
                          default: false
                        area:
                          type: int
                          convert_types:
                          - str
                          description: OSPF area id
                          default: 0
                        cost:
                          type: int
                          convert_types:
                          - str
                          description: OSPF link cost
                        authentication:
                          type: str
                          valid_values:
                          - simple
                          - message-digest
                        simple_auth_key:
                          type: str
                          description: Password used with simple authentication
                        message_digest_keys:
                          type: list
                          items:
                            type: dict
                            keys:
                              id:
                                type: int
                                convert_types:
                                - str
                              hash_algorithm:
                                type: str
                                valid_values:
                                - md5
                                - sha1
                                - sha256
                                - sha384
                                - sha512
                                default: sha512
                              key:
                                type: str
                                description: Key password
                    pim:
                      type: dict
                      description: 'Enable PIM sparse-mode on the interface; requires
                        "evpn_l3_multicast" to be enabled on the VRF/Tenant

                        Enabling this implicitly makes the device a PIM External Gateway
                        (PEG) in EVPN designs only.

                        At least one RP address must be configured for EVPN PEG to
                        be configured.

                        '
                      keys:
                        enabled:
                          type: bool
                    structured_config:
                      type: dict
                      description: 'Custom structured config added under vlan_interfaces.<interface>
                        for eos_cli_config_gen.

                        Overrides the setting on SVI level.

                        '
                    raw_eos_cli:
                      type: str
                      description: 'EOS CLI rendered directly on the VLAN interface
                        in the final EOS configuration

                        Overrides the setting on SVI level.

                        '
              static_routes:
                type: list
                description: 'List of static routes for v4 and/or v6.

                  This will create static routes inside the tenant VRF.

                  If nodes are not specified, all l3leafs that carry the VRF will
                  also be applied the static routes.

                  If a node has a static route in the VRF, redistribute static will
                  be automatically enabled in that VRF.

                  This automatic behavior can be overridden non-selectively with the
                  redistribute_static knob for the VRF.

                  '
                items:
                  type: dict
                  keys:
                    destination_address_prefix:
                      type: str
                      description: IPv4_address
                    gateway:
                      type: str
                      description: IPv4_address
                    track_bfd:
                      type: bool
                      description: Track next-hop using BFD
                    distance:
                      type: int
                      convert_types:
                      - str
                      min: 1
                      max: 255
                    tag:
                      type: int
                      convert_types:
                      - str
                      min: 0
                      max: 4294967295
                    name:
                      type: str
                      description: description
                    metric:
                      type: int
                      convert_types:
                      - str
                      min: 0
                      max: 4294967295
                    interface:
                      type: str
                    nodes:
                      type: list
                      items:
                        type: str
              ipv6_static_routes:
                type: list
                items:
                  type: dict
                  keys:
                    destination_address_prefix:
                      type: str
                      description: IPv6_address
                    gateway:
                      type: str
                    track_bfd:
                      type: bool
                      description: Track next-hop using BFD
                    distance:
                      type: int
                      convert_types:
                      - str
                      min: 1
                      max: 255
                    tag:
                      type: int
                      convert_types:
                      - str
                      min: 0
                      max: 4294967295
                    name:
                      type: str
                      description: description
                    metric:
                      type: int
                      convert_types:
                      - str
                      min: 0
                      max: 4294967295
                    interface:
                      type: str
                    nodes:
                      type: list
                      items:
                        type: str
              redistribute_static:
                type: bool
                description: Non-selectively enabling or disabling redistribute static
                  inside the VRF.
              bgp_peers:
                type: list
                primary_key: ip_address
                convert_types:
                - dict
                description: 'List of BGP peer definitions.

                  This will configure BGP neighbors inside the tenant VRF for peering
                  with external devices.

                  The configured peer will automatically be activated for ipv4 or
                  ipv6 address family based on the ip address.

                  Note, only ipv4 and ipv6 address families are currently supported
                  in eos_designs.

                  For other address families, use custom_structured configuration
                  with eos_cli_config_gen.

                  '
                items:
                  type: dict
                  keys:
                    ip_address:
                      type: str
                      description: IPv4_address or IPv6_address
                    peer_group:
                      type: str
                      description: Peer group name.
                    remote_as:
                      type: int
                      convert_types:
                      - str
                      description: Remote ASN
                    description:
                      type: str
                    password:
                      type: str
                      description: Encrypted password
                    send_community:
                      type: str
                      description: '''all'' or a combination of ''standard'', ''extended'',
                        ''large'' and ''link-bandwidth (w/options)''

                        '
                    next_hop_self:
                      type: bool
                    timers:
                      type: str
                      description: BGP Keepalive and Hold Timer values in seconds
                        as string <0-3600> <0-3600>
                    maximum_routes:
                      type: int
                      convert_types:
                      - str
                      min: 0
                      max: 4294967294
                      description: Maximum number of routes (0 means unlimited)
                    default_originate:
                      type: dict
                      keys:
                        always:
                          type: bool
                    update_source:
                      type: str
                    ebgp_multihop:
                      type: int
                      convert_types:
                      - str
                      min: 1
                      max: 255
                      description: Time-to-live in range of hops
                    nodes:
                      type: list
                      items:
                        type: str
                      description: Nodes is required to restrict configuration of
                        BGP neighbors to certain nodes in the network.
                    set_ipv4_next_hop:
                      type: str
                      description: 'IPv4_address

                        Next hop settings can be either ipv4 or ipv6 for one neighbor,
                        this will be applied by a uniquely generated route-map per
                        neighbor.

                        Next hop takes precedence over route_map_out.

                        '
                    set_ipv6_next_hop:
                      type: str
                      description: 'IPv6_address

                        Next hop settings can be either ipv4 or ipv6 for one neighbor,
                        this will be applied by a uniquely generated route-map per
                        neighbor.

                        Next hop takes precedence over route_map_out.

                        '
                    route_map_out:
                      type: str
                      description: Route-map name
                    route_map_in:
                      type: str
                      description: Route-map name
                    prefix_list_in:
                      type: str
                      description: Prefix list name
                    prefix_list_out:
                      type: str
                      description: Prefix list name
                    local_as:
                      type: str
                      convert_types:
                      - int
                      description: 'Local BGP ASN

                        eg. "65001.1200"

                        '
                    weight:
                      type: int
                      convert_types:
                      - str
                      min: 0
                      max: 65535
                    bfd:
                      type: bool
              bgp:
                type: dict
                keys:
                  raw_eos_cli:
                    type: str
                    description: 'EOS CLI rendered directly on the VLAN interface
                      in the final EOS configuration

                      Overrides the setting on SVI level.

                      '
                  structured_config:
                    type: dict
                    description: 'Custom structured config added under vlan_interfaces.<interface>
                      for eos_cli_config_gen.

                      Overrides the setting on SVI level.

                      '
              bgp_peer_groups:
                type: list
                description: 'List of BGP peer groups definitions.

                  This will configure BGP peer groups to be used inside the tenant
                  VRF for peering with external devices.

                  Since BGP peer groups are configured at higher BGP level, shared
                  between VRFs,

                  peer_group names should not overlap between VRFs.

                  '
                items:
                  $ref: eos_cli_config_gen#/keys/router_bgp/keys/peer_groups/items
                  type: dict
                  keys:
                    name:
                      type: str
                      description: BGP peer group name
                    nodes:
                      type: list
                      items:
                        type: str
                      description: 'Nodes is required to restrict configuration of
                        BGP neighbors to certain nodes in the network.

                        If not set the peer-group is created on devices which have
                        a bgp_peer mapped to the corresponding peer_group.

                        '
              additional_route_targets:
                type: list
                description: Configuration of extra route-targets for this VRF. Useful
                  for route-leaking or gateway between address families.
                items:
                  type: dict
                  keys:
                    type:
                      type: str
                      valid_values:
                      - import
                      - export
                    address_family:
                      type: str
                    route_target:
                      type: str
                    nodes:
                      type: list
                      items:
                        type: str
                      description: 'Nodes is required to restrict configuration of
                        BGP neighbors to certain nodes in the network.

                        '
              raw_eos_cli:
                type: str
                description: 'EOS CLI rendered directly on the VLAN interface in the
                  final EOS configuration

                  Overrides the setting on SVI level.

                  '
              structured_config:
                type: dict
                description: 'Custom structured config added under vlan_interfaces.<interface>
                  for eos_cli_config_gen.

                  Overrides the setting on SVI level.

                  '
        l2vlans:
          type: list
          primary_key: id
          convert_types:
          - dict
          description: Define L2 network services organized by vlan id.
          items:
            type: dict
            keys:
              id:
                type: int
                convert_types:
                - str
                min: 1
                max: 4094
                description: VLAN ID
              vni_override:
                type: int
                convert_types:
                - str
                min: 1
                max: 16777215
                description: 'By default the VNI will be derived from mac_vrf_vni_base

                  The vni_override, allows to override this value and statically define
                  it.

                  '
              rt_override:
                type: int
                convert_types:
                - str
                min: 1
                max: 16777215
                description: 'By default the MAC VRF RD/RT ID will be derived from
                  mac_vrf_id_base

                  The rt_override allows us to override this value and statically
                  define it.

                  '
              name:
                type: str
                required: true
                description: VLAN name
              tags:
                type: list
                description: 'Tags leveraged for networks services filtering

                  Tags are matched against filter.tags defined under Fabric Topology
                  variables

                  Tags are also matched against the node_group name under Fabric Topology
                  variables

                  '
                items:
                  type: str
                  default: all
              vxlan:
                type: bool
                default: true
                description: Extend this L2VLAN over VXLAN
              trunk_groups:
                type: list
                items:
                  type: str
                  description: 'Trunk groups are used for limiting vlans to trunk
                    ports assigned to the same trunk group

                    Requires enable_trunk_groups: true

                    '
              evpn_l2_multicast:
                type: dict
                description: 'Explicitly enable or disable evpn_l2_multicast to override
                  setting of `<network_services_key>.[].evpn_l2_multicast.enabled`.

                  When evpn_l2_multicast.enabled is set to true for a vlan or a tenant,
                  igmp snooping and igmp snooping querier will always be enabled,
                  overriding those individual settings.

                  '
                keys:
                  enabled:
                    type: bool
              igmp_snooping_enabled:
                type: bool
                default: true
                description: Activate or deactivate IGMP snooping
              igmp_snooping_querier:
                type: dict
                description: 'Enable igmp snooping querier, by default using IP address
                  of Loopback 0.

                  When enabled, igmp snooping querier will only be configured on l3
                  devices, i.e., uplink_type: p2p.

                  '
                keys:
                  enabled:
                    type: bool
                    description: Will be enabled automatically if evpn_l2_multicast
                      is enabled.
                  source_address:
                    type: str
                    description: 'IPv4_address

                      If not set, IP address of "Loopback0" will be used.

                      '
                  version:
                    type: int
                    convert_types:
                    - str
                    valid_values:
                    - 1
                    - 2
                    - 3
                    default: 2
              bgp:
                type: dict
                keys:
                  structured_config:
                    type: dict
                    description: 'Structured configuration for eos_cli_config_gen
                      rendered on router_bgp.vlans.

                      This configuration will not be applied to vlan aware bundles.

                      '
                  raw_eos_cli:
                    type: str
                    description: 'EOS cli commands rendered on router_bgp.vlans.

                      This configuration will not be applied to vlan aware bundles.

                      '
        point_to_point_services:
          type: list
          primary_key: name
          description: 'Point to point services (pseudowires).

            Only supported for node types with "network_services.l1: true".

            By default this is only set for node type "pe" with "design.type: mpls"

            '
          items:
            type: dict
            keys:
              name:
                type: str
                description: Pseudowire name
              type:
                type: str
                default: vpws-pseudowire
                valid_values:
                - vpws-pseudowire
              subinterfaces:
                type: list
                description: Subinterfaces will create subinterfaces and additional
                  pseudowires/patch panel config for each endpoint.
                primary_key: number
                items:
                  type: dict
                  keys:
                    number:
                      type: int
                      description: Subinterface number
                      convert_types:
                      - str
              endpoints:
                type: list
                description: Pseudowire terminating endpoints. Must have exactly two
                  items.
                min_length: 2
                max_length: 2
                items:
                  type: dict
                  keys:
                    id:
                      type: int
                      required: true
                      convert_types:
                      - str
                      description: Pseudowire ID on this endpoint
                    nodes:
                      type: list
                      description: 'Usually one node. With ESI multihoming we support
                        two nodes per pseudowire endpoint

                        '
                      required: true
                      min_length: 1
                      items:
                        type: str
                    interfaces:
                      type: list
                      description: 'Interfaces patched to the pseudowire on this endpoints.

                        The list of interfaces is mapped to the list of nodes, so
                        they must have the same length.

                        '
                      required: true
                      min_length: 1
                      items:
                        type: str
                    port_channel:
                      type: dict
                      keys:
                        mode:
                          type: str
                          valid_values:
                          - active
                          - 'on'
                        short_esi:
                          type: str
              lldp_disable:
                type: bool
                description: Disable LLDP RX/TX on port mode pseudowire services
  node_type:
    type: dict
    keys:
      defaults:
        type: dict
        keys:
          id:
            description: Unique identifier used for IP addressing and other algorithms.
            type: int
            convert_types:
            - str
          platform:
            description: Arista platform family.
            type: str
          mac_address:
            type: str
            description: Leverage to document management interface mac address.
          system_mac_address:
            type: str
            description: 'System MAC Address in this following format: "xx:xx:xx:xx:xx:xx".

              Set to the same MAC address as available in "show version" on the device.

              "system_mac_address" can also be set directly as a hostvar.

              If both are set, the setting under "Fabric Topology" takes precedence.

              '
          serial_number:
            type: str
            description: 'Set to the Serial Number of the device

              For  now only used for documentation purpose in the fabric documentation

              and part of the structured_config

              "serial_number" can also be set directly as a hostvar.

              If both are set, the setting under "Fabric Topology" takes precedence.

              '
          rack:
            description: Rack that the switch is located in (only used in snmp_settings
              location).
            type: str
          mgmt_ip:
            description: Node management interface IPv4 address.
            type: str
            format: cidr
          ipv6_mgmt_ip:
            description: Node management interface IPv6 address.
            type: str
            format: cidr
          mgmt_interface:
            description: 'Management Interface Name.

              Default -> platform_management_interface -> mgmt_interface -> "Management1".

              '
            type: str
          link_tracking:
            description: 'This configures the Link Tracking Group on a switch as well
              as adds the p2p-uplinks of the switch as the upstream interfaces.

              Useful in EVPN multhoming designs.

              '
            type: dict
            keys:
              enabled:
                type: bool
                default: false
              groups:
                type: list
                description: 'Link Tracking Groups.

                  By default a single group named "LT_GROUP1" is defined with default
                  values.

                  Any groups defined under "groups" will replace the default.

                  '
                default:
                - name: LT_GROUP1
                items:
                  type: dict
                  keys:
                    name:
                      type: str
                      description: Tracking group name.
                    recovery_delay:
                      type: int
                      convert_types:
                      - str
                      min: 0
                      max: 3600
                      description: default -> platform_settings_mlag_reload_delay
                        -> 300.
                    links_minimum:
                      type: int
                      convert_types:
                      - str
                      min: 1
                      max: 100000
          lacp_port_id_range:
            description: 'This will generate the "lacp port-id range", "begin" and
              "end" values based on node "id" and the number of nodes in the "node_group".

              Unique LACP port-id ranges are recommended for EVPN Multihoming designs.

              '
            type: dict
            keys:
              enabled:
                type: bool
                default: false
              size:
                description: Recommended size > = number of ports in the switch.
                type: int
                convert_types:
                - str
                default: 128
              offset:
                description: 'Offset is used to avoid overlapping port-id ranges of
                  different switches.

                  Useful when a "connected-endpoint" is connected to switches in different
                  "node_groups".

                  '
                type: int
                convert_types:
                - str
                default: 0
          always_configure_ip_routing:
            type: bool
            default: false
            description: 'Force configuration of "ip routing" even on L2 devices.

              Use this to retain behavior of AVD versions below 4.0.0.

              '
          raw_eos_cli:
            description: EOS CLI rendered directly on the root level of the final
              EOS configuration.
            type: str
          structured_config:
            description: Custom structured config for eos_cli_config_gen.
            type: dict
          uplink_ipv4_pool:
            description: IPv4 subnet to use to connect to uplink switches.
            type: str
            format: ipv4_cidr
          uplink_interfaces:
            description: 'Local uplink interfaces

              Each list item supports range syntax that can be expanded into a list
              of interfaces.

              If uplink_interfaces is not defined, platform-specific defaults (defined
              under default_interfaces) will be used instead.

              Please note that default_interfaces are not defined by default, you
              should define these yourself.

              '
            type: list
            items:
              type: str
              pattern: Ethernet[\d/]+
          uplink_switch_interfaces:
            description: Interfaces located on uplink switches
            type: list
            items:
              type: str
              pattern: Ethernet[\d/]+
          uplink_switches:
            type: list
            items:
              type: str
              required: true
              description: 'Hostname of uplink switch.

                If parallel uplinks are in use, update max_parallel_uplinks below
                and specify each uplink switch multiple times.

                e.g. uplink_switches: [ ''DC1-SPINE1'', ''DC1-SPINE1'', ''DC1-SPINE2'',
                ''DC1-SPINE2'' ].

                '
          uplink_interface_speed:
            description: 'Set point-to-Point interface speed and will apply to uplink
              interfaces on both ends.

              interface_speed or forced interface_speed or auto interface_speed.

              '
            type: str
          max_uplink_switches:
            type: int
            convert_types:
            - str
            description: 'Maximum number of uplink switches.

              Changing this value may change IP Addressing on uplinks.

              Can be used to reserve IP space for future expansions.

              '
          max_parallel_uplinks:
            type: int
            convert_types:
            - str
            description: 'Number of parallel links towards uplink switches.

              Changing this value may change interface naming on uplinks (and corresponding
              downlinks).

              Can be used to reserve interfaces for future parallel uplinks.

              '
          uplink_bfd:
            type: bool
            default: false
            description: Enable bfd on uplink interfaces.
          uplink_native_vlan:
            type: int
            convert_types:
            - str
            min: 1
            max: 4094
            description: 'Only applicable to switches with layer-2 port-channel uplinks.

              A suspended (disabled) vlan will be created in both ends of the link
              unless the vlan is defined under network services.

              By default the uplink will not have a native_vlan configured, so EOS
              defaults to vlan 1.

              '
          uplink_ptp:
            description: Enable PTP on all infrastructure links.
            type: dict
            keys:
              enable:
                type: bool
                default: false
          uplink_macsec:
            description: Enable MacSec on all uplinks.
            type: dict
            keys:
              profile:
                type: str
          uplink_structured_config:
            type: dict
            description: 'Custom structured config applied to "uplink_interfaces",
              and "uplink_switch_interfaces".

              When uplink_type == "p2p", custom structured config added under ethernet_interfaces.<interface>
              for eos_cli_config_gen overrides the settings on the ethernet interface
              level.

              When uplink_type == "port-channel", custom structured config added under
              port_channel_interfaces.<interface> for eos_cli_config_gen overrides
              the settings on the port-channel interface level.

              "uplink_structured_config" is applied after "structured_config", so
              it can override "structured_config" defined on node-level.

              '
          mlag_port_channel_structured_config:
            type: dict
            description: 'Custom structured config applied to MLAG peer link port-channel
              id.

              Added under port_channel_interfaces.<interface> for eos_cli_config_gen.

              Overrides the settings on the port-channel interface level.

              "mlag_port_channel_structured_config" is applied after "structured_config",
              so it can override "structured_config" defined on node-level.

              '
          mlag_peer_vlan_structured_config:
            type: dict
            description: 'Custom structured config applied to MLAG Peer Link (control
              link) SVI interface id.

              Added under vlan_interfaces.<interface> for eos_cli_config_gen.

              Overrides the settings on the vlan interface level.

              "mlag_peer_vlan_structured_config" is applied after "structured_config",
              so it can override "structured_config" defined on node-level.

              '
          mlag_peer_l3_vlan_structured_config:
            type: dict
            description: 'Custom structured config applied to MLAG underlay L3 peering
              SVI interface id.

              Added under vlan_interfaces.<interface> for eos_cli_config_gen.

              Overrides the settings on the vlan interface level.

              "mlag_peer_l3_vlan_structured_config" is applied after "structured_config",
              so it can override "structured_config" defined on node-level.

              '
          short_esi:
            description: 'short_esi only valid for l2leaf devices using port-channel
              uplink.

              Setting short_esi to "auto" generates the short_esi automatically using
              a hash of configuration elements.

              < 0000:0000:0000 | auto >.

              '
            type: str
          isis_system_id_prefix:
            description: (4.4 hexadecimal).
            type: str
            pattern: '[0-9a-f]{4}\.[0-9a-f]{4}'
          isis_maximum_paths:
            description: Number of path to configure in ECMP for ISIS.
            type: int
            convert_types:
            - str
          is_type:
            type: str
            valid_values:
            - level-1-2
            - level-1
            - level-2
            default: level-2
          node_sid_base:
            description: Node-SID base for isis-sr underlay variants. Combined with
              node id to generate ISIS-SR node-SID.
            type: int
            convert_types:
            - str
            default: 0
          loopback_ipv4_pool:
            description: IPv4 subnet for Loopback0 allocation.
            type: str
            format: ipv4_cidr
          vtep_loopback_ipv4_pool:
            description: IPv4 subnet for VTEP-Loopback allocation.
            type: str
            format: ipv4_cidr
          loopback_ipv4_offset:
            description: 'Offset all assigned loopback IP addresses.

              Required when the < loopback_ipv4_pool > is same for 2 different node_types
              (like spine and l3leaf) to avoid over-lapping IPs.

              For example, set the minimum offset l3leaf.defaults.loopback_ipv4_offset:
              < total # spine switches > or vice versa.

              '
            type: int
            convert_types:
            - str
            default: 0
          loopback_ipv6_pool:
            description: IPv6 subnet for Loopback0 allocation.
            type: str
            format: ipv6_cidr
          loopback_ipv6_offset:
            description: 'Offset all assigned loopback IPv6 addresses.

              Required when the < loopback_ipv6_pool > is same for 2 different node_types
              (like spine and l3leaf) to avoid overlapping IPs.

              For example, set the minimum offset l3leaf.defaults.loopback_ipv6_offset:
              < total # spine switches > or vice versa.

              '
            type: int
            convert_types:
            - str
            default: 0
          vtep_loopback:
            description: Set VXLAN source interface.
            type: str
            pattern: Loopback[\d/]+
          bgp_as:
            description: Required with eBGP.
            type: str
            convert_types:
            - int
            - float
          bgp_defaults:
            description: List of EOS commands to apply to BGP daemon.
            type: list
            items:
              type: str
          evpn_role:
            type: str
            description: Acting role in EVPN control plane. Default is set in node_type
              definition from node_type_keys.
            valid_values:
            - client
            - server
            - none
          evpn_route_servers:
            description: List of nodes acting as EVPN Route-Servers / Route-Reflectors.
            type: list
            items:
              type: str
          evpn_services_l2_only:
            description: 'Possibility to prevent configuration of Tenant VRFs and
              SVIs.

              Override node definition "network_services_l3" from node_type_keys.

              This allows support for centralized routing.

              '
            type: bool
            default: false
          filter:
            description: 'Filter L3 and L2 network services based on tenant and tags
              (and operation filter).

              If filter is not defined it will default to all.

              '
            type: dict
            keys:
              tenants:
                type: list
                items:
                  type: str
                default:
                - all
              tags:
                type: list
                items:
                  type: str
                default:
                - all
              always_include_vrfs_in_tenants:
                description: 'List of tenants where VRFs will be configured even if
                  VLANs are not included in tags

                  Useful for L3 "border" leaf.

                  '
                type: list
                items:
                  type: str
              only_vlans_in_use:
                type: bool
                default: false
                description: 'Only configure VLANs, SVIs, VRFs in use by connected
                  endpoints or downstream L2 switches.

                  Note! This feature only considers configuration managed by eos_designs.

                  This excludes structured_config, custom_structured_configuration_,
                  raw_eos_cli, eos_cli, custom templates, configlets etc.

                  '
          igmp_snooping_enabled:
            description: Activate or deactivate IGMP snooping on device level.
            type: bool
            default: true
          evpn_gateway:
            description: 'Node is acting as EVPN Multi-Domain Gateway.

              New BGP peer-group is generated between EVPN GWs in different domains
              or between GWs and Route Servers.

              Name can be changed under "bgp_peer_groups.evpn_overlay_core" variable.

              L3 rechability for different EVPN GWs must be already in place, it is
              recommended to use DCI & L3 Edge if Route Servers and GWs are not defined
              under the same Ansible inventory.

              '
            type: dict
            keys:
              remote_peers:
                description: 'Define remote peers of the EVPN VXLAN Gateway.

                  If the hostname can be found in the inventory, ip_address and BGP
                  ASN will be automatically populated. Manual override takes precedence.

                  If the peer''s hostname can not be found in the inventory, ip_address
                  and bgp_as must be defined.

                  '
                type: list
                items:
                  type: dict
                  keys:
                    hostname:
                      description: Hostname of remote EVPN GW server.
                      type: str
                    ip_address:
                      description: Peering IP of remote Route Server.
                      type: str
                      format: ipv4
                    bgp_as:
                      description: BGP ASN of remote Route Server.
                      type: str
                      convert_types:
                      - int
                      - float
              evpn_l2:
                description: Enable EVPN Gateway functionality for route-types 2 (MAC-IP)
                  and 3 (IMET).
                type: dict
                keys:
                  enabled:
                    type: bool
                    default: false
              evpn_l3:
                description: Enable EVPN Gateway functionality for route-type 5 (IP-PREFIX).
                type: dict
                keys:
                  enabled:
                    type: bool
                    default: false
                  inter_domain:
                    type: bool
                    default: true
          ipvpn_gateway:
            description: 'Node is acting as IP-VPN Gateway for EVPN to MPLS-IP-VPN
              Interworking. The BGP peer group used for this is "bgp_peer_groups.ipvpn_gateway_peers".

              L3 Reachability is required for this to work, the preferred method to
              establish underlay connectivity is to use core_interfaces.

              '
            type: dict
            keys:
              enabled:
                type: bool
                required: true
              evpn_domain_id:
                description: Domain ID to assign to EVPN address family for use with
                  D-path. Format <nn>:<nn>.
                type: str
                default: '65535:1'
              ipvpn_domain_id:
                description: Domain ID to assign to IPVPN address families for use
                  with D-path. Format <nn>:<nn>.
                type: str
                default: '65535:2'
              enable_d_path:
                description: Enable D-path for use with BGP bestpath selection algorithm.
                type: bool
                default: true
              maximum_routes:
                description: Maximum routes to accept from IPVPN remote peers.
                type: int
                convert_types:
                - str
                default: 0
              local_as:
                description: Apply local-as to peering with IPVPN remote peers.
                type: str
                convert_types:
                - int
                default: none
              address_families:
                description: IPVPN address families to enable for remote peers.
                type: list
                items:
                  type: str
                default:
                - vpn-ipv4
              remote_peers:
                type: list
                items:
                  type: dict
                  keys:
                    hostname:
                      description: Hostname of remote IPVPN Peer.
                      type: str
                      required: true
                    ip_address:
                      description: Peering IP of remote IPVPN Peer.
                      type: str
                      format: ipv4
                      required: true
                    bgp_as:
                      description: BGP ASN of remote IPVPN Peer.
                      type: str
                      required: true
                      convert_types:
                      - int
                      - float
          mlag:
            description: Enable / Disable auto MLAG, when two nodes are defined in
              node group.
            type: bool
            default: true
          mlag_dual_primary_detection:
            description: Enable / Disable MLAG dual primary detection.
            type: bool
            default: false
          mlag_ibgp_origin_incomplete:
            description: 'Set origin of routes received from MLAG iBGP peer to incomplete.

              The purpose is to optimize routing for leaf loopbacks from spine perspective
              and

              avoid suboptimal routing via peerlink for control plane traffic.

              '
            type: bool
            default: true
          mlag_interfaces:
            description: 'Each list item supports range syntax that can be expanded
              into a list of interfaces.

              Required when MLAG leafs are present in the topology.

              '
            type: list
            items:
              type: str
          mlag_interfaces_speed:
            description: 'Set MLAG interface speed.

              < interface_speed or forced interface_speed or auto interface_speed
              >.

              '
            type: str
          mlag_peer_l3_vlan:
            description: 'Underlay L3 peering SVI interface id.

              If set to 0 or the same vlan as mlag_peer_vlan, the mlag_peer_vlan will
              be used for L3 peering.

              '
            type: int
            convert_types:
            - str
            - bool
            min: 0
            max: 4094
            default: 4093
          mlag_peer_l3_ipv4_pool:
            description: 'IP address pool used for MLAG underlay L3 peering. IP is
              derived from the node id.

              Required when MLAG leafs present in topology and they are using a separate
              L3 peering VLAN.

              '
            type: str
            format: ipv4_cidr
          mlag_peer_vlan:
            description: MLAG Peer Link (control link) SVI interface id.
            type: int
            convert_types:
            - str
            min: 1
            max: 4094
            default: 4094
          mlag_peer_link_allowed_vlans:
            type: str
          mlag_peer_ipv4_pool:
            description: 'IP address pool used for MLAG Peer Link (control link).
              IP is derived from the node id.

              Required when MLAG leafs present in topology.

              '
            type: str
            format: ipv4_cidr
          mlag_port_channel_id:
            description: 'If not set, the mlag port-channel id is generated based
              on the digits of the first interface present in ''mlag_interfaces''.

              Valid port-channel id numbers are < 1-2000 > for EOS < 4.25.0F and <
              1 - 999999 > for EOS >= 4.25.0F.

              '
            type: int
            convert_types:
            - str
          mlag_domain_id:
            description: MLAG Domain ID. If not set the node group name (Set with
              "group" key) will be used.
            type: str
          spanning_tree_mode:
            type: str
            valid_values:
            - mstp
            - rstp
            - rapid-pvst
            - none
          spanning_tree_priority:
            type: int
            convert_types:
            - str
            default: 32768
          spanning_tree_root_super:
            type: bool
            default: false
          virtual_router_mac_address:
            description: Virtual router mac address for anycast gateway.
            type: str
            format: mac
          inband_mgmt_interface:
            description: 'Pointer to interface used for inband management.

              All configuration must be done using other data models like network
              services or structured_config.

              ''inband_mgmt_interface'' is only used to refer to this interface as
              source in various management protocol settings (future feature).


              On L2 switches, this defaults to Vlan<inband_mgmt_vlan> if either ''inband_mgmt_subnet''
              or ''inband_mgmt_ip'' is set.

              '
            type: str
          inband_mgmt_vlan:
            description: 'VLAN number used for inband management on L2 switches (switches
              using port-channel trunks as uplinks).

              When using ''inband_mgmt_subnet'' the VLAN and SVIs will be created
              automatically on this switch as well as all ''uplink_switches''.

              When using ''inband_mgmt_ip'' the VLAN and SVI will only be created
              on this device and added to uplink trunk. The VLAN and SVI on the parent
              switches must be created using network services data models.'
            type: int
            convert_types:
            - str
            default: 4092
          inband_mgmt_subnet:
            description: 'Optional IP subnet assigned to inband management SVIs on
              L2 switches (switches using port-channels as uplinks).

              Parent l3leafs will have SVI with "ip virtual-router" and host-route
              injection based on ARP.

              This allows all l3leafs to reuse the same subnet across multiple racks
              without VXLAN extension.

              SVI IP address will be assigned as follows:

              virtual-router: <subnet> + 1

              l3leaf A      : <subnet> + 2 (same IP on all l3leaf A)

              l3leaf B      : <subnet> + 3 (same IP on all l3leaf B)

              l2leafs       : <subnet> + 3 + <l2leaf id>

              GW on l2leafs : <subnet> + 1

              Assign range larger than total l2leafs + 5


              Setting is ignored if ''inband_mgmt_ip'' is set.


              This setting is applicable to L2 switches (switches using port-channel
              trunks as uplinks).

              '
            type: str
            format: ipv4_cidr
          inband_mgmt_ip:
            description: 'IP address assigned to the inband management interface set
              with ''inband_mgmt_vlan''.

              This overrides ''inband_mgmt_subnet'', hence all behavior of ''inband_mgmt_subnet''
              is removed.


              If this is set the VLAN and SVI will only be created on the L2 switch
              and added to uplink trunk.

              The VLAN and SVI on the parent switches must be created using network
              services data models.


              This setting is applicable to L2 switches (switches using port-channel
              trunks as uplinks).

              '
            type: str
            format: ipv4_cidr
          inband_mgmt_gateway:
            description: 'Default gateway configured in the ''inband_mgmt_vrf'' when
              using ''inband_mgmt_ip''. Otherwise gateway is derived from ''inband_mgmt_subnet''
              if set.


              This setting is applicable to L2 switches (switches using port-channel
              trunks as uplinks).

              '
            type: str
            format: ipv4
          inband_mgmt_description:
            description: 'Description configured on the Inband Management SVI.


              This setting is only applied on the devices where it is set, it does
              not automatically affect any parent/child devices configuration, so
              it must be set on each applicable node/node-group/node-type as needed.'
            type: str
            default: Inband Management
          inband_mgmt_vlan_name:
            description: 'Name configured on the Inband Management VLAN.

              This setting is only applied on the devices where it is set, it does
              not automatically affect any parent/child devices configuration, so
              it must be set on each applicable node/node-group/node-type as needed.'
            type: str
            default: Inband Management
          inband_mgmt_vrf:
            description: 'VRF configured on the Inband Management Interface.

              The VRF is created if not already created by other means.

              This setting is only applied on the devices where it is set, it does
              not automatically affect any parent/child devices configuration, so
              it must be set on each applicable node/node-group/node-type as needed.'
            type: str
            default: default
          inband_mgmt_mtu:
            description: 'MTU configured on the Inband Management Interface.

              This setting is only applied on the devices where it is set, it does
              not automatically affect any parent/child devices configuration, so
              it must be set on each applicable node/node-group/node-type as needed.'
            type: int
            default: 1500
          inband_management_subnet:
            deprecation:
              warning: true
              new_key: inband_mgmt_subnet
              remove_in_version: 5.0.0
            type: str
            $ref: '#/$defs/node_type/keys/defaults/keys/inband_mgmt_subnet'
          inband_management_vlan:
            deprecation:
              warning: true
              new_key: inband_mgmt_vlan
              remove_in_version: 5.0.0
            type: int
            $ref: '#/$defs/node_type/keys/defaults/keys/inband_mgmt_vlan'
          mpls_overlay_role:
            type: str
            valid_values:
            - client
            - server
            - none
            description: 'Set the default mpls overlay role.

              Acting role in overlay control plane.

              '
          overlay_address_families:
            type: list
            convert_types:
            - str
            items:
              type: str
              valid_values:
              - evpn
              - vpn-ipv4
              - vpn-ipv6
            description: 'Set the default overlay address families.

              '
          mpls_route_reflectors:
            type: list
            convert_types:
            - str
            description: List of inventory hostname acting as MPLS route-reflectors.
            items:
              type: str
              description: Inventory_hostname_of_mpls_route_reflectors.
          bgp_cluster_id:
            type: str
            convert_types:
            - int
            description: Set BGP cluster id.
          ptp:
            type: dict
            keys:
              enabled:
                type: bool
                default: false
              profile:
                type: str
                valid_values:
                - aes67
                - smpte2059-2
                - aes67-r16-2016
                default: aes67-r16-2016
              domain:
                type: int
                convert_types:
                - str
                min: 0
                max: 255
                default: 127
              priority1:
                type: int
                convert_types:
                - str
                min: 0
                max: 255
                description: 'default -> automatically set based on node_type.

                  '
              priority2:
                type: int
                convert_types:
                - str
                min: 0
                max: 255
                description: 'default -> (node_id modulus 256).

                  '
              auto_clock_identity:
                type: bool
                default: true
                description: 'If you prefer to have PTP clock identity be the system
                  MAC-address of the switch, which is the default EOS behaviour, simply
                  disable the automatic PTP clock identity.

                  default -> (clock_identity_prefix = 00:1C:73 (default)) + (PTP priority
                  1 as HEX) + ":00:" + (PTP priority 2 as HEX).

                  '
              clock_identity_prefix:
                type: str
                description: 'PTP clock idetentiy 3-byte prefix. i.e. "01:02:03".

                  By default the 3-byte prefix is "00:1C:73".

                  This can be overridden if auto_clock_identity is set to true (which
                  is the default).

                  '
              clock_identity:
                type: str
                description: 'Set PTP clock identity manually. 6-byte value i.e. "01:02:03:04:05:06".

                  '
              source_ip:
                type: str
                description: 'By default in EOS, PTP packets are sourced with an IP
                  address from the routed port or from the relevant SVI, which is
                  the recommended behaviour.

                  This can be set manually if required, for example, to a value of
                  "10.1.2.3".

                  '
              ttl:
                type: int
                convert_types:
                - str
              forward_unicast:
                type: bool
                default: false
                description: 'Enable PTP unicast forwarding.

                  '
              dscp:
                type: dict
                keys:
                  general_messages:
                    type: int
                    convert_types:
                    - str
                  event_messages:
                    type: int
                    convert_types:
                    - str
              monitor:
                type: dict
                keys:
                  enabled:
                    type: bool
                    default: true
                  threshold:
                    type: dict
                    keys:
                      offset_from_master:
                        type: int
                        convert_types:
                        - str
                        min: 0
                        max: 1000000000
                        default: 250
                      mean_path_delay:
                        type: int
                        convert_types:
                        - str
                        min: 0
                        max: 1000000000
                        default: 1500
                      drop:
                        type: dict
                        keys:
                          offset_from_master:
                            type: int
                            convert_types:
                            - str
                            min: 0
                            max: 1000000000
                          mean_path_delay:
                            type: int
                            convert_types:
                            - str
                            min: 0
                            max: 1000000000
                  missing_message:
                    type: dict
                    keys:
                      intervals:
                        type: dict
                        keys:
                          announce:
                            type: int
                            convert_types:
                            - str
                            min: 2
                            max: 255
                          follow_up:
                            type: int
                            convert_types:
                            - str
                            min: 2
                            max: 255
                          sync:
                            type: int
                            convert_types:
                            - str
                            min: 2
                            max: 255
                      sequence_ids:
                        type: dict
                        keys:
                          enabled:
                            type: bool
                            default: true
                          announce:
                            type: int
                            convert_types:
                            - str
                            min: 2
                            max: 255
                            default: 3
                          delay_resp:
                            type: int
                            convert_types:
                            - str
                            min: 2
                            max: 255
                            default: 3
                          follow_up:
                            type: int
                            convert_types:
                            - str
                            min: 2
                            max: 255
                            default: 3
                          sync:
                            type: int
                            convert_types:
                            - str
                            min: 2
                            max: 255
                            default: 3
      node_groups:
        type: list
        convert_types:
        - dict
        primary_key: group
        items:
          $ref: '#/$defs/node_type/keys/defaults'
          type: dict
          keys:
            group:
              type: str
              required: true
              description: 'The Node Group Name is used for MLAG domain unless set
                with ''mlag_domain_id''.

                The Node Group Name is also used for peer description on downstream
                switches'' uplinks.

                '
            nodes:
              $ref: '#/$defs/node_type/keys/nodes'
      nodes:
        type: list
        convert_types:
        - dict
        primary_key: name
        items:
          $ref: '#/$defs/node_type/keys/defaults'
          type: dict
          keys:
            name:
              type: str
              required: true
              description: The Node Name is used as "hostname".
  p2p_links:
    type: list
    items:
      type: dict
      keys:
        id:
          type: int
          convert_types:
          - str
          description: 'Unique id per subnet_summary. Used to calculate ip addresses.

            Required with ip_pool. ID starting from 1.

            '
        speed:
          type: str
          description: The values can be speed or auto speed or forced speed.
        ip_pool:
          type: str
          description: P2P pool name. IP Pool defined under p2p_links_ip_pools. A
            /31 will be taken from the pool per P2P link
        subnet:
          type: str
          description: IPv4 address/Mask. Subnet used on this P2P link.
        ip:
          type: list
          description: Specific IP addresses used on this P2P link.
          items:
            type: str
            description: Node IPv4 address/Mask.
        ipv6_enable:
          type: bool
          default: false
          description: Allows turning on ipv6 for the link or profile (also autodetected
            based on underlay_rfc5549 and include_in_underlay_protocol).
        nodes:
          type: list
          description: Nodes where this link should be configured.
          items:
            type: str
            description: 'The values can be < node_a >, < node_b >.

              ex.- [ core-1-isis-sr-ldp, core-2-ospf-ldp ].

              '
        interfaces:
          type: list
          description: Interfaces where this link should be configured and Required
            unless using port-channels.
          items:
            type: str
            description: 'The value can be like < node_a_interface >, < node_b_interface
              >.

              ex. - [ Ethernet2, Ethernet2 ].

              '
        as:
          type: list
          description: 'AS numbers for BGP.

            Required with bgp peering.

            '
          items:
            type: str
            convert_types:
            - int
            description: The values can be like ["node_a_as", "node_b_as"].
        descriptions:
          type: list
          description: Interface description.
          items:
            type: str
        include_in_underlay_protocol:
          type: bool
          default: true
          description: Add this interface to underlay routing protocol.
        isis_hello_padding:
          type: bool
          default: false
        isis_metric:
          type: int
          convert_types:
          - str
        isis_circuit_type:
          type: str
          valid_values:
          - level-1
          - level-2
          - level-1-2
        isis_authentication_mode:
          type: str
          valid_values:
          - md5
          - text
        isis_authentication_key:
          type: str
          description: Type-7 encrypted password.
        mpls_ip:
          type: bool
          description: MPLS parameters. Default value is true if switch.mpls_lsr is
            true.
        mpls_ldp:
          type: bool
          description: MPLS parameters. Default value is true for ldp underlay variants,
            otherwise false.
        mtu:
          type: int
          convert_types:
          - str
          description: MTU for this P2P link. Default value same as p2p_uplinks_mtu.
        bfd:
          type: bool
          default: false
          description: Enable BFD (only considered for BGP).
<<<<<<< HEAD
        ptp_enable:
          type: bool
          default: false
          description: Enable PTP
        sflow:
          type: bool
          description: Enable sFlow. Overrides `fabric_sflow` setting.
=======
        ptp:
          description: PTP parameters.
          type: dict
          keys:
            enabled:
              type: bool
              default: false
              description: Enable PTP
>>>>>>> b53479c8
        qos_profile:
          type: str
          description: QOS service profile.
        macsec_profile:
          type: str
          description: MAC security profile.
        port_channel:
          description: Port-channel parameters.
          type: dict
          keys:
            mode:
              type: str
              default: active
            nodes_child_interfaces:
              type: list
              primary_key: node
              secondary_key: interfaces
              convert_types:
              - dict
              items:
                type: dict
                keys:
                  node:
                    type: str
                    required: true
                  interfaces:
                    type: list
                    description: List of node interfaces. Ex.- [ 'node1 interface1',
                      'node1 interface2' ].
                    items:
                      type: str
        raw_eos_cli:
          type: str
          description: EOS CLI rendered directly on the point-to-point interface in
            the final EOS configuration.
  svi:
    type: dict
    $ref: '#/$defs/svi_settings'
    keys:
      nodes:
        type: list
        primary_key: node
        convert_types:
        - dict
        description: Define node specific configuration, such as unique IP addresses.
        items:
          type: dict
          $ref: '#/$defs/svi_settings'
          keys:
            node:
              type: str
              description: l3_leaf inventory hostname
  svi_settings:
    type: dict
    keys:
      name:
        type: str
        description: VLAN name
      enabled:
        type: bool
        description: Enable or disable interface
      description:
        type: str
        description: 'SVI description. By default set to VLAN name.

          '
      ip_address:
        type: str
        description: IPv4_address/Mask. Usually set under "nodes" to have unique IPv4
          addresses per node.
      ipv6_address:
        type: str
        description: IPv6_address/Mask. Usually set under "nodes" to have unique IPv6
          addresses per node.
      ipv6_enable:
        type: bool
        description: Explicitly enable/disable link-local IPv6 addressing.
      ip_address_virtual:
        type: str
        description: 'IPv4_address/Mask

          IPv4 VXLAN Anycast IP address

          Conserves IP addresses in VXLAN deployments as it doesn''t require unique
          IP addresses on each node.

          '
      ipv6_address_virtual:
        type: str
        description: 'IPv6_address/Mask

          ipv6 address virtuals to configure VXLAN Anycast IP address (Optional)

          The below "ipv6_address_virtual" key will be deprecated in AVD v4.0 in favor
          of the new "ipv6_address_virtuals"

          If both "ipv6_address_virtual" and "ipv6_address_virtuals" are set, all
          addresses will be configured

          '
      ipv6_address_virtuals:
        type: list
        description: 'IPv6 VXLAN Anycast IP addresses

          Conserves IPv6 addresses in VXLAN deployments as it doesn''t require unique
          IPv6 addresses on each node.

          '
        items:
          type: str
          description: IPv6_address/Mask
      ip_address_virtual_secondaries:
        type: list
        description: Secondary IPv4 VXLAN Anycast IP addresses
        items:
          type: str
          description: IPv4_address/Mask
      ip_virtual_router_addresses:
        type: list
        description: 'IPv4 VARP addresses.

          Requires an IP address to be configured on the SVI.

          If ip_address_virtual is also set, ip_virtual_router_addresses will take
          precedence

          _if_ there is an ip_address configured for the node.

          '
        items:
          type: str
          description: 'IPv4_address/Mask or IPv4_address

            IPv4_address/Mask will also configure a static route to the SVI per best
            practice.

            '
      ipv6_virtual_router_addresses:
        type: list
        description: 'IPv6 VARP addresses.

          Requires an IPv6 address to be configured on the SVI.

          If ipv6_address_virtuals is also set, ipv6_virtual_router_addresses will
          take precedence

          _if_ there is an ipv6_address configured for the node.

          '
        items:
          type: str
          description: IPv6_address
      ip_helpers:
        type: list
        primary_key: ip_helper
        convert_types:
        - dict
        description: IP helper for DHCP relay
        items:
          type: dict
          keys:
            ip_helper:
              type: str
              description: IPv4 DHCP server IP
            source_interface:
              type: str
              description: Interface name to originate DHCP relay packets to DHCP
                server.
            source_vrf:
              type: str
              description: VRF to originate DHCP relay packets to DHCP server. If
                not set, EOS uses the VRF on the SVI.
      vni_override:
        type: int
        convert_types:
        - str
        min: 1
        max: 16777215
        description: 'By default the VNI will be derived from "mac_vrf_vni_base"

          The vni_override allows us to override this value and statically define
          it (optional)

          '
      rt_override:
        type: int
        convert_types:
        - str
        min: 1
        max: 16777215
        description: 'By default the MAC VRF RD/RT ID will be derived from "mac_vrf_id_base"

          The rt_override allows us to override this value and statically define it
          (optional)

          If not set, vni_override will be used.

          '
      tags:
        type: list
        description: 'Tags leveraged for networks services filtering

          Tags are matched against "filter.tags" defined under Fabric Topology variables

          Tags are also matched against the "node_group" name under Fabric Topology
          variables

          '
        default:
        - all
        items:
          type: str
          convert_types:
          - int
          description: Tag value
      trunk_groups:
        type: list
        items:
          type: str
          description: 'Trunk groups are used for limiting vlans to trunk ports assigned
            to the same trunk group

            Requires "enable_trunk_groups: true"

            '
      evpn_l2_multicast:
        type: dict
        description: 'Explicitly enable or disable evpn_l2_multicast to override setting
          of `<network_services_key>.[].evpn_l2_multicast.enabled`.

          When evpn_l2_multicast.enabled is set to true for a vlan or a tenant, "igmp
          snooping" and "igmp snooping querier" will always be enabled, overriding
          those individual settings.

          '
        keys:
          enabled:
            type: bool
      evpn_l3_multicast:
        type: dict
        description: 'Explicitly enable or disable evpn_l3_multicast to override setting
          of `<network_services_key>.[].evpn_l3_multicast.enabled` and `<network_services_key>.[].vrfs.[].evpn_l3_multicast.enabled`.

          '
        keys:
          enabled:
            type: bool
      igmp_snooping_enabled:
        type: bool
        description: Enable IGMP Snooping (Enabled by default on EOS)
      igmp_snooping_querier:
        type: dict
        keys:
          enabled:
            type: bool
            description: Will be enabled automatically if evpn_l2_multicast is enabled.
          source_address:
            type: str
            description: 'IPv4_address

              If not set, IP address of "Loopback0" will be used.

              '
          version:
            type: int
            description: IGMP Version (By default EOS uses IGMP version 2 for IGMP
              querier)
            convert_types:
            - str
            valid_values:
            - 1
            - 2
            - 3
      vxlan:
        type: bool
        default: true
        description: Extend this SVI over VXLAN
      mtu:
        type: int
        convert_types:
        - str
        description: Interface MTU
      ospf:
        type: dict
        description: OSPF interface configuration
        keys:
          enabled:
            type: bool
          point_to_point:
            type: bool
            default: true
          area:
            type: str
            convert_types:
            - int
            description: OSPF area ID
            default: '0'
          cost:
            type: int
            convert_types:
            - str
            description: OSPF link cost
          authentication:
            type: str
            valid_values:
            - simple
            - message-digest
          simple_auth_key:
            type: str
            description: Password used with simple authentication
          message_digest_keys:
            type: list
            items:
              type: dict
              keys:
                id:
                  type: int
                  convert_types:
                  - str
                hash_algorithm:
                  type: str
                  valid_values:
                  - md5
                  - sha1
                  - sha256
                  - sha384
                  - sha512
                  default: sha512
                key:
                  type: str
                  description: Type 7 encrypted key
      bgp:
        type: dict
        description: 'Structured configuration and EOS CLI commands rendered on router_bgp.vlans

          This configuration will not be applied to vlan aware bundles

          '
        keys:
          structured_config:
            type: dict
            description: 'Custom structured config added under vlan_interfaces.<interface>
              for eos_cli_config_gen.

              Overrides the setting on SVI level.

              '
          raw_eos_cli:
            type: str
            description: 'EOS CLI rendered directly on the VLAN interface in the final
              EOS configuration

              Overrides the setting on SVI level.

              '
      raw_eos_cli:
        type: str
        description: 'EOS CLI rendered directly on the VLAN interface in the final
          EOS configuration

          Overrides the setting on SVI level

          '
      structured_config:
        type: dict
        description: 'Custom structured config added under vlan_interfaces.<interface>
          for eos_cli_config_gen.

          Overrides the setting on SVI level.'<|MERGE_RESOLUTION|>--- conflicted
+++ resolved
@@ -5119,15 +5119,6 @@
           type: bool
           default: false
           description: Enable BFD (only considered for BGP).
-<<<<<<< HEAD
-        ptp_enable:
-          type: bool
-          default: false
-          description: Enable PTP
-        sflow:
-          type: bool
-          description: Enable sFlow. Overrides `fabric_sflow` setting.
-=======
         ptp:
           description: PTP parameters.
           type: dict
@@ -5136,7 +5127,9 @@
               type: bool
               default: false
               description: Enable PTP
->>>>>>> b53479c8
+        sflow:
+          type: bool
+          description: Enable sFlow. Overrides `fabric_sflow` setting.
         qos_profile:
           type: str
           description: QOS service profile.
