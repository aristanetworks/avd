<!--
  ~ Copyright (c) 2024 Arista Networks, Inc.
  ~ Use of this source code is governed by the Apache License 2.0
  ~ that can be found in the LICENSE file.
  -->
=== "Table"

    | Variable | Type | Required | Default | Value Restrictions | Description |
    | -------- | ---- | -------- | ------- | ------------------ | ----------- |
    | [<samp>cv_pathfinder_regions</samp>](## "cv_pathfinder_regions") | List, items: Dictionary |  |  |  | Define the CV Pathfinder hierarchy. |
    | [<samp>&nbsp;&nbsp;-&nbsp;name</samp>](## "cv_pathfinder_regions.[].name") | String | Required, Unique |  |  | The region name. |
    | [<samp>&nbsp;&nbsp;&nbsp;&nbsp;description</samp>](## "cv_pathfinder_regions.[].description") | String |  |  |  |  |
    | [<samp>&nbsp;&nbsp;&nbsp;&nbsp;id</samp>](## "cv_pathfinder_regions.[].id") | Integer | Required |  | Min: 1<br>Max: 255 | The region ID must be unique for the whole WAN deployment. |
    | [<samp>&nbsp;&nbsp;&nbsp;&nbsp;sites</samp>](## "cv_pathfinder_regions.[].sites") | List, items: Dictionary |  |  |  | All sites are placed in a default zone "<region_name>-ZONE" with ID 1. |
    | [<samp>&nbsp;&nbsp;&nbsp;&nbsp;&nbsp;&nbsp;-&nbsp;name</samp>](## "cv_pathfinder_regions.[].sites.[].name") | String | Required, Unique |  |  | The site name. |
    | [<samp>&nbsp;&nbsp;&nbsp;&nbsp;&nbsp;&nbsp;&nbsp;&nbsp;description</samp>](## "cv_pathfinder_regions.[].sites.[].description") | String |  |  |  |  |
    | [<samp>&nbsp;&nbsp;&nbsp;&nbsp;&nbsp;&nbsp;&nbsp;&nbsp;id</samp>](## "cv_pathfinder_regions.[].sites.[].id") | Integer | Required |  | Min: 1<br>Max: 10000 | The site ID must be unique within a zone.<br>Given that all the sites are placed in a zone named after the region, the site ID must be unique within a region. |
    | [<samp>&nbsp;&nbsp;&nbsp;&nbsp;&nbsp;&nbsp;&nbsp;&nbsp;location</samp>](## "cv_pathfinder_regions.[].sites.[].location") | String |  |  |  | Location as a string is resolved on Cloudvision. |
<<<<<<< HEAD
    | [<samp>&nbsp;&nbsp;&nbsp;&nbsp;&nbsp;&nbsp;&nbsp;&nbsp;resolved_location</samp>](## "cv_pathfinder_regions.[].sites.[].resolved_location") | Dictionary |  |  |  | PREVIEW: These keys are in preview mode.<br><br>The resolved location elements.<br>Needed for internet-exit Zscaler integration until we can autofill it from the lookup plugin. |
    | [<samp>&nbsp;&nbsp;&nbsp;&nbsp;&nbsp;&nbsp;&nbsp;&nbsp;&nbsp;&nbsp;city</samp>](## "cv_pathfinder_regions.[].sites.[].resolved_location.city") | String | Required |  |  |  |
    | [<samp>&nbsp;&nbsp;&nbsp;&nbsp;&nbsp;&nbsp;&nbsp;&nbsp;&nbsp;&nbsp;country</samp>](## "cv_pathfinder_regions.[].sites.[].resolved_location.country") | String | Required |  |  |  |
=======
>>>>>>> 64368544
    | [<samp>&nbsp;&nbsp;&nbsp;&nbsp;&nbsp;&nbsp;&nbsp;&nbsp;site_contact</samp>](## "cv_pathfinder_regions.[].sites.[].site_contact") | String |  |  |  |  |
    | [<samp>&nbsp;&nbsp;&nbsp;&nbsp;&nbsp;&nbsp;&nbsp;&nbsp;site_after_hours_contact</samp>](## "cv_pathfinder_regions.[].sites.[].site_after_hours_contact") | String |  |  |  |  |

=== "YAML"

    ```yaml
    # Define the CV Pathfinder hierarchy.
    cv_pathfinder_regions:

        # The region name.
      - name: <str; required; unique>
        description: <str>

        # The region ID must be unique for the whole WAN deployment.
        id: <int; 1-255; required>

        # All sites are placed in a default zone "<region_name>-ZONE" with ID 1.
        sites:

            # The site name.
          - name: <str; required; unique>
            description: <str>

            # The site ID must be unique within a zone.
            # Given that all the sites are placed in a zone named after the region, the site ID must be unique within a region.
            id: <int; 1-10000; required>

            # Location as a string is resolved on Cloudvision.
            location: <str>

            # PREVIEW: These keys are in preview mode.
            #
            # The resolved location elements.
            # Needed for internet-exit Zscaler integration until we can autofill it from the lookup plugin.
            resolved_location:
              city: <str; required>
              country: <str; required>
            site_contact: <str>
            site_after_hours_contact: <str>
    ```<|MERGE_RESOLUTION|>--- conflicted
+++ resolved
@@ -8,7 +8,7 @@
     | Variable | Type | Required | Default | Value Restrictions | Description |
     | -------- | ---- | -------- | ------- | ------------------ | ----------- |
     | [<samp>cv_pathfinder_regions</samp>](## "cv_pathfinder_regions") | List, items: Dictionary |  |  |  | Define the CV Pathfinder hierarchy. |
-    | [<samp>&nbsp;&nbsp;-&nbsp;name</samp>](## "cv_pathfinder_regions.[].name") | String | Required, Unique |  |  | The region name. |
+    | [<samp>&nbsp;&nbsp;-&nbsp;name</samp>](## "cv_pathfinder_regions.[].name") | String | Required, Unique |  |  |  |
     | [<samp>&nbsp;&nbsp;&nbsp;&nbsp;description</samp>](## "cv_pathfinder_regions.[].description") | String |  |  |  |  |
     | [<samp>&nbsp;&nbsp;&nbsp;&nbsp;id</samp>](## "cv_pathfinder_regions.[].id") | Integer | Required |  | Min: 1<br>Max: 255 | The region ID must be unique for the whole WAN deployment. |
     | [<samp>&nbsp;&nbsp;&nbsp;&nbsp;sites</samp>](## "cv_pathfinder_regions.[].sites") | List, items: Dictionary |  |  |  | All sites are placed in a default zone "<region_name>-ZONE" with ID 1. |
@@ -16,12 +16,9 @@
     | [<samp>&nbsp;&nbsp;&nbsp;&nbsp;&nbsp;&nbsp;&nbsp;&nbsp;description</samp>](## "cv_pathfinder_regions.[].sites.[].description") | String |  |  |  |  |
     | [<samp>&nbsp;&nbsp;&nbsp;&nbsp;&nbsp;&nbsp;&nbsp;&nbsp;id</samp>](## "cv_pathfinder_regions.[].sites.[].id") | Integer | Required |  | Min: 1<br>Max: 10000 | The site ID must be unique within a zone.<br>Given that all the sites are placed in a zone named after the region, the site ID must be unique within a region. |
     | [<samp>&nbsp;&nbsp;&nbsp;&nbsp;&nbsp;&nbsp;&nbsp;&nbsp;location</samp>](## "cv_pathfinder_regions.[].sites.[].location") | String |  |  |  | Location as a string is resolved on Cloudvision. |
-<<<<<<< HEAD
     | [<samp>&nbsp;&nbsp;&nbsp;&nbsp;&nbsp;&nbsp;&nbsp;&nbsp;resolved_location</samp>](## "cv_pathfinder_regions.[].sites.[].resolved_location") | Dictionary |  |  |  | PREVIEW: These keys are in preview mode.<br><br>The resolved location elements.<br>Needed for internet-exit Zscaler integration until we can autofill it from the lookup plugin. |
     | [<samp>&nbsp;&nbsp;&nbsp;&nbsp;&nbsp;&nbsp;&nbsp;&nbsp;&nbsp;&nbsp;city</samp>](## "cv_pathfinder_regions.[].sites.[].resolved_location.city") | String | Required |  |  |  |
     | [<samp>&nbsp;&nbsp;&nbsp;&nbsp;&nbsp;&nbsp;&nbsp;&nbsp;&nbsp;&nbsp;country</samp>](## "cv_pathfinder_regions.[].sites.[].resolved_location.country") | String | Required |  |  |  |
-=======
->>>>>>> 64368544
     | [<samp>&nbsp;&nbsp;&nbsp;&nbsp;&nbsp;&nbsp;&nbsp;&nbsp;site_contact</samp>](## "cv_pathfinder_regions.[].sites.[].site_contact") | String |  |  |  |  |
     | [<samp>&nbsp;&nbsp;&nbsp;&nbsp;&nbsp;&nbsp;&nbsp;&nbsp;site_after_hours_contact</samp>](## "cv_pathfinder_regions.[].sites.[].site_after_hours_contact") | String |  |  |  |  |
 
@@ -30,8 +27,6 @@
     ```yaml
     # Define the CV Pathfinder hierarchy.
     cv_pathfinder_regions:
-
-        # The region name.
       - name: <str; required; unique>
         description: <str>
 
