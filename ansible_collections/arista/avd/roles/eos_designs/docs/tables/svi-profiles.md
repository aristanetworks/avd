<!--
  ~ Copyright (c) 2024 Arista Networks, Inc.
  ~ Use of this source code is governed by the Apache License 2.0
  ~ that can be found in the LICENSE file.
  -->
=== "Table"

    | Variable | Type | Required | Default | Value Restrictions | Description |
    | -------- | ---- | -------- | ------- | ------------------ | ----------- |
    | [<samp>svi_profiles</samp>](## "svi_profiles") | List, items: Dictionary |  |  |  | Profiles to share common settings for SVIs under `<network_services_key>.[].vrfs.svis`.<br>Keys are the same used under SVIs. Keys defined under SVIs take precedence.<br>Note: structured configuration is not merged recursively and will be taken directly from the most specific level in the following order:<br>1. svi.nodes[inventory_hostname].structured_config<br>2. svi_profile.nodes[inventory_hostname].structured_config<br>3. svi_parent_profile.nodes[inventory_hostname].structured_config<br>4. svi.structured_config<br>5. svi_profile.structured_config<br>6. svi_parent_profile.structured_config<br> |
    | [<samp>&nbsp;&nbsp;-&nbsp;profile</samp>](## "svi_profiles.[].profile") | String | Required, Unique |  |  | Profile name. |
    | [<samp>&nbsp;&nbsp;&nbsp;&nbsp;parent_profile</samp>](## "svi_profiles.[].parent_profile") | String |  |  |  | Parent SVI profile name to apply.<br>svi_profiles can refer to another svi_profile to inherit settings in up to two levels (svi -> svi_profile -> svi_parent_profile).<br> |
    | [<samp>&nbsp;&nbsp;&nbsp;&nbsp;nodes</samp>](## "svi_profiles.[].nodes") | List, items: Dictionary |  |  |  | Define node specific configuration, such as unique IP addresses.<br>Any keys set here will be merged onto the SVI config, except `structured_config` keys which will replace the `structured_config` set on SVI level.<br> |
    | [<samp>&nbsp;&nbsp;&nbsp;&nbsp;&nbsp;&nbsp;-&nbsp;node</samp>](## "svi_profiles.[].nodes.[].node") | String | Required, Unique |  |  | l3_leaf inventory hostname. |
    | [<samp>&nbsp;&nbsp;&nbsp;&nbsp;&nbsp;&nbsp;&nbsp;&nbsp;name</samp>](## "svi_profiles.[].nodes.[].name") | String |  |  |  | VLAN name. |
    | [<samp>&nbsp;&nbsp;&nbsp;&nbsp;&nbsp;&nbsp;&nbsp;&nbsp;enabled</samp>](## "svi_profiles.[].nodes.[].enabled") | Boolean |  |  |  | Enable or disable interface. |
    | [<samp>&nbsp;&nbsp;&nbsp;&nbsp;&nbsp;&nbsp;&nbsp;&nbsp;description</samp>](## "svi_profiles.[].nodes.[].description") | String |  |  |  | SVI description. By default set to VLAN name.<br> |
    | [<samp>&nbsp;&nbsp;&nbsp;&nbsp;&nbsp;&nbsp;&nbsp;&nbsp;ip_address</samp>](## "svi_profiles.[].nodes.[].ip_address") | String |  |  |  | IPv4_address/Mask. Usually set under "nodes" to have unique IPv4 addresses per node. |
    | [<samp>&nbsp;&nbsp;&nbsp;&nbsp;&nbsp;&nbsp;&nbsp;&nbsp;ipv6_address</samp>](## "svi_profiles.[].nodes.[].ipv6_address") | String |  |  |  | IPv6_address/Mask. Usually set under "nodes" to have unique IPv6 addresses per node. |
    | [<samp>&nbsp;&nbsp;&nbsp;&nbsp;&nbsp;&nbsp;&nbsp;&nbsp;ipv6_enable</samp>](## "svi_profiles.[].nodes.[].ipv6_enable") | Boolean |  |  |  | Explicitly enable/disable link-local IPv6 addressing. |
    | [<samp>&nbsp;&nbsp;&nbsp;&nbsp;&nbsp;&nbsp;&nbsp;&nbsp;ip_address_virtual</samp>](## "svi_profiles.[].nodes.[].ip_address_virtual") | String |  |  |  | IPv4_address/Mask.<br>IPv4 VXLAN Anycast IP address.<br>Conserves IP addresses in VXLAN deployments as it doesn't require unique IP addresses on each node.<br> |
    | [<samp>&nbsp;&nbsp;&nbsp;&nbsp;&nbsp;&nbsp;&nbsp;&nbsp;ipv6_address_virtual</samp>](## "svi_profiles.[].nodes.[].ipv6_address_virtual") <span style="color:red">deprecated</span> | String |  |  |  | IPv6_address/Mask.<br>ipv6 address virtuals to configure VXLAN Anycast IP address (Optional).<br>If both "ipv6_address_virtual" and "ipv6_address_virtuals" are set, all addresses will be configured.<br><span style="color:red">This key is deprecated. Support will be removed in AVD version 5.0.0. Use <samp>ipv6_address_virtuals</samp> instead.</span> |
    | [<samp>&nbsp;&nbsp;&nbsp;&nbsp;&nbsp;&nbsp;&nbsp;&nbsp;ipv6_address_virtuals</samp>](## "svi_profiles.[].nodes.[].ipv6_address_virtuals") | List, items: String |  |  |  | IPv6 VXLAN Anycast IP addresses.<br>Conserves IPv6 addresses in VXLAN deployments as it doesn't require unique IPv6 addresses on each node.<br> |
    | [<samp>&nbsp;&nbsp;&nbsp;&nbsp;&nbsp;&nbsp;&nbsp;&nbsp;&nbsp;&nbsp;-&nbsp;&lt;str&gt;</samp>](## "svi_profiles.[].nodes.[].ipv6_address_virtuals.[]") | String |  |  |  | IPv6_address/Mask. |
    | [<samp>&nbsp;&nbsp;&nbsp;&nbsp;&nbsp;&nbsp;&nbsp;&nbsp;ip_address_virtual_secondaries</samp>](## "svi_profiles.[].nodes.[].ip_address_virtual_secondaries") | List, items: String |  |  |  | Secondary IPv4 VXLAN Anycast IP addresses. |
    | [<samp>&nbsp;&nbsp;&nbsp;&nbsp;&nbsp;&nbsp;&nbsp;&nbsp;&nbsp;&nbsp;-&nbsp;&lt;str&gt;</samp>](## "svi_profiles.[].nodes.[].ip_address_virtual_secondaries.[]") | String |  |  |  | IPv4_address/Mask. |
    | [<samp>&nbsp;&nbsp;&nbsp;&nbsp;&nbsp;&nbsp;&nbsp;&nbsp;ip_virtual_router_addresses</samp>](## "svi_profiles.[].nodes.[].ip_virtual_router_addresses") | List, items: String |  |  |  | IPv4 VARP addresses.<br>Requires an IP address to be configured on the SVI.<br>If ip_address_virtual is also set, ip_virtual_router_addresses will take precedence<br>_if_ there is an ip_address configured for the node.<br> |
    | [<samp>&nbsp;&nbsp;&nbsp;&nbsp;&nbsp;&nbsp;&nbsp;&nbsp;&nbsp;&nbsp;-&nbsp;&lt;str&gt;</samp>](## "svi_profiles.[].nodes.[].ip_virtual_router_addresses.[]") | String |  |  |  | IPv4_address/Mask or IPv4_address.<br>IPv4_address/Mask will also configure a static route to the SVI per best practice.<br> |
    | [<samp>&nbsp;&nbsp;&nbsp;&nbsp;&nbsp;&nbsp;&nbsp;&nbsp;ipv6_virtual_router_addresses</samp>](## "svi_profiles.[].nodes.[].ipv6_virtual_router_addresses") | List, items: String |  |  |  | IPv6 VARP addresses.<br>Requires an IPv6 address to be configured on the SVI.<br>If ipv6_address_virtuals is also set, ipv6_virtual_router_addresses will take precedence<br>_if_ there is an ipv6_address configured for the node.<br> |
<<<<<<< HEAD
    | [<samp>&nbsp;&nbsp;&nbsp;&nbsp;&nbsp;&nbsp;&nbsp;&nbsp;&nbsp;&nbsp;-&nbsp;&lt;str&gt;</samp>](## "svi_profiles.[].nodes.[].ipv6_virtual_router_addresses.[]") | String |  |  |  | IPv6_address |
    | [<samp>&nbsp;&nbsp;&nbsp;&nbsp;&nbsp;&nbsp;&nbsp;&nbsp;ipv4_acl_in</samp>](## "svi_profiles.[].nodes.[].ipv4_acl_in") | String |  |  |  | Name of the IPv4 access-list to be assigned in the ingress direction.<br>The access-list must be defined under `ipv4_acls`. |
    | [<samp>&nbsp;&nbsp;&nbsp;&nbsp;&nbsp;&nbsp;&nbsp;&nbsp;ipv4_acl_out</samp>](## "svi_profiles.[].nodes.[].ipv4_acl_out") | String |  |  |  | Name of the IPv4 Access-list to be assigned in the egress direction.<br>The access-list must be defined under `ipv4_acls`. |
    | [<samp>&nbsp;&nbsp;&nbsp;&nbsp;&nbsp;&nbsp;&nbsp;&nbsp;ip_helpers</samp>](## "svi_profiles.[].nodes.[].ip_helpers") | List, items: Dictionary |  |  |  | IP helper for DHCP relay |
    | [<samp>&nbsp;&nbsp;&nbsp;&nbsp;&nbsp;&nbsp;&nbsp;&nbsp;&nbsp;&nbsp;-&nbsp;ip_helper</samp>](## "svi_profiles.[].nodes.[].ip_helpers.[].ip_helper") | String | Required, Unique |  |  | IPv4 DHCP server IP |
=======
    | [<samp>&nbsp;&nbsp;&nbsp;&nbsp;&nbsp;&nbsp;&nbsp;&nbsp;&nbsp;&nbsp;-&nbsp;&lt;str&gt;</samp>](## "svi_profiles.[].nodes.[].ipv6_virtual_router_addresses.[]") | String |  |  |  | IPv6_address. |
    | [<samp>&nbsp;&nbsp;&nbsp;&nbsp;&nbsp;&nbsp;&nbsp;&nbsp;ip_helpers</samp>](## "svi_profiles.[].nodes.[].ip_helpers") | List, items: Dictionary |  |  |  | IP helper for DHCP relay. |
    | [<samp>&nbsp;&nbsp;&nbsp;&nbsp;&nbsp;&nbsp;&nbsp;&nbsp;&nbsp;&nbsp;-&nbsp;ip_helper</samp>](## "svi_profiles.[].nodes.[].ip_helpers.[].ip_helper") | String | Required, Unique |  |  | IPv4 DHCP server IP. |
>>>>>>> 17b7d9cd
    | [<samp>&nbsp;&nbsp;&nbsp;&nbsp;&nbsp;&nbsp;&nbsp;&nbsp;&nbsp;&nbsp;&nbsp;&nbsp;source_interface</samp>](## "svi_profiles.[].nodes.[].ip_helpers.[].source_interface") | String |  |  |  | Interface name to originate DHCP relay packets to DHCP server. |
    | [<samp>&nbsp;&nbsp;&nbsp;&nbsp;&nbsp;&nbsp;&nbsp;&nbsp;&nbsp;&nbsp;&nbsp;&nbsp;source_vrf</samp>](## "svi_profiles.[].nodes.[].ip_helpers.[].source_vrf") | String |  |  |  | VRF to originate DHCP relay packets to DHCP server. If not set, EOS uses the VRF on the SVI. |
    | [<samp>&nbsp;&nbsp;&nbsp;&nbsp;&nbsp;&nbsp;&nbsp;&nbsp;vni_override</samp>](## "svi_profiles.[].nodes.[].vni_override") | Integer |  |  | Min: 1<br>Max: 16777215 | By default the VNI will be derived from "mac_vrf_vni_base".<br>The vni_override allows us to override this value and statically define it (optional).<br> |
    | [<samp>&nbsp;&nbsp;&nbsp;&nbsp;&nbsp;&nbsp;&nbsp;&nbsp;rt_override</samp>](## "svi_profiles.[].nodes.[].rt_override") | String |  |  |  | By default the MAC VRF RT will be derived from mac_vrf_id_base + vlan_id.<br>The rt_override allows us to override this value and statically define it.<br>rt_override will default to vni_override if set.<br><br>rt_override supports two formats:<br>  - A single number which will be used in the RT fields instead of mac_vrf_id/mac_vrf_vni (see 'overlay_rt_type' for details).<br>  - A full RT string with colon separator which will override the full RT.<br> |
    | [<samp>&nbsp;&nbsp;&nbsp;&nbsp;&nbsp;&nbsp;&nbsp;&nbsp;rd_override</samp>](## "svi_profiles.[].nodes.[].rd_override") | String |  |  |  | By default the MAC VRF RD will be derived from mac_vrf_id_base + vlan_id.<br>The rt_override allows us to override this value and statically define it.<br>rd_override will default to rt_override or vni_override if set.<br><br>rd_override supports two formats:<br>  - A single number which will be used in the RD assigned number field instead of mac_vrf_id/mac_vrf_vni (see 'overlay_rd_type' for details).<br>  - A full RD string with colon separator which will override the full RD.<br> |
    | [<samp>&nbsp;&nbsp;&nbsp;&nbsp;&nbsp;&nbsp;&nbsp;&nbsp;trunk_groups</samp>](## "svi_profiles.[].nodes.[].trunk_groups") | List, items: String |  |  |  |  |
    | [<samp>&nbsp;&nbsp;&nbsp;&nbsp;&nbsp;&nbsp;&nbsp;&nbsp;&nbsp;&nbsp;-&nbsp;&lt;str&gt;</samp>](## "svi_profiles.[].nodes.[].trunk_groups.[]") | String |  |  |  | Trunk groups are used for limiting vlans to trunk ports assigned to the same trunk group.<br>Requires "enable_trunk_groups: true".<br> |
    | [<samp>&nbsp;&nbsp;&nbsp;&nbsp;&nbsp;&nbsp;&nbsp;&nbsp;vxlan</samp>](## "svi_profiles.[].nodes.[].vxlan") | Boolean |  | `True` |  | Extend this SVI over VXLAN. |
    | [<samp>&nbsp;&nbsp;&nbsp;&nbsp;&nbsp;&nbsp;&nbsp;&nbsp;spanning_tree_priority</samp>](## "svi_profiles.[].nodes.[].spanning_tree_priority") | Integer |  |  |  | Setting spanning-tree priority per VLAN is only supported with `spanning_tree_mode: rapid-pvst` under node type settings.<br>The default priority for rapid-PVST is set under the node type settings with `spanning_tree_priority` (default=32768). |
    | [<samp>&nbsp;&nbsp;&nbsp;&nbsp;&nbsp;&nbsp;&nbsp;&nbsp;mtu</samp>](## "svi_profiles.[].nodes.[].mtu") | Integer |  |  |  | Interface MTU. |
    | [<samp>&nbsp;&nbsp;&nbsp;&nbsp;&nbsp;&nbsp;&nbsp;&nbsp;bgp</samp>](## "svi_profiles.[].nodes.[].bgp") | Dictionary |  |  |  |  |
    | [<samp>&nbsp;&nbsp;&nbsp;&nbsp;&nbsp;&nbsp;&nbsp;&nbsp;&nbsp;&nbsp;structured_config</samp>](## "svi_profiles.[].nodes.[].bgp.structured_config") | Dictionary |  |  |  | Structured configuration and EOS CLI commands rendered on router_bgp.vlans.[id=<vlan>].<br>This configuration will not be applied to vlan aware bundles.<br> |
    | [<samp>&nbsp;&nbsp;&nbsp;&nbsp;&nbsp;&nbsp;&nbsp;&nbsp;&nbsp;&nbsp;raw_eos_cli</samp>](## "svi_profiles.[].nodes.[].bgp.raw_eos_cli") | String |  |  |  | EOS CLI rendered directly on the Router BGP, VLAN definition in the final EOS configuration.<br> |
    | [<samp>&nbsp;&nbsp;&nbsp;&nbsp;&nbsp;&nbsp;&nbsp;&nbsp;raw_eos_cli</samp>](## "svi_profiles.[].nodes.[].raw_eos_cli") | String |  |  |  | EOS CLI rendered directly on the VLAN interface in the final EOS configuration.<br> |
    | [<samp>&nbsp;&nbsp;&nbsp;&nbsp;&nbsp;&nbsp;&nbsp;&nbsp;structured_config</samp>](## "svi_profiles.[].nodes.[].structured_config") | Dictionary |  |  |  | Custom structured config added under vlan_interfaces.[name=<interface>] for eos_cli_config_gen.<br> |
    | [<samp>&nbsp;&nbsp;&nbsp;&nbsp;name</samp>](## "svi_profiles.[].name") | String |  |  |  | VLAN name. |
    | [<samp>&nbsp;&nbsp;&nbsp;&nbsp;enabled</samp>](## "svi_profiles.[].enabled") | Boolean |  |  |  | Enable or disable interface. |
    | [<samp>&nbsp;&nbsp;&nbsp;&nbsp;description</samp>](## "svi_profiles.[].description") | String |  |  |  | SVI description. By default set to VLAN name.<br> |
    | [<samp>&nbsp;&nbsp;&nbsp;&nbsp;ip_address</samp>](## "svi_profiles.[].ip_address") | String |  |  |  | IPv4_address/Mask. Usually set under "nodes" to have unique IPv4 addresses per node. |
    | [<samp>&nbsp;&nbsp;&nbsp;&nbsp;ipv6_address</samp>](## "svi_profiles.[].ipv6_address") | String |  |  |  | IPv6_address/Mask. Usually set under "nodes" to have unique IPv6 addresses per node. |
    | [<samp>&nbsp;&nbsp;&nbsp;&nbsp;ipv6_enable</samp>](## "svi_profiles.[].ipv6_enable") | Boolean |  |  |  | Explicitly enable/disable link-local IPv6 addressing. |
    | [<samp>&nbsp;&nbsp;&nbsp;&nbsp;ip_address_virtual</samp>](## "svi_profiles.[].ip_address_virtual") | String |  |  |  | IPv4_address/Mask.<br>IPv4 VXLAN Anycast IP address.<br>Conserves IP addresses in VXLAN deployments as it doesn't require unique IP addresses on each node.<br> |
    | [<samp>&nbsp;&nbsp;&nbsp;&nbsp;ipv6_address_virtual</samp>](## "svi_profiles.[].ipv6_address_virtual") <span style="color:red">deprecated</span> | String |  |  |  | IPv6_address/Mask.<br>ipv6 address virtuals to configure VXLAN Anycast IP address (Optional).<br>If both "ipv6_address_virtual" and "ipv6_address_virtuals" are set, all addresses will be configured.<br><span style="color:red">This key is deprecated. Support will be removed in AVD version 5.0.0. Use <samp>ipv6_address_virtuals</samp> instead.</span> |
    | [<samp>&nbsp;&nbsp;&nbsp;&nbsp;ipv6_address_virtuals</samp>](## "svi_profiles.[].ipv6_address_virtuals") | List, items: String |  |  |  | IPv6 VXLAN Anycast IP addresses.<br>Conserves IPv6 addresses in VXLAN deployments as it doesn't require unique IPv6 addresses on each node.<br> |
    | [<samp>&nbsp;&nbsp;&nbsp;&nbsp;&nbsp;&nbsp;-&nbsp;&lt;str&gt;</samp>](## "svi_profiles.[].ipv6_address_virtuals.[]") | String |  |  |  | IPv6_address/Mask. |
    | [<samp>&nbsp;&nbsp;&nbsp;&nbsp;ip_address_virtual_secondaries</samp>](## "svi_profiles.[].ip_address_virtual_secondaries") | List, items: String |  |  |  | Secondary IPv4 VXLAN Anycast IP addresses. |
    | [<samp>&nbsp;&nbsp;&nbsp;&nbsp;&nbsp;&nbsp;-&nbsp;&lt;str&gt;</samp>](## "svi_profiles.[].ip_address_virtual_secondaries.[]") | String |  |  |  | IPv4_address/Mask. |
    | [<samp>&nbsp;&nbsp;&nbsp;&nbsp;ip_virtual_router_addresses</samp>](## "svi_profiles.[].ip_virtual_router_addresses") | List, items: String |  |  |  | IPv4 VARP addresses.<br>Requires an IP address to be configured on the SVI.<br>If ip_address_virtual is also set, ip_virtual_router_addresses will take precedence<br>_if_ there is an ip_address configured for the node.<br> |
    | [<samp>&nbsp;&nbsp;&nbsp;&nbsp;&nbsp;&nbsp;-&nbsp;&lt;str&gt;</samp>](## "svi_profiles.[].ip_virtual_router_addresses.[]") | String |  |  |  | IPv4_address/Mask or IPv4_address.<br>IPv4_address/Mask will also configure a static route to the SVI per best practice.<br> |
    | [<samp>&nbsp;&nbsp;&nbsp;&nbsp;ipv6_virtual_router_addresses</samp>](## "svi_profiles.[].ipv6_virtual_router_addresses") | List, items: String |  |  |  | IPv6 VARP addresses.<br>Requires an IPv6 address to be configured on the SVI.<br>If ipv6_address_virtuals is also set, ipv6_virtual_router_addresses will take precedence<br>_if_ there is an ipv6_address configured for the node.<br> |
<<<<<<< HEAD
    | [<samp>&nbsp;&nbsp;&nbsp;&nbsp;&nbsp;&nbsp;-&nbsp;&lt;str&gt;</samp>](## "svi_profiles.[].ipv6_virtual_router_addresses.[]") | String |  |  |  | IPv6_address |
    | [<samp>&nbsp;&nbsp;&nbsp;&nbsp;ipv4_acl_in</samp>](## "svi_profiles.[].ipv4_acl_in") | String |  |  |  | Name of the IPv4 access-list to be assigned in the ingress direction.<br>The access-list must be defined under `ipv4_acls`. |
    | [<samp>&nbsp;&nbsp;&nbsp;&nbsp;ipv4_acl_out</samp>](## "svi_profiles.[].ipv4_acl_out") | String |  |  |  | Name of the IPv4 Access-list to be assigned in the egress direction.<br>The access-list must be defined under `ipv4_acls`. |
    | [<samp>&nbsp;&nbsp;&nbsp;&nbsp;ip_helpers</samp>](## "svi_profiles.[].ip_helpers") | List, items: Dictionary |  |  |  | IP helper for DHCP relay |
    | [<samp>&nbsp;&nbsp;&nbsp;&nbsp;&nbsp;&nbsp;-&nbsp;ip_helper</samp>](## "svi_profiles.[].ip_helpers.[].ip_helper") | String | Required, Unique |  |  | IPv4 DHCP server IP |
=======
    | [<samp>&nbsp;&nbsp;&nbsp;&nbsp;&nbsp;&nbsp;-&nbsp;&lt;str&gt;</samp>](## "svi_profiles.[].ipv6_virtual_router_addresses.[]") | String |  |  |  | IPv6_address. |
    | [<samp>&nbsp;&nbsp;&nbsp;&nbsp;ip_helpers</samp>](## "svi_profiles.[].ip_helpers") | List, items: Dictionary |  |  |  | IP helper for DHCP relay. |
    | [<samp>&nbsp;&nbsp;&nbsp;&nbsp;&nbsp;&nbsp;-&nbsp;ip_helper</samp>](## "svi_profiles.[].ip_helpers.[].ip_helper") | String | Required, Unique |  |  | IPv4 DHCP server IP. |
>>>>>>> 17b7d9cd
    | [<samp>&nbsp;&nbsp;&nbsp;&nbsp;&nbsp;&nbsp;&nbsp;&nbsp;source_interface</samp>](## "svi_profiles.[].ip_helpers.[].source_interface") | String |  |  |  | Interface name to originate DHCP relay packets to DHCP server. |
    | [<samp>&nbsp;&nbsp;&nbsp;&nbsp;&nbsp;&nbsp;&nbsp;&nbsp;source_vrf</samp>](## "svi_profiles.[].ip_helpers.[].source_vrf") | String |  |  |  | VRF to originate DHCP relay packets to DHCP server. If not set, EOS uses the VRF on the SVI. |
    | [<samp>&nbsp;&nbsp;&nbsp;&nbsp;vni_override</samp>](## "svi_profiles.[].vni_override") | Integer |  |  | Min: 1<br>Max: 16777215 | By default the VNI will be derived from "mac_vrf_vni_base".<br>The vni_override allows us to override this value and statically define it (optional).<br> |
    | [<samp>&nbsp;&nbsp;&nbsp;&nbsp;rt_override</samp>](## "svi_profiles.[].rt_override") | String |  |  |  | By default the MAC VRF RT will be derived from mac_vrf_id_base + vlan_id.<br>The rt_override allows us to override this value and statically define it.<br>rt_override will default to vni_override if set.<br><br>rt_override supports two formats:<br>  - A single number which will be used in the RT fields instead of mac_vrf_id/mac_vrf_vni (see 'overlay_rt_type' for details).<br>  - A full RT string with colon separator which will override the full RT.<br> |
    | [<samp>&nbsp;&nbsp;&nbsp;&nbsp;rd_override</samp>](## "svi_profiles.[].rd_override") | String |  |  |  | By default the MAC VRF RD will be derived from mac_vrf_id_base + vlan_id.<br>The rt_override allows us to override this value and statically define it.<br>rd_override will default to rt_override or vni_override if set.<br><br>rd_override supports two formats:<br>  - A single number which will be used in the RD assigned number field instead of mac_vrf_id/mac_vrf_vni (see 'overlay_rd_type' for details).<br>  - A full RD string with colon separator which will override the full RD.<br> |
    | [<samp>&nbsp;&nbsp;&nbsp;&nbsp;trunk_groups</samp>](## "svi_profiles.[].trunk_groups") | List, items: String |  |  |  |  |
    | [<samp>&nbsp;&nbsp;&nbsp;&nbsp;&nbsp;&nbsp;-&nbsp;&lt;str&gt;</samp>](## "svi_profiles.[].trunk_groups.[]") | String |  |  |  | Trunk groups are used for limiting vlans to trunk ports assigned to the same trunk group.<br>Requires "enable_trunk_groups: true".<br> |
    | [<samp>&nbsp;&nbsp;&nbsp;&nbsp;vxlan</samp>](## "svi_profiles.[].vxlan") | Boolean |  | `True` |  | Extend this SVI over VXLAN. |
    | [<samp>&nbsp;&nbsp;&nbsp;&nbsp;spanning_tree_priority</samp>](## "svi_profiles.[].spanning_tree_priority") | Integer |  |  |  | Setting spanning-tree priority per VLAN is only supported with `spanning_tree_mode: rapid-pvst` under node type settings.<br>The default priority for rapid-PVST is set under the node type settings with `spanning_tree_priority` (default=32768). |
    | [<samp>&nbsp;&nbsp;&nbsp;&nbsp;mtu</samp>](## "svi_profiles.[].mtu") | Integer |  |  |  | Interface MTU. |
    | [<samp>&nbsp;&nbsp;&nbsp;&nbsp;bgp</samp>](## "svi_profiles.[].bgp") | Dictionary |  |  |  |  |
    | [<samp>&nbsp;&nbsp;&nbsp;&nbsp;&nbsp;&nbsp;structured_config</samp>](## "svi_profiles.[].bgp.structured_config") | Dictionary |  |  |  | Structured configuration and EOS CLI commands rendered on router_bgp.vlans.[id=<vlan>].<br>This configuration will not be applied to vlan aware bundles.<br> |
    | [<samp>&nbsp;&nbsp;&nbsp;&nbsp;&nbsp;&nbsp;raw_eos_cli</samp>](## "svi_profiles.[].bgp.raw_eos_cli") | String |  |  |  | EOS CLI rendered directly on the Router BGP, VLAN definition in the final EOS configuration.<br> |
    | [<samp>&nbsp;&nbsp;&nbsp;&nbsp;raw_eos_cli</samp>](## "svi_profiles.[].raw_eos_cli") | String |  |  |  | EOS CLI rendered directly on the VLAN interface in the final EOS configuration.<br> |
    | [<samp>&nbsp;&nbsp;&nbsp;&nbsp;structured_config</samp>](## "svi_profiles.[].structured_config") | Dictionary |  |  |  | Custom structured config added under vlan_interfaces.[name=<interface>] for eos_cli_config_gen.<br> |

=== "YAML"

    ```yaml
    # Profiles to share common settings for SVIs under `<network_services_key>.[].vrfs.svis`.
    # Keys are the same used under SVIs. Keys defined under SVIs take precedence.
    # Note: structured configuration is not merged recursively and will be taken directly from the most specific level in the following order:
    # 1. svi.nodes[inventory_hostname].structured_config
    # 2. svi_profile.nodes[inventory_hostname].structured_config
    # 3. svi_parent_profile.nodes[inventory_hostname].structured_config
    # 4. svi.structured_config
    # 5. svi_profile.structured_config
    # 6. svi_parent_profile.structured_config
    svi_profiles:

        # Profile name.
      - profile: <str; required; unique>

        # Parent SVI profile name to apply.
        # svi_profiles can refer to another svi_profile to inherit settings in up to two levels (svi -> svi_profile -> svi_parent_profile).
        parent_profile: <str>

        # Define node specific configuration, such as unique IP addresses.
        # Any keys set here will be merged onto the SVI config, except `structured_config` keys which will replace the `structured_config` set on SVI level.
        nodes:

            # l3_leaf inventory hostname.
          - node: <str; required; unique>

            # VLAN name.
            name: <str>

            # Enable or disable interface.
            enabled: <bool>

            # SVI description. By default set to VLAN name.
            description: <str>

            # IPv4_address/Mask. Usually set under "nodes" to have unique IPv4 addresses per node.
            ip_address: <str>

            # IPv6_address/Mask. Usually set under "nodes" to have unique IPv6 addresses per node.
            ipv6_address: <str>

            # Explicitly enable/disable link-local IPv6 addressing.
            ipv6_enable: <bool>

            # IPv4_address/Mask.
            # IPv4 VXLAN Anycast IP address.
            # Conserves IP addresses in VXLAN deployments as it doesn't require unique IP addresses on each node.
            ip_address_virtual: <str>

            # IPv6_address/Mask.
            # ipv6 address virtuals to configure VXLAN Anycast IP address (Optional).
            # If both "ipv6_address_virtual" and "ipv6_address_virtuals" are set, all addresses will be configured.
            # This key is deprecated.
            # Support will be removed in AVD version 5.0.0.
            # Use <samp>ipv6_address_virtuals</samp> instead.
            ipv6_address_virtual: <str>

            # IPv6 VXLAN Anycast IP addresses.
            # Conserves IPv6 addresses in VXLAN deployments as it doesn't require unique IPv6 addresses on each node.
            ipv6_address_virtuals:

                # IPv6_address/Mask.
              - <str>

            # Secondary IPv4 VXLAN Anycast IP addresses.
            ip_address_virtual_secondaries:

                # IPv4_address/Mask.
              - <str>

            # IPv4 VARP addresses.
            # Requires an IP address to be configured on the SVI.
            # If ip_address_virtual is also set, ip_virtual_router_addresses will take precedence
            # _if_ there is an ip_address configured for the node.
            ip_virtual_router_addresses:

                # IPv4_address/Mask or IPv4_address.
                # IPv4_address/Mask will also configure a static route to the SVI per best practice.
              - <str>

            # IPv6 VARP addresses.
            # Requires an IPv6 address to be configured on the SVI.
            # If ipv6_address_virtuals is also set, ipv6_virtual_router_addresses will take precedence
            # _if_ there is an ipv6_address configured for the node.
            ipv6_virtual_router_addresses:

                # IPv6_address.
              - <str>

<<<<<<< HEAD
            # Name of the IPv4 access-list to be assigned in the ingress direction.
            # The access-list must be defined under `ipv4_acls`.
            ipv4_acl_in: <str>

            # Name of the IPv4 Access-list to be assigned in the egress direction.
            # The access-list must be defined under `ipv4_acls`.
            ipv4_acl_out: <str>

            # IP helper for DHCP relay
=======
            # IP helper for DHCP relay.
>>>>>>> 17b7d9cd
            ip_helpers:

                # IPv4 DHCP server IP.
              - ip_helper: <str; required; unique>

                # Interface name to originate DHCP relay packets to DHCP server.
                source_interface: <str>

                # VRF to originate DHCP relay packets to DHCP server. If not set, EOS uses the VRF on the SVI.
                source_vrf: <str>

            # By default the VNI will be derived from "mac_vrf_vni_base".
            # The vni_override allows us to override this value and statically define it (optional).
            vni_override: <int; 1-16777215>

            # By default the MAC VRF RT will be derived from mac_vrf_id_base + vlan_id.
            # The rt_override allows us to override this value and statically define it.
            # rt_override will default to vni_override if set.
            #
            # rt_override supports two formats:
            #   - A single number which will be used in the RT fields instead of mac_vrf_id/mac_vrf_vni (see 'overlay_rt_type' for details).
            #   - A full RT string with colon separator which will override the full RT.
            rt_override: <str>

            # By default the MAC VRF RD will be derived from mac_vrf_id_base + vlan_id.
            # The rt_override allows us to override this value and statically define it.
            # rd_override will default to rt_override or vni_override if set.
            #
            # rd_override supports two formats:
            #   - A single number which will be used in the RD assigned number field instead of mac_vrf_id/mac_vrf_vni (see 'overlay_rd_type' for details).
            #   - A full RD string with colon separator which will override the full RD.
            rd_override: <str>
            trunk_groups:

                # Trunk groups are used for limiting vlans to trunk ports assigned to the same trunk group.
                # Requires "enable_trunk_groups: true".
              - <str>

            # Extend this SVI over VXLAN.
            vxlan: <bool; default=True>

            # Setting spanning-tree priority per VLAN is only supported with `spanning_tree_mode: rapid-pvst` under node type settings.
            # The default priority for rapid-PVST is set under the node type settings with `spanning_tree_priority` (default=32768).
            spanning_tree_priority: <int>

            # Interface MTU.
            mtu: <int>
            bgp:

              # Structured configuration and EOS CLI commands rendered on router_bgp.vlans.[id=<vlan>].
              # This configuration will not be applied to vlan aware bundles.
              structured_config: <dict>

              # EOS CLI rendered directly on the Router BGP, VLAN definition in the final EOS configuration.
              raw_eos_cli: <str>

            # EOS CLI rendered directly on the VLAN interface in the final EOS configuration.
            raw_eos_cli: <str>

            # Custom structured config added under vlan_interfaces.[name=<interface>] for eos_cli_config_gen.
            structured_config: <dict>

        # VLAN name.
        name: <str>

        # Enable or disable interface.
        enabled: <bool>

        # SVI description. By default set to VLAN name.
        description: <str>

        # IPv4_address/Mask. Usually set under "nodes" to have unique IPv4 addresses per node.
        ip_address: <str>

        # IPv6_address/Mask. Usually set under "nodes" to have unique IPv6 addresses per node.
        ipv6_address: <str>

        # Explicitly enable/disable link-local IPv6 addressing.
        ipv6_enable: <bool>

        # IPv4_address/Mask.
        # IPv4 VXLAN Anycast IP address.
        # Conserves IP addresses in VXLAN deployments as it doesn't require unique IP addresses on each node.
        ip_address_virtual: <str>

        # IPv6_address/Mask.
        # ipv6 address virtuals to configure VXLAN Anycast IP address (Optional).
        # If both "ipv6_address_virtual" and "ipv6_address_virtuals" are set, all addresses will be configured.
        # This key is deprecated.
        # Support will be removed in AVD version 5.0.0.
        # Use <samp>ipv6_address_virtuals</samp> instead.
        ipv6_address_virtual: <str>

        # IPv6 VXLAN Anycast IP addresses.
        # Conserves IPv6 addresses in VXLAN deployments as it doesn't require unique IPv6 addresses on each node.
        ipv6_address_virtuals:

            # IPv6_address/Mask.
          - <str>

        # Secondary IPv4 VXLAN Anycast IP addresses.
        ip_address_virtual_secondaries:

            # IPv4_address/Mask.
          - <str>

        # IPv4 VARP addresses.
        # Requires an IP address to be configured on the SVI.
        # If ip_address_virtual is also set, ip_virtual_router_addresses will take precedence
        # _if_ there is an ip_address configured for the node.
        ip_virtual_router_addresses:

            # IPv4_address/Mask or IPv4_address.
            # IPv4_address/Mask will also configure a static route to the SVI per best practice.
          - <str>

        # IPv6 VARP addresses.
        # Requires an IPv6 address to be configured on the SVI.
        # If ipv6_address_virtuals is also set, ipv6_virtual_router_addresses will take precedence
        # _if_ there is an ipv6_address configured for the node.
        ipv6_virtual_router_addresses:

            # IPv6_address.
          - <str>

<<<<<<< HEAD
        # Name of the IPv4 access-list to be assigned in the ingress direction.
        # The access-list must be defined under `ipv4_acls`.
        ipv4_acl_in: <str>

        # Name of the IPv4 Access-list to be assigned in the egress direction.
        # The access-list must be defined under `ipv4_acls`.
        ipv4_acl_out: <str>

        # IP helper for DHCP relay
=======
        # IP helper for DHCP relay.
>>>>>>> 17b7d9cd
        ip_helpers:

            # IPv4 DHCP server IP.
          - ip_helper: <str; required; unique>

            # Interface name to originate DHCP relay packets to DHCP server.
            source_interface: <str>

            # VRF to originate DHCP relay packets to DHCP server. If not set, EOS uses the VRF on the SVI.
            source_vrf: <str>

        # By default the VNI will be derived from "mac_vrf_vni_base".
        # The vni_override allows us to override this value and statically define it (optional).
        vni_override: <int; 1-16777215>

        # By default the MAC VRF RT will be derived from mac_vrf_id_base + vlan_id.
        # The rt_override allows us to override this value and statically define it.
        # rt_override will default to vni_override if set.
        #
        # rt_override supports two formats:
        #   - A single number which will be used in the RT fields instead of mac_vrf_id/mac_vrf_vni (see 'overlay_rt_type' for details).
        #   - A full RT string with colon separator which will override the full RT.
        rt_override: <str>

        # By default the MAC VRF RD will be derived from mac_vrf_id_base + vlan_id.
        # The rt_override allows us to override this value and statically define it.
        # rd_override will default to rt_override or vni_override if set.
        #
        # rd_override supports two formats:
        #   - A single number which will be used in the RD assigned number field instead of mac_vrf_id/mac_vrf_vni (see 'overlay_rd_type' for details).
        #   - A full RD string with colon separator which will override the full RD.
        rd_override: <str>
        trunk_groups:

            # Trunk groups are used for limiting vlans to trunk ports assigned to the same trunk group.
            # Requires "enable_trunk_groups: true".
          - <str>

        # Extend this SVI over VXLAN.
        vxlan: <bool; default=True>

        # Setting spanning-tree priority per VLAN is only supported with `spanning_tree_mode: rapid-pvst` under node type settings.
        # The default priority for rapid-PVST is set under the node type settings with `spanning_tree_priority` (default=32768).
        spanning_tree_priority: <int>

        # Interface MTU.
        mtu: <int>
        bgp:

          # Structured configuration and EOS CLI commands rendered on router_bgp.vlans.[id=<vlan>].
          # This configuration will not be applied to vlan aware bundles.
          structured_config: <dict>

          # EOS CLI rendered directly on the Router BGP, VLAN definition in the final EOS configuration.
          raw_eos_cli: <str>

        # EOS CLI rendered directly on the VLAN interface in the final EOS configuration.
        raw_eos_cli: <str>

        # Custom structured config added under vlan_interfaces.[name=<interface>] for eos_cli_config_gen.
        structured_config: <dict>
    ```<|MERGE_RESOLUTION|>--- conflicted
+++ resolved
@@ -27,17 +27,11 @@
     | [<samp>&nbsp;&nbsp;&nbsp;&nbsp;&nbsp;&nbsp;&nbsp;&nbsp;ip_virtual_router_addresses</samp>](## "svi_profiles.[].nodes.[].ip_virtual_router_addresses") | List, items: String |  |  |  | IPv4 VARP addresses.<br>Requires an IP address to be configured on the SVI.<br>If ip_address_virtual is also set, ip_virtual_router_addresses will take precedence<br>_if_ there is an ip_address configured for the node.<br> |
     | [<samp>&nbsp;&nbsp;&nbsp;&nbsp;&nbsp;&nbsp;&nbsp;&nbsp;&nbsp;&nbsp;-&nbsp;&lt;str&gt;</samp>](## "svi_profiles.[].nodes.[].ip_virtual_router_addresses.[]") | String |  |  |  | IPv4_address/Mask or IPv4_address.<br>IPv4_address/Mask will also configure a static route to the SVI per best practice.<br> |
     | [<samp>&nbsp;&nbsp;&nbsp;&nbsp;&nbsp;&nbsp;&nbsp;&nbsp;ipv6_virtual_router_addresses</samp>](## "svi_profiles.[].nodes.[].ipv6_virtual_router_addresses") | List, items: String |  |  |  | IPv6 VARP addresses.<br>Requires an IPv6 address to be configured on the SVI.<br>If ipv6_address_virtuals is also set, ipv6_virtual_router_addresses will take precedence<br>_if_ there is an ipv6_address configured for the node.<br> |
-<<<<<<< HEAD
-    | [<samp>&nbsp;&nbsp;&nbsp;&nbsp;&nbsp;&nbsp;&nbsp;&nbsp;&nbsp;&nbsp;-&nbsp;&lt;str&gt;</samp>](## "svi_profiles.[].nodes.[].ipv6_virtual_router_addresses.[]") | String |  |  |  | IPv6_address |
+    | [<samp>&nbsp;&nbsp;&nbsp;&nbsp;&nbsp;&nbsp;&nbsp;&nbsp;&nbsp;&nbsp;-&nbsp;&lt;str&gt;</samp>](## "svi_profiles.[].nodes.[].ipv6_virtual_router_addresses.[]") | String |  |  |  | IPv6_address. |
     | [<samp>&nbsp;&nbsp;&nbsp;&nbsp;&nbsp;&nbsp;&nbsp;&nbsp;ipv4_acl_in</samp>](## "svi_profiles.[].nodes.[].ipv4_acl_in") | String |  |  |  | Name of the IPv4 access-list to be assigned in the ingress direction.<br>The access-list must be defined under `ipv4_acls`. |
     | [<samp>&nbsp;&nbsp;&nbsp;&nbsp;&nbsp;&nbsp;&nbsp;&nbsp;ipv4_acl_out</samp>](## "svi_profiles.[].nodes.[].ipv4_acl_out") | String |  |  |  | Name of the IPv4 Access-list to be assigned in the egress direction.<br>The access-list must be defined under `ipv4_acls`. |
-    | [<samp>&nbsp;&nbsp;&nbsp;&nbsp;&nbsp;&nbsp;&nbsp;&nbsp;ip_helpers</samp>](## "svi_profiles.[].nodes.[].ip_helpers") | List, items: Dictionary |  |  |  | IP helper for DHCP relay |
-    | [<samp>&nbsp;&nbsp;&nbsp;&nbsp;&nbsp;&nbsp;&nbsp;&nbsp;&nbsp;&nbsp;-&nbsp;ip_helper</samp>](## "svi_profiles.[].nodes.[].ip_helpers.[].ip_helper") | String | Required, Unique |  |  | IPv4 DHCP server IP |
-=======
-    | [<samp>&nbsp;&nbsp;&nbsp;&nbsp;&nbsp;&nbsp;&nbsp;&nbsp;&nbsp;&nbsp;-&nbsp;&lt;str&gt;</samp>](## "svi_profiles.[].nodes.[].ipv6_virtual_router_addresses.[]") | String |  |  |  | IPv6_address. |
     | [<samp>&nbsp;&nbsp;&nbsp;&nbsp;&nbsp;&nbsp;&nbsp;&nbsp;ip_helpers</samp>](## "svi_profiles.[].nodes.[].ip_helpers") | List, items: Dictionary |  |  |  | IP helper for DHCP relay. |
     | [<samp>&nbsp;&nbsp;&nbsp;&nbsp;&nbsp;&nbsp;&nbsp;&nbsp;&nbsp;&nbsp;-&nbsp;ip_helper</samp>](## "svi_profiles.[].nodes.[].ip_helpers.[].ip_helper") | String | Required, Unique |  |  | IPv4 DHCP server IP. |
->>>>>>> 17b7d9cd
     | [<samp>&nbsp;&nbsp;&nbsp;&nbsp;&nbsp;&nbsp;&nbsp;&nbsp;&nbsp;&nbsp;&nbsp;&nbsp;source_interface</samp>](## "svi_profiles.[].nodes.[].ip_helpers.[].source_interface") | String |  |  |  | Interface name to originate DHCP relay packets to DHCP server. |
     | [<samp>&nbsp;&nbsp;&nbsp;&nbsp;&nbsp;&nbsp;&nbsp;&nbsp;&nbsp;&nbsp;&nbsp;&nbsp;source_vrf</samp>](## "svi_profiles.[].nodes.[].ip_helpers.[].source_vrf") | String |  |  |  | VRF to originate DHCP relay packets to DHCP server. If not set, EOS uses the VRF on the SVI. |
     | [<samp>&nbsp;&nbsp;&nbsp;&nbsp;&nbsp;&nbsp;&nbsp;&nbsp;vni_override</samp>](## "svi_profiles.[].nodes.[].vni_override") | Integer |  |  | Min: 1<br>Max: 16777215 | By default the VNI will be derived from "mac_vrf_vni_base".<br>The vni_override allows us to override this value and statically define it (optional).<br> |
@@ -68,17 +62,11 @@
     | [<samp>&nbsp;&nbsp;&nbsp;&nbsp;ip_virtual_router_addresses</samp>](## "svi_profiles.[].ip_virtual_router_addresses") | List, items: String |  |  |  | IPv4 VARP addresses.<br>Requires an IP address to be configured on the SVI.<br>If ip_address_virtual is also set, ip_virtual_router_addresses will take precedence<br>_if_ there is an ip_address configured for the node.<br> |
     | [<samp>&nbsp;&nbsp;&nbsp;&nbsp;&nbsp;&nbsp;-&nbsp;&lt;str&gt;</samp>](## "svi_profiles.[].ip_virtual_router_addresses.[]") | String |  |  |  | IPv4_address/Mask or IPv4_address.<br>IPv4_address/Mask will also configure a static route to the SVI per best practice.<br> |
     | [<samp>&nbsp;&nbsp;&nbsp;&nbsp;ipv6_virtual_router_addresses</samp>](## "svi_profiles.[].ipv6_virtual_router_addresses") | List, items: String |  |  |  | IPv6 VARP addresses.<br>Requires an IPv6 address to be configured on the SVI.<br>If ipv6_address_virtuals is also set, ipv6_virtual_router_addresses will take precedence<br>_if_ there is an ipv6_address configured for the node.<br> |
-<<<<<<< HEAD
-    | [<samp>&nbsp;&nbsp;&nbsp;&nbsp;&nbsp;&nbsp;-&nbsp;&lt;str&gt;</samp>](## "svi_profiles.[].ipv6_virtual_router_addresses.[]") | String |  |  |  | IPv6_address |
+    | [<samp>&nbsp;&nbsp;&nbsp;&nbsp;&nbsp;&nbsp;-&nbsp;&lt;str&gt;</samp>](## "svi_profiles.[].ipv6_virtual_router_addresses.[]") | String |  |  |  | IPv6_address. |
     | [<samp>&nbsp;&nbsp;&nbsp;&nbsp;ipv4_acl_in</samp>](## "svi_profiles.[].ipv4_acl_in") | String |  |  |  | Name of the IPv4 access-list to be assigned in the ingress direction.<br>The access-list must be defined under `ipv4_acls`. |
     | [<samp>&nbsp;&nbsp;&nbsp;&nbsp;ipv4_acl_out</samp>](## "svi_profiles.[].ipv4_acl_out") | String |  |  |  | Name of the IPv4 Access-list to be assigned in the egress direction.<br>The access-list must be defined under `ipv4_acls`. |
-    | [<samp>&nbsp;&nbsp;&nbsp;&nbsp;ip_helpers</samp>](## "svi_profiles.[].ip_helpers") | List, items: Dictionary |  |  |  | IP helper for DHCP relay |
-    | [<samp>&nbsp;&nbsp;&nbsp;&nbsp;&nbsp;&nbsp;-&nbsp;ip_helper</samp>](## "svi_profiles.[].ip_helpers.[].ip_helper") | String | Required, Unique |  |  | IPv4 DHCP server IP |
-=======
-    | [<samp>&nbsp;&nbsp;&nbsp;&nbsp;&nbsp;&nbsp;-&nbsp;&lt;str&gt;</samp>](## "svi_profiles.[].ipv6_virtual_router_addresses.[]") | String |  |  |  | IPv6_address. |
     | [<samp>&nbsp;&nbsp;&nbsp;&nbsp;ip_helpers</samp>](## "svi_profiles.[].ip_helpers") | List, items: Dictionary |  |  |  | IP helper for DHCP relay. |
     | [<samp>&nbsp;&nbsp;&nbsp;&nbsp;&nbsp;&nbsp;-&nbsp;ip_helper</samp>](## "svi_profiles.[].ip_helpers.[].ip_helper") | String | Required, Unique |  |  | IPv4 DHCP server IP. |
->>>>>>> 17b7d9cd
     | [<samp>&nbsp;&nbsp;&nbsp;&nbsp;&nbsp;&nbsp;&nbsp;&nbsp;source_interface</samp>](## "svi_profiles.[].ip_helpers.[].source_interface") | String |  |  |  | Interface name to originate DHCP relay packets to DHCP server. |
     | [<samp>&nbsp;&nbsp;&nbsp;&nbsp;&nbsp;&nbsp;&nbsp;&nbsp;source_vrf</samp>](## "svi_profiles.[].ip_helpers.[].source_vrf") | String |  |  |  | VRF to originate DHCP relay packets to DHCP server. If not set, EOS uses the VRF on the SVI. |
     | [<samp>&nbsp;&nbsp;&nbsp;&nbsp;vni_override</samp>](## "svi_profiles.[].vni_override") | Integer |  |  | Min: 1<br>Max: 16777215 | By default the VNI will be derived from "mac_vrf_vni_base".<br>The vni_override allows us to override this value and statically define it (optional).<br> |
@@ -186,7 +174,6 @@
                 # IPv6_address.
               - <str>
 
-<<<<<<< HEAD
             # Name of the IPv4 access-list to be assigned in the ingress direction.
             # The access-list must be defined under `ipv4_acls`.
             ipv4_acl_in: <str>
@@ -195,10 +182,7 @@
             # The access-list must be defined under `ipv4_acls`.
             ipv4_acl_out: <str>
 
-            # IP helper for DHCP relay
-=======
             # IP helper for DHCP relay.
->>>>>>> 17b7d9cd
             ip_helpers:
 
                 # IPv4 DHCP server IP.
@@ -324,7 +308,6 @@
             # IPv6_address.
           - <str>
 
-<<<<<<< HEAD
         # Name of the IPv4 access-list to be assigned in the ingress direction.
         # The access-list must be defined under `ipv4_acls`.
         ipv4_acl_in: <str>
@@ -333,10 +316,7 @@
         # The access-list must be defined under `ipv4_acls`.
         ipv4_acl_out: <str>
 
-        # IP helper for DHCP relay
-=======
         # IP helper for DHCP relay.
->>>>>>> 17b7d9cd
         ip_helpers:
 
             # IPv4 DHCP server IP.
