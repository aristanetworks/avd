--- conflicted
+++ resolved
@@ -39,14 +39,7 @@
 {%                         endif %}
 {%                         if po_type == "switched" %}
     mode: {{ adapter_settings.mode | arista.avd.default }}
-<<<<<<< HEAD
-{%                         if adapter_settings.mtu is arista.avd.defined %}
-    mtu: {{ adapter_settings.mtu }}
-{%                         endif %}
-{%                         if adapter_settings.l2_mtu is arista.avd.defined %}
-=======
 {%                             if adapter_settings.l2_mtu is arista.avd.defined  %}
->>>>>>> 9a8c8378
     l2_mtu: {{ adapter_settings.l2_mtu }}
 {%                             endif %}
     vlans: {{ adapter_settings.vlans | arista.avd.default }}
