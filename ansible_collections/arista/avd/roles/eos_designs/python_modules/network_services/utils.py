# Copyright (c) 2023-2024 Arista Networks, Inc.
# Use of this source code is governed by the Apache License 2.0
# that can be found in the LICENSE file.
from __future__ import annotations

import ipaddress
from functools import cached_property

from ansible_collections.arista.avd.plugins.filter.natural_sort import natural_sort
from ansible_collections.arista.avd.plugins.filter.range_expand import range_expand
from ansible_collections.arista.avd.plugins.plugin_utils.eos_designs_shared_utils import SharedUtils
from ansible_collections.arista.avd.plugins.plugin_utils.errors import AristaAvdError, AristaAvdMissingVariableError
from ansible_collections.arista.avd.plugins.plugin_utils.password_utils.password import simple_7_encrypt
from ansible_collections.arista.avd.plugins.plugin_utils.utils import default, get, get_item


class UtilsMixin:
    """
    Mixin Class with internal functions.
    Class should only be used as Mixin to a AvdStructuredConfig class
    """

    # Set type hints for Attributes of the main class as needed
    _hostvars: dict
    shared_utils: SharedUtils

    @cached_property
    def _trunk_groups_mlag_name(self) -> str:
        return get(self.shared_utils.trunk_groups, "mlag.name", required=True)

    @cached_property
    def _trunk_groups_mlag_l3_name(self) -> str:
        return get(self.shared_utils.trunk_groups, "mlag_l3.name", required=True)

    @cached_property
    def _trunk_groups_uplink_name(self) -> str:
        return get(self.shared_utils.trunk_groups, "uplink.name", required=True)

    @cached_property
    def _local_endpoint_trunk_groups(self) -> set:
        return set(get(self._hostvars, "switch.local_endpoint_trunk_groups", default=[]))

    @cached_property
    def _vrf_default_evpn(self) -> bool:
        """
        Return boolean telling if VRF "default" is running EVPN or not.
        """
        if not (self.shared_utils.network_services_l3 and self.shared_utils.overlay_vtep and self.shared_utils.overlay_evpn):
            return False

        for tenant in self.shared_utils.filtered_tenants:
            if (vrf_default := get_item(tenant["vrfs"], "name", "default")) is None:
                continue

            if "evpn" in vrf_default.get("address_families", ["evpn"]):
                if self.shared_utils.underlay_filter_peer_as:
                    raise AristaAvdError("'underlay_filter_peer_as' cannot be used while there are EVPN services in the default VRF.")
                return True

        return False

    @cached_property
    def _vrf_default_ipv4_subnets(self) -> list[str]:
        """
        Return list of ipv4 subnets in VRF "default"
        """
        subnets = []
        for tenant in self.shared_utils.filtered_tenants:
            if (vrf_default := get_item(tenant["vrfs"], "name", "default")) is None:
                continue

            for svi in vrf_default["svis"]:
                ip_address = default(svi.get("ip_address"), svi.get("ip_address_virtual"))
                if ip_address is None:
                    continue

                subnet = str(ipaddress.ip_network(ip_address, strict=False))
                if subnet not in subnets:
                    subnets.append(subnet)

        return subnets

    @cached_property
    def _vrf_default_ipv4_static_routes(self) -> dict:
        """
        Finds static routes defined under VRF "default" and find out if they should be redistributed in underlay and/or overlay.

        Returns
        -------
        dict
            static_routes: []
                List of ipv4 static routes in VRF "default"
            redistribute_in_underlay: bool
                Whether to redistribute static into the underlay protocol.
                True when there are any static routes this device is not an EVPN VTEP.
                Can be overridden with "vrf.redistribute_static: False".
            redistribute_in_overlay: bool
                Whether to redistribute static into overlay protocol for vrf default.
                True there are any static routes and this device is an EVPN VTEP.
                Can be overridden with "vrf.redistribute_static: False".
        """
        vrf_default_ipv4_static_routes = set()
        vrf_default_redistribute_static = True
        for tenant in self.shared_utils.filtered_tenants:
            if (vrf_default := get_item(tenant["vrfs"], "name", "default")) is None:
                continue

            if (static_routes := vrf_default.get("static_routes")) is None:
                continue

            for static_route in static_routes:
                vrf_default_ipv4_static_routes.add(static_route["destination_address_prefix"])

            vrf_default_redistribute_static = vrf_default.get("redistribute_static", vrf_default_redistribute_static)

        if self.shared_utils.overlay_evpn and self.shared_utils.overlay_vtep:
            # This is an EVPN VTEP
            redistribute_in_underlay = False
            redistribute_in_overlay = vrf_default_redistribute_static and vrf_default_ipv4_static_routes
        else:
            # This is a not an EVPN VTEP
            redistribute_in_underlay = vrf_default_redistribute_static and vrf_default_ipv4_static_routes
            redistribute_in_overlay = False

        return {
            "static_routes": natural_sort(vrf_default_ipv4_static_routes),
            "redistribute_in_underlay": redistribute_in_underlay,
            "redistribute_in_overlay": redistribute_in_overlay,
        }

    def _mlag_ibgp_peering_enabled(self, vrf, tenant) -> bool:
        """
        Returns True if mlag ibgp_peering is enabled
        False otherwise
        """
        if not self.shared_utils.mlag_l3 or not self.shared_utils.network_services_l3:
            return False

        mlag_ibgp_peering: bool = default(vrf.get("enable_mlag_ibgp_peering_vrfs"), tenant.get("enable_mlag_ibgp_peering_vrfs"), True)
        return vrf["name"] != "default" and mlag_ibgp_peering

    def _mlag_ibgp_peering_vlan_vrf(self, vrf, tenant) -> int | None:
        """
        MLAG IBGP Peering VLANs per VRF

        Performs all relevant checks if MLAG IBGP Peering is enabled
        Returns None if peering is not enabled
        """
        if not self._mlag_ibgp_peering_enabled(vrf, tenant):
            return None

        if (mlag_ibgp_peering_vlan := get(vrf, "mlag_ibgp_peering_vlan")) is not None:
            vlan_id = mlag_ibgp_peering_vlan
        else:
            base_vlan = self.shared_utils.mlag_ibgp_peering_vrfs_base_vlan
            vrf_id = vrf.get("vrf_id", vrf.get("vrf_vni"))
            if vrf_id is None:
                raise AristaAvdMissingVariableError(
                    f"Unable to assign MLAG VRF Peering VLAN for vrf {vrf['name']}.Set either 'mlag_ibgp_peering_vlan' or 'vrf_id' or 'vrf_vni' on the VRF"
                )
            vlan_id = base_vlan + int(vrf_id) - 1

        return vlan_id

    def _mlag_ibgp_peering_redistribute(self, vrf, tenant) -> bool:
        """
        Returns True if MLAG IBGP Peering subnet should be redistributed for the given vrf/tenant.
        False otherwise.

        Does _not_ include checks if the peering is enabled at all, so that should be checked first.
        """
        return default(vrf.get("redistribute_mlag_ibgp_peering_vrfs"), tenant.get("redistribute_mlag_ibgp_peering_vrfs"), True) is True

    @cached_property
    def _configure_bgp_mlag_peer_group(self) -> bool:
        """
        Flag set during creating of BGP VRFs if an MLAG peering is needed.
        Decides if MLAG BGP peer-group should be configured.
        Catches cases where underlay is not BGP but we still need MLAG iBGP peering
        """
        if self.shared_utils.underlay_bgp or (bgp_vrfs := self._router_bgp_vrfs) is None:
            return False

        for bgp_vrf in bgp_vrfs:
            if "neighbors" not in bgp_vrf:
                continue
            for neighbor_settings in bgp_vrf["neighbors"]:
                if neighbor_settings.get("peer_group") == self.shared_utils.bgp_peer_groups["mlag_ipv4_underlay_peer"]["name"]:
                    return True

        return False

    @cached_property
    def _filtered_wan_vrfs(self) -> list:
        """
        Loop through all the VRFs defined under `wan_virtual_topologies.vrfs` and returns a list of mode
        """
        wan_vrfs = []

        for vrf in get(self._hostvars, "wan_virtual_topologies.vrfs", []):
            vrf_name = vrf["name"]
            if vrf_name in self.shared_utils.vrfs or self.shared_utils.is_wan_server:
                wan_vrf = {
                    "name": vrf_name,
                    "policy": get(vrf, "policy", default=self._default_wan_policy_name),
                    "wan_vni": get(
                        vrf, "wan_vni", required=True, org_key=f"Required `wan_vni` is missing for VRF {vrf_name} under `wan_virtual_topologies.vrfs`."
                    ),
                }

                wan_vrfs.append(wan_vrf)

        # Check that default is in the list as it is required everywhere
        if (vrf_default := get_item(wan_vrfs, "name", "default")) is None:
            wan_vrfs.append(
                {
                    "name": "default",
                    "policy": f"{self._default_wan_policy_name}-WITH-CP",
                    "wan_vni": 1,
                    "original_policy": self._default_wan_policy_name,
                }
            )
        else:
            vrf_default["original_policy"] = vrf_default["policy"]
            vrf_default["policy"] = f"{vrf_default['policy']}-WITH-CP"

        return wan_vrfs

    @cached_property
    def _wan_virtual_topologies_policies(self) -> list:
        """
        This function parses the input data and append the default-policy if not already present
        """
        policies = get(self._hostvars, "wan_virtual_topologies.policies", default=[])
        # If not overwritten, inject the default policy in case it is required for one of the VRFs
        if get_item(policies, "name", self._default_wan_policy_name) is None:
            policies.append(self._default_wan_policy)

        return policies

    @cached_property
    def _filtered_wan_policies(self) -> list:
        """
        Loop through all the VRFs defined under `wan_virtual_topologies.vrfs` and returns a list of policies to configure on this device.

        This returns a structure where every policy contains a list of match statement and a default_match statement if any is required by inputs.
        Inside each match and default_match statetement, the fully resolved load_balancing policy is present (it guarantees that the load-balance policy
        is not empty).

        The default VRF is marked as non default.
        """
        # to track the names already injected
        filtered_policy_names = []
        filtered_policies = []

        for vrf in self._filtered_wan_vrfs:
            # Need to handle VRF default differently and lookup for the original policy
            lookup_name = get(vrf, "original_policy", default=vrf["policy"])
            vrf_policy = get_item(
                self._wan_virtual_topologies_policies,
                "name",
                lookup_name,
                required=True,
                custom_error_msg=(
                    f"The policy {lookup_name} applied to vrf {vrf['name']} under `wan_virtual_topologies.vrfs` is not "
                    "defined under `wan_virtual_topologies.policies`."
                ),
            ).copy()

            vrf_policy["profile_prefix"] = lookup_name

            if vrf["name"] == "default":
                vrf_policy["is_default"] = True
                vrf_policy["name"] = f"{vrf_policy['name']}-WITH-CP"

            if vrf_policy["name"] in filtered_policy_names:
                continue

            self._update_policy_match_statements(vrf_policy)

            filtered_policy_names.append(vrf_policy["name"])
            filtered_policies.append(vrf_policy)

        return filtered_policies

    def _update_policy_match_statements(self, policy: dict) -> None:
        """
        Update the policy dict with two keys: `matches` and `default_match`
        For each match (or default_match), the load_balancing policy is resolved and if it is empty
        the match statement is not included.
        """
        matches = []

        if get(policy, "is_default", default=False):
            control_plane_virtual_topology = self._wan_control_plane_virtual_topology
            load_balance_policy_name = self.shared_utils.generate_lb_policy_name(self._wan_control_plane_profile_name)

            if (
                load_balance_policy := self._generate_wan_load_balance_policy(
                    load_balance_policy_name,
                    control_plane_virtual_topology,
                    policy["name"],
                )
            ) is None:
                raise AristaAvdError("The WAN control-plane load-balance policy is empty. Make sure at least one path-group can be used in the policy")
            matches.append(
                {
                    "application_profile": self._wan_control_plane_application_profile_name,
                    "avt_profile": self._wan_control_plane_profile_name,
                    "internet_exit_policy_name": get(control_plane_virtual_topology, "internet_exit.policy"),
                    "traffic_class": get(control_plane_virtual_topology, "traffic_class"),
                    "dscp": get(control_plane_virtual_topology, "dscp"),
                    "load_balance_policy": load_balance_policy,
                    "id": 254,
                }
            )

        for application_virtual_topology in get(policy, "application_virtual_topologies", []):
            name = get(
                application_virtual_topology,
                "name",
                default=self._default_profile_name(policy["profile_prefix"], application_virtual_topology["application_profile"]),
            )

            load_balance_policy_name = self.shared_utils.generate_lb_policy_name(name)
            context_path = (
                f"wan_virtual_topologies.policies[{policy['profile_prefix']}]."
                f"application_virtual_topologies[{application_virtual_topology['application_profile']}]"
            )
            load_balance_policy = self._generate_wan_load_balance_policy(load_balance_policy_name, application_virtual_topology, context_path)
            if not load_balance_policy:
                # Empty load balance policy so skipping
                # TODO: Add "nodes" or similar under the profile and raise here
                # if the node is set and there are no matching path groups.
                continue

            application_profile = get(application_virtual_topology, "application_profile", required=True)
            profile_id = get(
                application_virtual_topology,
                "id",
                required=self.shared_utils.is_cv_pathfinder_router,
                org_key=(
                    f"Missing mandatory `id` in "
                    f"`wan_virtual_topologies.policies[{policy['name']}].application_virtual_topologies[{application_profile}]` "
                    "when `wan_mode` is 'cv-pathfinder"
                ),
            )

            matches.append(
                {
                    "application_profile": application_profile,
                    "avt_profile": name,
                    "internet_exit_policy_name": get(application_virtual_topology, "internet_exit.policy"),
                    "traffic_class": get(application_virtual_topology, "traffic_class"),
                    "dscp": get(application_virtual_topology, "dscp"),
                    "load_balance_policy": load_balance_policy,
                    "id": profile_id,
                }
            )

        default_virtual_topology = get(
            policy, "default_virtual_topology", required=True, org_key=f"wan_virtual_topologies.policies[{policy['profile_prefix']}].default_virtual_toplogy"
        )
        # Separating default_match as it is used differently
        default_match = None
        if not get(default_virtual_topology, "drop_unmatched", default=False):
            name = get(
                default_virtual_topology,
                "name",
                default=self._default_profile_name(policy["profile_prefix"], "DEFAULT"),
            )
            context_path = f"wan_virtual_topologies.policies[{policy['profile_prefix']}].default_virtual_topology"
            # Verify that path_groups are set or raise
            get(
                default_virtual_topology,
                "path_groups",
                required=True,
                org_key=f"Either 'drop_unmatched' or 'path_groups' must be set under '{context_path}'.",
            )
            load_balance_policy_name = self.shared_utils.generate_lb_policy_name(name)
            load_balance_policy = self._generate_wan_load_balance_policy(load_balance_policy_name, default_virtual_topology, context_path)
            if not load_balance_policy:
                raise AristaAvdError(
                    f"The `default_virtual_topology` path-groups configuration for `wan_virtual_toplogies.policies[{policy['name']}]` produces "
                    "an empty load-balancing policy. Make sure at least one path-group present on the device is allowed in the "
                    "`default_virtual_topology` path-groups."
                )
            application_profile = get(default_virtual_topology, "application_profile", default="default")

            default_match = {
                "application_profile": application_profile,
                "avt_profile": name,
                "internet_exit_policy_name": get(default_virtual_topology, "internet_exit.policy"),
                "traffic_class": get(default_virtual_topology, "traffic_class"),
                "dscp": get(default_virtual_topology, "dscp"),
                "load_balance_policy": load_balance_policy,
                "id": 1,
            }

        if not matches and not default_match:
            # The policy is empty but should be assigned to a VRF
            raise AristaAvdError(
                f"The policy `wan_virtual_toplogies.policies[{policy['name']}]` cannot match any traffic but is assigned to a VRF. "
                "Make sure at least one path-group present on the device is used in the policy."
            )

        policy["matches"] = matches
        policy["default_match"] = default_match

        return

    def _generate_wan_load_balance_policy(self, name: str, input_dict: dict, context_path: str) -> dict | None:
        """
        Generate and return a router path-selection load-balance policy.
        If HA is enabled, inject the HA path-group with priority 1.

        Attrs:
        ------
        name (str): The name of the load balance policy
        input_dict (dict): The dictionary containing the list of path-groups and their preference.
        context_path (str): Key used for context for error messages.
        """
        wan_load_balance_policy = {
            "name": name,
            "path_groups": [],
            **get(input_dict, "constraints", default={}),
        }

        if self.shared_utils.wan_mode == "cv-pathfinder":
            wan_load_balance_policy["lowest_hop_count"] = get(input_dict, "lowest_hop_count")

        # An entry is composed of a list of path-groups in `names` and a `priority`
        policy_entries = get(input_dict, "path_groups", [])

        for policy_entry in policy_entries:
            policy_entry_priority = None
            if preference := get(policy_entry, "preference"):
                policy_entry_priority = self._path_group_preference_to_eos_priority(preference, f"{context_path}[{policy_entry.get('names')}]")

            for path_group_name in policy_entry.get("names"):
                if (priority := policy_entry_priority) is None:
                    # No preference defined at the policy level, need to retrieve the default preference
                    wan_path_group = get_item(
                        self.shared_utils.wan_path_groups,
                        "name",
                        path_group_name,
                        required=True,
                        custom_error_msg=(
                            f"Failed to retrieve path-group {path_group_name} from `wan_path_groups` when generating load balance policy {name}. "
                            f"Verify the path-groups defined under {context_path}."
                        ),
                    )
                    priority = self._path_group_preference_to_eos_priority(wan_path_group["default_preference"], f"wan_path_groups[{wan_path_group['name']}]")

                # Skip path-group on this device if not present on the router except for pathfinders
                if self.shared_utils.is_wan_client and path_group_name not in self.shared_utils.wan_local_path_group_names:
                    continue

                path_group = {
                    "name": path_group_name,
                    "priority": priority if priority != 1 else None,
                }

                wan_load_balance_policy["path_groups"].append(path_group)

        if len(wan_load_balance_policy["path_groups"]) == 0:
            # The policy is empty
            return None

        # TODO for now adding LAN_HA only if the path-groups list is not empty
        # then need to add the logic to check HA peer path-group and maybe return a policy with LAN_HA only.
        if self.shared_utils.wan_ha or self.shared_utils.is_cv_pathfinder_server:
            # Adding HA path-group with priority 1 - it does not count as an entry with priority 1
            wan_load_balance_policy["path_groups"].append({"name": self.shared_utils.wan_ha_path_group_name})

        return wan_load_balance_policy

    def _path_group_preference_to_eos_priority(self, path_group_preference: int | str, context_path: str) -> int:
        """
        Convert "preferred" to 1 and "alternate" to 2. Everything else is returned as is.

        Arguments:
        ----------
        path_group_preference (str|int): The value of the preference key to be converted. It must be either "preferred", "alternate" or an integer.
        context_path (str): Input path context for the error message.
        """
        if path_group_preference == "preferred":
            return 1
        if path_group_preference == "alternate":
            return 2

        failed_conversion = False
        try:
            priority = int(path_group_preference)
        except ValueError:
            failed_conversion = True

        if failed_conversion or not (1 <= priority <= 65535):
            raise AristaAvdError(
                f"Invalid value '{path_group_preference}' for Path-Group preference - should be either 'preferred', "
                f"'alternate' or an integer[1-65535] for {context_path}."
            )

        return priority

    @cached_property
    def _default_wan_policy_name(self) -> str:
        """
        TODO make this configurable
        """
        return "DEFAULT-POLICY"

    @cached_property
    def _default_policy_path_group_names(self) -> list:
        """
        Return the list of path-groups to consider when generating a default policy with AVD
        whether for the default policy or the special Control-plane policy.
        """
        path_group_names = {
            path_group["name"] for path_group in self.shared_utils.wan_path_groups if not get(path_group, "excluded_from_default_policy", default=False)
        }
        if not path_group_names.intersection(self.shared_utils.wan_local_path_group_names):
            # No common path-group between this device local path-groups and the available path-group for the default policy
            raise AristaAvdError(
                f"Unable to generate the default WAN policy as none of the device local path-groups {self.shared_utils.wan_local_path_group_names} "
                "is eligible to be included. Make sure that at least one path-group for the device is not configured with "
                "`excluded_from_default_policy: true` under `wan_path_groups`."
            )
        return natural_sort(path_group_names)

    @cached_property
    def _default_wan_policy(self) -> dict:
        """
        If no policy is defined for a VRF under 'wan_virtual_topologies.vrfs', a default policy named DEFAULT-POLICY is used
        where all traffic is matched in the default category and distributed amongst all path-groups.

        Returning policy containing all path groups not excluded from default policy.
        """

        return {
            "name": self._default_wan_policy_name,
            "default_virtual_topology": {"path_groups": [{"names": self._default_policy_path_group_names}]},
        }

    def _default_profile_name(self, profile_name: str, application_profile: str) -> str:
        """
        Helper function to consistently return the default name of a profile

        Returns {profile_name}-{application_profile}
        """
        return f"{profile_name}-{application_profile}"

    @cached_property
    def _wan_control_plane_virtual_topology(self) -> dict:
        """
        Return the Control plane virtual topology or the default one.

        The default control_plane_virtual_topology, excluding path_groups with excluded_from_default_policy
        """
        if (control_plane_virtual_topology := get(self._hostvars, "wan_virtual_topologies.control_plane_virtual_topology")) is None:
            path_groups = self._default_policy_path_group_names
            if self.shared_utils.is_wan_client:
                # Filter only the path-groups connected to pathfinder
                path_groups = [path_group for path_group in path_groups if path_group in self._local_path_groups_connected_to_pathfinder]
            control_plane_virtual_topology = {"path_groups": [{"names": path_groups}]}
        return control_plane_virtual_topology

    @cached_property
    def _wan_control_plane_profile_name(self) -> str:
        """
        Control plane profile name
        """
        vrf_default_policy_name = get(get_item(self._filtered_wan_vrfs, "name", "default"), "original_policy")
        return get(self._wan_control_plane_virtual_topology, "name", default=f"{vrf_default_policy_name}-CONTROL-PLANE")

    @cached_property
    def _wan_control_plane_application_profile_name(self) -> str:
        """
        Control plane application profile name
        """
        return get(self._hostvars, "wan_virtual_topologies.control_plane_virtual_topology.application_profile", default="APP-PROFILE-CONTROL-PLANE")

    @cached_property
    def _local_path_groups_connected_to_pathfinder(self) -> list:
        """
        Return list of names of local path_groups connected to pathfinder
        """
        return [
            path_group["name"]
            for path_group in self.shared_utils.wan_local_path_groups
            if any(wan_interface["connected_to_pathfinder"] for wan_interface in path_group["interfaces"])
        ]

    @cached_property
<<<<<<< HEAD
    def _svi_acls(self) -> dict[str, dict[str, dict]]:
        """
        Returns a dict of
            <interface_name>: {
                "ipv4_acl_in": <generated_ipv4_acl>,
                "ipv4_acl_out": <generated_ipv4_acl>,
            }
        Only contains interfaces with ACLs and only the ACLs that are set,
        so use `get(self._svi_acls, f"{interface_name}.ipv4_acl_in")` to get the value.
        """

        svi_acls = {}
        for tenant in self.shared_utils.filtered_tenants:
            for vrf in tenant["vrfs"]:
                for svi in vrf["svis"]:
                    ipv4_acl_in = get(svi, "ipv4_acl_in")
                    ipv4_acl_out = get(svi, "ipv4_acl_out")
                    if ipv4_acl_in is None and ipv4_acl_out is None:
                        continue

                    interface_name = f"Vlan{svi['id']}"
                    interface_ip: str | None = svi.get("ip_address_virtual")
                    if interface_ip is not None and "/" in interface_ip:
                        interface_ip = interface_ip.split("/", maxsplit=1)[0]

                    if ipv4_acl_in is not None:
                        svi_acls.setdefault(interface_name, {})["ipv4_acl_in"] = self.shared_utils.get_ipv4_acl(
                            name=ipv4_acl_in,
                            interface_name=interface_name,
                            interface_ip=interface_ip,
                        )
                    if ipv4_acl_out is not None:
                        svi_acls.setdefault(interface_name, {})["ipv4_acl_out"] = self.shared_utils.get_ipv4_acl(
                            name=ipv4_acl_out,
                            interface_name=interface_name,
                            interface_ip=interface_ip,
                        )

        return svi_acls
=======
    def _filtered_internet_exit_policies(self) -> list:
        """
        - Parse self._filtered_wan_policies looking to internet_exit_policies.
        - Verify each internet_exit_policy is present in inputs `cv_pathfinder_internet_exit_policies`.
        - get_internet_exit_connections and insert into the policy dict.
        - Return the list of relevant internet_exit_policies.
        """
        # Only supported for CV Pathfinder
        if not self.shared_utils.is_cv_pathfinder_router:
            return []

        internet_exit_policy_names = set()
        candidate_internet_exit_policies = []
        configured_internet_exit_policies = get(self._hostvars, "cv_pathfinder_internet_exit_policies", [])

        for policy in self._filtered_wan_policies:
            for match in get(policy, "matches", default=[]):
                internet_exit_policy_name = match.get("internet_exit_policy_name")
                if not internet_exit_policy_name or internet_exit_policy_name in internet_exit_policy_names:
                    continue
                internet_exit_policy = get_item(
                    configured_internet_exit_policies,
                    "name",
                    internet_exit_policy_name,
                    required=True,
                    custom_error_msg=(
                        f"The internet exit policy {internet_exit_policy_name} configured under "
                        f"`wan_virtual_topologies.policies[name={policy['name']}].internet_exit.policy` "
                        "is not defined under `cv_pathfinder_internet_exit_policies`."
                    ),
                ).copy()
                internet_exit_policy_names.add(internet_exit_policy_name)
                candidate_internet_exit_policies.append(internet_exit_policy)

            if (default_match := policy.get("default_match")) is not None:
                internet_exit_policy_name = default_match.get("internet_exit_policy_name")
                if not internet_exit_policy_name or internet_exit_policy_name in internet_exit_policy_names:
                    continue
                internet_exit_policy = get_item(
                    configured_internet_exit_policies,
                    "name",
                    internet_exit_policy_name,
                    required=True,
                    custom_error_msg=(
                        f"The internet exit policy {internet_exit_policy_name} configured under "
                        f"`wan_virtual_topologies.policies[name={policy['name']}].internet_exit.policy` "
                        "is not defined under `cv_pathfinder_internet_exit_policies`."
                    ),
                ).copy()
                internet_exit_policy_names.add(internet_exit_policy_name)
                candidate_internet_exit_policies.append(internet_exit_policy)

        if not internet_exit_policy_names:
            return []

        internet_exit_policies = []

        for internet_exit_policy in candidate_internet_exit_policies:
            internet_exit_policy["connections"] = self.get_internet_exit_connections(internet_exit_policy)
            if not internet_exit_policy["connections"]:
                # No local interface for this policy
                # TODO: Decide if we should raise here instead
                continue
            internet_exit_policies.append(internet_exit_policy)

        return internet_exit_policies

    def get_internet_exit_connections(self, internet_exit_policy: dict) -> list:
        """
        Return a list of connections (dicts) for the given internet_exit_policy.

        These are useful for easy creation of connectivity-monitor, service-intersion connections, exit-groups, tunnels etc.
        """
        # Only supporting Zscaler for now
        if get(internet_exit_policy, "type") != "zscaler":
            raise AristaAvdError(
                f"Unsupported type '{internet_exit_policy['type']}' found in cv_pathfinder_internet_exit[name={internet_exit_policy['name']}]."
            )

        cloud_name = get(internet_exit_policy, "zscaler.cloud_name", required=True)
        connections = []

        # Check if the policy has any local interface
        for wan_interface in self.shared_utils.wan_interfaces:
            wan_interface_internet_exit_policies = get(wan_interface, "cv_pathfinder_internet_exit.policies", default=[])
            if (interface_policy_config := get_item(wan_interface_internet_exit_policies, "name", internet_exit_policy["name"])) is None:
                continue

            connection_base = {
                "type": "tunnel",
                "source_interface": wan_interface["name"],
                "monitor_url": f"http://gateway.{cloud_name}.net/vpntest",
                "ipsec_profile": "ZSCALER-IPSEC-PROFILE",
            }

            tunnel_id_range = range_expand(get(interface_policy_config, "tunnel_interface_numbers", required=True))

            zscaler_endpoint_keys = ("primary", "secondary", "tertiary")
            for index in range(len(zscaler_endpoint_keys)):
                zscaler_endpoint_key = zscaler_endpoint_keys[index]
                if zscaler_endpoint_key not in self._zscaler_endpoints:
                    continue

                zscaler_endpoint = self._zscaler_endpoints[zscaler_endpoint_key]

                # PRI, SEC, TER used for groups
                # TODO: consider if we should use DC names as group suffix.
                suffix = zscaler_endpoint_key[0:3].upper()

                destination_ip = zscaler_endpoint["ip_address"]
                tunnel_id = tunnel_id_range[index]
                connections.append(
                    {
                        **connection_base,
                        "tunnel_id": tunnel_id,
                        "tunnel_ip_address": f"unnumbered {wan_interface['name']}",
                        "tunnel_destination_ip": destination_ip,
                        "description": f"Internet Exit {internet_exit_policy['name']} {suffix}",
                        "exit_group": f"{internet_exit_policy['name']}_{suffix}",
                        "preference": zscaler_endpoint_key,
                    }
                )

        return connections

    @cached_property
    def _zscaler_endpoints(self) -> dict:
        return get(self._hostvars, "zscaler_endpoints", default={})

    def _get_ipsec_credentials(self, internet_exit_policy: dict) -> tuple[str, str]:
        """
        Returns ufqdn, shared_key based on various details from the given internet_exit_policy.
        """
        policy_name = internet_exit_policy["name"]
        domain_name = get(internet_exit_policy, "zscaler.domain_name", required=True)
        ipsec_key_salt = get(internet_exit_policy, "zscaler.ipsec_key_salt", required=True)
        ipsec_key = self._generate_ipsec_key(name=policy_name, salt=ipsec_key_salt)
        ufqdn = f"{self.shared_utils.hostname}_{policy_name}@{domain_name}"
        return ufqdn, ipsec_key

    def _generate_ipsec_key(self, name: str, salt: str) -> str:
        """
        Build a secret containing various components for this policy and device.
        Run type-7 obfuscation using a algorithmic salt so we ensure the same key every time.

        TODO: Maybe introduce some formatting with max length of each element, since the keys can be come very very long.
        """
        secret = "_".join((self.shared_utils.hostname, name, salt))
        type_7_salt = sum(salt.encode("utf-8")) % 16
        return simple_7_encrypt(secret, type_7_salt)
>>>>>>> 17b7d9cd
<|MERGE_RESOLUTION|>--- conflicted
+++ resolved
@@ -592,7 +592,6 @@
         ]
 
     @cached_property
-<<<<<<< HEAD
     def _svi_acls(self) -> dict[str, dict[str, dict]]:
         """
         Returns a dict of
@@ -632,7 +631,8 @@
                         )
 
         return svi_acls
-=======
+
+    @cached_property
     def _filtered_internet_exit_policies(self) -> list:
         """
         - Parse self._filtered_wan_policies looking to internet_exit_policies.
@@ -782,5 +782,4 @@
         """
         secret = "_".join((self.shared_utils.hostname, name, salt))
         type_7_salt = sum(salt.encode("utf-8")) % 16
-        return simple_7_encrypt(secret, type_7_salt)
->>>>>>> 17b7d9cd
+        return simple_7_encrypt(secret, type_7_salt)