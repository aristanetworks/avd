# Copyright (c) 2023-2024 Arista Networks, Inc.
# Use of this source code is governed by the Apache License 2.0
# that can be found in the LICENSE file.
from __future__ import annotations

from functools import cached_property

from ansible_collections.arista.avd.plugins.plugin_utils.strip_empties import strip_empties_from_dict
from ansible_collections.arista.avd.plugins.plugin_utils.utils import append_if_not_duplicate, get
from ansible_collections.arista.avd.roles.eos_designs.python_modules.underlay.utils import UtilsMixin


class RouterBgpMixin(UtilsMixin):
    """
    Mixin Class used to generate structured config for one key.
    Class should only be used as Mixin to a AvdStructuredConfig class
    """

    @cached_property
    def router_bgp(self) -> dict | None:
        """
        Return the structured config for router_bgp
        """

        if not self.shared_utils.underlay_bgp:
            if self.shared_utils.is_wan_router:
                # Configure redistribute connected with or without route-map in case it the underlay is not BGP.
                # TODO: Currently only implemented for WAN routers but should probably be
                # implemented for anything with EVPN services in default VRF.
                return {"redistribute_routes": self._router_bgp_redistribute_routes}

            return None

        router_bgp = {}

        peer_group = {
            "name": self.shared_utils.bgp_peer_groups["ipv4_underlay_peers"]["name"],
            "type": "ipv4",
            "password": self.shared_utils.bgp_peer_groups["ipv4_underlay_peers"]["password"],
            "bfd": self.shared_utils.bgp_peer_groups["ipv4_underlay_peers"]["bfd"],
            "maximum_routes": 12000,
            "send_community": "all",
            "struct_cfg": self.shared_utils.bgp_peer_groups["ipv4_underlay_peers"]["structured_config"],
        }

        if self.shared_utils.overlay_routing_protocol == "ibgp" and self.shared_utils.is_cv_pathfinder_router:
            peer_group["route_map_in"] = "RM-BGP-UNDERLAY-PEERS-IN"
<<<<<<< HEAD
=======
            # TODO: no RM-BGP-UNDERLAY-PEERS-OUT route-map, one will be added in a future PR for HA.
>>>>>>> 216934fd
            if self.shared_utils.wan_ha:
                peer_group["route_map_out"] = "RM-BGP-UNDERLAY-PEERS-OUT"
            if self.shared_utils.wan_ha and self.shared_utils.use_uplinks_for_wan_ha:
                # For HA need to add allowas_in 1
                peer_group["allowas_in"] = {"enabled": True, "times": 1}

        router_bgp["peer_groups"] = [strip_empties_from_dict(peer_group)]

        # Address Families
        # TODO - see if it makes sense to extract logic in method
        address_family_ipv4_peer_group = {"activate": True}

        if self.shared_utils.underlay_rfc5549 is True:
            address_family_ipv4_peer_group["next_hop"] = {"address_family_ipv6": {"enabled": True, "originate": True}}

        router_bgp["address_family_ipv4"] = {
            "peer_groups": [{"name": self.shared_utils.bgp_peer_groups["ipv4_underlay_peers"]["name"], **address_family_ipv4_peer_group}]
        }

        if self.shared_utils.underlay_ipv6 is True:
            router_bgp["address_family_ipv6"] = {"peer_groups": [{"name": self.shared_utils.bgp_peer_groups["ipv4_underlay_peers"]["name"], "activate": True}]}

        # Redistribute routes
        router_bgp["redistribute_routes"] = self._router_bgp_redistribute_routes

        vrfs_dict = {}

        # Neighbor Interfaces and VRF Neighbor Interfaces
        if self.shared_utils.underlay_rfc5549 is True:
            neighbor_interfaces = []
            for link in self._underlay_links:
                if link["type"] != "underlay_p2p":
                    continue

                neighbor_interfaces.append(
                    {
                        "name": link["interface"],
                        "peer_group": self.shared_utils.bgp_peer_groups["ipv4_underlay_peers"]["name"],
                        "remote_as": link["peer_bgp_as"],
                        "peer": link["peer"],
                        "description": "_".join([link["peer"], link["peer_interface"]]),
                    }
                )

                if "subinterfaces" in link:
                    for subinterface in link["subinterfaces"]:
                        vrfs_dict.setdefault(
                            subinterface["vrf"],
                            {
                                "name": subinterface["vrf"],
                                "router_id": self.shared_utils.router_id,
                                "neighbor_interfaces": [],
                            },
                        )
                        vrfs_dict[subinterface["vrf"]]["neighbor_interfaces"].append(
                            {
                                "name": subinterface["interface"],
                                "peer_group": self.shared_utils.bgp_peer_groups["ipv4_underlay_peers"]["name"],
                                "remote_as": link["peer_bgp_as"],
                                # TODO - implement some centralized way to generate these descriptions
                                "description": f"{'_'.join([link['peer'], subinterface['peer_interface']])}_vrf_{subinterface['vrf']}",
                            }
                        )

            if neighbor_interfaces:
                router_bgp["neighbor_interfaces"] = neighbor_interfaces

        # Neighbors and VRF Neighbors
        else:
            neighbors = []
            for link in self._underlay_links:
                if link["type"] != "underlay_p2p":
                    continue

                neighbor = {
                    "ip_address": link["peer_ip_address"],
                    "peer_group": self.shared_utils.bgp_peer_groups["ipv4_underlay_peers"]["name"],
                    "remote_as": get(link, "peer_bgp_as"),
                    "peer": link["peer"],
                    "description": "_".join([link["peer"], link["peer_interface"]]),
                    "bfd": get(link, "bfd"),
                }

                if self.shared_utils.shutdown_bgp_towards_undeployed_peers is True and link["peer_is_deployed"] is False:
                    neighbor["shutdown"] = True

                if self.shared_utils.underlay_filter_peer_as is True:
                    neighbor["route_map_out"] = f"RM-BGP-AS{link['peer_bgp_as']}-OUT"

                append_if_not_duplicate(
                    list_of_dicts=neighbors,
                    primary_key="ip_address",
                    new_dict=neighbor,
                    context="IP address defined under BGP neighbor for underlay",
                    context_keys=["ip_address", "peer_group"],
                )

                if "subinterfaces" in link:
                    for subinterface in link["subinterfaces"]:
                        neighbor = {
                            "ip_address": subinterface["peer_ip_address"],
                            "peer_group": self.shared_utils.bgp_peer_groups["ipv4_underlay_peers"]["name"],
                            "remote_as": get(link, "peer_bgp_as"),
                            "description": f"{'_'.join([link['peer'], subinterface['peer_interface']])}_vrf_{subinterface['vrf']}",
                            "bfd": get(link, "bfd"),
                        }
                        # We need to add basic BGP VRF config in case the device is not covered by network_services. (Like a spine)
                        vrfs_dict.setdefault(
                            subinterface["vrf"],
                            {
                                "name": subinterface["vrf"],
                                "router_id": self.shared_utils.router_id,
                                "neighbors": [],
                            },
                        )
                        append_if_not_duplicate(
                            list_of_dicts=vrfs_dict[subinterface["vrf"]]["neighbors"],
                            primary_key="ip_address",
                            new_dict=neighbor,
                            context="IP address defined under BGP neighbor for underlay",
                            context_keys=["ip_address", "peer_group"],
                        )

            if neighbors:
                router_bgp["neighbors"] = neighbors

        if vrfs_dict:
            router_bgp["vrfs"] = list(vrfs_dict.values())

        # Need to keep potentially empty dict for redistribute_routes
        return strip_empties_from_dict(router_bgp, strip_values_tuple=(None, ""))

    @cached_property
    def _router_bgp_redistribute_routes(self) -> list:
        """
        Return structured config for router_bgp.redistribute_routes
        """
        if self.shared_utils.overlay_routing_protocol == "none" or not self.shared_utils.underlay_filter_redistribute_connected:
            return [{"source_protocol": "connected"}]

        return [{"source_protocol": "connected", "route_map": "RM-CONN-2-BGP"}]<|MERGE_RESOLUTION|>--- conflicted
+++ resolved
@@ -45,15 +45,11 @@
 
         if self.shared_utils.overlay_routing_protocol == "ibgp" and self.shared_utils.is_cv_pathfinder_router:
             peer_group["route_map_in"] = "RM-BGP-UNDERLAY-PEERS-IN"
-<<<<<<< HEAD
-=======
-            # TODO: no RM-BGP-UNDERLAY-PEERS-OUT route-map, one will be added in a future PR for HA.
->>>>>>> 216934fd
             if self.shared_utils.wan_ha:
                 peer_group["route_map_out"] = "RM-BGP-UNDERLAY-PEERS-OUT"
-            if self.shared_utils.wan_ha and self.shared_utils.use_uplinks_for_wan_ha:
-                # For HA need to add allowas_in 1
-                peer_group["allowas_in"] = {"enabled": True, "times": 1}
+                if self.shared_utils.use_uplinks_for_wan_ha:
+                    # For HA need to add allowas_in 1
+                    peer_group["allowas_in"] = {"enabled": True, "times": 1}
 
         router_bgp["peer_groups"] = [strip_empties_from_dict(peer_group)]
 
