{# Spine Switch Configuration #}
## Ansible Generated ##

### {{ inventory_hostname }} ###

{# Set Spine Variables #}
{% set switch = namespace() %}
{% set switch.platform = spine.platform %}
{% set switch.mgmt_ip = spine.nodes[inventory_hostname].mgmt_ip %}
{% set switch.spanning_tree_mode = "none" %}
### Spine Info ###
switch_platform: {{ switch.platform }}
switch_mgmt_ip: {{ switch.mgmt_ip }}

{# routing protocol model multi-agent needed for EVPN address family #}
service_routing_protocols_model: multi-agent
ip_routing: true

{# Hardware Counter #}
### Hardware Counters
hardware_counters:
{% include 'base/hardware-counters.j2' %}

{# Daemon TerminAttr #}
### Daemon TerminAttr ###
daemon_terminattr:
{% include 'base/daemon-terminattr.j2' %}

{# vlan allocation policy #}
vlan_internal_order:
{% include 'base/vlan-internal-order.j2' %}

{# event monitor #}
### Event Monitor ###
event_monitor:
{% include 'base/event-monitor.j2' %}

{# event handler #}
### Event Handler ###
event_handlers:
{% include 'base/event-handler.j2' %}

{# load interval #}
### Load Interval ###
load_interval:
{% include 'base/load-interval.j2' %}

{# queue monitor length #}
### Queue Monitor Lenght ###
queue_monitor_length:
{% include 'base/queue-monitor-length.j2' %}

{# logging #}
### Logging ###
logging:
{% include 'base/logging.j2' %}

{# name servers #}
### Name Servers ###
name_server:
{% include 'base/name-servers.j2' %}

{# NTP servers #}
### NTP Servers ###
ntp_server:
{% include 'base/ntp-servers.j2' %}

{# redundancy #}
### Redundancy ###
redundancy:
{% include 'base/redundancy.j2' %}

{# spanning-tree #}
### Spanning-tree ###
spanning_tree:
{% include 'base/spanning-tree.j2' %}

{# unsupported transceiver #}
{% include 'base/unsupported-transeiver.j2' %}

{# aaa authorization #}
### AAA authorization ###
aaa_authorization:
{% include 'base/aaa-authorization.j2' %}

{# local users #}
### local users ###
local_users:
{% include 'base/local-users.j2' %}

{# clock timezone #}
### Clock Timezone ###
clock:
{% include 'base/clock-timezone.j2' %}


{# VRFs #}
### VRFs ###
vrfs:
{% include 'base/mgmt-vrf.j2' %}

{# bfd multihop #}
### bfd multihop ###
bfd_multihop:
{% include 'base/bfd-multihop.j2' %}

{# Ethernet Interfaces #}
### Ethernet Interfaces ###
ethernet_interfaces:
<<<<<<< HEAD
{# Point-to-Point Interfaces to l3leaf #}
{% include 'underlay-overlay/spine-p2p-interfaces.j2' %}
{# Point-to-Point Interfaces to evpn-controller #}
{% include 'evpn-controller/spine-p2p-interfaces-evpn-controller.j2' %}
=======
{% include 'fabric/interfaces/spine-p2p-interfaces.j2' %}

>>>>>>> 9795873a

{# Loopback Interfaces #}
### Loopback Interfaces ###
loopback_interfaces:
{% include 'fabric/ebgp_overlay/spine-overlay-loopback.j2' %}

{# Management Interfaces #}
### Management Interfaces ###
management_interfaces:
{% include 'base/mgmt-interface.j2' %}

{# TCAM Profiles #}
### TCAM Profiles ###
tcam_profile:
{% include 'base/tcam-profile.j2' %}

{# mac address-table #}
### MAC address table ###
mac_address_table:
{% include 'base/mac-address-table.j2' %}

{# static_routes #}
### static routes ###
static_routes:
{% include 'routing/static-routes.j2' %}

{# prefix_lists #}
### prefix-lists ###
prefix_lists:
{% include 'fabric/ebgp_overlay/spine-prefix-lists.j2' %}


{# route maps #}
### route-maps ###
route_maps:
{% include 'fabric/ebgp_overlay/route-maps.j2' %}


{# peer-filter #}
### peer-filters ###
peer_filters:
{% include 'fabric/ebgp_overlay/spine-peer-filters.j2' %}


{# ##### BGP Configurartion ##### #}
### Routing - BGP ###
router_bgp:
{# underlay and overlay #}
{% include 'fabric/spine-router-bgp-base.j2' %}
  peer_groups:
{% include 'fabric/ebgp_underlay/spine-router-bgp-peer-groups.j2' %}
  neighbors:
{% include 'fabric/ebgp_underlay/spine-router-bgp-neighbors-ipv4.j2' %}
  redistribute_routes:
{% include 'fabric/ebgp_underlay/spine-router-bgp-redistribute-routes.j2' %}
  address_family_evpn:
{% include 'fabric/ebgp_overlay/spine-router-bgp-address-family-evpn.j2' %}
  address_family_ipv4:
{% include 'fabric/ebgp_underlay/spine-router-bgp-address-family-ipv4.j2' %}

{# OSPF Configuration #}
### Routing - OSPF ###
router_ospf:
{# underlay #}
{% include 'fabric/ospf_underlay/router-ospf.j2' %}

{# ISIS Configuration #}
### Routing - ISIS ###
router_isis:
{# underlay #}
{% include 'fabric/isis_underlay/router-isis.j2' %}

{# queue monitor streaming #}
### Queue Monitor Streaming ###
queue_monitor_streaming:
{% include 'base/queue-monitor-streaming.j2' %}

{# management api http #}
### Management API http ###
management_api_http:
{% include 'base/management-api-http.j2' %}<|MERGE_RESOLUTION|>--- conflicted
+++ resolved
@@ -107,15 +107,10 @@
 {# Ethernet Interfaces #}
 ### Ethernet Interfaces ###
 ethernet_interfaces:
-<<<<<<< HEAD
 {# Point-to-Point Interfaces to l3leaf #}
-{% include 'underlay-overlay/spine-p2p-interfaces.j2' %}
+{% include 'fabric/interfaces/spine-p2p-interfaces.j2' %}
 {# Point-to-Point Interfaces to evpn-controller #}
 {% include 'evpn-controller/spine-p2p-interfaces-evpn-controller.j2' %}
-=======
-{% include 'fabric/interfaces/spine-p2p-interfaces.j2' %}
-
->>>>>>> 9795873a
 
 {# Loopback Interfaces #}
 ### Loopback Interfaces ###
