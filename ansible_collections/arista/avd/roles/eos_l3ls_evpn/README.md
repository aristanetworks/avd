# Ansible Role: eos_l3ls_evpn

<<<<<<< HEAD
**Table of Contents:**

- [Ansible Role: eos_l3ls_evpn](#ansible-role-eos_l3ls_evpn)
  - [Overview](#overview)
  - [Role Inputs and Outputs](#role-inputs-and-outputs)
  - [Requirements](#requirements)
  - [Role Variables](#role-variables)
    - [Common Device Configuration Variables](#common-device-configuration-variables)
    - [Fabric Underlay and Overlay Topology Variables](#fabric-underlay-and-overlay-topology-variables)
    - [Fabric Topology Variables](#fabric-topology-variables)
    - [Type Variable](#type-variable)
      - [Spine Variables](#spine-variables)
      - [L3 Leaf Variables](#l3-leaf-variables)
      - [L2 Leafs Variables](#l2-leafs-variables)
    - [Network Services Variables - VRFs/VLANs](#network-services-variables---vrfsvlans)
    - [Server Edge Port Connectivity](#server-edge-port-connectivity)
      - [Single attached server scenario](#single-attached-server-scenario)
      - [MLAG dual-attached server scenario](#mlag-dual-attached-server-scenario)
      - [EVPN A/A ESI dual-attached server scenario](#evpn-aa-esi-dual-attached-server-scenario)
    - [Variable to attach additional configlets](#variable-to-attach-additional-configlets)
    - [Event Handlers](#event-handlers)
    - [Platform Specific settings](#platform-specific-settings)
    - [vEOS-LAB Know Caveats and Recommendations](#veos-lab-know-caveats-and-recommendations)
  - [Role Enchancements for Super Spine Support](#role-enchancements-for-super-spine-support)
    - [Inventory Structure](#inventory-structure)
    - [Additional Variables Required For Super Spine Deployment](#additional-variables-required-for-super-spine-deployment)
  - [Role Enchancements for dedicated Overlay Controllers](#role-enchancements-for-dedicated-overlay-controllers)
    - [Inventory Structure](#inventory-structure-1)
    - [Additional Variables Required For Overlay Controllers Deployment](#additional-variables-required-for-overlay-controllers-deployment)
  - [Role Enhancements for Flexible EVPN Overlay peering design](#role-enhancements-for-flexible-evpn-overlay-peering-design)
    - [Inventory Structure](#inventory-structure-2)
    - [Additional Variables For Flexible EVPN Overlay peerings](#additional-variables-for-flexible-evpn-overlay-peerings)
  - [Custom EOS Structured Configuration](#custom-eos-structured-configuration)
  - [License](#license)

## Overview

**eos_l3ls_evpn**, is a role that provides an abstracted data model to deploy a L3 Leaf and Spine fabric leveraging VXLAN data-plane with an EVPN control-plane.

The **eos_l3ls_evpn** role:

- Enables network engineers to deploy Arista L3 Leaf & Spine fabric underlay and overlay network services effectively and with consistency.
- Designed to be extended easily, leveraging a __*"stackable template architecture"*__.
- Designed to be used with the **eos_l3ls_config_gen** role to generate a complete switch configuration and applied using a config replace strategy with either
  - **eos_config_deploy_eapi** role.
  - **eos_config_deploy_cvp** role.
- Designed to generate the intended configuration offline, without relying on switch current state information.
- Facilitates the evaluation of the configuration prior to deployment with tools like [Batfish](https://www.batfish.org/)

## Role Inputs and Outputs

Figure 1 below provides a visualization of the roles inputs, and outputs and tasks in order executed by the role.

![Figure 1: Ansible Role eos_l3ls_evpn](media/role_eos_l3ls_evpn.gif)

**Inputs:**

- Desired variables are defined in: role defaults, group_vars, and host_vars variables.
- If desired, the role can be extended to leverage data from dynamic sources such as an IPAM or CMDB.

**Outputs:**

- A structured EOS configuration file in yaml format. This provides the following benefits:
  - First, this allows us to naturally detect duplicate entries from inputs, as yaml dictionaries don't process duplicate keys.
  - Leverage the structured data to create eos cli configuration.
  - Leverage the structured data to create end user documentation.
  - Leverage the structured data for pre and post fabric tests.
- Fabric Documentation in Markdown format.
- Leaf and Spine Topology summary in csv format.

**Tasks:**

1. Generate device configuration in a structured format (yaml).
2. Include device structured configuration that was previously generated.
3. Generate VXLAN/EVPN fabric documentation in Markdown format.
4. Generate Leaf and Spine point-to-point links summary in CSV format.
5. Generate Leaf and Spine physical topology summary in CSV format.

## Requirements

Requirements are located here: [avd-requirements](../../README.md#Requirements)

## Role Variables

The role variables are documented inline within yaml formated output with: "< >"
Some variables are required while others are optional.
Default values, are stored in the role defaults [main.yml](./defaults/main.yml) file.

Role variable are grouped by configuration elements and are typically stored in different group_vars files.

### Common Device Configuration Variables

- Common device configuration variables are for elements not related specifically to the fabric configuration.
- The variables should be applied to all devices within the fabric and can be shared with other infrastructure elements.

**Variables and Options:**

```yaml
# Clock timezone | Optional
timezone: < timezone >

# Dictionary of local users | Required
local_users:
  < username_1 >:
    privilege: < (1-15) Initial privilege level with local EXEC authorization >
    role: < Specify a role for the user >
    no_password: < true | do not configure a password for given username. sha512_password MUST not be defined for this user. >
    sha512_password: "< SHA512 ENCRYPTED password >"

  < username_2 >:
    privilege: < (1-15) Initial privilege level with local EXEC authorization >
    role: < Specify a role for the user >
    sha512_password: "< SHA512 ENCRYPTED password >"

# Management eAPI | Required
# Default is https management eAPI enabled
management_eapi:
  enable_http: < boolean | default -> false >
  enable_https: < boolean | default -> true >

# CloudVision - Telemetry Agent (TerminAttr) configuration | Optional
cvp_instance_ip: < IPv4 address >
or
cvp_instance_ips:
  - < IPv4 address >
  - < IPv4 address >
  - < IPv4 address >
  - < CV as a Service hostname >
cvp_ingestauth_key: < CloudVision Ingest Authentication key >
terminattr_ingestgrpcurl_port: < port_number | default -> 9910 >
terminattr_smashexcludes: "< smash excludes | default -> ale,flexCounter,hardware,kni,pulse,strata >"
terminattr_ingestexclude: "< ingest excludes | default -> /Sysdb/cell/1/agent,/Sysdb/cell/2/agent >"
terminattr_disable_aaa: "< boolean | default -> false >"


# Management interface configuration | Required
mgmt_vrf_routing: < boolean | default -> false >
mgmt_interface: < mgmt_interface | default -> Management1 >
mgmt_interface_vrf: < vrf_name | default -> MGMT >
mgmt_gateway: < IPv4 address >
# OOB mgmt interface destination networks - override default route
mgmt_destination_networks:
  - < IPv4_network/Mask >
  - < IPv4_network/Mask >

# list of DNS servers | Optional
name_servers:
 - < IPv4_address_1 >
 - < IPv4_address_2 >

# List of NTP Servers IP or DNS name | Optional
# The first NTP server in the list will be preferred
# NTP request will be sourced from < management_interface_vrf >
ntp_servers:
 - < ntp_server_1 >
 - < ntp_server_1 >

# Internal vlan allocation order and range | Required
internal_vlan_order:
  allocation: < ascending or descending | default -> ascending >
  range:
    beginning: < vlan_id | default -> 1006 >
    ending: < vlan_id | default -> 1199 >

# Redundancy for chassis platforms with dual supervisors | Optional
redundancy:
  protocol: < sso | rpr >

# MAC address-table aging time | Optional
# Use to change the EOS default of 300
mac_address_table:
  aging_time: < time_in_seconds >
```

> In `cvp_instance_ips` you can either provide a list of IPs to target on-premise Cloudvision cluster or either use DNS name for your Cloudvision as a Service instance. If you have both on-prem and CVaaS defined, only on-prem is going to be configured.

**Example:**

note: Default values are commented

```yaml
# Timezone
timezone: "US/Eastern"

# local users
local_users:
  admin:
    privilege: 15
    role: network-admin
    sha512_password: "$6$Df86J4/SFMDE3/1K$Hef4KstdoxNDaami37cBquTWOTplC.miMPjXVgQxMe92.e5wxlnXOLlebgPj8Fz1KO0za/RCO7ZIs4Q6Eiq1g1"

  cvpadmin:
    privilege: 15
    role: network-admin
    sha512_password: "$6$rZKcbIZ7iWGAWTUM$TCgDn1KcavS0s.OV8lacMTUkxTByfzcGlFlYUWroxYuU7M/9bIodhRO7nXGzMweUxvbk8mJmQl8Bh44cRktUj."

# Management eAPI
# management_eapi:
#   enable_https: true

# Cloud Vision server information
cvp_instance_ips:
 - 192.168.2.201
 - 192.168.2.202
 - 192.168.2.203
cvp_ingestauth_key: telarista
# terminattr_ingestgrpcurl_port: 9910
# terminattr_smashexcludes: "ale,flexCounter,hardware,kni,pulse,strata"
# terminattr_ingestexclude: "/Sysdb/cell/1/agent,/Sysdb/cell/2/agent

# Management interface configuration
mgmt_gateway: 192.168.2.1
# mgmt_vrf_routing: false
# mgmt_interface: Management1
# mgmt_interface_vrf: MGMT
# OOB mgmt interface destination networks
# mgmt_destination_networks:
#   - 0.0.0.0/0

# DNS servers.
name_servers:
 - 192.168.2.1
 - 8.8.8.8

# NTP Servers
ntp_servers:
 - 0.north-america.pool.ntp.org
 - 1.north-america.pool.ntp.org

# Internal vlan allocation order and range
# internal_vlan_order:
#   allocation: ascending
#   range:
#     beginning: 1006
#     ending: 1199

# Redundancy for chassis platforms with dual supervisors
redundancy:
  protocol: sso

# MAC address-table aging time
mac_address_table:
  aging_time: 1500
```

### Fabric Underlay and Overlay Topology Variables

- The fabric underlay and overlay topology variables, define the elements related to build the L3 Leaf and Spine fabric.
- The following underlay routing protocols are supported:
  - EBGP (default)
  - OSPF.
  - ISIS.
- The following overlay routing protocols are supported:
  - EBGP (default)
  - IBGP (only with OSPF or ISIS in underlay)
- Only summary network addresses need to be defined. IP addresses are then assigned to each node, based on its unique device id.
  - To view IP address allocation and consumption, a summary is provided in the auto-generated fabric documentation in Markdown format.
- The variables should be applied to all devices in the fabric.

**Variables and Options:**

```yaml

# Fabric Name, required to match group_var file name | Required.
fabric_name: < Fabric_Name >

# Underlay routing protocol | Required.
underlay_routing_protocol: < EBGP or OSPF or ISIS | Default -> EBGP >
overlay_routing_protocol: <EBGP or IBGP | default -> EBGP >

# Underlay OSFP | Required when < underlay_routing_protocol > == OSPF
underlay_ospf_process_id: < process_id | Default -> 100 >
underlay_ospf_area: < ospf_area | Default -> 0.0.0.0 >
underlay_ospf_max_lsa: < lsa | Default -> 12000 >
underlay_ospf_bfd_enable: < true | false | Default -> false >

# Underlay OSFP | Required when < underlay_routing_protocol > == ISIS
isis_area_id: < isis area | Default -> "49.0001" >
isis_site_id: < isis site ID | Default -> "0001" >

# AS number to use to configure overlay when < overlay_routing_protocol > == IBGP
bgp_as: < AS number >

# Point to Point Links MTU | Required.
p2p_uplinks_mtu: < 0-9216 | default -> 9000 >

# IP Summary for Point to Point interfaces between L3 leafs and spines used for underlay peering | Required
# Assigned as /31 for each uplink interfaces
# Assign network summary larger then:
# [ total spines * total potential L3 leafs * 2 * max_l3leaf_to_spine_links(default: 1) ]
underlay_p2p_network_summary: < IPv4_network/Mask >

# IP address summary for BGP evpn overlay peering loopback for L3 leafs and spines | Required
# Assigned as /32 to Loopback0
# Assign range larger then:
# [ total spines + total potential L3 leafs ]
overlay_loopback_network_summary: < IPv4_network/Mask >

# IP address summary VTEP VXLAN Tunnel source loopback1 IP for L3 leafs | Required
# Assigned as /32 to Loopback1
# Assign range larger then total L3 leafs
vtep_loopback_network_summary: < IPv4_network/Mask >

# IP Address used as Virtual VTEP. Will be configured as secondary IP on loopback1 | Optional
# This is only needed for centralized routing designs
vtep_vvtep_ip: < IPv4_address/Mask >

# IP address summary used for MLAG Peer Link (control link) and underlay L3 peering | *Required
# * When MLAG leafs present in topology.
# Assign range larger then total: L3 Leafs + 2 ]
mlag_ips:
  leaf_peer_l3: < IPv4_network/Mask >
  mlag_peer: < IPv4_network/Mask >

# BGP multi-path
# If not defined these values will be equal by default to the number of spines in the fabric
# If defined the values defined will both be applied to leaf and spine switches
# Note: these values are only relevant for an eBGP scenario
bgp_maximum_paths: <number_of_max_paths>
bgp_ecmp: <number_of_ecmp_paths>

# BGP peer groups encrypted password
# IPv4_UNDERLAY_PEERS and MLAG_IPv4_UNDERLAY_PEER | Required when < underlay_routing_protocol > == BGP
# EVPN_OVERLAY_PEERS | Required
# Leverage an Arista EOS switch to generate the encrypted password
bgp_peer_groups:
  IPv4_UNDERLAY_PEERS:
    password: "< encrypted password >"
  MLAG_IPv4_UNDERLAY_PEER:
      password: "< encrypted password >"
  EVPN_OVERLAY_PEERS:
      password: "< encrypted password >"

# Spine BGP Tuning | Optional.
spine_bgp_defaults:
  - update wait-for-convergence
  - update wait-install
  - no bgp default ipv4-unicast
  - distance bgp 20 200 200
  - graceful-restart restart-time 300
  - graceful-restart

# Leaf BGP Tuning | Optional.
leaf_bgp_defaults:
  - update wait-install
  - no bgp default ipv4-unicast
  - distance bgp 20 200 200
  - graceful-restart restart-time 300
  - graceful-restart

# Enable vlan aware bundles for EVPN MAC-VRF | Required.
vxlan_vlan_aware_bundles: < boolean | default -> false >

# Disable IGMP snooping at fabric level.
# If set, it overrides per vlan settings
default_igmp_snooping_enabled: < boolean | default -> true >

# BFD Multihop tunning | Required.
bfd_multihop:
  interval: < | default -> 300 >
  min_rx: < | default -> 300 >
  multiplier: < | default -> 3 >

# Optional IP subnet assigned to Inband Management SVI on l2leafs in default VRF.
# Parent l3leafs will have SVI with "ip virtual-router" and host-route injection based on ARP. This allows all l3leafs to reuse the same subnet
# SVI IP address will be assigned as follows:
# virtual-router: <subnet> + 1
# l3leaf A      : <subnet> + 2 (same IP on all l3leaf A)
# l3leaf B      : <subnet> + 3 (same IP on all l3leaf B)
# l2leafs       : <subnet> + 3 + <l2leaf id>
# GW on l2leafs : <subnet> + 1
# Assign range larger than total l2leafs + 5
l2leaf_inband_management_subnet: < IPv4_network/Mask >

# VLAN number assigned to Inband Management SVI on l2leafs in default VRF.
# Optional - default -> 4092
l2leaf_inband_management_vlan: < vlan_id >

# QOS Profile assigned on all infrastructure links | Optional
p2p_uplinks_qos_profile: < qos_profile_name >
```

**Example:**

note: Default values are commented

```yaml
# Defined in FABRIC.yml

fabric_name: DC1_FABRIC

# underlay_routing_protocol: BGP

# underlay_ospf_process_id: 100
# underlay_ospf_area: 0.0.0.0
# underlay_ospf_max_lsa: 12000
# underlay_ospf_bfd_enable: true

# p2p_uplinks_mtu: 9000

underlay_p2p_network_summary: 172.31.255.0/24

overlay_loopback_network_summary: 192.168.255.0/24

vtep_loopback_network_summary: 192.168.254.0/24

mlag_ips:
  leaf_peer_l3: 10.255.251.0/24
  mlag_peer: 10.255.252.0/24

bgp_peer_groups:
  IPv4_UNDERLAY_PEERS:
    password: "AQQvKeimxJu+uGQ/yYvv9w=="
  EVPN_OVERLAY_PEERS:
      password: "q+VNViP5i4rVjW1cxFv2wA=="
  MLAG_IPv4_UNDERLAY_PEER:
      password: "vnEaG8gMeQf3d3cN6PktXQ=="

# spine_bgp_defaults:
  # - update wait-for-convergence
  # - update wait-install
  # - no bgp default ipv4-unicast
  # - distance bgp 20 200 200
  # - graceful-restart restart-time 300
  # - graceful-restart

# leaf_bgp_defaults:
  # - update wait-install
  # - no bgp default ipv4-unicast
  # - distance bgp 20 200 200
  # - graceful-restart restart-time 300
  # - graceful-restart

# vxlan_vlan_aware_bundles: false

# bfd_multihop:
#   interval: 300
#   min_rx: 300
#   multiplier: 3
```

### Fabric Topology Variables

The fabric topology variables define the connectivity between the spines, L3 leafs, and L2 leafs.
The variables should be applied to all devices in the fabric.

![Figure 2: Topology - naming convention](media/topology.gif)

- Connectivity is defined from the child's device perspective.
  - Source uplink interfaces and parent interfaces are defined on the child.
- A static unique identifier (id) is assigned to each device.
  - This is leveraged to derive the IP address assignment from each summary defined in the Fabric Underlay and Overlay Topology Variables.
- Within the l3_leaf and l2_leaf dictionary variables, defaults can be defined.
  - This reduces user input requirements, limiting errors.
  - The default variables can be overridden when defined under the node groups.
- The ability to define a super-spine layer is planned for a future release of ansible-avd.

### Type Variable

- The `type:` variable needs to be defined for each device in the fabric.
- This is leveraged to load to appropriate template, to generate the configuration.

**Variables and Options:**

```yaml
# define the layer type
type: < spine | l3leaf | l2leaf | super-spine | overlay-controller >
```

**Example:**

```yaml
# Defined in SPINE.yml file
type: spine

# Defined in L3LEAFS.yml
type: l3leaf

# Defined in L2LEAFS.yml
type: l2leaf

# Defined in SUPER-SPINES.yml
type: super-spine

# Defined in ROUTE-SERVERS.yml
type: overlay-controller
```

#### Spine Variables

**Variables and Options:**

```yaml
# Defined in FABRIC.yml

spine:

  # Arista platform family | Required.
  platform: < Arista Platform Family >

  # Spine BGP AS | Required.
  bgp_as: < bgp_as >

  # Accepted L3 leaf bgp as range | Required.
  leaf_as_range: < bgp_as_start-bgp_as_end >

  # Specify dictionary of Spine nodes | Required.
  nodes:
    < inventory_hostname >:

      # Unique identifier | Required.
      id: < integer >

      # Route Reflector when < overlay_routing_protocol > == IBGP
      bgp_route_reflector: < boolean >

      # Node management IP address | Required.
      mgmt_ip: < IPv4_address/Mask >
    < inventory_hostname >:
      id: < integer >
      mgmt_ip: < IPv4_address/Mask >

```

**Example:**

```yaml
# Defined in FABRIC.yml

spine:
  platform: vEOS-LAB
  bgp_as: 65001
  leaf_as_range: 65101-65132
  nodes:
    DC1-SPINE1:
      id: 1
      mgmt_ip: 192.168.2.101/24
    DC1-SPINE2:
      id: 2
      mgmt_ip: 192.168.2.102/24
```

#### L3 Leaf Variables

**Variables and Options:**

```yaml
l3leaf:

  # All variables defined under `node_groups` dictionary can be defined under the defaults key will be inherited by all L3 leafs.
  # The variables defined under a specific `node_group` will take precedence over defaults.
  defaults:

  # The node groups are group of one or multiple nodes where specific variables can be defined related to the topology
  # and allowed L3 and L2 network services.
  node_groups:

    # node_group_1, will result in stand-alone leaf.
    < node_group_1 >:

      # All variables defined under `defaults` will be inherited by the node group, if not specifically set inside it.

      # Arista platform family. | Required
      platform: < Arista Platform Family >

      # Parent spine switches (list), corresponding to uplink_to_spine_interfaces and spine_interfaces | Required.
      spines: [ < spine_inventory_hostname >, < spine_inventory_hostname > ]

      # Uplink to spine interfaces (list), interface located on L3 Leaf,
      # corresponding to spines and spine_interfaces | Required.
      uplink_to_spine_interfaces: [ < ethernet_interface_1 >, < ethernet_interface_2 > ]

      # Point-to-Point interface speed - will apply to L3 Leaf and Spine switches | Optional.
      p2p_link_interface_speed: < interface_speed | forced interface_speed | auto interface_speed >

      # Enable / Disable auto MLAG, when two nodes are defined in node group.
      mlag: < true | false -> default true >

      # Enable / Disable MLAG dual primary detectiom
      mlag_dual_primary_detection: < true | false -> default true >

      # MLAG interfaces (list) | Required when MLAG leafs present in topology.
      mlag_interfaces: [ < ethernet_interface_3 >, < ethernet_interface_4 >]

      # Spanning tree mode | Required.
      spanning_tree_mode: < mstp | rstp | rapid-pvst | none >

      # Spanning tree priority.
      spanning_tree_priority: < spanning-tree priority -> default 32768 >

      # Virtual router mac address for anycast gateway | Required.
      virtual_router_mac_address: < mac address >

      # Activate or deactivate IGMP snooping | Optional, default is true
      igmp_snooping_enabled: < true | false >

      # L3 Leaf BGP AS. | Required.
      bgp_as: < bgp_as >

      # Filter L3 and L2 network services based on tenant and tags ( and operation filter )| Optional
      # If filter is not defined will default to all
      filter:
        tenants: [ < tenant_1 >, < tenant_2 > | default all ]
        tags: [ < tag_1 >, < tag_2 > | default -> all ]]

      # Possibility to prevent configuration of Tenant VRFs and SVIs | Optional, default is false
      # This allows support for centralized routing.
      evpn_services_l2_only: < false | true >

      # The node name must be the same name as inventory_hostname | Required
      # When two nodes are defined, this will automatically configure the nodes as an MLAG pair,
      # unless the "l3leaf.defaults.mlag:" key is set to false.
      nodes:

        # First node
        < l3_leaf_inventory_hostname_1 >:

          # Unique identifier | Required.
          id: < integer >

          # Node management IP address | Required.
          mgmt_ip: < IPv4_address/Mask >

          # Spine interfaces (list), interface located on Spine,
          # corresponding to spines and uplink_to_spine_interfaces | Required.
          spine_interfaces: [  < ethernet_interface_1 >, < ethernet_interface_1 > ]

    # node_group_2, will result in MLAG pair.
    < node_group_2 >:
      bgp_as: < bgp_as >
      filter:
        tenants: [ < tenant_1 >, < tenant_2 > | default all ]
        tags: [ < tag_1 >, < tag_2 > | default -> all ]
      nodes:

        # Second node
        < l3_leaf_inventory_hostname_2 >:
          id: < integer >
          mgmt_ip: < IPv4_address/Mask >
          spine_interfaces: [  < ethernet_interface_2 >, < ethernet_interface_2 > ]

        # Third node
        < l3_leaf_inventory_hostname_3 >:
          id: < integer >
          mgmt_ip: < IPv4_address/Mask >
          spine_interfaces: [  < ethernet_interface_3 >, < ethernet_interface_3 > ]
```

**Example:**

```yaml
# Defined in FABRIC.yml

l3leaf:
  defaults:
    platform: 7050X3
    bgp_as: 65100
    spines: [ DC1-SPINE1, DC1-SPINE2 ]
    uplink_to_spine_interfaces: [ Ethernet1, Ethernet2 ]
    mlag_interfaces: [ Ethernet3, Ethernet4 ]
    spanning_tree_mode: mstp
    spanning_tree_priority: 4096
    virtual_router_mac_address: 00:1c:73:00:dc:01
  node_groups:
    DC1_LEAF1:
      bgp_as: 65101
      filter:
        tenants: [ Tenant_A, Tenant_B, Tenant_C ]
        tags: [ opzone ]
      mlag_dual_primary_detection: false
      nodes:
        DC1-LEAF1A:
          id: 1
          mgmt_ip: 192.168.2.105/24
          spine_interfaces: [ Ethernet1, Ethernet1 ]
    DC1_LEAF2:
      bgp_as: 65102
      filter:
        tenants: [ Tenant_A ]
        tags: [ opzone, web, app, db, vmotion, nfs ]
      nodes:
        DC1-LEAF2A:
          id: 2
          mgmt_ip: 192.168.2.106/24
          spine_interfaces: [ Ethernet2, Ethernet2 ]
        DC1-LEAF2B:
          id: 3
          mgmt_ip: 192.168.2.107/24
          spine_interfaces: [ Ethernet3, Ethernet3 ]
    DC1_SVC3:
      bgp_as: 65103
      platform: 7280R
      mlag: false
      filter:
        tenants: [ Tenant_A ]
        tags: [ erp1 ]
      nodes:
        DC1-SVC3A:
          id: 4
          mgmt_ip: 192.168.2.108/24
          spine_interfaces: [ Ethernet4, Ethernet4 ]
        DC1-SVC3B:
          id: 5
          mgmt_ip: 192.168.2.109/24
          spine_interfaces: [ Ethernet5, Ethernet5 ]
```

#### L2 Leafs Variables

**Variables and Options:**

```yaml
l2leaf:

  # All variables defined under `node_groups` dictionary can be defined under the defaults key will be inherited by all L2 leafs.
  # The variables defined under a specific `node_group` will take precedence over defaults.
  defaults:

  # The node groups are group of one or multiple nodes where specific variables can be defined related to the topology
  # and allowed L3 and L2 network services.
  node_groups:

    # node_group_1, will result in stand-alone leaf.
    < node_group_1 >:

      # All variables defined under `defaults` will be inherited by the node group, if not specifically set inside it.

      # Arista platform family. | Required
      platform: < Arista Platform Family >

      # Parent L3 switches (list), corresponding to uplink_interfaces and l3leaf_interfaces | Required.
      parent_l3leafs: [ DC1-LEAF2A, DC1-LEAF2B]

      # Uplink interfaces (list), interface located on L2 Leaf,
      # corresponding to parent_l3leafs and l3leaf_interfaces | Required.
      uplink_interfaces: [ < ethernet_interface_1 >, < ethernet_interface_2 > ]

      # Point-to-Point interface speed - will apply to L2 Leaf and L3 Leaf switches | Optional.
      p2p_link_interface_speed: < interface_speed | forced interface_speed | auto interface_speed >

      # Enable / Disable auto MLAG, when two nodes are defined in node group.
      mlag: < true | false -> default true >

      # Enable / Disable MLAG dual primary detectiom
      mlag_dual_primary_detection: < true | false -> default true >

      # MLAG interfaces (list) | Required when MLAG leafs present in topology.
      mlag_interfaces: [ < ethernet_interface_3 >, < ethernet_interface_4 >]

      # Set origin of routes received from MLAG iBGP peer to incomplete. The purpose is to optimize routing for leaf
      # loopbacks from spine perspective and avoid suboptimal routing via peerlink for control plane traffic.
      mlag_ibgp_origin_incomplete: < true | false -> default true >

      # Spanning tree mode (note - only mstp has been validated at this time) | Required.
      spanning_tree_mode: < mstp >

      # Spanning tree priority | Required.
      spanning_tree_priority: < spanning-tree priority >

      # Activate or deactivate IGMP snooping for all l2leaf devices | Optional default is true
      igmp_snooping_enabled: < true | false >

      # Filter L3 and L2 network services based on tenant and tags - and filter | Optional
      # If filter is not defined will default to all
      filter:
        tenants: [ < tenant_1 >, < tenant_2 > | default all ]
        tags: [ < tag_1 >, < tag_2 > | default -> all ]]

      # Activate or deactivate IGMP snooping for node groups devices
      igmp_snooping_enabled: < true | false >

      # The node name must be the same name as inventory_hostname | Required
      # When two nodes are defined, this will automatically configure the nodes as an MLAG pair,
      # unless the "l2leaf.defaults.mlag:" key is set to false.
      nodes:

        # First node
        < l2_leaf_inventory_hostname_1 >:

          # Unique identifier | Required.
          id: < integer >

          # Node management IP address | Required.
          mgmt_ip: < IPv4_address/Mask >

          # l3leaf interfaces (list), interface located on l3leaf,
          # corresponding to parent_l3leafs and uplink_interfaces | Required.
          l3leaf_interfaces: [ < ethernet_interface_6 >, < ethernet_interface_6 > ]

    # node_group_2, will result in MLAG pair.
    < node_group_1 >:
      parent_l3leafs: [ DC1-SVC3A, DC1-SVC3B ]
      nodes:

        # Second node.
        < l2_leaf_inventory_hostname_2 >:
          id: < integer >
          mgmt_ip: < IPv4_address/Mask >
          l3leaf_interfaces: [ < ethernet_interface_7 >, < ethernet_interface_7 > ]

        # Third node.
        < l2_leaf_inventory_hostname_3 >:
          id: < integer >
          mgmt_ip: < IPv4_address/Mask >
          l3leaf_interfaces: [ < ethernet_interface_8 >, < ethernet_interface_8 > ]
```

**Example:**

```yaml
# Defined in FABRIC.yml

l2leaf:
  defaults:
    platform: vEOS-LAB
    parent_l3leafs: [ DC1-LEAF2A, DC1-LEAF2B]
    uplink_interfaces: [ Ethernet1, Ethernet2 ]
    mlag_interfaces: [ Ethernet3, Ethernet4 ]
    spanning_tree_mode: mstp
    spanning_tree_priority: 16384
  node_groups:
    DC1_L2LEAF4:
      uplink_interfaces: [ Ethernet11, Ethernet12 ]
      filter:
        tenants: [ Tenant_A ]
        tags: [ opzone, web, app ]
      nodes:
        DC1-L2LEAF4A:
          id: 8
          mgmt_ip: 192.168.2.112/24
          l3leaf_interfaces: [ Ethernet6, Ethernet6 ]
    DC1_L2LEAF5:
      parent_l3leafs: [ DC1-SVC3A, DC1-SVC3B ]
      nodes:
        DC1-L2LEAF5A:
          id: 10
          mgmt_ip: 192.168.2.113/24
          l3leaf_interfaces: [ Ethernet5, Ethernet5 ]
        DC1-L2LEAF5B:
          id: 11
          mgmt_ip: 192.168.2.114/24
          l3leaf_interfaces: [ Ethernet6, Ethernet6 ]
```

### Network Services Variables - VRFs/VLANs

- The network services variables provide an abstracted model to create L2 and L3 network services across the fabric.
- The network services are grouped by tenants. The definition of a tenant may vary between organizations.
  - e.g. Tenants can be organizations or departments.
- The tenant shares a common vni range for mac vrf assignment.
- The filtering model allows for granular deployment of network service to the fabric leveraging the tenant name and tags applied to the service definition.
  - This allows for the re-use of SVIs and VLANs across the fabric.

**Variables and Options:**

```yaml
# On mlag leafs, an SVI interface is defined per vrf, to establish iBGP peering. | Required (when mlag leafs in topology)
# The SVI id will be derived from the base vlan defined: mlag_ibgp_peering_vrfs.base_vlan + vrf_vni
mlag_ibgp_peering_vrfs:
  base_vlan: < 1-4000 | default -> 3000 >

# Specify RD type | Optional
# Route Distinguisher (RD) for L2 / L3 services is set to <overlay_loopback>:<vni> per default.
# By configuring evpn_rd_type the Administrator subfield (first part of RD) can be set to other values.
#
# Note:
# RD is a 48-bit value which is split into <16-bit>:<32-bit> or <32-bit>:<16-bit>.
# For loopback or 32-bit ASN/number the VNI can only be a 16-bit number.
# For 16-bit ASN/number the VNI can be a 32-bit number.
evpn_rd_type:
  admin_subfield: < "overlay_loopback" | "vtep_loopback" | "leaf_asn" | "spine_asn" | < IPv4 Address > | <0-65535> | <0-4294967295> | default -> "overlay_loopback" >

# Specify RT type | Optional
# Route Target (RT) for L2 / L3 services is set to <vni>:<vni> per default
# By configuring evpn_rt_type the Administrator subfield (first part of RT) can be set to other values.
#
# Note:
# RT is a 48-bit value which is split into <16-bit>:<32-bit> or <32-bit>:<16-bit>.
# For 32-bit ASN/number the VNI can only be a 16-bit number.
# For 16-bit ASN/number the VNI can be a 32-bit number.
evpn_rt_type:
  admin_subfield: < "leaf_asn" | "spine_asn" | "vni" | <0-65535> | <0-4294967295> | default -> "vni" >

# Optional profiles to apply on SVI interfaces
# Each profile can support all or some of the following keys according your own needs.
# Keys are the same used under SVI.
svi_profiles:
  < profile_name >:
    mtu: < mtu >
    enabled: < true | false >
    ip_virtual_router_address: < IPv4_address/Mask >
    ip_address_virtual: < IPv4_address/Mask >
    ip_address_virtual_secondary: < IPv4_address/Mask >
    igmp_snooping_enabled: < true | false | default true (eos) >
    ip_helpers:
      < IPv4 dhcp server IP >:
        source_interface: < interface-name >
        source_vrf: < VRF to originate DHCP relay packets to DHCP server. If not set, uses current VRF >


# Dictionary of tenants, to define network services: L3 VRFs and L2 VLNAS.

tenants:

  # Specify a tenant name. | Required
  # Tenant provide a construct to group L3 VRFs and L2 VLANs.
  # Networks services can be filtered by tenant name.
  < tenant_a >:

    # VXLAN Network Identifier for MAC VRF | Required.
    # VXLAN VNI is derived from the base number with simple addition.
    # e.g. mac_vrf_vni_base = 10000, svi 100 = VNI 10100, svi 300 = VNI 10300.
    mac_vrf_vni_base: < 10000-16770000 >

    # MLAG IBGP peering per VRF | Optional
    # By default an IBGP peering is configured per VRF between MLAG peers on separate VLANs.
    # Setting enable_mlag_ibgp_peering_vrfs: false under tenant will change this default to prevent configuration of these peerings and VLANs for all VRFs in the tenant.
    # This setting can be overridden per VRF.
    enable_mlag_ibgp_peering_vrfs: < true | false >

    # Define L3 network services organized by vrf.
    vrfs:
      # VRF name | Required
      < tenant_a_vrf_1 >:

        # VRF VNI | Required.
        # The VRF VNI range is not limited, but it is recommended to keep vrf_vni <= 1024
        # It is necessary to keep [ vrf_vni + MLAG IBGP base_vlan ] < 4094 to support MLAG IBGP peering in VRF.
        # If vrf_vni > 1094 make sure to change mlag_ibgp_peering_vrfs: { base_vlan : < > } to a lower value (default 3000).
        # If vrf_vni > 10000 make sure to adjust mac_vrf_vni_base accordingly to avoid overlap.
        vrf_vni: < 1-1024 >

        # IP Helper for DHCP relay
        ip_helpers:
          < IPv4 dhcp server IP >:
            source_interface: < interface-name >
            source_vrf: < VRF to originate DHCP relay packets to DHCP server. If not set, uses current VRF >

        # MLAG IBGP peering per VRF | Optional
        # By default an IBGP peering is configured per VRF between MLAG peers on separate VLANs.
        # Setting enable_mlag_ibgp_peering_vrfs: false under vrf will change this default and/or override the tenant-wide setting
        enable_mlag_ibgp_peering_vrfs: < true | false >

        # Enable VTEP Network diagnostics | Optional.
        # This will create a loopback with virtual source-nat enable to perform diagnostics from the switch.
        vtep_diagnostic:

          # Loopback interface number | Required (when vtep_diagnotics defined)
          loopback: < 2-2100 >

          # Loopback ip range, a unique ip is derived from this ranged and assigned
          # to each l3 leaf based on it's unique id. | Required (when vtep_diagnotics defined)
          loopback_ip_range: < IPv4_address/Mask >

        # Dictionary of SVIs | Required.
        # This will create both the L3 SVI and L2 VLAN based on filters applied to l3leaf and l2leaf.
        svis:

          # SVI interface id and VLAN id. | Required
          < 1-4096 >:

            # By default the vni will be derived from "mac_vrf_vni_base:"
            # The vni_override allows us to override this value and statically define it. | Optional
            vni_override: < 1-16777215 >

            # SVI profile to apply
            # If variables are configured in profile AND SVI, SVI information will overwrite profile.
            profile: < svi-profile-name >

            # vlan name + svi description. | Required
            name: < description >

            # Tags leveraged for networks services filtering. | Required
            tags: [ < tag_1 >, < tag_2 > ]

            # Enable or disable interface
            enabled: < true | false >

            # Enable IGMP Snooping
            igmp_snooping_enabled: < true | false | default true (eos) >

            # ip address virtual to configure VXLAN Anycast IP address
            # Conserves IP addresses in VXLAN deployments as it doesn't require unique IP addresses on each node.
            # Optional
            ip_address_virtual: < IPv4_address/Mask >

            # ip virtual-router address
            # note, also requires an IP address to be configured on the SVI where it is applied.
            # Optional
            ip_virtual_router_address: < IPv4_address/Mask >

            # IP Helper for DHCP relay
            ip_helpers:
              < IPv4 dhcp server IP >:
                source_interface: < interface-name >
                source_vrf: < VRF to originate DHCP relay packets to DHCP server. If not set, uses current VRF >

            # Define node specific configuration, such as unique IP addresses.
            nodes:
              < l3_leaf_inventory_hostname_1 >:
                # device unique IP address for node.
                ip_address: < IPv4_address/Mask >

              < l3_leaf_inventory_hostname_2 >:
                ip_address: < IPv4_address/Mask >

            # Defined interface MTU
            mtu: < mtu >

          < 1-4096 >:
            name: < description >
            tags: [ < tag_1 >, < tag_2 > ]
            enabled: < true | false >
            ip_address_virtual: < IPv4_address/Mask >

      < tenant_a_vrf_2 >:
        vrf_vni: < 1-1024 >
        svis:
          < 1-4096 >:
            name: < description >
            tags: [ < tag_1 >, < tag_2 > ]
            enabled: < true | false >
            ip_address_virtual: < IPv4_address/Mask >
          < 1-4096 >:
            name: < description >
            tags: [ < tag_1 >, < tag_2 > ]
            enabled: < true | false >
            ip_address_virtual: < IPv4_address/Mask >

   # Define L2 network services organized by vlan id.
    l2vlans:

      # VLAN id.
      < 1-4096 >:
        # By default the vni will be derived from "mac_vrf_vni_base:"
        # The vni_override, allows to override this value and statically define it.
        vni_override: < 1-16777215 >

        # VLAN name.
        name: < description >

        # Tags leveraged for networks services filtering.
        tags: [ < tag_1 >, < tag_2 > ]

      < 1-4096 >:
        name: < description >
        tags: [ < tag_1 >, < tag_2 > ]
        # Activate or deactivate IGMP snooping | Optional, default is true
        igmp_snooping_enabled: < true | false >

  < tenant_a >:
    mac_vrf_vni_base: < 10000-16770000 >
    vrfs:
      < tenant_b_vrf_1 >:
        vrf_vni: < 1-1024 >
        vtep_diagnostic:
          loopback: < 2-2100 >
          loopback_ip_range: < IPv4_address/Mask >
        svis:
          < 1-4096 >:
            name: < description >
            tags: [ < tag_1 >, < tag_2 > ]
            enabled: < true | false >
            ip_address_virtual: < IPv4_address/Mask >
          < 1-4096 >:
            vni_override: < 1-16777215 >
            name: < description >
            tags: [ < tag_1 >, < tag_2 > ]
            enabled: < true | false >
            ip_address_virtual: < IPv4_address/Mask >
    l2vlans:
      < 1-4096 >:
        vni_override: < 1-16777215 >
        name: < description >
        tags: [ < tag_1 >, < tag_2 > ]
      < 1-4096 >:
        name: < description >
        tags: [ < tag_1 >, < tag_2 > ]

```

**Example:**

```yaml
# mlag_ibgp_peering_vrfs:
#   base_vlan: 3000

tenants:
  Tenant_A:
    mac_vrf_vni_base: 10000
    vrfs:
      Tenant_A_OP_Zone:
        vrf_vni: 10
        vtep_diagnostic:
          loopback: 100
          loopback_ip_range: 10.255.1.0/24
        svis:
          110:
            name: Tenant_A_OP_Zone_1
            tags: [ opzone ]
            enabled: true
            ip_address_virtual: 10.1.10.0/24
            mtu: 1400
          111:
            vni_override: 50111
            name: Tenant_A_OP_Zone_2
            tags: [ opzone ]
            enabled: true
            ip_address_virtual: 10.1.11.0/24
          112:
            name: Tenant_A_OP_Zone_3
            tags: [ DC1_LEAF2 ]
            enabled: true
            ip_virtual_router_address: 10.1.12.1/24
            nodes:
              DC1-LEAF2A:
                ip_address: 10.1.12.2/24
              DC1-LEAF2B:
                ip_address: 10.1.12.3/24
          113:
            name: Tenant_A_OP_Zone_WAN
            tags: [ DC1_BL1 ]
            enabled: true
            nodes:
              DC1-BL1A:
                ip_address: 10.1.13.1/24
              DC1-BL1B:
                ip_address: 10.1.13.2/24
      Tenant_A_WEB_Zone:
        vrf_vni: 11
        svis:
          120:
            name: Tenant_A_WEB_Zone_1
            tags: [ web, erp1 ]
            enabled: true
            ip_address_virtual: 10.1.20.0/24
          121:
            name: Tenant_A_WEBZone_2
            tags: [ web ]
            enabled: true
            ip_address_virtual: 10.1.21.0/24
      Tenant_A_APP_Zone:
        vrf_vni: 12
        svis:
          130:
            name: Tenant_A_APP_Zone_1
            tags: [ app, erp1 ]
            enabled: true
            ip_address_virtual: 10.1.30.0/24
          131:
            name: Tenant_A_APP_Zone_2
            tags: [ app ]
            enabled: true
            ip_address_virtual: 10.1.31.0/24
      Tenant_A_DB_Zone:
        vrf_vni: 13
        svis:
          140:
            name: Tenant_A_DB_BZone_1
            tags: [ db, erp1 ]
            enabled: true
            ip_address_virtual: 10.1.40.0/24
          141:
            name: Tenant_A_DB_Zone_2
            tags: [ db ]
            enabled: true
            ip_address_virtual: 10.1.41.0/24
      Tenant_A_WAN_Zone:
        vrf_vni: 14
        svis:
          150:
            name: Tenant_A_WAN_Zone_1
            tags: [ wan ]
            enabled: true
            ip_address_virtual: 10.1.40.0/24
    l2vlans:
      160:
        vni_override: 55160
        name: Tenant_A_VMOTION
        tags: [ vmotion ]
      161:
        name: Tenant_A_NFS
        tags: [ nfs]

  Tenant_B:
    mac_vrf_vni_base: 20000
    vrfs:
      Tenant_B_OP_Zone:
        vrf_vni: 20
        svis:
          210:
            name: Tenant_B_OP_Zone_1
            tags: [ opzone ]
            enabled: true
            ip_address_virtual: 10.2.10.0/24
          211:
            name: Tenant_B_OP_Zone_2
            tags: [ opzone ]
            enabled: true
            ip_address_virtual: 10.2.11.0/24
      Tenant_B_WAN_Zone:
        vrf_vni: 21
        svis:
          250:
            name: Tenant_B_WAN_Zone_1
            tags: [ wan ]
            enabled: true
            ip_address_virtual: 10.2.50.0/24
```

### Server Edge Port Connectivity

- The Server Edge Port Connectivity variables, define infrastructure elements that connect to the fabric on switched interface(s).
- The infrastructure elements are not limited to servers, but any device that connect to a L2 switch port, i.e.: firewalls, load balancers and storage.

**Variables and Options:**

```yaml
# Dictionary of port_profiles to be applied to elements defined in the servers variables.
port_profiles:

  # Port-profile name
  < port_profile_1 >:

    # Interface mode | required
    mode: < access | dot1q-tunnel | trunk >

    # Native VLAN for a trunk port | optional
    native_vlan: <native vlan number>

    # Interface vlans | required
    vlans: < vlans as string >

    # Spanning Tree
    spanning_tree_portfast: < edge | network >
    spanning_tree_bpdufilter: < true | false >

    # Flow control | Optional
    flowcontrol:
      received: < received | send | on >

    # QOS Profile | Optional
    qos_profile: < qos_profile_name >

  < port_profile_2 >:
    mode: < access | dot1q-tunnel | trunk >
    vlans: < vlans as string >

    # Storm control settings applied on port toward server | Optional
    storm_control:
      all:
        level: < Configure maximum storm-control level >
        unit: < percent | pps > | Optional var and is hardware dependant - default is percent)
      broadcast:
        level: < Configure maximum storm-control level >
        unit: < percent | pps > | Optional var and is hardware dependant - default is percent)
      multicast:
        level: < Configure maximum storm-control level >
        unit: < percent | pps > | Optional var and is hardware dependant - default is percent)
      unknown_unicast:
        level: < Configure maximum storm-control level >
        unit: < percent | pps > | Optional var and is hardware dependant - default is percent)

# Dictionary of servers, a device attaching to a L2 switched port(s)
servers:

  # Server name, this will be used in the switchport description
  < server_1 >:

    # rack is used for documentation purposes only
    rack: < rack_id >

    # A list of adapter(s), group by adapters leveraging the same port-profile.
    adapters:

      # Example of stand-alone adapter

        # Adapter speed - if not specified will be auto.
      - speed: < interface_speed | forced interface_speed | auto interface_speed >

        # Local server port(s)
        server_ports: [ < interface_name > ]

        # List of port(s) connected to switches
        switch_ports: [ < switchport_interface > ]

        # List of switche(s)
        switches: [ < device > ]

        # Port-profile name, to inherit configuration.
        profile: < port_profile_name >

        # QOS Profile | Optional
        qos_profile: < qos_profile_name >

      # Example of port-channel adpater
      - server_ports: [ < interface_name_1 > , < interface_name_2 >  ]
        switch_ports: [ < switchport_interface_1 >, < switchport_interface_2 > ]
        switches: [ < device_1 >, < device_2 >  ]
        profile: < port_profile_name >

        # Port- Channel
        port_channel:

          # State, create or remove port-channel.
          state: < present | absent >

          # Port-Channel Description.
          description: < port_channel_description >

          # Port-Channel Mode.
          mode: < active | passive | on >

  < server_2 >:
    rack: RackC
    adapters:
      - speed: < interface_speed | forced interface_speed | auto interface_speed >
        server_ports: [ < interface_name > ]
        switch_ports: [ < switchport_interface > ]
        switches: [ < device > ]
        profile: < port_profile_name >
      - server_ports: [ < interface_name_1 > , < interface_name_2 >  ]
        switch_ports: [ < switchport_interface_1 >, < switchport_interface_2 > ]
        switches: [ < device_1 >, < device_2 >  ]
        profile: < port_profile_name >
        port_channel:
          state: < present | absent >
          description: < port_channel_description >
          mode: < active | passive | on >
          short_esi: < 0000:0000:0000 >
```

`short_esi` is an abreviated 3 octets value to encode [Ethernet Segment ID](https://tools.ietf.org/html/rfc7432#section-8.3.1) and LACP ID. Transformation from abstraction to network values is managed by a [filter_plugin](../../plugins/filter/esi_management.py) and provides following result:

- _EVPN ESI_: 000:000:0303:0202:0101
- _LACP ID_: 0303.0202.0101
- _Route Target_: 03:03:02:02:01:01

**Example:**

```yaml
port_profiles:

  VM_Servers:
    mode: trunk
    vlans: "110-111,120-121,130-131"
    spanning_tree_portfast: edge

  MGMT:
    mode: access
    vlans: "110"

  DB_Clusters:
    mode: trunk
    vlans: "140-141"


servers:

  server01:
    rack: RackB
    adapters:

      # Single homed interface from E0 toward DC1-LEAF1A_Eth5
      - server_ports: [ E0 ]
        switch_ports: [ Ethernet5 ]
        switches: [ DC1-LEAF1A ]
        profile: MGMT

      # MLAG dual-homed connection from E1 to DC1-LEAF2A_Eth10
      #                            from E2 to DC1-LEAF2B_Eth10
      - server_ports: [ E1, E2 ]
        switch_ports: [ Ethernet10, Ethernet10 ]
        switches: [ DC1-LEAF2A, DC1-LEAF2B ]
        profile: DB_Clusters
        port_channel:
          state: present
          description: PortChanne1
          mode: active

  server03:
    rack: RackC
    adapters:

      # MLAG dual-homed connection from E0 to DC1-SVC3A_Eth10
      #                            from E1 to DC1-SVC3B_Eth10
      - server_ports: [ E0, E1 ]
        switch_ports: [ Ethernet10, Ethernet10 ]
        switches: [ DC1-SVC3A, DC1-SVC3B ]
        profile: VM_Servers
        port_channel:
          state: present
          description: PortChanne1
          mode: active
```

#### Single attached server scenario

Single attached interface from `E0` toward `DC1-LEAF1A` interface `Eth5`

```yaml
servers:
  server01:
    rack: RackB
    adapters:
      - server_ports: [ E0 ]
        switch_ports: [ Ethernet5 ]
        switches: [ DC1-LEAF1A ]
        profile: MGMT
```

#### MLAG dual-attached server scenario

MLAG dual-homed connection:

- From `E0` to `DC1-SVC3A` interface `Eth10`
- From `E1` to `DC1-SVC3B` interface `Eth10`

```yaml
servers:
  server01:
    rack: RackB
    adapters:

      - server_ports: [ E0, E1 ]
        switch_ports: [ Ethernet10, Ethernet10 ]
        switches: [ DC1-SVC3A, DC1-SVC3B ]
        profile: VM_Servers
        port_channel:
          state: present
          description: PortChanne1
          mode: active
```

#### EVPN A/A ESI dual-attached server scenario

Active/Active multihoming connections:

- From `E0` to `DC1-SVC3A` interface `Eth10`
- From `E1` to `DC1-SVC4A` interface `Eth10`

```yaml
servers:
  server01:
    rack: RackB
    adapters:

      - server_ports: [ E0, E1 ]
        switch_ports: [ Ethernet10, Ethernet10 ]
        switches: [ DC1-SVC3A, DC1-SVC4A ]
        profile: VM_Servers
        port_channel:
          state: present
          description: PortChanne1
          mode: active
          short_esi: 0303:0202:0101
```

`short_esi` is an abreviated 3 octets value to encode [Ethernet Segment ID](https://tools.ietf.org/html/rfc7432#section-8.3.1) and LACP ID. Transformation from abstraction to network values is managed by a [filter_plugin](../../plugins/filter/esi_management.py) and provides following result:

- _EVPN ESI_: 000:000:0303:0202:0101
- _LACP ID_: 0303.0202.0101
- _Route Target_: 03:03:02:02:01:01

### Variable to attach additional configlets

Role [`eos_config_deploy_cvp`](../eos_config_deploy_cvp/README.md#add-additional-configlets) provides an option to attach additional configlets to both devices or containers.

This function allows users to quickly deployed a new feature with no JINJA2 implementation. These configlets **must** be managed on Cloudvision as current role does not upload additional containers.

To attach configlets to containers or devices, please refer to [**`eos_config_deploy_cvp` documentation**](../eos_config_deploy_cvp/README.md#add-additional-configlets)

Below is an example provided as-is:

```yaml
# group_vars/DC1_FABRIC.yml

# List of additional CVP configlets to bind to devices and containers
# Configlets MUST be configured on CVP before running AVD playbooks.
cv_configlets:
  containers:
    DC1_L3LEAFS:
      - GLOBAL-ALIASES
  devices:
    DC1-L2LEAF2A:
      - GLOBAL-ALIASES
    DC1-L2LEAF2B:
      - GLOBAL-ALIASES
```

### Event Handlers

Gives ability to monitor and react to Syslog messages provides a powerful and flexible tool that can be used to apply self-healing actions, customize the system behavior, and implement workarounds to problems discovered in the field.

**Variables and Options:**

```yaml
event_handlers:
  evpn-blacklist-recovery:    # Name of the event-handler
    action_type: < bash, increment >
    action: < Command to run when handler is triggered >
    delay: < int / delay in sec between 2 triggers >
    trigger: < on-logging >
    regex:  < string to trigger handler >
    asynchronous: < true, false >

```

**Example:**

```yaml
event_handlers:
  evpn-blacklist-recovery:
    action_type: bash
    action: FastCli -p 15 -c "clear bgp evpn host-flap"
    delay: 300
    trigger: on-logging
    regex:  EVPN-3-BLACKLISTED_DUPLICATE_MAC
    asynchronous: true
```

### Platform Specific settings

- Set platform specific settings, TCAM profile and reload delay.
- The reload delay values should be reviewed and tuned to the specific environment.
- If the platform is not defined, it will load parameters from the platform tagged `default`.

**Variables and Options:**

```yaml
platform_settings:
  - platforms: [ default ]
    reload_delay:
      mlag: < seconds >
      non_mlag: < seconds >
  - platforms: [ < Arista Platform Family >, < Arista Platform Family > ]
    tcam_profile: < tcam_profile >
    reload_delay:
      mlag: < seconds >
      non_mlag: < seconds >

```

note: Recommended default values for Jericho based platform, and all other platforms `default` tag.

**Example:**

```yaml
# platform_settings:
#   - platforms: [ default ]
#     reload_delay:
#       mlag: 300
#       non_mlag: 330
#   - platforms: [ 7800R3, 7500R3, 7500R, 7280R3, 7280R2, 7280R ]
#     tcam_profile: vxlan-routing
#     reload_delay:
#       mlag: 780
#       non_mlag: 1020
```

### vEOS-LAB Know Caveats and Recommendations

- vEOS-LAB is a great tool to learn and test ansible-avd automation framework. In fact, this is the primary tool leveraged by Arista Ansible Team, for development and testing efforts.
- vEOS-lab enables you to create and run replicas of physical networks within a risk free virtual environment.
- Virtual networks created with vEOS-lab can be used for network modeling, planning for new services, or validating new features and functionality for the installed network.
- vEOS-lab is not a network simulator but the exact EOS implementation that runs on the hardware platforms.
- Supported features are documented here: [vEOS-LAB Datasheet](https://www.arista.com/assets/data/pdf/Datasheets/vEOS_Datasheet.pdf)

However, because vEOS-LAB implements a virtual data plane there are known caveats and adjustments that are required to default arista.avd settings:

**Variables adjustments required for vEOS-LAB:**

```yaml
# Disable update wait-for-convergence and update wait-for-install, which is not supported in vEOS-LAB.
spine_bgp_defaults:
#  - update wait-for-convergence
#  - update wait-install
  - no bgp default ipv4-unicast
  - distance bgp 20 200 200
  - graceful-restart restart-time 300
  - graceful-restart

leaf_bgp_defaults:
#  - update wait-install
  - no bgp default ipv4-unicast
  - distance bgp 20 200 200
  - graceful-restart restart-time 300
  - graceful-restart

# Update p2p mtu 9000 -> 1500, MTU 9000 not supported in vEOS-LAB.
p2p_uplinks_mtu: 1500

# Adjust default bfd values, to avoid high CPU.
bfd_multihop:
  interval: 1200
  min_rx: 1200
  multiplier: 3
```

## Role Enchancements for Super Spine Support

The enchancement listed below are required to support bigger deployments with super-spines (5 stage CLOS).
5 stage CLOS fabric can be represented as multiple leaf-spine structures (called PODs - Point of Delivery) interconnected by super-spines.
The logic to deploy every leaf-spine POD fabric remains unchanged. The enchancement only adds logic required to provision spine-to-super-spine fabric.
Super-spines can be deployed as a single plane (typically chassis switches) or multiple planes.
Current AVD release supports single plane deployment only.

Only BGP underlay is supported for super-spine deployment. Spines in every POD must have unique AS per POD.

### Inventory Structure

The inventory must have a dedicated group for super-spines and every leaf-spine POD. Example:

```yaml
all:
  children:
    < DC-group-name >:
      children:
        < Super Spines group name >:
          hosts:
            < super-spine name >:
              ansible_host: < management IP >
            < super-spine name >:
              ansible_host: < management IP >
            ...
        < DC POD 1 group name >:
          children:
            < spines group >:
              <-- omitted -->
            < leaf group >:
              <-- omitted -->
```

### Additional Variables Required For Super Spine Deployment

Defaults:

```yaml
max_spine_to_super_spine_links: 1  # number of parallel links between spines and super-spines
```

Assigned to the DC group:

```yaml
dc_name: DC1  # data center fabric name
              # this variable is required to identify devices in the same DC in case of multi-DC setup

max_super_spines: 4  # maximum number of super-spines, changing this parameter affects address allocation

super_spine:
  platform: vEOS-LAB  # super-spine platform
  bgp_as: <super-spine BGP AS>
  nodes:
    SU-01:  # super-spine name
      id: 1
      mgmt_ip: 192.168.0.1/24
    <-- etc. -->

# IP address range for loopbacks for all super-spines in the DC,
# assigned as /32s
# Assign range larger then total super-spines
super_spine_loopback_network_summary: 192.168.100.0/24

# additional lines for super-spine BGP config
super_spine_bgp_defaults:
  #  - update wait-for-convergence
  #  - update wait-install
  - no bgp default ipv4-unicast
  - distance bgp 20 200 200
  - graceful-restart restart-time 300
  - graceful-restart
```

Assigned to Super Spine Group:

```yaml
type: super-spine  # identifies every host in the group as super-spine
```

Assigned to Every POD Group:

```yaml
pod_number: 1  # leaf-spine POD number, starts with 1

spine:
  # list of spine interfaces used as uplinks to super-spines
  # taking `max_spine_to_super_spine_links` into account
  # for example: spine1, spine2, spine3, ...
  # or spine1, spine1, spine2, spine2, etc.
  uplinks_to_super_spine_interfaces: ['Ethernet10', 'Ethernet11', 'Ethernet12', 'Ethernet13']
  nodes:
    <spine-hostname>:
      # super-spine interfaces to spines
      # taking `max_spine_to_super_spine_links` into account
      # for example: super-spine1, super-spine2, super-spine3, ...
      # or super-spine1, super-spine1, super-spine2, super-spine2, etc.
      super_spine_interfaces: ['Ethernet1', 'Ethernet1', 'Ethernet1', 'Ethernet1']
    <-- etc. -->

# Point to Point Network Summary range, assigned as /31 for each
# uplink interfaces
# Assign range larger then total
# [ max_spines_in_a_POD * max_super_spines * max_spine_to_super_spine_links * 2 ]
super_spine_underlay_p2p_network_summary: 172.31.1.0/24
```

Following variables must be now defined on DC and not POD level:

- `p2p_uplinks_mtu`
- `bgp_peer_groups`

## Role Enchancements for dedicated Overlay Controllers

This enhancement will allow support for dedicated Overlay Controllers connected to fabric nodes.
Overlay Controllers can be connected to any other device type.
Overlay Controllers can currently only be used as EVPN Overlay Controllers

### Inventory Structure

The inventory must have a dedicated group for Overlay Controllers. Example:

```yaml
all:
  children:
    < DC-group-name >:
      children:
        < Overlay Controllers group name >:
          hosts:
            < Overlay Controller name >:
              ansible_host: < management IP >
            < Overlay Controller name >:
              ansible_host: < management IP >
            ...
```

### Additional Variables Required For Overlay Controllers Deployment

Defaults:
```yaml
max_overlay_controller_to_switch_links: 1
```

Assigned to the DC group:

```yaml
overlay_controller:
  platform: <platform>   # overlay-controller platform
  defaults: #Default variables, can be overridden when defined under each node
    remote_switches: [ <switch_inventory_hostname> , <switch_inventory_hostname> ] #Remote Switches connected to uplink interfaces
    uplink_to_remote_switches: [ <uplink_interface> , <uplink_interface> ]
    bgp_as: <BGP AS>
  nodes:
    <inventory_hostname>:
      id: <number> # Starting from 1
      mgmt_ip: < IPv4_address/Mask >
      remote_switches_interfaces: [ <remote_switch_interface> , <remote_switch_interface> ] # Interfaces on remote switch
# Point to Point Network Summary range, assigned as /31 for each uplink interfaces
# Assign range larger than [ total overlay_controllers * max_overlay_controller_to_switch_links * 2]
overlay_controller_p2p_network_summary: < IPv4_network/Mask >
# IP address summary for BGP evpn overlay peering loopback for Overlay Controllers | Required
# Assigned as /32 to Loopback0
# Assign range larger then:
# [ total overlay_controllers ]
overlay_controller_loopback_network_summary: < IPv4_network/Mask >
# additional lines for overlay-controller BGP config
overlay_controller_bgp_defaults:
  - no bgp default ipv4-unicast
  - distance bgp 20 200 200
  - graceful-restart restart-time 300
  - graceful-restart
```

Assigned to Overlay Controller Group:

```yaml
type: overlay-controller # identifies every host in the group as overlay-controller
```


## Role Enhancements for Flexible EVPN Overlay peering design

This enhancement will allow a more flexible EVPN Overlay peering design.
Overlay peerings can be configured to any of the following options as well as combinations thereof:
* l3leaf <-> spine
* l3leaf <-> super-spine
* l3leaf <-> overlay-controller
* spine <-> spine (in other PODs)
* spine <-> super-spine
* spine <-> overlay-controller
* super-spine <-> super-spine (in other DCs)
* super-spine <-> overlay-controller
* overlay-controller <-> overlay-controller (in other DCs)
The overlay peerings will be derived from the variable `evpn_overlay_controller_groups` on the "client".
Ex. setting `evpn_overlay_controller_groups : [ DC1_SUPER_SPINES ]` in the `DC1-POD1-L3LEAFS.yml` group_var file will setup evpn peerings between
all the l3leafs in this group and all devices in the group `DC1_SUPER_SPINES`. The devices in group `DC1_SUPER_SPINES` will detect that others are
pointing at them, and configure the peering as well.

Currently all spines, super-spines and overlay-controllers will have the EVPN adress-family and EVPN BGP peer-group configured even if they have no
EVPN overlay peerings.

To be backward compatible the templates will use the old behavior of configuring EVPN Overlay between all spines and l3leafs if `evpn_overlay_controller_groups`
is not defined on the l3leafs group.

### Inventory Structure

There are no specific requirements for this feature, so this is just an example for reference.

```yaml
all:
  children:
    < DC-group-name >:
      children:
        < Overlay Controllers group name >:
          <-- omitted -->
        < Super Spines group name >:
          <-- omitted -->
        < DC POD 1 group name >:
          children:
            < spines group >:
              <-- omitted -->
            < leaf group >:
              <-- omitted -->
```

### Additional Variables For Flexible EVPN Overlay peerings

Assigned to any device group:

```yaml
evpn_overlay_controller_groups: [ < inventory_group > ]  # One or more groups containing EVPN RR/RS.
```

## Custom EOS Structured Configuration

Custom EOS Structured Configuration keys can be set on any level using the name
of the corrosponding `eos_cli_config_gen` key prefixed with content of `custom_structured_configuration_prefix`.
The content of Custom Structured Configuration variables will be combined with the structured config generated by the eos_l3ls_evpn role.
Lists are replaced. Dictionaries are updated. Combine is done recursively, so it is possible to update a sub-key of a variable set by
`eos_l3ls_evpn` role already.

 Example:

```yaml
custom_structured_configuration_name_server:
  nodes:
    - 1.2.3.4
custom_structured_configuration_ethernet_interfaces:
  Ethernet4000:
    description: My test
    ip_address: 1.2.3.4/12
    mtu: 1500
    peer: MY-own-peer
    peer_interface: Ethernet123
    peer_type: my_precious
```
In this example the contents of the `name_server.nodes` variable in the Structured Configuration will be replaced by the list `[ "1.2.3.4" ]`
and `Ethernet4000` will be added to the `ethernet_interfaces` dictionary in the Structured Configuration.

`custom_structured_configuration_prefix` allows the user to customize the prefix for Custom Structured Configuration variables.
Default value is `custom_structured_configuration_`.

```yaml
custom_structured_configuration_prefix: < variable_prefix, default -> "custom_structured_configuration_" >
```

## License

Project is published under [Apache 2.0 License](../../LICENSE)
=======
This role has been deprecated, please refer to eos_designs role.
>>>>>>> 9a00642c
<|MERGE_RESOLUTION|>--- conflicted
+++ resolved
@@ -1,1874 +1,3 @@
 # Ansible Role: eos_l3ls_evpn
 
-<<<<<<< HEAD
-**Table of Contents:**
-
-- [Ansible Role: eos_l3ls_evpn](#ansible-role-eos_l3ls_evpn)
-  - [Overview](#overview)
-  - [Role Inputs and Outputs](#role-inputs-and-outputs)
-  - [Requirements](#requirements)
-  - [Role Variables](#role-variables)
-    - [Common Device Configuration Variables](#common-device-configuration-variables)
-    - [Fabric Underlay and Overlay Topology Variables](#fabric-underlay-and-overlay-topology-variables)
-    - [Fabric Topology Variables](#fabric-topology-variables)
-    - [Type Variable](#type-variable)
-      - [Spine Variables](#spine-variables)
-      - [L3 Leaf Variables](#l3-leaf-variables)
-      - [L2 Leafs Variables](#l2-leafs-variables)
-    - [Network Services Variables - VRFs/VLANs](#network-services-variables---vrfsvlans)
-    - [Server Edge Port Connectivity](#server-edge-port-connectivity)
-      - [Single attached server scenario](#single-attached-server-scenario)
-      - [MLAG dual-attached server scenario](#mlag-dual-attached-server-scenario)
-      - [EVPN A/A ESI dual-attached server scenario](#evpn-aa-esi-dual-attached-server-scenario)
-    - [Variable to attach additional configlets](#variable-to-attach-additional-configlets)
-    - [Event Handlers](#event-handlers)
-    - [Platform Specific settings](#platform-specific-settings)
-    - [vEOS-LAB Know Caveats and Recommendations](#veos-lab-know-caveats-and-recommendations)
-  - [Role Enchancements for Super Spine Support](#role-enchancements-for-super-spine-support)
-    - [Inventory Structure](#inventory-structure)
-    - [Additional Variables Required For Super Spine Deployment](#additional-variables-required-for-super-spine-deployment)
-  - [Role Enchancements for dedicated Overlay Controllers](#role-enchancements-for-dedicated-overlay-controllers)
-    - [Inventory Structure](#inventory-structure-1)
-    - [Additional Variables Required For Overlay Controllers Deployment](#additional-variables-required-for-overlay-controllers-deployment)
-  - [Role Enhancements for Flexible EVPN Overlay peering design](#role-enhancements-for-flexible-evpn-overlay-peering-design)
-    - [Inventory Structure](#inventory-structure-2)
-    - [Additional Variables For Flexible EVPN Overlay peerings](#additional-variables-for-flexible-evpn-overlay-peerings)
-  - [Custom EOS Structured Configuration](#custom-eos-structured-configuration)
-  - [License](#license)
-
-## Overview
-
-**eos_l3ls_evpn**, is a role that provides an abstracted data model to deploy a L3 Leaf and Spine fabric leveraging VXLAN data-plane with an EVPN control-plane.
-
-The **eos_l3ls_evpn** role:
-
-- Enables network engineers to deploy Arista L3 Leaf & Spine fabric underlay and overlay network services effectively and with consistency.
-- Designed to be extended easily, leveraging a __*"stackable template architecture"*__.
-- Designed to be used with the **eos_l3ls_config_gen** role to generate a complete switch configuration and applied using a config replace strategy with either
-  - **eos_config_deploy_eapi** role.
-  - **eos_config_deploy_cvp** role.
-- Designed to generate the intended configuration offline, without relying on switch current state information.
-- Facilitates the evaluation of the configuration prior to deployment with tools like [Batfish](https://www.batfish.org/)
-
-## Role Inputs and Outputs
-
-Figure 1 below provides a visualization of the roles inputs, and outputs and tasks in order executed by the role.
-
-![Figure 1: Ansible Role eos_l3ls_evpn](media/role_eos_l3ls_evpn.gif)
-
-**Inputs:**
-
-- Desired variables are defined in: role defaults, group_vars, and host_vars variables.
-- If desired, the role can be extended to leverage data from dynamic sources such as an IPAM or CMDB.
-
-**Outputs:**
-
-- A structured EOS configuration file in yaml format. This provides the following benefits:
-  - First, this allows us to naturally detect duplicate entries from inputs, as yaml dictionaries don't process duplicate keys.
-  - Leverage the structured data to create eos cli configuration.
-  - Leverage the structured data to create end user documentation.
-  - Leverage the structured data for pre and post fabric tests.
-- Fabric Documentation in Markdown format.
-- Leaf and Spine Topology summary in csv format.
-
-**Tasks:**
-
-1. Generate device configuration in a structured format (yaml).
-2. Include device structured configuration that was previously generated.
-3. Generate VXLAN/EVPN fabric documentation in Markdown format.
-4. Generate Leaf and Spine point-to-point links summary in CSV format.
-5. Generate Leaf and Spine physical topology summary in CSV format.
-
-## Requirements
-
-Requirements are located here: [avd-requirements](../../README.md#Requirements)
-
-## Role Variables
-
-The role variables are documented inline within yaml formated output with: "< >"
-Some variables are required while others are optional.
-Default values, are stored in the role defaults [main.yml](./defaults/main.yml) file.
-
-Role variable are grouped by configuration elements and are typically stored in different group_vars files.
-
-### Common Device Configuration Variables
-
-- Common device configuration variables are for elements not related specifically to the fabric configuration.
-- The variables should be applied to all devices within the fabric and can be shared with other infrastructure elements.
-
-**Variables and Options:**
-
-```yaml
-# Clock timezone | Optional
-timezone: < timezone >
-
-# Dictionary of local users | Required
-local_users:
-  < username_1 >:
-    privilege: < (1-15) Initial privilege level with local EXEC authorization >
-    role: < Specify a role for the user >
-    no_password: < true | do not configure a password for given username. sha512_password MUST not be defined for this user. >
-    sha512_password: "< SHA512 ENCRYPTED password >"
-
-  < username_2 >:
-    privilege: < (1-15) Initial privilege level with local EXEC authorization >
-    role: < Specify a role for the user >
-    sha512_password: "< SHA512 ENCRYPTED password >"
-
-# Management eAPI | Required
-# Default is https management eAPI enabled
-management_eapi:
-  enable_http: < boolean | default -> false >
-  enable_https: < boolean | default -> true >
-
-# CloudVision - Telemetry Agent (TerminAttr) configuration | Optional
-cvp_instance_ip: < IPv4 address >
-or
-cvp_instance_ips:
-  - < IPv4 address >
-  - < IPv4 address >
-  - < IPv4 address >
-  - < CV as a Service hostname >
-cvp_ingestauth_key: < CloudVision Ingest Authentication key >
-terminattr_ingestgrpcurl_port: < port_number | default -> 9910 >
-terminattr_smashexcludes: "< smash excludes | default -> ale,flexCounter,hardware,kni,pulse,strata >"
-terminattr_ingestexclude: "< ingest excludes | default -> /Sysdb/cell/1/agent,/Sysdb/cell/2/agent >"
-terminattr_disable_aaa: "< boolean | default -> false >"
-
-
-# Management interface configuration | Required
-mgmt_vrf_routing: < boolean | default -> false >
-mgmt_interface: < mgmt_interface | default -> Management1 >
-mgmt_interface_vrf: < vrf_name | default -> MGMT >
-mgmt_gateway: < IPv4 address >
-# OOB mgmt interface destination networks - override default route
-mgmt_destination_networks:
-  - < IPv4_network/Mask >
-  - < IPv4_network/Mask >
-
-# list of DNS servers | Optional
-name_servers:
- - < IPv4_address_1 >
- - < IPv4_address_2 >
-
-# List of NTP Servers IP or DNS name | Optional
-# The first NTP server in the list will be preferred
-# NTP request will be sourced from < management_interface_vrf >
-ntp_servers:
- - < ntp_server_1 >
- - < ntp_server_1 >
-
-# Internal vlan allocation order and range | Required
-internal_vlan_order:
-  allocation: < ascending or descending | default -> ascending >
-  range:
-    beginning: < vlan_id | default -> 1006 >
-    ending: < vlan_id | default -> 1199 >
-
-# Redundancy for chassis platforms with dual supervisors | Optional
-redundancy:
-  protocol: < sso | rpr >
-
-# MAC address-table aging time | Optional
-# Use to change the EOS default of 300
-mac_address_table:
-  aging_time: < time_in_seconds >
-```
-
-> In `cvp_instance_ips` you can either provide a list of IPs to target on-premise Cloudvision cluster or either use DNS name for your Cloudvision as a Service instance. If you have both on-prem and CVaaS defined, only on-prem is going to be configured.
-
-**Example:**
-
-note: Default values are commented
-
-```yaml
-# Timezone
-timezone: "US/Eastern"
-
-# local users
-local_users:
-  admin:
-    privilege: 15
-    role: network-admin
-    sha512_password: "$6$Df86J4/SFMDE3/1K$Hef4KstdoxNDaami37cBquTWOTplC.miMPjXVgQxMe92.e5wxlnXOLlebgPj8Fz1KO0za/RCO7ZIs4Q6Eiq1g1"
-
-  cvpadmin:
-    privilege: 15
-    role: network-admin
-    sha512_password: "$6$rZKcbIZ7iWGAWTUM$TCgDn1KcavS0s.OV8lacMTUkxTByfzcGlFlYUWroxYuU7M/9bIodhRO7nXGzMweUxvbk8mJmQl8Bh44cRktUj."
-
-# Management eAPI
-# management_eapi:
-#   enable_https: true
-
-# Cloud Vision server information
-cvp_instance_ips:
- - 192.168.2.201
- - 192.168.2.202
- - 192.168.2.203
-cvp_ingestauth_key: telarista
-# terminattr_ingestgrpcurl_port: 9910
-# terminattr_smashexcludes: "ale,flexCounter,hardware,kni,pulse,strata"
-# terminattr_ingestexclude: "/Sysdb/cell/1/agent,/Sysdb/cell/2/agent
-
-# Management interface configuration
-mgmt_gateway: 192.168.2.1
-# mgmt_vrf_routing: false
-# mgmt_interface: Management1
-# mgmt_interface_vrf: MGMT
-# OOB mgmt interface destination networks
-# mgmt_destination_networks:
-#   - 0.0.0.0/0
-
-# DNS servers.
-name_servers:
- - 192.168.2.1
- - 8.8.8.8
-
-# NTP Servers
-ntp_servers:
- - 0.north-america.pool.ntp.org
- - 1.north-america.pool.ntp.org
-
-# Internal vlan allocation order and range
-# internal_vlan_order:
-#   allocation: ascending
-#   range:
-#     beginning: 1006
-#     ending: 1199
-
-# Redundancy for chassis platforms with dual supervisors
-redundancy:
-  protocol: sso
-
-# MAC address-table aging time
-mac_address_table:
-  aging_time: 1500
-```
-
-### Fabric Underlay and Overlay Topology Variables
-
-- The fabric underlay and overlay topology variables, define the elements related to build the L3 Leaf and Spine fabric.
-- The following underlay routing protocols are supported:
-  - EBGP (default)
-  - OSPF.
-  - ISIS.
-- The following overlay routing protocols are supported:
-  - EBGP (default)
-  - IBGP (only with OSPF or ISIS in underlay)
-- Only summary network addresses need to be defined. IP addresses are then assigned to each node, based on its unique device id.
-  - To view IP address allocation and consumption, a summary is provided in the auto-generated fabric documentation in Markdown format.
-- The variables should be applied to all devices in the fabric.
-
-**Variables and Options:**
-
-```yaml
-
-# Fabric Name, required to match group_var file name | Required.
-fabric_name: < Fabric_Name >
-
-# Underlay routing protocol | Required.
-underlay_routing_protocol: < EBGP or OSPF or ISIS | Default -> EBGP >
-overlay_routing_protocol: <EBGP or IBGP | default -> EBGP >
-
-# Underlay OSFP | Required when < underlay_routing_protocol > == OSPF
-underlay_ospf_process_id: < process_id | Default -> 100 >
-underlay_ospf_area: < ospf_area | Default -> 0.0.0.0 >
-underlay_ospf_max_lsa: < lsa | Default -> 12000 >
-underlay_ospf_bfd_enable: < true | false | Default -> false >
-
-# Underlay OSFP | Required when < underlay_routing_protocol > == ISIS
-isis_area_id: < isis area | Default -> "49.0001" >
-isis_site_id: < isis site ID | Default -> "0001" >
-
-# AS number to use to configure overlay when < overlay_routing_protocol > == IBGP
-bgp_as: < AS number >
-
-# Point to Point Links MTU | Required.
-p2p_uplinks_mtu: < 0-9216 | default -> 9000 >
-
-# IP Summary for Point to Point interfaces between L3 leafs and spines used for underlay peering | Required
-# Assigned as /31 for each uplink interfaces
-# Assign network summary larger then:
-# [ total spines * total potential L3 leafs * 2 * max_l3leaf_to_spine_links(default: 1) ]
-underlay_p2p_network_summary: < IPv4_network/Mask >
-
-# IP address summary for BGP evpn overlay peering loopback for L3 leafs and spines | Required
-# Assigned as /32 to Loopback0
-# Assign range larger then:
-# [ total spines + total potential L3 leafs ]
-overlay_loopback_network_summary: < IPv4_network/Mask >
-
-# IP address summary VTEP VXLAN Tunnel source loopback1 IP for L3 leafs | Required
-# Assigned as /32 to Loopback1
-# Assign range larger then total L3 leafs
-vtep_loopback_network_summary: < IPv4_network/Mask >
-
-# IP Address used as Virtual VTEP. Will be configured as secondary IP on loopback1 | Optional
-# This is only needed for centralized routing designs
-vtep_vvtep_ip: < IPv4_address/Mask >
-
-# IP address summary used for MLAG Peer Link (control link) and underlay L3 peering | *Required
-# * When MLAG leafs present in topology.
-# Assign range larger then total: L3 Leafs + 2 ]
-mlag_ips:
-  leaf_peer_l3: < IPv4_network/Mask >
-  mlag_peer: < IPv4_network/Mask >
-
-# BGP multi-path
-# If not defined these values will be equal by default to the number of spines in the fabric
-# If defined the values defined will both be applied to leaf and spine switches
-# Note: these values are only relevant for an eBGP scenario
-bgp_maximum_paths: <number_of_max_paths>
-bgp_ecmp: <number_of_ecmp_paths>
-
-# BGP peer groups encrypted password
-# IPv4_UNDERLAY_PEERS and MLAG_IPv4_UNDERLAY_PEER | Required when < underlay_routing_protocol > == BGP
-# EVPN_OVERLAY_PEERS | Required
-# Leverage an Arista EOS switch to generate the encrypted password
-bgp_peer_groups:
-  IPv4_UNDERLAY_PEERS:
-    password: "< encrypted password >"
-  MLAG_IPv4_UNDERLAY_PEER:
-      password: "< encrypted password >"
-  EVPN_OVERLAY_PEERS:
-      password: "< encrypted password >"
-
-# Spine BGP Tuning | Optional.
-spine_bgp_defaults:
-  - update wait-for-convergence
-  - update wait-install
-  - no bgp default ipv4-unicast
-  - distance bgp 20 200 200
-  - graceful-restart restart-time 300
-  - graceful-restart
-
-# Leaf BGP Tuning | Optional.
-leaf_bgp_defaults:
-  - update wait-install
-  - no bgp default ipv4-unicast
-  - distance bgp 20 200 200
-  - graceful-restart restart-time 300
-  - graceful-restart
-
-# Enable vlan aware bundles for EVPN MAC-VRF | Required.
-vxlan_vlan_aware_bundles: < boolean | default -> false >
-
-# Disable IGMP snooping at fabric level.
-# If set, it overrides per vlan settings
-default_igmp_snooping_enabled: < boolean | default -> true >
-
-# BFD Multihop tunning | Required.
-bfd_multihop:
-  interval: < | default -> 300 >
-  min_rx: < | default -> 300 >
-  multiplier: < | default -> 3 >
-
-# Optional IP subnet assigned to Inband Management SVI on l2leafs in default VRF.
-# Parent l3leafs will have SVI with "ip virtual-router" and host-route injection based on ARP. This allows all l3leafs to reuse the same subnet
-# SVI IP address will be assigned as follows:
-# virtual-router: <subnet> + 1
-# l3leaf A      : <subnet> + 2 (same IP on all l3leaf A)
-# l3leaf B      : <subnet> + 3 (same IP on all l3leaf B)
-# l2leafs       : <subnet> + 3 + <l2leaf id>
-# GW on l2leafs : <subnet> + 1
-# Assign range larger than total l2leafs + 5
-l2leaf_inband_management_subnet: < IPv4_network/Mask >
-
-# VLAN number assigned to Inband Management SVI on l2leafs in default VRF.
-# Optional - default -> 4092
-l2leaf_inband_management_vlan: < vlan_id >
-
-# QOS Profile assigned on all infrastructure links | Optional
-p2p_uplinks_qos_profile: < qos_profile_name >
-```
-
-**Example:**
-
-note: Default values are commented
-
-```yaml
-# Defined in FABRIC.yml
-
-fabric_name: DC1_FABRIC
-
-# underlay_routing_protocol: BGP
-
-# underlay_ospf_process_id: 100
-# underlay_ospf_area: 0.0.0.0
-# underlay_ospf_max_lsa: 12000
-# underlay_ospf_bfd_enable: true
-
-# p2p_uplinks_mtu: 9000
-
-underlay_p2p_network_summary: 172.31.255.0/24
-
-overlay_loopback_network_summary: 192.168.255.0/24
-
-vtep_loopback_network_summary: 192.168.254.0/24
-
-mlag_ips:
-  leaf_peer_l3: 10.255.251.0/24
-  mlag_peer: 10.255.252.0/24
-
-bgp_peer_groups:
-  IPv4_UNDERLAY_PEERS:
-    password: "AQQvKeimxJu+uGQ/yYvv9w=="
-  EVPN_OVERLAY_PEERS:
-      password: "q+VNViP5i4rVjW1cxFv2wA=="
-  MLAG_IPv4_UNDERLAY_PEER:
-      password: "vnEaG8gMeQf3d3cN6PktXQ=="
-
-# spine_bgp_defaults:
-  # - update wait-for-convergence
-  # - update wait-install
-  # - no bgp default ipv4-unicast
-  # - distance bgp 20 200 200
-  # - graceful-restart restart-time 300
-  # - graceful-restart
-
-# leaf_bgp_defaults:
-  # - update wait-install
-  # - no bgp default ipv4-unicast
-  # - distance bgp 20 200 200
-  # - graceful-restart restart-time 300
-  # - graceful-restart
-
-# vxlan_vlan_aware_bundles: false
-
-# bfd_multihop:
-#   interval: 300
-#   min_rx: 300
-#   multiplier: 3
-```
-
-### Fabric Topology Variables
-
-The fabric topology variables define the connectivity between the spines, L3 leafs, and L2 leafs.
-The variables should be applied to all devices in the fabric.
-
-![Figure 2: Topology - naming convention](media/topology.gif)
-
-- Connectivity is defined from the child's device perspective.
-  - Source uplink interfaces and parent interfaces are defined on the child.
-- A static unique identifier (id) is assigned to each device.
-  - This is leveraged to derive the IP address assignment from each summary defined in the Fabric Underlay and Overlay Topology Variables.
-- Within the l3_leaf and l2_leaf dictionary variables, defaults can be defined.
-  - This reduces user input requirements, limiting errors.
-  - The default variables can be overridden when defined under the node groups.
-- The ability to define a super-spine layer is planned for a future release of ansible-avd.
-
-### Type Variable
-
-- The `type:` variable needs to be defined for each device in the fabric.
-- This is leveraged to load to appropriate template, to generate the configuration.
-
-**Variables and Options:**
-
-```yaml
-# define the layer type
-type: < spine | l3leaf | l2leaf | super-spine | overlay-controller >
-```
-
-**Example:**
-
-```yaml
-# Defined in SPINE.yml file
-type: spine
-
-# Defined in L3LEAFS.yml
-type: l3leaf
-
-# Defined in L2LEAFS.yml
-type: l2leaf
-
-# Defined in SUPER-SPINES.yml
-type: super-spine
-
-# Defined in ROUTE-SERVERS.yml
-type: overlay-controller
-```
-
-#### Spine Variables
-
-**Variables and Options:**
-
-```yaml
-# Defined in FABRIC.yml
-
-spine:
-
-  # Arista platform family | Required.
-  platform: < Arista Platform Family >
-
-  # Spine BGP AS | Required.
-  bgp_as: < bgp_as >
-
-  # Accepted L3 leaf bgp as range | Required.
-  leaf_as_range: < bgp_as_start-bgp_as_end >
-
-  # Specify dictionary of Spine nodes | Required.
-  nodes:
-    < inventory_hostname >:
-
-      # Unique identifier | Required.
-      id: < integer >
-
-      # Route Reflector when < overlay_routing_protocol > == IBGP
-      bgp_route_reflector: < boolean >
-
-      # Node management IP address | Required.
-      mgmt_ip: < IPv4_address/Mask >
-    < inventory_hostname >:
-      id: < integer >
-      mgmt_ip: < IPv4_address/Mask >
-
-```
-
-**Example:**
-
-```yaml
-# Defined in FABRIC.yml
-
-spine:
-  platform: vEOS-LAB
-  bgp_as: 65001
-  leaf_as_range: 65101-65132
-  nodes:
-    DC1-SPINE1:
-      id: 1
-      mgmt_ip: 192.168.2.101/24
-    DC1-SPINE2:
-      id: 2
-      mgmt_ip: 192.168.2.102/24
-```
-
-#### L3 Leaf Variables
-
-**Variables and Options:**
-
-```yaml
-l3leaf:
-
-  # All variables defined under `node_groups` dictionary can be defined under the defaults key will be inherited by all L3 leafs.
-  # The variables defined under a specific `node_group` will take precedence over defaults.
-  defaults:
-
-  # The node groups are group of one or multiple nodes where specific variables can be defined related to the topology
-  # and allowed L3 and L2 network services.
-  node_groups:
-
-    # node_group_1, will result in stand-alone leaf.
-    < node_group_1 >:
-
-      # All variables defined under `defaults` will be inherited by the node group, if not specifically set inside it.
-
-      # Arista platform family. | Required
-      platform: < Arista Platform Family >
-
-      # Parent spine switches (list), corresponding to uplink_to_spine_interfaces and spine_interfaces | Required.
-      spines: [ < spine_inventory_hostname >, < spine_inventory_hostname > ]
-
-      # Uplink to spine interfaces (list), interface located on L3 Leaf,
-      # corresponding to spines and spine_interfaces | Required.
-      uplink_to_spine_interfaces: [ < ethernet_interface_1 >, < ethernet_interface_2 > ]
-
-      # Point-to-Point interface speed - will apply to L3 Leaf and Spine switches | Optional.
-      p2p_link_interface_speed: < interface_speed | forced interface_speed | auto interface_speed >
-
-      # Enable / Disable auto MLAG, when two nodes are defined in node group.
-      mlag: < true | false -> default true >
-
-      # Enable / Disable MLAG dual primary detectiom
-      mlag_dual_primary_detection: < true | false -> default true >
-
-      # MLAG interfaces (list) | Required when MLAG leafs present in topology.
-      mlag_interfaces: [ < ethernet_interface_3 >, < ethernet_interface_4 >]
-
-      # Spanning tree mode | Required.
-      spanning_tree_mode: < mstp | rstp | rapid-pvst | none >
-
-      # Spanning tree priority.
-      spanning_tree_priority: < spanning-tree priority -> default 32768 >
-
-      # Virtual router mac address for anycast gateway | Required.
-      virtual_router_mac_address: < mac address >
-
-      # Activate or deactivate IGMP snooping | Optional, default is true
-      igmp_snooping_enabled: < true | false >
-
-      # L3 Leaf BGP AS. | Required.
-      bgp_as: < bgp_as >
-
-      # Filter L3 and L2 network services based on tenant and tags ( and operation filter )| Optional
-      # If filter is not defined will default to all
-      filter:
-        tenants: [ < tenant_1 >, < tenant_2 > | default all ]
-        tags: [ < tag_1 >, < tag_2 > | default -> all ]]
-
-      # Possibility to prevent configuration of Tenant VRFs and SVIs | Optional, default is false
-      # This allows support for centralized routing.
-      evpn_services_l2_only: < false | true >
-
-      # The node name must be the same name as inventory_hostname | Required
-      # When two nodes are defined, this will automatically configure the nodes as an MLAG pair,
-      # unless the "l3leaf.defaults.mlag:" key is set to false.
-      nodes:
-
-        # First node
-        < l3_leaf_inventory_hostname_1 >:
-
-          # Unique identifier | Required.
-          id: < integer >
-
-          # Node management IP address | Required.
-          mgmt_ip: < IPv4_address/Mask >
-
-          # Spine interfaces (list), interface located on Spine,
-          # corresponding to spines and uplink_to_spine_interfaces | Required.
-          spine_interfaces: [  < ethernet_interface_1 >, < ethernet_interface_1 > ]
-
-    # node_group_2, will result in MLAG pair.
-    < node_group_2 >:
-      bgp_as: < bgp_as >
-      filter:
-        tenants: [ < tenant_1 >, < tenant_2 > | default all ]
-        tags: [ < tag_1 >, < tag_2 > | default -> all ]
-      nodes:
-
-        # Second node
-        < l3_leaf_inventory_hostname_2 >:
-          id: < integer >
-          mgmt_ip: < IPv4_address/Mask >
-          spine_interfaces: [  < ethernet_interface_2 >, < ethernet_interface_2 > ]
-
-        # Third node
-        < l3_leaf_inventory_hostname_3 >:
-          id: < integer >
-          mgmt_ip: < IPv4_address/Mask >
-          spine_interfaces: [  < ethernet_interface_3 >, < ethernet_interface_3 > ]
-```
-
-**Example:**
-
-```yaml
-# Defined in FABRIC.yml
-
-l3leaf:
-  defaults:
-    platform: 7050X3
-    bgp_as: 65100
-    spines: [ DC1-SPINE1, DC1-SPINE2 ]
-    uplink_to_spine_interfaces: [ Ethernet1, Ethernet2 ]
-    mlag_interfaces: [ Ethernet3, Ethernet4 ]
-    spanning_tree_mode: mstp
-    spanning_tree_priority: 4096
-    virtual_router_mac_address: 00:1c:73:00:dc:01
-  node_groups:
-    DC1_LEAF1:
-      bgp_as: 65101
-      filter:
-        tenants: [ Tenant_A, Tenant_B, Tenant_C ]
-        tags: [ opzone ]
-      mlag_dual_primary_detection: false
-      nodes:
-        DC1-LEAF1A:
-          id: 1
-          mgmt_ip: 192.168.2.105/24
-          spine_interfaces: [ Ethernet1, Ethernet1 ]
-    DC1_LEAF2:
-      bgp_as: 65102
-      filter:
-        tenants: [ Tenant_A ]
-        tags: [ opzone, web, app, db, vmotion, nfs ]
-      nodes:
-        DC1-LEAF2A:
-          id: 2
-          mgmt_ip: 192.168.2.106/24
-          spine_interfaces: [ Ethernet2, Ethernet2 ]
-        DC1-LEAF2B:
-          id: 3
-          mgmt_ip: 192.168.2.107/24
-          spine_interfaces: [ Ethernet3, Ethernet3 ]
-    DC1_SVC3:
-      bgp_as: 65103
-      platform: 7280R
-      mlag: false
-      filter:
-        tenants: [ Tenant_A ]
-        tags: [ erp1 ]
-      nodes:
-        DC1-SVC3A:
-          id: 4
-          mgmt_ip: 192.168.2.108/24
-          spine_interfaces: [ Ethernet4, Ethernet4 ]
-        DC1-SVC3B:
-          id: 5
-          mgmt_ip: 192.168.2.109/24
-          spine_interfaces: [ Ethernet5, Ethernet5 ]
-```
-
-#### L2 Leafs Variables
-
-**Variables and Options:**
-
-```yaml
-l2leaf:
-
-  # All variables defined under `node_groups` dictionary can be defined under the defaults key will be inherited by all L2 leafs.
-  # The variables defined under a specific `node_group` will take precedence over defaults.
-  defaults:
-
-  # The node groups are group of one or multiple nodes where specific variables can be defined related to the topology
-  # and allowed L3 and L2 network services.
-  node_groups:
-
-    # node_group_1, will result in stand-alone leaf.
-    < node_group_1 >:
-
-      # All variables defined under `defaults` will be inherited by the node group, if not specifically set inside it.
-
-      # Arista platform family. | Required
-      platform: < Arista Platform Family >
-
-      # Parent L3 switches (list), corresponding to uplink_interfaces and l3leaf_interfaces | Required.
-      parent_l3leafs: [ DC1-LEAF2A, DC1-LEAF2B]
-
-      # Uplink interfaces (list), interface located on L2 Leaf,
-      # corresponding to parent_l3leafs and l3leaf_interfaces | Required.
-      uplink_interfaces: [ < ethernet_interface_1 >, < ethernet_interface_2 > ]
-
-      # Point-to-Point interface speed - will apply to L2 Leaf and L3 Leaf switches | Optional.
-      p2p_link_interface_speed: < interface_speed | forced interface_speed | auto interface_speed >
-
-      # Enable / Disable auto MLAG, when two nodes are defined in node group.
-      mlag: < true | false -> default true >
-
-      # Enable / Disable MLAG dual primary detectiom
-      mlag_dual_primary_detection: < true | false -> default true >
-
-      # MLAG interfaces (list) | Required when MLAG leafs present in topology.
-      mlag_interfaces: [ < ethernet_interface_3 >, < ethernet_interface_4 >]
-
-      # Set origin of routes received from MLAG iBGP peer to incomplete. The purpose is to optimize routing for leaf
-      # loopbacks from spine perspective and avoid suboptimal routing via peerlink for control plane traffic.
-      mlag_ibgp_origin_incomplete: < true | false -> default true >
-
-      # Spanning tree mode (note - only mstp has been validated at this time) | Required.
-      spanning_tree_mode: < mstp >
-
-      # Spanning tree priority | Required.
-      spanning_tree_priority: < spanning-tree priority >
-
-      # Activate or deactivate IGMP snooping for all l2leaf devices | Optional default is true
-      igmp_snooping_enabled: < true | false >
-
-      # Filter L3 and L2 network services based on tenant and tags - and filter | Optional
-      # If filter is not defined will default to all
-      filter:
-        tenants: [ < tenant_1 >, < tenant_2 > | default all ]
-        tags: [ < tag_1 >, < tag_2 > | default -> all ]]
-
-      # Activate or deactivate IGMP snooping for node groups devices
-      igmp_snooping_enabled: < true | false >
-
-      # The node name must be the same name as inventory_hostname | Required
-      # When two nodes are defined, this will automatically configure the nodes as an MLAG pair,
-      # unless the "l2leaf.defaults.mlag:" key is set to false.
-      nodes:
-
-        # First node
-        < l2_leaf_inventory_hostname_1 >:
-
-          # Unique identifier | Required.
-          id: < integer >
-
-          # Node management IP address | Required.
-          mgmt_ip: < IPv4_address/Mask >
-
-          # l3leaf interfaces (list), interface located on l3leaf,
-          # corresponding to parent_l3leafs and uplink_interfaces | Required.
-          l3leaf_interfaces: [ < ethernet_interface_6 >, < ethernet_interface_6 > ]
-
-    # node_group_2, will result in MLAG pair.
-    < node_group_1 >:
-      parent_l3leafs: [ DC1-SVC3A, DC1-SVC3B ]
-      nodes:
-
-        # Second node.
-        < l2_leaf_inventory_hostname_2 >:
-          id: < integer >
-          mgmt_ip: < IPv4_address/Mask >
-          l3leaf_interfaces: [ < ethernet_interface_7 >, < ethernet_interface_7 > ]
-
-        # Third node.
-        < l2_leaf_inventory_hostname_3 >:
-          id: < integer >
-          mgmt_ip: < IPv4_address/Mask >
-          l3leaf_interfaces: [ < ethernet_interface_8 >, < ethernet_interface_8 > ]
-```
-
-**Example:**
-
-```yaml
-# Defined in FABRIC.yml
-
-l2leaf:
-  defaults:
-    platform: vEOS-LAB
-    parent_l3leafs: [ DC1-LEAF2A, DC1-LEAF2B]
-    uplink_interfaces: [ Ethernet1, Ethernet2 ]
-    mlag_interfaces: [ Ethernet3, Ethernet4 ]
-    spanning_tree_mode: mstp
-    spanning_tree_priority: 16384
-  node_groups:
-    DC1_L2LEAF4:
-      uplink_interfaces: [ Ethernet11, Ethernet12 ]
-      filter:
-        tenants: [ Tenant_A ]
-        tags: [ opzone, web, app ]
-      nodes:
-        DC1-L2LEAF4A:
-          id: 8
-          mgmt_ip: 192.168.2.112/24
-          l3leaf_interfaces: [ Ethernet6, Ethernet6 ]
-    DC1_L2LEAF5:
-      parent_l3leafs: [ DC1-SVC3A, DC1-SVC3B ]
-      nodes:
-        DC1-L2LEAF5A:
-          id: 10
-          mgmt_ip: 192.168.2.113/24
-          l3leaf_interfaces: [ Ethernet5, Ethernet5 ]
-        DC1-L2LEAF5B:
-          id: 11
-          mgmt_ip: 192.168.2.114/24
-          l3leaf_interfaces: [ Ethernet6, Ethernet6 ]
-```
-
-### Network Services Variables - VRFs/VLANs
-
-- The network services variables provide an abstracted model to create L2 and L3 network services across the fabric.
-- The network services are grouped by tenants. The definition of a tenant may vary between organizations.
-  - e.g. Tenants can be organizations or departments.
-- The tenant shares a common vni range for mac vrf assignment.
-- The filtering model allows for granular deployment of network service to the fabric leveraging the tenant name and tags applied to the service definition.
-  - This allows for the re-use of SVIs and VLANs across the fabric.
-
-**Variables and Options:**
-
-```yaml
-# On mlag leafs, an SVI interface is defined per vrf, to establish iBGP peering. | Required (when mlag leafs in topology)
-# The SVI id will be derived from the base vlan defined: mlag_ibgp_peering_vrfs.base_vlan + vrf_vni
-mlag_ibgp_peering_vrfs:
-  base_vlan: < 1-4000 | default -> 3000 >
-
-# Specify RD type | Optional
-# Route Distinguisher (RD) for L2 / L3 services is set to <overlay_loopback>:<vni> per default.
-# By configuring evpn_rd_type the Administrator subfield (first part of RD) can be set to other values.
-#
-# Note:
-# RD is a 48-bit value which is split into <16-bit>:<32-bit> or <32-bit>:<16-bit>.
-# For loopback or 32-bit ASN/number the VNI can only be a 16-bit number.
-# For 16-bit ASN/number the VNI can be a 32-bit number.
-evpn_rd_type:
-  admin_subfield: < "overlay_loopback" | "vtep_loopback" | "leaf_asn" | "spine_asn" | < IPv4 Address > | <0-65535> | <0-4294967295> | default -> "overlay_loopback" >
-
-# Specify RT type | Optional
-# Route Target (RT) for L2 / L3 services is set to <vni>:<vni> per default
-# By configuring evpn_rt_type the Administrator subfield (first part of RT) can be set to other values.
-#
-# Note:
-# RT is a 48-bit value which is split into <16-bit>:<32-bit> or <32-bit>:<16-bit>.
-# For 32-bit ASN/number the VNI can only be a 16-bit number.
-# For 16-bit ASN/number the VNI can be a 32-bit number.
-evpn_rt_type:
-  admin_subfield: < "leaf_asn" | "spine_asn" | "vni" | <0-65535> | <0-4294967295> | default -> "vni" >
-
-# Optional profiles to apply on SVI interfaces
-# Each profile can support all or some of the following keys according your own needs.
-# Keys are the same used under SVI.
-svi_profiles:
-  < profile_name >:
-    mtu: < mtu >
-    enabled: < true | false >
-    ip_virtual_router_address: < IPv4_address/Mask >
-    ip_address_virtual: < IPv4_address/Mask >
-    ip_address_virtual_secondary: < IPv4_address/Mask >
-    igmp_snooping_enabled: < true | false | default true (eos) >
-    ip_helpers:
-      < IPv4 dhcp server IP >:
-        source_interface: < interface-name >
-        source_vrf: < VRF to originate DHCP relay packets to DHCP server. If not set, uses current VRF >
-
-
-# Dictionary of tenants, to define network services: L3 VRFs and L2 VLNAS.
-
-tenants:
-
-  # Specify a tenant name. | Required
-  # Tenant provide a construct to group L3 VRFs and L2 VLANs.
-  # Networks services can be filtered by tenant name.
-  < tenant_a >:
-
-    # VXLAN Network Identifier for MAC VRF | Required.
-    # VXLAN VNI is derived from the base number with simple addition.
-    # e.g. mac_vrf_vni_base = 10000, svi 100 = VNI 10100, svi 300 = VNI 10300.
-    mac_vrf_vni_base: < 10000-16770000 >
-
-    # MLAG IBGP peering per VRF | Optional
-    # By default an IBGP peering is configured per VRF between MLAG peers on separate VLANs.
-    # Setting enable_mlag_ibgp_peering_vrfs: false under tenant will change this default to prevent configuration of these peerings and VLANs for all VRFs in the tenant.
-    # This setting can be overridden per VRF.
-    enable_mlag_ibgp_peering_vrfs: < true | false >
-
-    # Define L3 network services organized by vrf.
-    vrfs:
-      # VRF name | Required
-      < tenant_a_vrf_1 >:
-
-        # VRF VNI | Required.
-        # The VRF VNI range is not limited, but it is recommended to keep vrf_vni <= 1024
-        # It is necessary to keep [ vrf_vni + MLAG IBGP base_vlan ] < 4094 to support MLAG IBGP peering in VRF.
-        # If vrf_vni > 1094 make sure to change mlag_ibgp_peering_vrfs: { base_vlan : < > } to a lower value (default 3000).
-        # If vrf_vni > 10000 make sure to adjust mac_vrf_vni_base accordingly to avoid overlap.
-        vrf_vni: < 1-1024 >
-
-        # IP Helper for DHCP relay
-        ip_helpers:
-          < IPv4 dhcp server IP >:
-            source_interface: < interface-name >
-            source_vrf: < VRF to originate DHCP relay packets to DHCP server. If not set, uses current VRF >
-
-        # MLAG IBGP peering per VRF | Optional
-        # By default an IBGP peering is configured per VRF between MLAG peers on separate VLANs.
-        # Setting enable_mlag_ibgp_peering_vrfs: false under vrf will change this default and/or override the tenant-wide setting
-        enable_mlag_ibgp_peering_vrfs: < true | false >
-
-        # Enable VTEP Network diagnostics | Optional.
-        # This will create a loopback with virtual source-nat enable to perform diagnostics from the switch.
-        vtep_diagnostic:
-
-          # Loopback interface number | Required (when vtep_diagnotics defined)
-          loopback: < 2-2100 >
-
-          # Loopback ip range, a unique ip is derived from this ranged and assigned
-          # to each l3 leaf based on it's unique id. | Required (when vtep_diagnotics defined)
-          loopback_ip_range: < IPv4_address/Mask >
-
-        # Dictionary of SVIs | Required.
-        # This will create both the L3 SVI and L2 VLAN based on filters applied to l3leaf and l2leaf.
-        svis:
-
-          # SVI interface id and VLAN id. | Required
-          < 1-4096 >:
-
-            # By default the vni will be derived from "mac_vrf_vni_base:"
-            # The vni_override allows us to override this value and statically define it. | Optional
-            vni_override: < 1-16777215 >
-
-            # SVI profile to apply
-            # If variables are configured in profile AND SVI, SVI information will overwrite profile.
-            profile: < svi-profile-name >
-
-            # vlan name + svi description. | Required
-            name: < description >
-
-            # Tags leveraged for networks services filtering. | Required
-            tags: [ < tag_1 >, < tag_2 > ]
-
-            # Enable or disable interface
-            enabled: < true | false >
-
-            # Enable IGMP Snooping
-            igmp_snooping_enabled: < true | false | default true (eos) >
-
-            # ip address virtual to configure VXLAN Anycast IP address
-            # Conserves IP addresses in VXLAN deployments as it doesn't require unique IP addresses on each node.
-            # Optional
-            ip_address_virtual: < IPv4_address/Mask >
-
-            # ip virtual-router address
-            # note, also requires an IP address to be configured on the SVI where it is applied.
-            # Optional
-            ip_virtual_router_address: < IPv4_address/Mask >
-
-            # IP Helper for DHCP relay
-            ip_helpers:
-              < IPv4 dhcp server IP >:
-                source_interface: < interface-name >
-                source_vrf: < VRF to originate DHCP relay packets to DHCP server. If not set, uses current VRF >
-
-            # Define node specific configuration, such as unique IP addresses.
-            nodes:
-              < l3_leaf_inventory_hostname_1 >:
-                # device unique IP address for node.
-                ip_address: < IPv4_address/Mask >
-
-              < l3_leaf_inventory_hostname_2 >:
-                ip_address: < IPv4_address/Mask >
-
-            # Defined interface MTU
-            mtu: < mtu >
-
-          < 1-4096 >:
-            name: < description >
-            tags: [ < tag_1 >, < tag_2 > ]
-            enabled: < true | false >
-            ip_address_virtual: < IPv4_address/Mask >
-
-      < tenant_a_vrf_2 >:
-        vrf_vni: < 1-1024 >
-        svis:
-          < 1-4096 >:
-            name: < description >
-            tags: [ < tag_1 >, < tag_2 > ]
-            enabled: < true | false >
-            ip_address_virtual: < IPv4_address/Mask >
-          < 1-4096 >:
-            name: < description >
-            tags: [ < tag_1 >, < tag_2 > ]
-            enabled: < true | false >
-            ip_address_virtual: < IPv4_address/Mask >
-
-   # Define L2 network services organized by vlan id.
-    l2vlans:
-
-      # VLAN id.
-      < 1-4096 >:
-        # By default the vni will be derived from "mac_vrf_vni_base:"
-        # The vni_override, allows to override this value and statically define it.
-        vni_override: < 1-16777215 >
-
-        # VLAN name.
-        name: < description >
-
-        # Tags leveraged for networks services filtering.
-        tags: [ < tag_1 >, < tag_2 > ]
-
-      < 1-4096 >:
-        name: < description >
-        tags: [ < tag_1 >, < tag_2 > ]
-        # Activate or deactivate IGMP snooping | Optional, default is true
-        igmp_snooping_enabled: < true | false >
-
-  < tenant_a >:
-    mac_vrf_vni_base: < 10000-16770000 >
-    vrfs:
-      < tenant_b_vrf_1 >:
-        vrf_vni: < 1-1024 >
-        vtep_diagnostic:
-          loopback: < 2-2100 >
-          loopback_ip_range: < IPv4_address/Mask >
-        svis:
-          < 1-4096 >:
-            name: < description >
-            tags: [ < tag_1 >, < tag_2 > ]
-            enabled: < true | false >
-            ip_address_virtual: < IPv4_address/Mask >
-          < 1-4096 >:
-            vni_override: < 1-16777215 >
-            name: < description >
-            tags: [ < tag_1 >, < tag_2 > ]
-            enabled: < true | false >
-            ip_address_virtual: < IPv4_address/Mask >
-    l2vlans:
-      < 1-4096 >:
-        vni_override: < 1-16777215 >
-        name: < description >
-        tags: [ < tag_1 >, < tag_2 > ]
-      < 1-4096 >:
-        name: < description >
-        tags: [ < tag_1 >, < tag_2 > ]
-
-```
-
-**Example:**
-
-```yaml
-# mlag_ibgp_peering_vrfs:
-#   base_vlan: 3000
-
-tenants:
-  Tenant_A:
-    mac_vrf_vni_base: 10000
-    vrfs:
-      Tenant_A_OP_Zone:
-        vrf_vni: 10
-        vtep_diagnostic:
-          loopback: 100
-          loopback_ip_range: 10.255.1.0/24
-        svis:
-          110:
-            name: Tenant_A_OP_Zone_1
-            tags: [ opzone ]
-            enabled: true
-            ip_address_virtual: 10.1.10.0/24
-            mtu: 1400
-          111:
-            vni_override: 50111
-            name: Tenant_A_OP_Zone_2
-            tags: [ opzone ]
-            enabled: true
-            ip_address_virtual: 10.1.11.0/24
-          112:
-            name: Tenant_A_OP_Zone_3
-            tags: [ DC1_LEAF2 ]
-            enabled: true
-            ip_virtual_router_address: 10.1.12.1/24
-            nodes:
-              DC1-LEAF2A:
-                ip_address: 10.1.12.2/24
-              DC1-LEAF2B:
-                ip_address: 10.1.12.3/24
-          113:
-            name: Tenant_A_OP_Zone_WAN
-            tags: [ DC1_BL1 ]
-            enabled: true
-            nodes:
-              DC1-BL1A:
-                ip_address: 10.1.13.1/24
-              DC1-BL1B:
-                ip_address: 10.1.13.2/24
-      Tenant_A_WEB_Zone:
-        vrf_vni: 11
-        svis:
-          120:
-            name: Tenant_A_WEB_Zone_1
-            tags: [ web, erp1 ]
-            enabled: true
-            ip_address_virtual: 10.1.20.0/24
-          121:
-            name: Tenant_A_WEBZone_2
-            tags: [ web ]
-            enabled: true
-            ip_address_virtual: 10.1.21.0/24
-      Tenant_A_APP_Zone:
-        vrf_vni: 12
-        svis:
-          130:
-            name: Tenant_A_APP_Zone_1
-            tags: [ app, erp1 ]
-            enabled: true
-            ip_address_virtual: 10.1.30.0/24
-          131:
-            name: Tenant_A_APP_Zone_2
-            tags: [ app ]
-            enabled: true
-            ip_address_virtual: 10.1.31.0/24
-      Tenant_A_DB_Zone:
-        vrf_vni: 13
-        svis:
-          140:
-            name: Tenant_A_DB_BZone_1
-            tags: [ db, erp1 ]
-            enabled: true
-            ip_address_virtual: 10.1.40.0/24
-          141:
-            name: Tenant_A_DB_Zone_2
-            tags: [ db ]
-            enabled: true
-            ip_address_virtual: 10.1.41.0/24
-      Tenant_A_WAN_Zone:
-        vrf_vni: 14
-        svis:
-          150:
-            name: Tenant_A_WAN_Zone_1
-            tags: [ wan ]
-            enabled: true
-            ip_address_virtual: 10.1.40.0/24
-    l2vlans:
-      160:
-        vni_override: 55160
-        name: Tenant_A_VMOTION
-        tags: [ vmotion ]
-      161:
-        name: Tenant_A_NFS
-        tags: [ nfs]
-
-  Tenant_B:
-    mac_vrf_vni_base: 20000
-    vrfs:
-      Tenant_B_OP_Zone:
-        vrf_vni: 20
-        svis:
-          210:
-            name: Tenant_B_OP_Zone_1
-            tags: [ opzone ]
-            enabled: true
-            ip_address_virtual: 10.2.10.0/24
-          211:
-            name: Tenant_B_OP_Zone_2
-            tags: [ opzone ]
-            enabled: true
-            ip_address_virtual: 10.2.11.0/24
-      Tenant_B_WAN_Zone:
-        vrf_vni: 21
-        svis:
-          250:
-            name: Tenant_B_WAN_Zone_1
-            tags: [ wan ]
-            enabled: true
-            ip_address_virtual: 10.2.50.0/24
-```
-
-### Server Edge Port Connectivity
-
-- The Server Edge Port Connectivity variables, define infrastructure elements that connect to the fabric on switched interface(s).
-- The infrastructure elements are not limited to servers, but any device that connect to a L2 switch port, i.e.: firewalls, load balancers and storage.
-
-**Variables and Options:**
-
-```yaml
-# Dictionary of port_profiles to be applied to elements defined in the servers variables.
-port_profiles:
-
-  # Port-profile name
-  < port_profile_1 >:
-
-    # Interface mode | required
-    mode: < access | dot1q-tunnel | trunk >
-
-    # Native VLAN for a trunk port | optional
-    native_vlan: <native vlan number>
-
-    # Interface vlans | required
-    vlans: < vlans as string >
-
-    # Spanning Tree
-    spanning_tree_portfast: < edge | network >
-    spanning_tree_bpdufilter: < true | false >
-
-    # Flow control | Optional
-    flowcontrol:
-      received: < received | send | on >
-
-    # QOS Profile | Optional
-    qos_profile: < qos_profile_name >
-
-  < port_profile_2 >:
-    mode: < access | dot1q-tunnel | trunk >
-    vlans: < vlans as string >
-
-    # Storm control settings applied on port toward server | Optional
-    storm_control:
-      all:
-        level: < Configure maximum storm-control level >
-        unit: < percent | pps > | Optional var and is hardware dependant - default is percent)
-      broadcast:
-        level: < Configure maximum storm-control level >
-        unit: < percent | pps > | Optional var and is hardware dependant - default is percent)
-      multicast:
-        level: < Configure maximum storm-control level >
-        unit: < percent | pps > | Optional var and is hardware dependant - default is percent)
-      unknown_unicast:
-        level: < Configure maximum storm-control level >
-        unit: < percent | pps > | Optional var and is hardware dependant - default is percent)
-
-# Dictionary of servers, a device attaching to a L2 switched port(s)
-servers:
-
-  # Server name, this will be used in the switchport description
-  < server_1 >:
-
-    # rack is used for documentation purposes only
-    rack: < rack_id >
-
-    # A list of adapter(s), group by adapters leveraging the same port-profile.
-    adapters:
-
-      # Example of stand-alone adapter
-
-        # Adapter speed - if not specified will be auto.
-      - speed: < interface_speed | forced interface_speed | auto interface_speed >
-
-        # Local server port(s)
-        server_ports: [ < interface_name > ]
-
-        # List of port(s) connected to switches
-        switch_ports: [ < switchport_interface > ]
-
-        # List of switche(s)
-        switches: [ < device > ]
-
-        # Port-profile name, to inherit configuration.
-        profile: < port_profile_name >
-
-        # QOS Profile | Optional
-        qos_profile: < qos_profile_name >
-
-      # Example of port-channel adpater
-      - server_ports: [ < interface_name_1 > , < interface_name_2 >  ]
-        switch_ports: [ < switchport_interface_1 >, < switchport_interface_2 > ]
-        switches: [ < device_1 >, < device_2 >  ]
-        profile: < port_profile_name >
-
-        # Port- Channel
-        port_channel:
-
-          # State, create or remove port-channel.
-          state: < present | absent >
-
-          # Port-Channel Description.
-          description: < port_channel_description >
-
-          # Port-Channel Mode.
-          mode: < active | passive | on >
-
-  < server_2 >:
-    rack: RackC
-    adapters:
-      - speed: < interface_speed | forced interface_speed | auto interface_speed >
-        server_ports: [ < interface_name > ]
-        switch_ports: [ < switchport_interface > ]
-        switches: [ < device > ]
-        profile: < port_profile_name >
-      - server_ports: [ < interface_name_1 > , < interface_name_2 >  ]
-        switch_ports: [ < switchport_interface_1 >, < switchport_interface_2 > ]
-        switches: [ < device_1 >, < device_2 >  ]
-        profile: < port_profile_name >
-        port_channel:
-          state: < present | absent >
-          description: < port_channel_description >
-          mode: < active | passive | on >
-          short_esi: < 0000:0000:0000 >
-```
-
-`short_esi` is an abreviated 3 octets value to encode [Ethernet Segment ID](https://tools.ietf.org/html/rfc7432#section-8.3.1) and LACP ID. Transformation from abstraction to network values is managed by a [filter_plugin](../../plugins/filter/esi_management.py) and provides following result:
-
-- _EVPN ESI_: 000:000:0303:0202:0101
-- _LACP ID_: 0303.0202.0101
-- _Route Target_: 03:03:02:02:01:01
-
-**Example:**
-
-```yaml
-port_profiles:
-
-  VM_Servers:
-    mode: trunk
-    vlans: "110-111,120-121,130-131"
-    spanning_tree_portfast: edge
-
-  MGMT:
-    mode: access
-    vlans: "110"
-
-  DB_Clusters:
-    mode: trunk
-    vlans: "140-141"
-
-
-servers:
-
-  server01:
-    rack: RackB
-    adapters:
-
-      # Single homed interface from E0 toward DC1-LEAF1A_Eth5
-      - server_ports: [ E0 ]
-        switch_ports: [ Ethernet5 ]
-        switches: [ DC1-LEAF1A ]
-        profile: MGMT
-
-      # MLAG dual-homed connection from E1 to DC1-LEAF2A_Eth10
-      #                            from E2 to DC1-LEAF2B_Eth10
-      - server_ports: [ E1, E2 ]
-        switch_ports: [ Ethernet10, Ethernet10 ]
-        switches: [ DC1-LEAF2A, DC1-LEAF2B ]
-        profile: DB_Clusters
-        port_channel:
-          state: present
-          description: PortChanne1
-          mode: active
-
-  server03:
-    rack: RackC
-    adapters:
-
-      # MLAG dual-homed connection from E0 to DC1-SVC3A_Eth10
-      #                            from E1 to DC1-SVC3B_Eth10
-      - server_ports: [ E0, E1 ]
-        switch_ports: [ Ethernet10, Ethernet10 ]
-        switches: [ DC1-SVC3A, DC1-SVC3B ]
-        profile: VM_Servers
-        port_channel:
-          state: present
-          description: PortChanne1
-          mode: active
-```
-
-#### Single attached server scenario
-
-Single attached interface from `E0` toward `DC1-LEAF1A` interface `Eth5`
-
-```yaml
-servers:
-  server01:
-    rack: RackB
-    adapters:
-      - server_ports: [ E0 ]
-        switch_ports: [ Ethernet5 ]
-        switches: [ DC1-LEAF1A ]
-        profile: MGMT
-```
-
-#### MLAG dual-attached server scenario
-
-MLAG dual-homed connection:
-
-- From `E0` to `DC1-SVC3A` interface `Eth10`
-- From `E1` to `DC1-SVC3B` interface `Eth10`
-
-```yaml
-servers:
-  server01:
-    rack: RackB
-    adapters:
-
-      - server_ports: [ E0, E1 ]
-        switch_ports: [ Ethernet10, Ethernet10 ]
-        switches: [ DC1-SVC3A, DC1-SVC3B ]
-        profile: VM_Servers
-        port_channel:
-          state: present
-          description: PortChanne1
-          mode: active
-```
-
-#### EVPN A/A ESI dual-attached server scenario
-
-Active/Active multihoming connections:
-
-- From `E0` to `DC1-SVC3A` interface `Eth10`
-- From `E1` to `DC1-SVC4A` interface `Eth10`
-
-```yaml
-servers:
-  server01:
-    rack: RackB
-    adapters:
-
-      - server_ports: [ E0, E1 ]
-        switch_ports: [ Ethernet10, Ethernet10 ]
-        switches: [ DC1-SVC3A, DC1-SVC4A ]
-        profile: VM_Servers
-        port_channel:
-          state: present
-          description: PortChanne1
-          mode: active
-          short_esi: 0303:0202:0101
-```
-
-`short_esi` is an abreviated 3 octets value to encode [Ethernet Segment ID](https://tools.ietf.org/html/rfc7432#section-8.3.1) and LACP ID. Transformation from abstraction to network values is managed by a [filter_plugin](../../plugins/filter/esi_management.py) and provides following result:
-
-- _EVPN ESI_: 000:000:0303:0202:0101
-- _LACP ID_: 0303.0202.0101
-- _Route Target_: 03:03:02:02:01:01
-
-### Variable to attach additional configlets
-
-Role [`eos_config_deploy_cvp`](../eos_config_deploy_cvp/README.md#add-additional-configlets) provides an option to attach additional configlets to both devices or containers.
-
-This function allows users to quickly deployed a new feature with no JINJA2 implementation. These configlets **must** be managed on Cloudvision as current role does not upload additional containers.
-
-To attach configlets to containers or devices, please refer to [**`eos_config_deploy_cvp` documentation**](../eos_config_deploy_cvp/README.md#add-additional-configlets)
-
-Below is an example provided as-is:
-
-```yaml
-# group_vars/DC1_FABRIC.yml
-
-# List of additional CVP configlets to bind to devices and containers
-# Configlets MUST be configured on CVP before running AVD playbooks.
-cv_configlets:
-  containers:
-    DC1_L3LEAFS:
-      - GLOBAL-ALIASES
-  devices:
-    DC1-L2LEAF2A:
-      - GLOBAL-ALIASES
-    DC1-L2LEAF2B:
-      - GLOBAL-ALIASES
-```
-
-### Event Handlers
-
-Gives ability to monitor and react to Syslog messages provides a powerful and flexible tool that can be used to apply self-healing actions, customize the system behavior, and implement workarounds to problems discovered in the field.
-
-**Variables and Options:**
-
-```yaml
-event_handlers:
-  evpn-blacklist-recovery:    # Name of the event-handler
-    action_type: < bash, increment >
-    action: < Command to run when handler is triggered >
-    delay: < int / delay in sec between 2 triggers >
-    trigger: < on-logging >
-    regex:  < string to trigger handler >
-    asynchronous: < true, false >
-
-```
-
-**Example:**
-
-```yaml
-event_handlers:
-  evpn-blacklist-recovery:
-    action_type: bash
-    action: FastCli -p 15 -c "clear bgp evpn host-flap"
-    delay: 300
-    trigger: on-logging
-    regex:  EVPN-3-BLACKLISTED_DUPLICATE_MAC
-    asynchronous: true
-```
-
-### Platform Specific settings
-
-- Set platform specific settings, TCAM profile and reload delay.
-- The reload delay values should be reviewed and tuned to the specific environment.
-- If the platform is not defined, it will load parameters from the platform tagged `default`.
-
-**Variables and Options:**
-
-```yaml
-platform_settings:
-  - platforms: [ default ]
-    reload_delay:
-      mlag: < seconds >
-      non_mlag: < seconds >
-  - platforms: [ < Arista Platform Family >, < Arista Platform Family > ]
-    tcam_profile: < tcam_profile >
-    reload_delay:
-      mlag: < seconds >
-      non_mlag: < seconds >
-
-```
-
-note: Recommended default values for Jericho based platform, and all other platforms `default` tag.
-
-**Example:**
-
-```yaml
-# platform_settings:
-#   - platforms: [ default ]
-#     reload_delay:
-#       mlag: 300
-#       non_mlag: 330
-#   - platforms: [ 7800R3, 7500R3, 7500R, 7280R3, 7280R2, 7280R ]
-#     tcam_profile: vxlan-routing
-#     reload_delay:
-#       mlag: 780
-#       non_mlag: 1020
-```
-
-### vEOS-LAB Know Caveats and Recommendations
-
-- vEOS-LAB is a great tool to learn and test ansible-avd automation framework. In fact, this is the primary tool leveraged by Arista Ansible Team, for development and testing efforts.
-- vEOS-lab enables you to create and run replicas of physical networks within a risk free virtual environment.
-- Virtual networks created with vEOS-lab can be used for network modeling, planning for new services, or validating new features and functionality for the installed network.
-- vEOS-lab is not a network simulator but the exact EOS implementation that runs on the hardware platforms.
-- Supported features are documented here: [vEOS-LAB Datasheet](https://www.arista.com/assets/data/pdf/Datasheets/vEOS_Datasheet.pdf)
-
-However, because vEOS-LAB implements a virtual data plane there are known caveats and adjustments that are required to default arista.avd settings:
-
-**Variables adjustments required for vEOS-LAB:**
-
-```yaml
-# Disable update wait-for-convergence and update wait-for-install, which is not supported in vEOS-LAB.
-spine_bgp_defaults:
-#  - update wait-for-convergence
-#  - update wait-install
-  - no bgp default ipv4-unicast
-  - distance bgp 20 200 200
-  - graceful-restart restart-time 300
-  - graceful-restart
-
-leaf_bgp_defaults:
-#  - update wait-install
-  - no bgp default ipv4-unicast
-  - distance bgp 20 200 200
-  - graceful-restart restart-time 300
-  - graceful-restart
-
-# Update p2p mtu 9000 -> 1500, MTU 9000 not supported in vEOS-LAB.
-p2p_uplinks_mtu: 1500
-
-# Adjust default bfd values, to avoid high CPU.
-bfd_multihop:
-  interval: 1200
-  min_rx: 1200
-  multiplier: 3
-```
-
-## Role Enchancements for Super Spine Support
-
-The enchancement listed below are required to support bigger deployments with super-spines (5 stage CLOS).
-5 stage CLOS fabric can be represented as multiple leaf-spine structures (called PODs - Point of Delivery) interconnected by super-spines.
-The logic to deploy every leaf-spine POD fabric remains unchanged. The enchancement only adds logic required to provision spine-to-super-spine fabric.
-Super-spines can be deployed as a single plane (typically chassis switches) or multiple planes.
-Current AVD release supports single plane deployment only.
-
-Only BGP underlay is supported for super-spine deployment. Spines in every POD must have unique AS per POD.
-
-### Inventory Structure
-
-The inventory must have a dedicated group for super-spines and every leaf-spine POD. Example:
-
-```yaml
-all:
-  children:
-    < DC-group-name >:
-      children:
-        < Super Spines group name >:
-          hosts:
-            < super-spine name >:
-              ansible_host: < management IP >
-            < super-spine name >:
-              ansible_host: < management IP >
-            ...
-        < DC POD 1 group name >:
-          children:
-            < spines group >:
-              <-- omitted -->
-            < leaf group >:
-              <-- omitted -->
-```
-
-### Additional Variables Required For Super Spine Deployment
-
-Defaults:
-
-```yaml
-max_spine_to_super_spine_links: 1  # number of parallel links between spines and super-spines
-```
-
-Assigned to the DC group:
-
-```yaml
-dc_name: DC1  # data center fabric name
-              # this variable is required to identify devices in the same DC in case of multi-DC setup
-
-max_super_spines: 4  # maximum number of super-spines, changing this parameter affects address allocation
-
-super_spine:
-  platform: vEOS-LAB  # super-spine platform
-  bgp_as: <super-spine BGP AS>
-  nodes:
-    SU-01:  # super-spine name
-      id: 1
-      mgmt_ip: 192.168.0.1/24
-    <-- etc. -->
-
-# IP address range for loopbacks for all super-spines in the DC,
-# assigned as /32s
-# Assign range larger then total super-spines
-super_spine_loopback_network_summary: 192.168.100.0/24
-
-# additional lines for super-spine BGP config
-super_spine_bgp_defaults:
-  #  - update wait-for-convergence
-  #  - update wait-install
-  - no bgp default ipv4-unicast
-  - distance bgp 20 200 200
-  - graceful-restart restart-time 300
-  - graceful-restart
-```
-
-Assigned to Super Spine Group:
-
-```yaml
-type: super-spine  # identifies every host in the group as super-spine
-```
-
-Assigned to Every POD Group:
-
-```yaml
-pod_number: 1  # leaf-spine POD number, starts with 1
-
-spine:
-  # list of spine interfaces used as uplinks to super-spines
-  # taking `max_spine_to_super_spine_links` into account
-  # for example: spine1, spine2, spine3, ...
-  # or spine1, spine1, spine2, spine2, etc.
-  uplinks_to_super_spine_interfaces: ['Ethernet10', 'Ethernet11', 'Ethernet12', 'Ethernet13']
-  nodes:
-    <spine-hostname>:
-      # super-spine interfaces to spines
-      # taking `max_spine_to_super_spine_links` into account
-      # for example: super-spine1, super-spine2, super-spine3, ...
-      # or super-spine1, super-spine1, super-spine2, super-spine2, etc.
-      super_spine_interfaces: ['Ethernet1', 'Ethernet1', 'Ethernet1', 'Ethernet1']
-    <-- etc. -->
-
-# Point to Point Network Summary range, assigned as /31 for each
-# uplink interfaces
-# Assign range larger then total
-# [ max_spines_in_a_POD * max_super_spines * max_spine_to_super_spine_links * 2 ]
-super_spine_underlay_p2p_network_summary: 172.31.1.0/24
-```
-
-Following variables must be now defined on DC and not POD level:
-
-- `p2p_uplinks_mtu`
-- `bgp_peer_groups`
-
-## Role Enchancements for dedicated Overlay Controllers
-
-This enhancement will allow support for dedicated Overlay Controllers connected to fabric nodes.
-Overlay Controllers can be connected to any other device type.
-Overlay Controllers can currently only be used as EVPN Overlay Controllers
-
-### Inventory Structure
-
-The inventory must have a dedicated group for Overlay Controllers. Example:
-
-```yaml
-all:
-  children:
-    < DC-group-name >:
-      children:
-        < Overlay Controllers group name >:
-          hosts:
-            < Overlay Controller name >:
-              ansible_host: < management IP >
-            < Overlay Controller name >:
-              ansible_host: < management IP >
-            ...
-```
-
-### Additional Variables Required For Overlay Controllers Deployment
-
-Defaults:
-```yaml
-max_overlay_controller_to_switch_links: 1
-```
-
-Assigned to the DC group:
-
-```yaml
-overlay_controller:
-  platform: <platform>   # overlay-controller platform
-  defaults: #Default variables, can be overridden when defined under each node
-    remote_switches: [ <switch_inventory_hostname> , <switch_inventory_hostname> ] #Remote Switches connected to uplink interfaces
-    uplink_to_remote_switches: [ <uplink_interface> , <uplink_interface> ]
-    bgp_as: <BGP AS>
-  nodes:
-    <inventory_hostname>:
-      id: <number> # Starting from 1
-      mgmt_ip: < IPv4_address/Mask >
-      remote_switches_interfaces: [ <remote_switch_interface> , <remote_switch_interface> ] # Interfaces on remote switch
-# Point to Point Network Summary range, assigned as /31 for each uplink interfaces
-# Assign range larger than [ total overlay_controllers * max_overlay_controller_to_switch_links * 2]
-overlay_controller_p2p_network_summary: < IPv4_network/Mask >
-# IP address summary for BGP evpn overlay peering loopback for Overlay Controllers | Required
-# Assigned as /32 to Loopback0
-# Assign range larger then:
-# [ total overlay_controllers ]
-overlay_controller_loopback_network_summary: < IPv4_network/Mask >
-# additional lines for overlay-controller BGP config
-overlay_controller_bgp_defaults:
-  - no bgp default ipv4-unicast
-  - distance bgp 20 200 200
-  - graceful-restart restart-time 300
-  - graceful-restart
-```
-
-Assigned to Overlay Controller Group:
-
-```yaml
-type: overlay-controller # identifies every host in the group as overlay-controller
-```
-
-
-## Role Enhancements for Flexible EVPN Overlay peering design
-
-This enhancement will allow a more flexible EVPN Overlay peering design.
-Overlay peerings can be configured to any of the following options as well as combinations thereof:
-* l3leaf <-> spine
-* l3leaf <-> super-spine
-* l3leaf <-> overlay-controller
-* spine <-> spine (in other PODs)
-* spine <-> super-spine
-* spine <-> overlay-controller
-* super-spine <-> super-spine (in other DCs)
-* super-spine <-> overlay-controller
-* overlay-controller <-> overlay-controller (in other DCs)
-The overlay peerings will be derived from the variable `evpn_overlay_controller_groups` on the "client".
-Ex. setting `evpn_overlay_controller_groups : [ DC1_SUPER_SPINES ]` in the `DC1-POD1-L3LEAFS.yml` group_var file will setup evpn peerings between
-all the l3leafs in this group and all devices in the group `DC1_SUPER_SPINES`. The devices in group `DC1_SUPER_SPINES` will detect that others are
-pointing at them, and configure the peering as well.
-
-Currently all spines, super-spines and overlay-controllers will have the EVPN adress-family and EVPN BGP peer-group configured even if they have no
-EVPN overlay peerings.
-
-To be backward compatible the templates will use the old behavior of configuring EVPN Overlay between all spines and l3leafs if `evpn_overlay_controller_groups`
-is not defined on the l3leafs group.
-
-### Inventory Structure
-
-There are no specific requirements for this feature, so this is just an example for reference.
-
-```yaml
-all:
-  children:
-    < DC-group-name >:
-      children:
-        < Overlay Controllers group name >:
-          <-- omitted -->
-        < Super Spines group name >:
-          <-- omitted -->
-        < DC POD 1 group name >:
-          children:
-            < spines group >:
-              <-- omitted -->
-            < leaf group >:
-              <-- omitted -->
-```
-
-### Additional Variables For Flexible EVPN Overlay peerings
-
-Assigned to any device group:
-
-```yaml
-evpn_overlay_controller_groups: [ < inventory_group > ]  # One or more groups containing EVPN RR/RS.
-```
-
-## Custom EOS Structured Configuration
-
-Custom EOS Structured Configuration keys can be set on any level using the name
-of the corrosponding `eos_cli_config_gen` key prefixed with content of `custom_structured_configuration_prefix`.
-The content of Custom Structured Configuration variables will be combined with the structured config generated by the eos_l3ls_evpn role.
-Lists are replaced. Dictionaries are updated. Combine is done recursively, so it is possible to update a sub-key of a variable set by
-`eos_l3ls_evpn` role already.
-
- Example:
-
-```yaml
-custom_structured_configuration_name_server:
-  nodes:
-    - 1.2.3.4
-custom_structured_configuration_ethernet_interfaces:
-  Ethernet4000:
-    description: My test
-    ip_address: 1.2.3.4/12
-    mtu: 1500
-    peer: MY-own-peer
-    peer_interface: Ethernet123
-    peer_type: my_precious
-```
-In this example the contents of the `name_server.nodes` variable in the Structured Configuration will be replaced by the list `[ "1.2.3.4" ]`
-and `Ethernet4000` will be added to the `ethernet_interfaces` dictionary in the Structured Configuration.
-
-`custom_structured_configuration_prefix` allows the user to customize the prefix for Custom Structured Configuration variables.
-Default value is `custom_structured_configuration_`.
-
-```yaml
-custom_structured_configuration_prefix: < variable_prefix, default -> "custom_structured_configuration_" >
-```
-
-## License
-
-Project is published under [Apache 2.0 License](../../LICENSE)
-=======
-This role has been deprecated, please refer to eos_designs role.
->>>>>>> 9a00642c
+This role has been deprecated, please refer to eos_designs role.