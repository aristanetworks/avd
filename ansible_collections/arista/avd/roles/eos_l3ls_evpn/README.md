--- conflicted
+++ resolved
@@ -1706,50 +1706,7 @@
 #       non_mlag: 1020
 ```
 
-<<<<<<< HEAD
-### vEOS-LAB Know Caveats and Recommendations
-
-- vEOS-LAB is a great tool to learn and test ansible-avd automation framework. In fact, this is the primary tool leveraged by Arista Ansible Team, for development and testing efforts.
-- vEOS-lab enables you to create and run replicas of physical networks within a risk free virtual environment.
-- Virtual networks created with vEOS-lab can be used for network modeling, planning for new services, or validating new features and functionality for the installed network.
-- vEOS-lab is not a network simulator but the exact EOS implementation that runs on the hardware platforms.
-- Supported features are documented here: [Arista EOS overview](https://www.arista.com/en/products/eos)
-
-However, because vEOS-LAB implements a virtual data plane there are known caveats and adjustments that are required to default arista.avd settings:
-
-**Variables adjustments required for vEOS-LAB:**
-
-```yaml
-# Disable update wait-for-convergence and update wait-for-install, which is not supported in vEOS-LAB.
-spine_bgp_defaults:
-#  - update wait-for-convergence
-#  - update wait-install
-  - no bgp default ipv4-unicast
-  - distance bgp 20 200 200
-  - graceful-restart restart-time 300
-  - graceful-restart
-
-leaf_bgp_defaults:
-#  - update wait-install
-  - no bgp default ipv4-unicast
-  - distance bgp 20 200 200
-  - graceful-restart restart-time 300
-  - graceful-restart
-
-# Update p2p mtu 9000 -> 1500, MTU 9000 not supported in vEOS-LAB.
-p2p_uplinks_mtu: 1500
-
-# Adjust default bfd values, to avoid high CPU.
-bfd_multihop:
-  interval: 1200
-  min_rx: 1200
-  multiplier: 3
-```
-
-## Role Enchancements for Super Spine Support
-=======
 ## Role Enhancements for Super Spine Support
->>>>>>> 7aafd273
 
 The enhancement listed below are required to support bigger deployments with super-spines (5 stage CLOS).
 5 stage CLOS fabric can be represented as multiple leaf-spine structures (called PODs - Point of Delivery) interconnected by super-spines.
