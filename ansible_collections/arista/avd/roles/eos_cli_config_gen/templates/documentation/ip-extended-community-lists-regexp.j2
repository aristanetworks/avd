{% if ip_extcommunity_lists_regexp is arista.avd.defined %}

## IP Extended Community RegExp Lists

### IP Extended Community RegExp Lists Summary

| List Name | Type | Regular Expression |
| --------- | ---- | ------------------ |
<<<<<<< HEAD
{%     for ip_extcommunity_list in ip_extcommunity_lists_regexp | arista.avd.natural_sort %}
{%         for sequence in ip_extcommunity_lists_regexp[ip_extcommunity_list] | arista.avd.default([]) %}
{%             if sequence.type is arista.avd.defined and sequence.regexp is arista.avd.defined %}
| {{ ip_extcommunity_list }} | {{ sequence.type }} | {{ sequence.regexp }} |
=======
{%     for ip_extcommunity_list in ip_extcommunity_lists_regexp | arista.avd.convert_dicts('name','entries') | arista.avd.natural_sort('name') %}
{%         for entry in ip_extcommunity_list.entries | arista.avd.default([]) %}
{%             if entry.type is arista.avd.defined and entry.regexp is arista.avd.defined %}
| {{ ip_extcommunity_list.name }} | {{ entry.type }} | {{ entry.regexp }} |
>>>>>>> 833dd458
{%             endif %}
{%         endfor %}
{%     endfor %}

### IP Extended Community RegExp Lists configuration

```eos
{%     include 'eos/ip-extended-community-lists-regexp.j2' %}
```
{% endif %}<|MERGE_RESOLUTION|>--- conflicted
+++ resolved
@@ -6,17 +6,10 @@
 
 | List Name | Type | Regular Expression |
 | --------- | ---- | ------------------ |
-<<<<<<< HEAD
-{%     for ip_extcommunity_list in ip_extcommunity_lists_regexp | arista.avd.natural_sort %}
-{%         for sequence in ip_extcommunity_lists_regexp[ip_extcommunity_list] | arista.avd.default([]) %}
-{%             if sequence.type is arista.avd.defined and sequence.regexp is arista.avd.defined %}
-| {{ ip_extcommunity_list }} | {{ sequence.type }} | {{ sequence.regexp }} |
-=======
 {%     for ip_extcommunity_list in ip_extcommunity_lists_regexp | arista.avd.convert_dicts('name','entries') | arista.avd.natural_sort('name') %}
 {%         for entry in ip_extcommunity_list.entries | arista.avd.default([]) %}
 {%             if entry.type is arista.avd.defined and entry.regexp is arista.avd.defined %}
 | {{ ip_extcommunity_list.name }} | {{ entry.type }} | {{ entry.regexp }} |
->>>>>>> 833dd458
 {%             endif %}
 {%         endfor %}
 {%     endfor %}
