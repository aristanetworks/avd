--- conflicted
+++ resolved
@@ -1,14 +1,8 @@
 {% if qos is defined %}
 
-<<<<<<< HEAD
 ## QOS
 
 ### QOS Summary
-=======
-# QOS
-
-## QOS Summary
->>>>>>> 50826dce
 
 {%     if qos.rewrite_dscp is defined and qos.rewrite_dscp == true %}
 QOS rewrite DSCP: **enabled**
