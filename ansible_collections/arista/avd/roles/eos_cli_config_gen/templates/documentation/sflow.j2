{#
 Copyright (c) 2023-2024 Arista Networks, Inc.
 Use of this source code is governed by the Apache License 2.0
 that can be found in the LICENSE file.
#}
{# doc - sflow #}
{% if sflow is arista.avd.defined or sflow_interfaces | length > 0 %}

### SFlow

#### SFlow Summary
{%     if ((sflow.vrfs is arista.avd.defined) or (sflow.destinations is arista.avd.defined) or (sflow.source_interface is arista.avd.defined)) %}

| VRF | SFlow Source | SFlow Destination | Port |
| --- | ------------ | ----------------- | ---- |
{%         if sflow.vrfs is arista.avd.defined %}
{%             for vrf in sflow.vrfs | arista.avd.natural_sort('name') %}
{%                 if vrf.destinations is arista.avd.defined %}
{%                     for destination in vrf.destinations | arista.avd.natural_sort('destination') %}
{%                         set port = destination.port | arista.avd.default('6343') %}
| {{ vrf.name }} | - | {{ destination.destination }} | {{ port }} |
{%                     endfor %}
{%                 endif %}
{%                 if vrf.source_interface is arista.avd.defined %}
| {{ vrf.name }} | {{ vrf.source_interface }} | - | - |
{%                 elif vrf.source is arista.avd.defined %}
| {{ vrf.name }} | {{ vrf.source }} | - | - |
{%                 endif %}
{%             endfor %}
{%         endif %}
{%         if sflow.destinations is arista.avd.defined %}
{%             for destination in sflow.destinations  %}
{%                 set port = destination.port | arista.avd.default('6343') %}
| default | - | {{ destination.destination }} | {{ port }} |
{%             endfor %}
{%         endif %}
{%         if sflow.source_interface is arista.avd.defined %}
| default | {{ sflow.source_interface }} | - | - |
{%         elif sflow.source is arista.avd.defined %}
| default | {{ sflow.source }} | - | - |
{%         endif %}
{%     endif %}
{%     if sflow.sample is arista.avd.defined %}

sFlow Sample Rate: {{ sflow.sample }}
{%     endif %}
<<<<<<< HEAD
{%     if sflow.sample_output_subinterface is arista.avd.defined(true) %}

sFlow Sample Output Subinterface is enabled.
=======
{%     if sflow.sample_input_subinterface is arista.avd.defined(true) %}

sFlow Sample Input Subinterface is enabled.
>>>>>>> 86a1f453
{%     endif %}
{%     if sflow.polling_interval is arista.avd.defined %}

sFlow Polling Interval: {{ sflow.polling_interval }}
{%     endif %}
{%     if sflow.run is defined and sflow.run == true %}

sFlow is enabled.
{%     else %}

sFlow is disabled.
{%     endif %}
{%     if sflow.interface.disable.default is arista.avd.defined(true) %}

sFlow is disabled on all interfaces by default.
{%     endif %}
{%     if sflow.interface.egress.enable_default is arista.avd.defined(true) and sflow.interface.egress.unmodified is arista.avd.defined(false) %}

Egress sFlow is enabled on all interfaces by default.
{%     elif sflow.interface.egress.enable_default is arista.avd.defined(true) and sflow.interface.egress.unmodified is arista.avd.defined(true) %}

Unmodified egress sFlow is enabled on all interfaces by default.
{%     endif %}
{%     if sflow.hardware_acceleration.enabled is arista.avd.defined(true) %}

sFlow hardware acceleration is enabled.
{%     endif %}
{%     if sflow.hardware_acceleration.sample is arista.avd.defined %}

sFlow hardware accelerated Sample Rate: {{ sflow.hardware_acceleration.sample }}
{%     endif %}
{%     if sflow.hardware_acceleration.modules is arista.avd.defined and sflow.hardware_acceleration.modules | length > 0 %}

#### SFlow Hardware Accelerated Modules

| Module | Acceleration Enabled |
| ------ | -------------------- |
{%         for module in sflow.hardware_acceleration.modules %}
{%             if module.name is arista.avd.defined %}
| {{ module.name }} | {{ module.enabled | arista.avd.default(true) }} |
{%             endif %}
{%         endfor %}
{%     endif %}
{%     if sflow.extensions is arista.avd.defined %}

#### SFlow Extensions

| Extension | Enabled |
| --------- | ------- |
{%         for extension in sflow.extensions | arista.avd.natural_sort('name') if extension.name is arista.avd.defined and extension.enabled is arista.avd.defined %}
| {{ extension.name }} | {{ extension.enabled }} |
{%         endfor %}
{%     endif %}
{%     if sflow_interfaces | length > 0 %}

#### SFlow Interfaces

| Interface | Ingress Enabled | Egress Enabled |
| --------- | --------------- | -------------- |
{%         for sflow_interface in sflow_interfaces | arista.avd.natural_sort('name') %}
{%             set sflow_ingress_enable = sflow_interface.sflow.enable | arista.avd.default("-") %}
{%             if sflow_interface.sflow.egress.enable is arista.avd.defined %}
{%                 set sflow_egress_enable = sflow_interface.sflow.egress.enable %}
{%             elif sflow_interface.sflow.egress.unmodified_enable is arista.avd.defined %}
{%                 set sflow_egress_enable = sflow_interface.sflow.egress.unmodified_enable ~ " (unmodified)" %}
{%             endif %}
| {{ sflow_interface.name }} | {{ sflow_ingress_enable }} | {{ sflow_egress_enable | arista.avd.default('-') }} |
{%         endfor %}
{%     endif %}
{%     if sflow is arista.avd.defined %}

#### SFlow Device Configuration

```eos
{%         include 'eos/sflow.j2' %}
```
{%     endif %}
{% endif %}<|MERGE_RESOLUTION|>--- conflicted
+++ resolved
@@ -44,15 +44,13 @@
 
 sFlow Sample Rate: {{ sflow.sample }}
 {%     endif %}
-<<<<<<< HEAD
+{%     if sflow.sample_input_subinterface is arista.avd.defined(true) %}
+
+sFlow Sample Input Subinterface is enabled.
+{%     endif %}
 {%     if sflow.sample_output_subinterface is arista.avd.defined(true) %}
 
 sFlow Sample Output Subinterface is enabled.
-=======
-{%     if sflow.sample_input_subinterface is arista.avd.defined(true) %}
-
-sFlow Sample Input Subinterface is enabled.
->>>>>>> 86a1f453
 {%     endif %}
 {%     if sflow.polling_interval is arista.avd.defined %}
 
