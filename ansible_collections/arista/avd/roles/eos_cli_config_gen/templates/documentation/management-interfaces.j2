{% if management_interfaces is defined and management_interfaces is not none %}

## Management Interfaces

### Management Interfaces Summary

#### IPv4

| Management Interface | description | Type | VRF | IP Address | Gateway |
| -------------------- | ----------- | ---- | --- | ---------- | ------- |
{%     for management_interface in management_interfaces | arista.avd.natural_sort %}
<<<<<<< HEAD
{%         if management_interfaces[management_interface].vrf is arista.avd.defined %}
{%             set vrf = management_interfaces[management_interface].vrf | arista.avd.default('default') %}
{%         endif %}
=======
{%         set vrf = management_interfaces[management_interface].vrf | arista.avd.default('default') %}
>>>>>>> c7f72f87
| {{ management_interface }} | {{ management_interfaces[management_interface].description }} | {{ management_interfaces[management_interface].type | arista.avd.default('oob') }} | {{ vrf }} | {{ management_interfaces[management_interface].ip_address }} | {{ management_interfaces[management_interface].gateway }} |
{%     endfor %}

#### IPv6

| Management Interface | description | Type | VRF | IPv6 Address | IPv6 Gateway |
| -------------------- | ----------- | ---- | --- | ------------ | ------------ |
{%     for management_interface in management_interfaces | arista.avd.natural_sort %}
{%         set vrf = management_interfaces[management_interface].vrf | arista.avd.default('default') %}
{%         set ipv6 = management_interfaces[management_interface].ipv6_address | arista.avd.default('-') %}
{%         set ipv6_gateway = management_interfaces[management_interface].ipv6_gateway | arista.avd.default('-') %}
| {{ management_interface }} | {{ management_interfaces[management_interface].description }} | {{ management_interfaces[management_interface].type | arista.avd.default('oob') }} | {{ vrf }} | {{ ipv6 }}  | {{ ipv6_gateway }} |
{%     endfor %}

### Management Interfaces Device Configuration

```eos
{%     include 'eos/management-interfaces.j2' %}
```
{% endif %}<|MERGE_RESOLUTION|>--- conflicted
+++ resolved
@@ -9,13 +9,7 @@
 | Management Interface | description | Type | VRF | IP Address | Gateway |
 | -------------------- | ----------- | ---- | --- | ---------- | ------- |
 {%     for management_interface in management_interfaces | arista.avd.natural_sort %}
-<<<<<<< HEAD
-{%         if management_interfaces[management_interface].vrf is arista.avd.defined %}
-{%             set vrf = management_interfaces[management_interface].vrf | arista.avd.default('default') %}
-{%         endif %}
-=======
 {%         set vrf = management_interfaces[management_interface].vrf | arista.avd.default('default') %}
->>>>>>> c7f72f87
 | {{ management_interface }} | {{ management_interfaces[management_interface].description }} | {{ management_interfaces[management_interface].type | arista.avd.default('oob') }} | {{ vrf }} | {{ management_interfaces[management_interface].ip_address }} | {{ management_interfaces[management_interface].gateway }} |
 {%     endfor %}
 
