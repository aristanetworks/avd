{% if qos_profiles is defined %}

<<<<<<< HEAD
## QOS Profiles

### QOS Profiles Summary
=======
# QOS Profiles

## QOS Profiles Summary
>>>>>>> 50826dce

{%     for profile in qos_profiles | arista.avd.natural_sort %}

QOS Profile: **{{ profile }}**

**Settings**

| Default COS | Default DSCP | Trust |
| ----------- | ------------ | ----- |
{%         set cos = qos_profiles[profile].cos | default('-') %}
{%         set dscp = qos_profiles[profile].dscp | default('-') %}
{%         set trust = qos_profiles[profile].trust | default('-') %}
| {{ cos }} | {{ dscp }} | {{ trust }} |

**Tx-queues**

{%         if qos_profiles[profile].tx_queues is defined and qos_profiles[profile].tx_queues is not none %}
| Tx-queue | Bandwidth | Priority |
| -------- | --------- | -------- |
{%             for tx_queue in qos_profiles[profile].tx_queues | arista.avd.natural_sort %}
{%                 set queue = qos_profiles[profile].tx_queues[tx_queue] | default('-') %}
{%                 set bw_percent = qos_profiles[profile].tx_queues[tx_queue].bandwidth_percent | default('-') %}
{%                 set priority = qos_profiles[profile].tx_queues[tx_queue].priority | default('-') %}
| {{ tx_queue }} | {{ bw_percent }} | {{ priority }} |
{%             endfor %}
{%         endif %}
{%     endfor %}

## QOS Profile Device Configuration

```eos
{% include 'eos/qos-profiles.j2' %}
```
{% endif %}<|MERGE_RESOLUTION|>--- conflicted
+++ resolved
@@ -1,14 +1,8 @@
 {% if qos_profiles is defined %}
 
-<<<<<<< HEAD
 ## QOS Profiles
 
 ### QOS Profiles Summary
-=======
-# QOS Profiles
-
-## QOS Profiles Summary
->>>>>>> 50826dce
 
 {%     for profile in qos_profiles | arista.avd.natural_sort %}
 
