--- conflicted
+++ resolved
@@ -34,7 +34,6 @@
 {%     if router_bgp.bgp.bestpath.d_path is arista.avd.defined(true) %}
    bgp bestpath d-path
 {%     endif %}
-<<<<<<< HEAD
 {%     if router_bgp.listen_ranges is arista.avd.defined %}
 {%         for listen_range in router_bgp.listen_ranges | arista.avd.natural_sort('peer_group') if listen_range.peer_group is arista.avd.defined and listen_range.prefix is arista.avd.defined
                and (listen_range.peer_filter is arista.avd.defined or listen_range.remote_as is arista.avd.defined) %}
@@ -51,14 +50,9 @@
    {{ listen_range_cli }}
 {%         endfor %}
 {%     endif %}
-{%     for peer_group in router_bgp.peer_groups | arista.avd.natural_sort %}
-{%         if router_bgp.peer_groups[peer_group].bgp_listen_range_prefix is arista.avd.defined and router_bgp.peer_groups[peer_group].peer_filter is arista.avd.defined %}
-   bgp listen range {{ router_bgp.peer_groups[peer_group].bgp_listen_range_prefix }} peer-group {{ peer_group }} peer-filter {{ router_bgp.peer_groups[peer_group].peer_filter }}
-=======
 {%     for peer_group in router_bgp.peer_groups | arista.avd.convert_dicts('name') | arista.avd.natural_sort('name') %}
 {%         if peer_group.bgp_listen_range_prefix is arista.avd.defined and peer_group.peer_filter is arista.avd.defined %}
    bgp listen range {{ peer_group.bgp_listen_range_prefix }} peer-group {{ peer_group.name }} peer-filter {{ peer_group.peer_filter }}
->>>>>>> 77593dd4
 {%         endif %}
 {%     endfor %}
 {%     for peer_group in router_bgp.peer_groups | arista.avd.convert_dicts('name') | arista.avd.natural_sort('name') %}
