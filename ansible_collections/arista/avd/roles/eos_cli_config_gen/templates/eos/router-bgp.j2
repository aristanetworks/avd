{# eos - Router BGP #}
{% if router_bgp.as is arista.avd.defined %}
!
router bgp {{ router_bgp.as }}
{%     if router_bgp.router_id is arista.avd.defined %}
   router-id {{ router_bgp.router_id }}
{%     endif %}
{%     if router_bgp.bgp_cluster_id is arista.avd.defined %}
   bgp cluster-id {{ router_bgp.bgp_cluster_id }}
{%     endif %}
{%     for bgp_default in router_bgp.bgp_defaults | arista.avd.default([]) %}
   {{ bgp_default }}
{%     endfor %}
{%     for peer_group in router_bgp.peer_groups | arista.avd.natural_sort %}
{%         if router_bgp.peer_groups[peer_group].bgp_listen_range_prefix is arista.avd.defined and router_bgp.peer_groups[peer_group].peer_filter is arista.avd.defined %}
   bgp listen range {{ router_bgp.peer_groups[peer_group].bgp_listen_range_prefix }} peer-group {{ peer_group }} peer-filter {{ router_bgp.peer_groups[peer_group].peer_filter }}
{%         endif %}
{%     endfor %}
{%     for peer_group in router_bgp.peer_groups | arista.avd.natural_sort %}
{%         if router_bgp.peer_groups[peer_group].description is arista.avd.defined %}
   neighbor {{ peer_group }} description {{ router_bgp.peer_groups[peer_group].description }}
{%         endif %}
{%         if router_bgp.peer_groups[peer_group].shutdown is arista.avd.defined(true) %}
   neighbor {{ peer_group }} shutdown
{%         endif %}
   neighbor {{ peer_group }} peer group
{%         if router_bgp.peer_groups[peer_group].remote_as is arista.avd.defined %}
   neighbor {{ peer_group }} remote-as {{ router_bgp.peer_groups[peer_group].remote_as }}
{%         endif %}
{%         if router_bgp.peer_groups[peer_group].next_hop_self is arista.avd.defined(true) %}
   neighbor {{ peer_group }} next-hop-self
{%         endif %}
{%         if router_bgp.peer_groups[peer_group].next_hop_unchanged is arista.avd.defined(true) %}
   neighbor {{ peer_group }} next-hop-unchanged
{%         endif %}
{%         if router_bgp.peer_groups[peer_group].update_source is arista.avd.defined %}
   neighbor {{ peer_group }} update-source {{ router_bgp.peer_groups[peer_group].update_source }}
{%         endif %}
{%         if router_bgp.peer_groups[peer_group].route_reflector_client is arista.avd.defined(true) %}
   neighbor {{ peer_group }} route-reflector-client
{%         endif %}
{%         if router_bgp.peer_groups[peer_group].bfd is arista.avd.defined(true) %}
   neighbor {{ peer_group }} bfd
{%         endif %}
{%         if router_bgp.peer_groups[peer_group].ebgp_multihop is arista.avd.defined %}
   neighbor {{ peer_group }} ebgp-multihop {{ router_bgp.peer_groups[peer_group].ebgp_multihop }}
{%         endif %}
{%         if router_bgp.peer_groups[peer_group].password is arista.avd.defined %}
   neighbor {{ peer_group }} password 7 {{ router_bgp.peer_groups[peer_group].password }}
{%         endif %}
{%         if router_bgp.peer_groups[peer_group].send_community is arista.avd.defined(true) %}
   neighbor {{ peer_group }} send-community
{%         endif %}
{%         if router_bgp.peer_groups[peer_group].maximum_routes is arista.avd.defined %}
   neighbor {{ peer_group }} maximum-routes {{ router_bgp.peer_groups[peer_group].maximum_routes }}
{%         endif %}
{%         if router_bgp.peer_groups[peer_group].weight is arista.avd.defined %}
   neighbor {{ peer_group }} weight {{ router_bgp.peer_groups[peer_group].weight }}
{%         endif %}
{%         if router_bgp.peer_groups[peer_group].timers is arista.avd.defined %}
   neighbor {{ peer_group }} timers {{ router_bgp.peer_groups[peer_group].timers }}
{%         endif %}
{%         if router_bgp.peer_groups[peer_group].route_map_in is arista.avd.defined %}
   neighbor {{ peer_group }} route-map {{ router_bgp.peer_groups[peer_group].route_map_in }} in
{%         endif %}
{%         if router_bgp.peer_groups[peer_group].route_map_out is arista.avd.defined %}
   neighbor {{ peer_group }} route-map {{ router_bgp.peer_groups[peer_group].route_map_out }} out
{%         endif %}
{%     endfor %}
{%     for neighbor in router_bgp.neighbors | arista.avd.natural_sort %}
{%         if router_bgp.neighbors[neighbor].peer_group is arista.avd.defined %}
   neighbor {{ neighbor }} peer group {{ router_bgp.neighbors[neighbor].peer_group }}
{%         endif %}
{%         if router_bgp.neighbors[neighbor].remote_as is arista.avd.defined %}
   neighbor {{ neighbor }} remote-as {{ router_bgp.neighbors[neighbor].remote_as }}
{%         endif %}
{%         if router_bgp.neighbors[neighbor].next_hop_self is arista.avd.defined(true) %}
   neighbor {{ neighbor }} next-hop-self
{%         endif %}
{%         if router_bgp.neighbors[neighbor].shutdown is arista.avd.defined(true) %}
   neighbor {{ neighbor }} shutdown
<<<<<<< HEAD
{%         endif %}
{%         if router_bgp.neighbors[neighbor].description is arista.avd.defined %}
=======
{%             endif %}
{%             if router_bgp.neighbors[neighbor].local_as is arista.avd.defined %}
   neighbor {{ neighbor }} local-as {{ router_bgp.neighbors[neighbor].local_as }} no-prepend replace-as
{%             endif %}
{%             if router_bgp.neighbors[neighbor].description is defined and router_bgp.neighbors[neighbor].description is not none %}
>>>>>>> 7aafd273
   neighbor {{ neighbor }} description {{ router_bgp.neighbors[neighbor].description }}
{%         endif %}
{%         if router_bgp.neighbors[neighbor].update_source is arista.avd.defined %}
   neighbor {{ neighbor }} update-source {{ router_bgp.neighbors[neighbor].update_source }}
{%         endif %}
{%         if router_bgp.neighbors[neighbor].bfd is arista.avd.defined(true) %}
   neighbor {{ neighbor }} bfd
{%         endif %}
{%         if router_bgp.neighbors[neighbor].password is arista.avd.defined %}
   neighbor {{ neighbor }} password 7 {{ router_bgp.neighbors[neighbor].password }}
{%         endif %}
{%         if router_bgp.neighbors[neighbor].weight is arista.avd.defined %}
   neighbor {{ neighbor }} weight {{ router_bgp.neighbors[neighbor].weight }}
{%         endif %}
{%         if router_bgp.neighbors[neighbor].timers is arista.avd.defined %}
   neighbor {{ neighbor }} timers {{ router_bgp.neighbors[neighbor].timers }}
{%         endif %}
{%     endfor %}
{%     for aggregate_address in router_bgp.aggregate_addresses | arista.avd.natural_sort %}
{%         set aggregate_address_cli = "aggregate-address " ~ aggregate_address %}
{%         if router_bgp.aggregate_addresses[aggregate_address].as_set is arista.avd.defined(true) %}
{%             set aggregate_address_cli = aggregate_address_cli ~ " as-set" %}
{%         endif %}
{%         if router_bgp.aggregate_addresses[aggregate_address].summary_only is arista.avd.defined(true) %}
{%             set aggregate_address_cli = aggregate_address_cli ~ " summary-only" %}
{%         endif %}
{%         if router_bgp.aggregate_addresses[aggregate_address].attribute_map is arista.avd.defined %}
{%             set aggregate_address_cli = aggregate_address_cli ~  " attribute-map " ~ router_bgp.aggregate_addresses[aggregate_address].attribute_map %}
{%         endif %}
{%         if router_bgp.aggregate_addresses[aggregate_address].match_map is arista.avd.defined %}
{%             set aggregate_address_cli = aggregate_address_cli ~ " match-map " ~ router_bgp.aggregate_addresses[aggregate_address].match_map %}
{%         endif %}
{%         if router_bgp.aggregate_addresses[aggregate_address].advertise_only is arista.avd.defined(true) %}
{%             set aggregate_address_cli = aggregate_address_cli ~ " advertise-only" %}
{%         endif %}
   {{ aggregate_address_cli }}
{%     endfor %}
{%     for redistribute_route in router_bgp.redistribute_routes | arista.avd.natural_sort %}
{%         set redistribute_route_cli = "redistribute " ~ redistribute_route %}
{%         if router_bgp.redistribute_routes[redistribute_route].route_map is arista.avd.defined %}
{%             set redistribute_route_cli = redistribute_route_cli ~ " route-map " ~ router_bgp.redistribute_routes[redistribute_route].route_map %}
{%         endif %}
   {{ redistribute_route_cli }}
{%     endfor %}
{# L2VPNs - (vxlan) vlan based #}
{%     for vlan in router_bgp.vlans | arista.avd.natural_sort %}
   !
   vlan {{ vlan }}
{%         if router_bgp.vlans[vlan].rd is arista.avd.defined %}
      rd {{ router_bgp.vlans[vlan].rd }}
{%         endif %}
{%         if router_bgp.vlans[vlan].route_targets.both is arista.avd.defined %}
{%             for route_target in router_bgp.vlans[vlan].route_targets.both %}
      route-target both {{ route_target }}
{%             endfor %}
{%         endif %}
{%         if router_bgp.vlans[vlan].route_targets.import is arista.avd.defined %}
{%             for route_target in router_bgp.vlans[vlan].route_targets.import %}
      route-target import {{ route_target }}
{%             endfor %}
{%         endif %}
{%         if router_bgp.vlans[vlan].route_targets.export is arista.avd.defined %}
{%             for route_target in router_bgp.vlans[vlan].route_targets.export %}
      route-target export {{ route_target }}
{%             endfor %}
{%         endif %}
{%         for redistribute_route in router_bgp.vlans[vlan].redistribute_routes | arista.avd.natural_sort %}
      redistribute {{ redistribute_route }}
{%         endfor %}
{%     endfor %}
{# vxlan vlan aware bundles #}
{%     for vlan_aware_bundle in router_bgp.vlan_aware_bundles | arista.avd.natural_sort %}
   !
   vlan-aware-bundle {{ vlan_aware_bundle }}
{%         if router_bgp.vlan_aware_bundles[vlan_aware_bundle].rd is arista.avd.defined %}
      rd {{ router_bgp.vlan_aware_bundles[vlan_aware_bundle].rd }}
{%         endif %}
{%         if router_bgp.vlan_aware_bundles[vlan_aware_bundle].route_targets.both is arista.avd.defined %}
{%             for route_target in router_bgp.vlan_aware_bundles[vlan_aware_bundle].route_targets.both %}
      route-target both {{ route_target }}
{%             endfor %}
{%         endif %}
{%         if router_bgp.vlan_aware_bundles[vlan_aware_bundle].route_targets.import is arista.avd.defined %}
{%             for route_target in router_bgp.vlan_aware_bundles[vlan_aware_bundle].route_targets.import %}
      route-target import {{ route_target }}
{%             endfor %}
{%         endif %}
{%         if router_bgp.vlan_aware_bundles[vlan_aware_bundle].route_targets.export is arista.avd.defined %}
{%             for route_target in router_bgp.vlan_aware_bundles[vlan_aware_bundle].route_targets.export %}
      route-target export {{ route_target }}
{%             endfor %}
{%         endif %}
{%         for redistribute_route in router_bgp.vlan_aware_bundles[vlan_aware_bundle].redistribute_routes | arista.avd.natural_sort %}
      redistribute {{ redistribute_route }}
{%         endfor %}
      vlan {{ router_bgp.vlan_aware_bundles[vlan_aware_bundle].vlan }}
{%     endfor %}
{# address families activation #}
{# address family evpn activation #}
{%     if router_bgp.address_family_evpn is arista.avd.defined %}
   !
   address-family evpn
{%         for peer_group in router_bgp.address_family_evpn.peer_groups | arista.avd.natural_sort %}
{%             if router_bgp.address_family_evpn.peer_groups[peer_group].route_map_in is arista.avd.defined %}
      neighbor {{ peer_group }} route-map {{ router_bgp.address_family_evpn.peer_groups[peer_group].route_map_in }} in
{%             endif %}
{%             if router_bgp.address_family_evpn.peer_groups[peer_group].route_map_out is arista.avd.defined %}
      neighbor {{ peer_group }} route-map {{ router_bgp.address_family_evpn.peer_groups[peer_group].route_map_out }} out
{%             endif %}
{%             if router_bgp.address_family_evpn.peer_groups[peer_group].activate is arista.avd.defined(true) %}
      neighbor {{ peer_group }} activate
{%             elif router_bgp.address_family_evpn.peer_groups[peer_group].activate is arista.avd.defined(false) %}
      no neighbor {{ peer_group }} activate
{%             endif %}
{%         endfor %}
{%     endif %}
{# address family rt-membership activation #}
{%     if router_bgp.address_family_rtc is arista.avd.defined %}
   !
   address-family rt-membership
{%         for peer_group in router_bgp.address_family_rtc.peer_groups | arista.avd.natural_sort %}
{%             if router_bgp.address_family_rtc.peer_groups[peer_group].activate is arista.avd.defined(true) %}
      neighbor {{ peer_group }} activate
{%             elif router_bgp.address_family_rtc.peer_groups[peer_group].activate is arista.avd.defined(false) %}
      no neighbor {{ peer_group }} activate
{%             endif %}
{%             if router_bgp.address_family_rtc.peer_groups[peer_group].default_route_target is defined %}
{%                 if router_bgp.address_family_rtc.peer_groups[peer_group].default_route_target.only is arista.avd.defined(true) %}
      neighbor {{ peer_group }} default-route-target only
{%                 else %}
      neighbor {{ peer_group }} default-route-target
{%                 endif %}
{%             endif %}
{%             if router_bgp.address_family_rtc.peer_groups[peer_group].default_route_target.encoding_origin_as_omit is defined %}
      neighbor {{ peer_group }} default-route-target encoding origin-as omit
{%             endif %}
{%         endfor %}
{%     endif %}
{# address family ipv4 activation #}
{%     if router_bgp.address_family_ipv4 is arista.avd.defined %}
   !
   address-family ipv4
{%         for network in router_bgp.address_family_ipv4.networks | arista.avd.natural_sort %}
{%             if router_bgp.address_family_ipv4.networks[network].route_map is arista.avd.defined %}
      network {{ network }} route-map {{ router_bgp.address_family_ipv4.networks[network].route_map }}
{%             else %}
      network {{ network }}
{%             endif %}
{%         endfor %}
{%         for peer_group in router_bgp.address_family_ipv4.peer_groups | arista.avd.natural_sort %}
{%             if router_bgp.address_family_ipv4.peer_groups[peer_group].route_map_in is arista.avd.defined %}
      neighbor {{ peer_group }} route-map {{ router_bgp.address_family_ipv4.peer_groups[peer_group].route_map_in }} in
{%             endif %}
{%             if router_bgp.address_family_ipv4.peer_groups[peer_group].route_map_out is arista.avd.defined %}
      neighbor {{ peer_group }} route-map {{ router_bgp.address_family_ipv4.peer_groups[peer_group].route_map_out }} out
{%             endif %}
{%             if router_bgp.address_family_ipv4.peer_groups[peer_group].prefix_list_in is arista.avd.defined %}
      neighbor {{ peer_group }} prefix-list {{ router_bgp.address_family_ipv4.peer_groups[peer_group].prefix_list_in }} in
{%             endif %}
{%             if router_bgp.address_family_ipv4.peer_groups[peer_group].prefix_list_out is arista.avd.defined %}
      neighbor {{ peer_group }} prefix-list {{ router_bgp.address_family_ipv4.peer_groups[peer_group].prefix_list_out }} out
{%             endif %}
{%             if router_bgp.address_family_ipv4.peer_groups[peer_group].activate is arista.avd.defined(true) %}
      neighbor {{ peer_group }} activate
{%             elif router_bgp.address_family_ipv4.peer_groups[peer_group].activate is arista.avd.defined(false) %}
      no neighbor {{ peer_group }} activate
{%             endif %}
{%         endfor %}
{%         for neighbor in router_bgp.address_family_ipv4.neighbors | arista.avd.natural_sort %}
{%             if router_bgp.address_family_ipv4.neighbors[neighbor].route_map_in is arista.avd.defined %}
      neighbor {{ neighbor }} route-map {{ router_bgp.address_family_ipv4.neighbors[neighbor].route_map_in }} in
{%             endif %}
{%             if router_bgp.address_family_ipv4.neighbors[neighbor].route_map_out is arista.avd.defined %}
      neighbor {{ neighbor }} route-map {{ router_bgp.address_family_ipv4.neighbors[neighbor].route_map_out }} out
{%             endif %}
{%             if router_bgp.address_family_ipv4.neighbors[neighbor].prefix_list_in is arista.avd.defined %}
      neighbor {{ neighbor }} prefix-list {{ router_bgp.address_family_ipv4.neighbors[neighbor].prefix_list_in }} in
{%             endif %}
{%             if router_bgp.address_family_ipv4.neighbors[neighbor].prefix_list_out is arista.avd.defined %}
      neighbor {{ neighbor }} prefix-list {{ router_bgp.address_family_ipv4.neighbors[neighbor].prefix_list_out }} out
{%             endif %}
{%             if router_bgp.address_family_ipv4.neighbors[neighbor].default_originate is arista.avd.defined %}
{%                 set neighbor_default_originate_cli = "neighbor " ~ neighbor ~ " default-originate" %}
{%                 if router_bgp.address_family_ipv4.neighbors[neighbor].default_originate.route_map is arista.avd.defined %}
{%                     set neighbor_default_originate_cli = neighbor_default_originate_cli ~ " route-map " ~ router_bgp.address_family_ipv4.neighbors[neighbor].default_originate.route_map %}
{%                 endif %}
{%                 if router_bgp.address_family_ipv4.neighbors[neighbor].default_originate.always is arista.avd.defined(true) %}
{%                     set neighbor_default_originate_cli = neighbor_default_originate_cli ~ " always" %}
{%                 endif %}
      {{ neighbor_default_originate_cli }}
{%             endif %}
{%             if router_bgp.address_family_ipv4.neighbors[neighbor].activate is arista.avd.defined(true) %}
      neighbor {{ neighbor }} activate
{%             elif router_bgp.address_family_ipv4.neighbors[neighbor].activate is arista.avd.defined(false) %}
      no neighbor {{ neighbor }} activate
{%             endif %}
{%         endfor %}
{%     endif %}
{# address family ipv4 multicast activation #}
{%     if router_bgp.address_family_ipv4_multicast is arista.avd.defined %}
   !
   address-family ipv4 multicast
{%         for peer_group in router_bgp.address_family_ipv4_multicast.peer_groups | arista.avd.natural_sort %}
{%             if router_bgp.address_family_ipv4_multicast.peer_groups[peer_group].route_map_in is arista.avd.defined %}
      neighbor {{ peer_group }} route-map {{ router_bgp.address_family_ipv4_multicast.peer_groups[peer_group].route_map_in }} in
{%             endif %}
{%             if router_bgp.address_family_ipv4_multicast.peer_groups[peer_group].route_map_out is arista.avd.defined %}
      neighbor {{ peer_group }} route-map {{ router_bgp.address_family_ipv4_multicast.peer_groups[peer_group].route_map_out }} out
{%             endif %}
{%             if router_bgp.address_family_ipv4_multicast.peer_groups[peer_group].activate is arista.avd.defined(true) %}
      neighbor {{ peer_group }} activate
{%             elif router_bgp.address_family_ipv4_multicast.peer_groups[peer_group].activate is arista.avd.defined(false) %}
      no neighbor {{ peer_group }} activate
{%             endif %}
{%         endfor %}
{%         for neighbor in router_bgp.address_family_ipv4_multicast.neighbors | arista.avd.natural_sort %}
{%             if router_bgp.address_family_ipv4_multicast.neighbors[neighbor].route_map_in is arista.avd.defined %}
      neighbor {{ neighbor }} route-map {{ router_bgp.address_family_ipv4_multicast.neighbors[neighbor].route_map_in }} in
{%             endif %}
{%             if router_bgp.address_family_ipv4_multicast.neighbors[neighbor].route_map_out is arista.avd.defined %}
      neighbor {{ neighbor }} route-map {{ router_bgp.address_family_ipv4_multicast.neighbors[neighbor].route_map_out }} out
{%             endif %}
{%             if router_bgp.address_family_ipv4_multicast.neighbors[neighbor].activate is arista.avd.defined(true) %}
      neighbor {{ neighbor }} activate
{%             elif router_bgp.address_family_ipv4_multicast.neighbors[neighbor].activate is arista.avd.defined(false) %}
      no neighbor {{ neighbor }} activate
{%             endif %}
{%         endfor %}
{%         for redistribute_route in router_bgp.address_family_ipv4_multicast.redistribute_routes | arista.avd.natural_sort %}
{%             set redistribute_route_cli = "redistribute " ~ redistribute_route %}
{%             if router_bgp.address_family_ipv4_multicast.redistribute_routes[redistribute_route].route_map is arista.avd.defined %}
{%                 set redistribute_route_cli = redistribute_route_cli ~ " route-map " ~ router_bgp.address_family_ipv4_multicast.redistribute_routes[redistribute_route].route_map %}
{%             endif %}
      {{ redistribute_route_cli }}
{%         endfor %}
{%     endif %}
{# address family ipv6 activation #}
{%     if router_bgp.address_family_ipv6 is arista.avd.defined %}
   !
   address-family ipv6
{%         for peer_group in router_bgp.address_family_ipv6.peer_groups | arista.avd.natural_sort %}
{%             if router_bgp.address_family_ipv6.peer_groups[peer_group].route_map_in is arista.avd.defined %}
      neighbor {{ peer_group }} route-map {{ router_bgp.address_family_ipv6.peer_groups[peer_group].route_map_in }} in
{%             endif %}
{%             if router_bgp.address_family_ipv6.peer_groups[peer_group].route_map_out is arista.avd.defined %}
      neighbor {{ peer_group }} route-map {{ router_bgp.address_family_ipv6.peer_groups[peer_group].route_map_out }} out
{%             endif %}
{%             if router_bgp.address_family_ipv6.peer_groups[peer_group].activate is arista.avd.defined(true) %}
      neighbor {{ peer_group }} activate
{%             elif router_bgp.address_family_ipv6.peer_groups[peer_group].activate is arista.avd.defined(false) %}
      no neighbor {{ peer_group }} activate
{%             endif %}
{%         endfor %}
{%         for neighbor in router_bgp.address_family_ipv6.neighbors | arista.avd.natural_sort %}
{%             if router_bgp.address_family_ipv6.neighbors[neighbor].route_map_in is arista.avd.defined %}
      neighbor {{ neighbor }} route-map {{ router_bgp.address_family_ipv6.neighbors[neighbor].route_map_in }} in
{%             endif %}
{%             if router_bgp.address_family_ipv6.neighbors[neighbor].route_map_out is arista.avd.defined %}
      neighbor {{ neighbor }} route-map {{ router_bgp.address_family_ipv6.neighbors[neighbor].route_map_out }} out
{%             endif %}
{%             if router_bgp.address_family_ipv6.neighbors[neighbor].activate is arista.avd.defined(true) %}
      neighbor {{ neighbor }} activate
{%             elif router_bgp.address_family_ipv6.neighbors[neighbor].activate is arista.avd.defined(false) %}
      no neighbor {{ neighbor }} activate
{%             endif %}
{%         endfor %}
{%         for redistribute_route in router_bgp.address_family_ipv6.redistribute_routes | arista.avd.natural_sort %}
{%             set redistribute_route_cli = "redistribute " ~ redistribute_route %}
{%             if router_bgp.address_family_ipv6.redistribute_routes[redistribute_route].route_map is arista.avd.defined %}
{%                 set redistribute_route_cli = redistribute_route_cl ~ " route-map " ~ router_bgp.address_family_ipv6.redistribute_routes[redistribute_route].route_map %}
{%             endif %}
      {{ redistribute_route_cli }}
{%         endfor %}
{%     endif %}
{# L3VPNs - (vxlan) VRFs #}
{%     for vrf in router_bgp.vrfs | arista.avd.natural_sort %}
   !
   vrf {{ vrf }}
{%         if router_bgp.vrfs[vrf].rd is arista.avd.defined %}
      rd {{ router_bgp.vrfs[vrf].rd }}
{%         endif %}
{%         if router_bgp.vrfs[vrf].route_targets.import is arista.avd.defined %}
{%             for address_family in router_bgp.vrfs[vrf].route_targets.import %}
{%                 for route_target in router_bgp.vrfs[vrf].route_targets.import[address_family] %}
      route-target import {{ address_family }} {{ route_target }}
{%                 endfor %}
{%             endfor %}
{%         endif %}
{%         if router_bgp.vrfs[vrf].route_targets.export is arista.avd.defined %}
{%             for address_family in router_bgp.vrfs[vrf].route_targets.export %}
{%                 for route_target in router_bgp.vrfs[vrf].route_targets.export[address_family] %}
      route-target export {{ address_family }} {{ route_target }}
{%                 endfor %}
{%             endfor %}
{%         endif %}
{%         if router_bgp.vrfs[vrf].router_id is arista.avd.defined %}
      router-id {{ router_bgp.vrfs[vrf].router_id }}
{%         endif %}
{%         if router_bgp.vrfs[vrf].timers is arista.avd.defined %}
      timers bgp {{ router_bgp.vrfs[vrf].timers }}
{%         endif %}
{%         for network in router_bgp.vrfs[vrf].networks | arista.avd.natural_sort %}
{%             if router_bgp.vrfs[vrf].networks[network].route_map is arista.avd.defined %}
      network {{ network }} route-map {{ router_bgp.vrfs[vrf].networks[network].route_map }}
{%             else %}
      network {{ network }}
{%             endif %}
{%         endfor %}
{%         for neighbor in router_bgp.vrfs[vrf].neighbors | arista.avd.natural_sort %}
{%             if router_bgp.vrfs[vrf].neighbors[neighbor].remote_as is arista.avd.defined %}
      neighbor {{ neighbor }} remote-as {{ router_bgp.vrfs[vrf].neighbors[neighbor].remote_as }}
{%             endif %}
{%             if router_bgp.vrfs[vrf].neighbors[neighbor].peer_group is arista.avd.defined %}
      neighbor {{ neighbor }} peer group {{ router_bgp.vrfs[vrf].neighbors[neighbor].peer_group }}
{%             endif %}
{%             if router_bgp.vrfs[vrf].neighbors[neighbor].local_as is arista.avd.defined %}
      neighbor {{ neighbor }} local-as {{ router_bgp.vrfs[vrf].neighbors[neighbor].local_as }} no-prepend replace-as
{%             endif %}
{%             if router_bgp.vrfs[vrf].neighbors[neighbor].description is arista.avd.defined %}
      neighbor {{ neighbor }} description {{ router_bgp.vrfs[vrf].neighbors[neighbor].description }}
{%             endif %}
{%             if router_bgp.vrfs[vrf].neighbors[neighbor].ebgp_multihop is arista.avd.defined %}
{%                 set neighbor_ebgp_multihop_cli = "neighbor " ~ neighbor ~ " ebgp-multihop" %}
{%                 if router_bgp.vrfs[vrf].neighbors[neighbor].ebgp_multihop is number %}
{%                     set neighbor_ebgp_multihop_cli = neighbor_ebgp_multihop_cli ~ " " ~ router_bgp.vrfs[vrf].neighbors[neighbor].ebgp_multihop %}
{%                 endif %}
      {{ neighbor_ebgp_multihop_cli }}
{%             endif %}
{%             if router_bgp.vrfs[vrf].neighbors[neighbor].next_hop_self is arista.avd.defined(true) %}
      neighbor {{ neighbor }} next-hop-self
{%             endif %}
{%             if router_bgp.vrfs[vrf].neighbors[neighbor].timers is arista.avd.defined %}
      neighbor {{ neighbor }} timers {{ router_bgp.vrfs[vrf].neighbors[neighbor].timers }}
{%             endif %}
{%             if router_bgp.vrfs[vrf].neighbors[neighbor].send_community is defined %}
{%                 set neighbor_send_community_cli = "neighbor " ~ neighbor ~ " send-community" %}
{%                 if router_bgp.vrfs[vrf].neighbors[neighbor].send_community is arista.avd.defined and router_bgp.vrfs[vrf].neighbors[neighbor].send_community != "None"  %}
{%                     set neighbor_send_community_cli = neighbor_send_community_cli ~ " " ~ router_bgp.vrfs[vrf].neighbors[neighbor].send_community %}
{%                 endif %}
      {{ neighbor_send_community_cli }}
{%             endif %}
{%             if router_bgp.vrfs[vrf].neighbors[neighbor].maximum_routes is arista.avd.defined %}
      neighbor {{ neighbor }} maximum-routes {{ router_bgp.vrfs[vrf].neighbors[neighbor].maximum_routes }}
{%             endif %}
{%             if router_bgp.vrfs[vrf].neighbors[neighbor].default_originate is arista.avd.defined %}
{%                 set neighbor_default_originate_cli = "neighbor " ~ neighbor ~ " default-originate" %}
{%                 if router_bgp.vrfs[vrf].neighbors[neighbor].default_originate.route_map is arista.avd.defined %}
{%                     set neighbor_default_originate_cli = neighbor_default_originate_cli ~ " route-map " ~ router_bgp.vrfs[vrf].neighbors[neighbor].default_originate.route_map %}
{%                 endif %}
{%                 if router_bgp.vrfs[vrf].neighbors[neighbor].default_originate.always is arista.avd.defined(true) %}
{%                     set neighbor_default_originate_cli = neighbor_default_originate_cli ~ " always" %}
{%                 endif %}
      {{ neighbor_default_originate_cli }}
{%             endif %}
{%             if router_bgp.vrfs[vrf].neighbors[neighbor].update_source is arista.avd.defined %}
      neighbor {{ neighbor }} update-source {{ router_bgp.vrfs[vrf].neighbors[neighbor].update_source }}
{%             endif %}
{%             if router_bgp.vrfs[vrf].neighbors[neighbor].route_map_out is arista.avd.defined %}
      neighbor {{ neighbor }} route-map {{ router_bgp.vrfs[vrf].neighbors[neighbor].route_map_out }} out
{%             endif %}
{%             if router_bgp.vrfs[vrf].neighbors[neighbor].route_map_in is arista.avd.defined %}
      neighbor {{ neighbor }} route-map {{ router_bgp.vrfs[vrf].neighbors[neighbor].route_map_in }} in
{%             endif %}
{%             if router_bgp.vrfs[vrf].neighbors[neighbor].address_family is arista.avd.defined %}
{%                 for family in router_bgp.vrfs[vrf].neighbors[neighbor].address_family %}
      address-family {{ family }}
         neighbor {{ neighbor }} activate
{%                 endfor %}
{%             endif %}
{%         endfor %}
{%         for redistribute_route in router_bgp.vrfs[vrf].redistribute_routes | arista.avd.natural_sort %}
{%             set redistribute_cli = "redistribute " ~ redistribute_route %}
{%             if router_bgp.vrfs[vrf].redistribute_routes[redistribute_route].route_map is arista.avd.defined %}
{%                 set redistribute_cli = redistribute_cli + " route-map " ~ router_bgp.vrfs[vrf].redistribute_routes[redistribute_route].route_map %}
{%            endif %}
      {{ redistribute_cli }}
{%         endfor %}
{%         for aggregate_address in router_bgp.vrfs[vrf].aggregate_addresses | arista.avd.natural_sort %}
{%             set aggregate_address_cli = "aggregate-address " ~ aggregate_address %}
{%             if router_bgp.vrfs[vrf].aggregate_addresses[aggregate_address].as_set is arista.avd.defined(true) %}
{%                 set  aggregate_address_cli = aggregate_address_cli ~ " as-set" %}
{%             endif %}
{%             if router_bgp.vrfs[vrf].aggregate_addresses[aggregate_address].summary_only is arista.avd.defined(true) %}
{%                  set aggregate_address_cli = aggregate_address_cli ~ " summary-only" %}
{%             endif %}
{%             if router_bgp.vrfs[vrf].aggregate_addresses[aggregate_address].attribute_map is arista.avd.defined %}
{%                 set aggregate_address_cli = aggregate_address_cli ~ " attribute-map " ~ router_bgp.vrfs[vrf].aggregate_addresses[aggregate_address].attribute_map %}
{%             endif %}
{%             if router_bgp.vrfs[vrf].aggregate_addresses[aggregate_address].match_map is arista.avd.defined %}
{%                 set aggregate_address_cli = aggregate_address_cli ~ " match-map " ~ router_bgp.vrfs[vrf].aggregate_addresses[aggregate_address].match_map %}
{%             endif %}
{%             if router_bgp.vrfs[vrf].aggregate_addresses[aggregate_address].advertise_only is arista.avd.defined(true) %}
{%                 set aggregate_address_cli = aggregate_address_cli ~ " advertise-only" %}
{%             endif %}
      {{ aggregate_address_cli }}
{%         endfor %}
{%     endfor %}
{% endif %}<|MERGE_RESOLUTION|>--- conflicted
+++ resolved
@@ -79,16 +79,11 @@
 {%         endif %}
 {%         if router_bgp.neighbors[neighbor].shutdown is arista.avd.defined(true) %}
    neighbor {{ neighbor }} shutdown
-<<<<<<< HEAD
-{%         endif %}
-{%         if router_bgp.neighbors[neighbor].description is arista.avd.defined %}
-=======
 {%             endif %}
 {%             if router_bgp.neighbors[neighbor].local_as is arista.avd.defined %}
    neighbor {{ neighbor }} local-as {{ router_bgp.neighbors[neighbor].local_as }} no-prepend replace-as
 {%             endif %}
 {%             if router_bgp.neighbors[neighbor].description is defined and router_bgp.neighbors[neighbor].description is not none %}
->>>>>>> 7aafd273
    neighbor {{ neighbor }} description {{ router_bgp.neighbors[neighbor].description }}
 {%         endif %}
 {%         if router_bgp.neighbors[neighbor].update_source is arista.avd.defined %}
