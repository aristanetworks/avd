{# eos - VLAN Interfaces #}
{% if vlan_interfaces is defined and vlan_interfaces is not none %}
{%     for vlan_interface in vlan_interfaces | arista.avd.natural_sort %}
interface {{ vlan_interface }}
{%         if vlan_interfaces[vlan_interface].description is defined and vlan_interfaces[vlan_interface].description is not none %}
   description {{ vlan_interfaces[vlan_interface].description }}
{%         endif %}
{%         if vlan_interfaces[vlan_interface].shutdown is defined and vlan_interfaces[vlan_interface].shutdown == true %}
   shutdown
{%         endif %}
{%         if vlan_interfaces[vlan_interface].mtu is defined and vlan_interfaces[vlan_interface].mtu != 1500 %}
   mtu {{ vlan_interfaces[vlan_interface].mtu }}
{%         endif %}
{%         if vlan_interfaces[vlan_interface].no_autostate is defined and vlan_interfaces[vlan_interface].no_autostate == true %}
   no autostate
{%         endif %}
{%         if vlan_interfaces[vlan_interface].vrf is defined and vlan_interfaces[vlan_interface].vrf is not none %}
   vrf {{ vlan_interfaces[vlan_interface].vrf }}
{%         endif %}
{%         if vlan_interfaces[vlan_interface].ip_address is defined %}
   ip address {{ vlan_interfaces[vlan_interface].ip_address }}
{%         endif %}
{%         if vlan_interfaces[vlan_interface].ip_address is defined and vlan_interfaces[vlan_interface].virtual is defined and vlan_interfaces[vlan_interface].virtual == true %}
   ip address virtual {{ vlan_interfaces[vlan_interface].ip_address }}
{%         endif %}
{%         if vlan_interfaces[vlan_interface].ip_address_secondary is defined and vlan_interfaces[vlan_interface].virtual is defined and vlan_interfaces[vlan_interface].virtual == true %}
   ip address virtual {{ vlan_interfaces[vlan_interface].ip_address_secondary }} secondary
{%         elif vlan_interfaces[vlan_interface].ip_address_secondary is defined %}
   ip address {{ vlan_interfaces[vlan_interface].ip_address_secondary }} secondary
{%         endif %}
{%         if vlan_interfaces[vlan_interface].ip_virtual_router_address is defined %}
   ip virtual-router address {{ vlan_interfaces[vlan_interface].ip_virtual_router_address }}
{%         endif %}
{%         if vlan_interfaces[vlan_interface].ip_address_virtual is defined %}
   ip address virtual {{ vlan_interfaces[vlan_interface].ip_address_virtual }}
{%         endif %}
{%         if vlan_interfaces[vlan_interface].ip_helpers is defined and vlan_interfaces[vlan_interface].ip_helpers is not none %}
{%            for ip_helper in vlan_interfaces[vlan_interface].ip_helpers | arista.avd.natural_sort %}
   ip helper-address {{ ip_helper }} {% if vlan_interfaces[vlan_interface].ip_helpers[ip_helper].vrf is defined and vlan_interfaces[vlan_interface].ip_helpers[ip_helper].vrf is not none %}vrf {{vlan_interfaces[vlan_interface].ip_helpers[ip_helper].vrf }} {% endif %} {% if vlan_interfaces[vlan_interface].ip_helpers[ip_helper].source_interface is defined and vlan_interfaces[vlan_interface].ip_helpers[ip_helper].source_interface is not none %}source-interface {{vlan_interfaces[vlan_interface].ip_helpers[ip_helper].source_interface }}{% endif %}

{%            endfor %}
{%         endif %}
{%         if vlan_interfaces[vlan_interface].ipv6_enable is defined and vlan_interfaces[vlan_interface].ipv6_enable == true %}
   ipv6 enable
{%         endif %}
{%         if vlan_interfaces[vlan_interface].ipv6_address is defined and vlan_interfaces[vlan_interface].ipv6_address is not none %}
   ipv6 address {{ vlan_interfaces[vlan_interface].ipv6_address }}
{%         endif %}
{%         if vlan_interfaces[vlan_interface].ipv6_address_link_local is defined and vlan_interfaces[vlan_interface].ipv6_address_link_local is not none %}
   ipv6 address {{ vlan_interfaces[vlan_interface].ipv6_address_link_local }} link-local
{%             endif %}
{%         if vlan_interfaces[vlan_interface].ipv6_nd_ra_disabled is defined and vlan_interfaces[vlan_interface].ipv6_nd_ra_disabled == true %}
   ipv6 nd ra disabled
{%         endif %}
{%         if vlan_interfaces[vlan_interface].ipv6_nd_managed_config_flag is defined and vlan_interfaces[vlan_interface].ipv6_nd_managed_config_flag == true %}
   ipv6 nd managed-config-flag
{%         endif %}
{%         if vlan_interfaces[vlan_interface].ipv6_nd_prefixes is defined and vlan_interfaces[vlan_interface].ipv6_nd_prefixes is not none %}
{%             for prefix in vlan_interfaces[vlan_interface].ipv6_nd_prefixes %}
   ipv6 nd prefix {{ prefix }} {% if vlan_interfaces[vlan_interface].ipv6_nd_prefixes[prefix].valid_lifetime is defined and vlan_interfaces[vlan_interface].ipv6_nd_prefixes[prefix].valid_lifetime is not none %}{{ vlan_interfaces[vlan_interface].ipv6_nd_prefixes[prefix].valid_lifetime }} {% endif %}{% if vlan_interfaces[vlan_interface].ipv6_nd_prefixes[prefix].preferred_lifetime is defined and vlan_interfaces[vlan_interface].ipv6_nd_prefixes[prefix].preferred_lifetime is not none %}{{ vlan_interfaces[vlan_interface].ipv6_nd_prefixes[prefix].preferred_lifetime }} {% endif %}{% if vlan_interfaces[vlan_interface].ipv6_nd_prefixes[prefix].no_autoconfig_flag is defined and vlan_interfaces[vlan_interface].ipv6_nd_prefixes[prefix].no_autoconfig_flag == true %}no-autoconfig{% endif %}

{%             endfor %}
{%         endif %}
{%         if vlan_interfaces[vlan_interface].multicast.ipv4.source_route_export.enabled is defined and vlan_interfaces[vlan_interface].multicast.ipv4.source_route_export.enabled == true %}
   multicast ipv4 source route export {% if vlan_interfaces[vlan_interface].multicast.ipv4.source_route_export.administrative_distance is defined and vlan_interfaces[vlan_interface].multicast.ipv4.source_route_export.administrative_distance is not none %}{{ vlan_interfaces[vlan_interface].multicast.ipv4.source_route_export.administrative_distance }}{% endif %}

{%         endif %}
{%         if vlan_interfaces[vlan_interface].access_group_in is defined and vlan_interfaces[vlan_interface].access_group_in is not none %}
   ip access-group {{ vlan_interfaces[vlan_interface].access_group_in }} in
{%         endif %}
{%         if vlan_interfaces[vlan_interface].access_group_out is defined and vlan_interfaces[vlan_interface].access_group_out is not none %}
   ip access-group {{ vlan_interfaces[vlan_interface].access_group_out }} out
{%         endif %}
{%         if vlan_interfaces[vlan_interface].ipv6_access_group_in is defined and vlan_interfaces[vlan_interface].ipv6_access_group_in is not none %}
   ipv6 access-group {{ vlan_interfaces[vlan_interface].ipv6_access_group_in }} in
{%         endif %}
{%         if vlan_interfaces[vlan_interface].ipv6_access_group_out is defined and vlan_interfaces[vlan_interface].ipv6_access_group_out is not none %}
   ipv6 access-group {{ vlan_interfaces[vlan_interface].ipv6_access_group_out }} out
{%         endif %}
{%         if vlan_interfaces[vlan_interface].ospf_network_point_to_point is defined and vlan_interfaces[vlan_interface].ospf_network_point_to_point == true %}
   ip ospf network point-to-point
{%         endif %}
{%         if vlan_interfaces[vlan_interface].ospf_area is defined %}
   ip ospf area {{ vlan_interfaces[vlan_interface].ospf_area }}
{%         endif %}
<<<<<<< HEAD
{%         if vlan_interfaces[vlan_interface].isis_enable is defined %}
   isis enable {{ vlan_interfaces[vlan_interface].isis_enable }}
{%         endif %}
{%         if vlan_interfaces[vlan_interface].isis_passive is defined and vlan_interfaces[vlan_interface].isis_passive == true %}
   isis passive
{%         endif %}
{%         if vlan_interfaces[vlan_interface].isis_metric is defined %}
   isis metric {{ vlan_interfaces[vlan_interface].isis_metric }}
{%         endif %}
{%         if vlan_interfaces[vlan_interface].isis_network_point_to_point is defined and vlan_interfaces[vlan_interface].isis_network_point_to_point == true %}
   isis network point-to-point
=======
{%         if vlan_interfaces[vlan_interface].pim is defined and vlan_interfaces[vlan_interface].pim is not none %}
{%            if vlan_interfaces[vlan_interface].pim.ipv4.sparse_mode is defined and vlan_interfaces[vlan_interface].pim.ipv4.sparse_mode == true %}
   pim ipv4 sparse-mode
{%            endif %}
{%            if vlan_interfaces[vlan_interface].pim.ipv4.local_interface is defined and vlan_interfaces[vlan_interface].pim.ipv4.local_interface is not none %}
   pim ipv4 local-interface {{ vlan_interfaces[vlan_interface].pim.ipv4.local_interface }}
{%            endif %}
{%         endif %}
{%         if vlan_interfaces[vlan_interface].ipv6_virtual_router_address is defined and vlan_interfaces[vlan_interface].ipv6_virtual_router_address is not none %}
   ipv6 virtual-router address {{ vlan_interfaces[vlan_interface].ipv6_virtual_router_address }}
>>>>>>> eecd33dd
{%         endif %}
!
{%     endfor %}
{% endif %}<|MERGE_RESOLUTION|>--- conflicted
+++ resolved
@@ -83,7 +83,6 @@
 {%         if vlan_interfaces[vlan_interface].ospf_area is defined %}
    ip ospf area {{ vlan_interfaces[vlan_interface].ospf_area }}
 {%         endif %}
-<<<<<<< HEAD
 {%         if vlan_interfaces[vlan_interface].isis_enable is defined %}
    isis enable {{ vlan_interfaces[vlan_interface].isis_enable }}
 {%         endif %}
@@ -95,7 +94,6 @@
 {%         endif %}
 {%         if vlan_interfaces[vlan_interface].isis_network_point_to_point is defined and vlan_interfaces[vlan_interface].isis_network_point_to_point == true %}
    isis network point-to-point
-=======
 {%         if vlan_interfaces[vlan_interface].pim is defined and vlan_interfaces[vlan_interface].pim is not none %}
 {%            if vlan_interfaces[vlan_interface].pim.ipv4.sparse_mode is defined and vlan_interfaces[vlan_interface].pim.ipv4.sparse_mode == true %}
    pim ipv4 sparse-mode
@@ -106,7 +104,6 @@
 {%         endif %}
 {%         if vlan_interfaces[vlan_interface].ipv6_virtual_router_address is defined and vlan_interfaces[vlan_interface].ipv6_virtual_router_address is not none %}
    ipv6 virtual-router address {{ vlan_interfaces[vlan_interface].ipv6_virtual_router_address }}
->>>>>>> eecd33dd
 {%         endif %}
 !
 {%     endfor %}
