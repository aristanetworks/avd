--- conflicted
+++ resolved
@@ -173,11 +173,10 @@
 
 {% include 'documentation/router-bgp.j2' %}
 
-<<<<<<< HEAD
 ## Router ISIS
 
 {% include 'documentation/router-isis.j2' %}
-=======
+
 ## Router Multicast
 
 {% include 'documentation/router-multicast.j2' %}
@@ -196,5 +195,4 @@
 
 ## Platform
 
-{% include 'documentation/platform.j2' %}
->>>>>>> eecd33dd
+{% include 'documentation/platform.j2' %}