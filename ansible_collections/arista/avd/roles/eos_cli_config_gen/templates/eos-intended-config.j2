{# Device Configuration #}
!RANCID-CONTENT-TYPE: arista
!
{# terminal settings #}
{% include 'eos/terminal-settings.j2' %}
{# aliases #}
{% include 'eos/aliases.j2' %}
{# hardware counters #}
{% include 'eos/hardware-counters.j2' %}
{# daemon TerminAttr #}
{% include 'eos/daemon-terminattr.j2' %}
{# internal vlan allocation policy #}
{% include 'eos/vlan-internal-order.j2' %}
{# ip igmp snooping #}
{% include 'eos/ip-igmp-snooping.j2' %}
{# event monitor #}
{% include 'eos/event-monitor.j2' %}
{# load-interval #}
{% include 'eos/load-interval.j2' %}
{# cannot be disabled in current EOS releases #}
transceiver qsfp default-mode 4x10G
!
{# service routing protocols model #}
{% include 'eos/service-routing-protocols-model.j2' %}
{# queue monitor length #}
{% include 'eos/queue-monitor-length.j2' %}
{# logging #}
{% include 'eos/logging.j2' %}
hostname {{ inventory_hostname }}
{# domain lookup #}
{% include 'eos/domain-lookup.j2' %}
{# name servers #}
{% include 'eos/name-servers.j2' %}
{# dns domain #}
{% include 'eos/dns-domain.j2' %}
{# ntp servers #}
{% include 'eos/ntp-servers.j2' %}
{# router l2-vpn#}
{% include 'eos/router-l2-vpn.j2' %}
{# sflow #}
{% include 'eos/sflow.j2' %}
{# redundancy #}
{% include 'eos/redundancy.j2' %}
{# snmp settings #}
{% include 'eos/snmp-settings.j2' %}
{# spanning-tree #}
{% include 'eos/spanning-tree.j2' %}
{# platform #}
{% include 'eos/platform.j2' %}
{# unsupported transceiver #}
{% include 'eos/unsupported-transeiver.j2' %}
{# tacacs servers #}
{% include 'eos/tacacs-servers.j2' %}
{# aaa server groups #}
{% include 'eos/aaa-server-groups.j2' %}
{# aaa authentication #}
{% include 'eos/aaa-authentication.j2' %}
{# aaa authorization #}
{% include 'eos/aaa-authorization.j2' %}
{# aaa accounting #}
{% include 'eos/aaa-accounting.j2' %}
{# users #}
{% include 'eos/local-users.j2' %}
{# clock timezone #}
{% include 'eos/clock-timezone.j2' %}
{# VLANs #}
{% include 'eos/vlans.j2' %}
{# VRF Instances #}
{% include 'eos/vrf-instances.j2' %}
{# Port-Channel Interfaces #}
{% include 'eos/port-channel-interfaces.j2' %}
{# Ethernet Interfaces #}
{% include 'eos/ethernet-interfaces.j2' %}
{# Loopback Interfaces #}
{% include 'eos/loopback-interfaces.j2' %}
{# Management Interfaces #}
{% include 'eos/management-interfaces.j2' %}
{# VLAN Interfaces #}
{% include 'eos/vlan-interfaces.j2' %}
{# VxLAN interface #}
{% include 'eos/vxlan-interface.j2' %}
{# Hardware TCAM Profiles #}
{% include 'eos/tcam-profile.j2' %}
{# MAC address-table#}
{% include 'eos/mac-address-table.j2' %}
{# Router virtual mac address #}
{% include 'eos/virtual-router-mac-address-virtual-source-nat.j2' %}
{# event handler #}
{% include 'eos/event-handler.j2' %}
{# IPv6 Standard access-lists #}
{# IPv6 Extended Access-lists #}
{% include 'eos/ipv6-access-lists.j2' %}
{# IPv6 Standard Access-lists #}
{% include 'eos/ipv6-standard-access-lists.j2' %}
{# Extended Access-lists #}
{% include 'eos/access-lists.j2' %}
{# Standard Access-lists #}
{% include 'eos/standard-access-lists.j2' %}
{# IP Routing #}
{% include 'eos/ip-routing.j2' %}
{# Prefix-lists #}
{% include 'eos/prefix-lists.j2' %}
{# IPv6 Prefix-lists #}
{% include 'eos/ipv6-prefix-lists.j2' %}
{# IPv6 Routing #}
{% include 'eos/ipv6-routing.j2' %}
{# mlag configuration #}
{% include 'eos/mlag-configuration.j2' %}
{# Static Route #}
{% include 'eos/static-routes.j2' %}
{# IPv6 Static Route #}
{% include 'eos/ipv6-static-routes.j2' %}
{# route-maps #}
{% include 'eos/route-maps.j2' %}
{# router bfd #}
{% include 'eos/router-bfd.j2' %}
{# peer-filters #}
{% include 'eos/peer-filters.j2' %}
{# router bgp configuration #}
{% include 'eos/router-bgp.j2' %}
{# router multicast configuration #}
{% include 'eos/router-multicast.j2' %}
{# router ospf configuration #}
{% include 'eos/router-ospf.j2' %}
<<<<<<< HEAD
{# router isis configuration #}
{% include 'eos/router-isis.j2' %}
=======
{# router pim sparse mode configuration #}
{% include 'eos/router-pim-sparse-mode.j2' %}
>>>>>>> eecd33dd
{# queue monitor streaming #}
{% include 'eos/queue-monitor-streaming.j2' %}
{# ip tacacs+ source interfaces #}
{% include 'eos/ip-tacacs-source-interfaces.j2' %}
{# vmtracer sessions #}
{% include 'eos/vmtracer-sessions.j2' %}
{# banner #}
{% include 'eos/banners.j2' %}
{# management api http #}
{% include 'eos/management-api-http.j2' %}
{# management console #}
{% include 'eos/management-console.j2' %}
{# management security #}
{% include 'eos/management-security.j2' %}
{# management ssh #}
{% include 'eos/management-ssh.j2' %}
end<|MERGE_RESOLUTION|>--- conflicted
+++ resolved
@@ -122,13 +122,10 @@
 {% include 'eos/router-multicast.j2' %}
 {# router ospf configuration #}
 {% include 'eos/router-ospf.j2' %}
-<<<<<<< HEAD
 {# router isis configuration #}
 {% include 'eos/router-isis.j2' %}
-=======
 {# router pim sparse mode configuration #}
 {% include 'eos/router-pim-sparse-mode.j2' %}
->>>>>>> eecd33dd
 {# queue monitor streaming #}
 {% include 'eos/queue-monitor-streaming.j2' %}
 {# ip tacacs+ source interfaces #}
