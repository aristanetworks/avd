# Copyright (c) 2024 Arista Networks, Inc.
# Use of this source code is governed by the Apache License 2.0
# that can be found in the LICENSE file.
$id: eos_cli_config_gen
type: dict
allow_other_keys: true
keys:
  aaa_accounting:
    type: dict
    keys:
      exec:
        type: dict
        keys:
          console:
            type: dict
            keys:
              type:
                type: str
                valid_values:
                - none
                - start-stop
                - stop-only
              group:
                description: Group Name.
                type: str
              logging:
                type: bool
          default:
            type: dict
            keys:
              type:
                type: str
                valid_values:
                - none
                - start-stop
                - stop-only
              group:
                description: Group Name.
                type: str
              logging:
                type: bool
      system:
        type: dict
        keys:
          default:
            type: dict
            keys:
              type:
                type: str
                valid_values:
                - none
                - start-stop
                - stop-only
              group:
                description: Group Name.
                type: str
      dot1x:
        type: dict
        keys:
          default:
            type: dict
            keys:
              type:
                type: str
                valid_values:
                - start-stop
                - stop-only
              group:
                description: Group Name.
                type: str
      commands:
        type: dict
        keys:
          console:
            type: list
            items:
              type: dict
              keys:
                commands:
                  type: str
                  convert_types:
                  - int
                  description: Privilege level 'all' or 0-15.
                type:
                  type: str
                  valid_values:
                  - none
                  - start-stop
                  - stop-only
                group:
                  description: Group Name.
                  type: str
                logging:
                  type: bool
          default:
            type: list
            items:
              type: dict
              keys:
                commands:
                  type: str
                  convert_types:
                  - int
                  description: Privilege level 'all' or 0-15.
                type:
                  type: str
                  valid_values:
                  - none
                  - start-stop
                  - stop-only
                group:
                  description: Group Name.
                  type: str
                logging:
                  type: bool
  aaa_authentication:
    type: dict
    keys:
      login:
        type: dict
        keys:
          default:
            type: str
            description: 'Login authentication method(s) as a string.

              Examples:

              - "group tacacs+ local"

              - "group MYGROUP none"

              - "group radius group MYGROUP local"

              '
          console:
            type: str
            description: 'Console authentication method(s) as a string.

              Examples:

              - "group tacacs+ local"

              - "group MYGROUP none"

              - "group radius group MYGROUP local"

              '
      enable:
        type: dict
        keys:
          default:
            type: str
            description: 'Enable authentication method(s) as a string.

              Examples:

              - "group tacacs+ local"

              - "group MYGROUP none"

              - "group radius group MYGROUP local"

              '
      dot1x:
        type: dict
        keys:
          default:
            type: str
            description: '802.1x authentication method(s) as a string.

              Examples:

              - "group radius"

              - "group MYGROUP group radius"

              '
      policies:
        type: dict
        keys:
          on_failure_log:
            type: bool
          on_success_log:
            type: bool
          local:
            type: dict
            keys:
              allow_nopassword:
                type: bool
          lockout:
            type: dict
            keys:
              failure:
                type: int
                min: 1
                max: 255
                convert_types:
                - str
              duration:
                type: int
                min: 1
                max: 4294967295
                convert_types:
                - str
              window:
                type: int
                min: 1
                max: 4294967295
                convert_types:
                - str
  aaa_authorization:
    type: dict
    keys:
      policy:
        type: dict
        keys:
          local_default_role:
            type: str
      exec:
        type: dict
        keys:
          default:
            type: str
            description: 'Exec authorization method(s) as a string.

              Examples:

              - "group tacacs+ local"

              - "group MYGROUP none"

              - "group radius group MYGROUP local"

              '
      config_commands:
        type: bool
      serial_console:
        type: bool
      dynamic:
        type: dict
        keys:
          dot1x_additional_groups:
            type: list
            min_length: 1
            items:
              type: str
      commands:
        type: dict
        keys:
          all_default:
            type: str
            description: 'Command authorization method(s) as a string.

              Examples:

              - "group tacacs+ local"

              - "group MYGROUP none"

              - "group tacacs+ group MYGROUP local

              '
          privilege:
            type: list
            items:
              type: dict
              keys:
                level:
                  type: str
                  description: Privilege level(s) 0-15.
                  convert_types:
                  - int
                default:
                  type: str
                  description: 'Command authorization method(s) as a string.

                    Examples:

                    - "group tacacs+ local"

                    - "group MYGROUP none"

                    - "group tacacs+ group MYGROUP local"

                    '
  aaa_root:
    type: dict
    keys:
      secret:
        type: dict
        keys:
          sha512_password:
            type: str
  aaa_server_groups:
    type: list
    items:
      type: dict
      keys:
        name:
          description: Group name.
          type: str
        type:
          type: str
          valid_values:
          - tacacs+
          - radius
          - ldap
        servers:
          type: list
          items:
            type: dict
            keys:
              server:
                type: str
                description: Hostname or IP address.
              vrf:
                type: str
                description: VRF name.
                convert_types:
                - int
  access_lists:
    type: list
    primary_key: name
    convert_types:
    - dict
    display_name: IP Extended Access-Lists (legacy model)
    items:
      type: dict
      keys:
        name:
          type: str
          description: Access-list Name.
          convert_types:
          - int
        counters_per_entry:
          type: bool
        sequence_numbers:
          type: list
          required: true
          primary_key: sequence
          convert_types:
          - dict
          items:
            type: dict
            keys:
              sequence:
                type: int
                description: Sequence ID.
                convert_types:
                - str
              action:
                type: str
                required: true
                description: 'Action as string.

                  Example: "deny ip any any"

                  '
  address_locking:
    type: dict
    keys:
      dhcp_servers_ipv4:
        type: list
        items:
          type: str
          description: DHCP server IPv4 address.
      disabled:
        type: bool
        description: Disable IP locking on configured ports.
      leases:
        type: list
        items:
          type: dict
          keys:
            ip:
              type: str
              required: true
              description: IP address.
            mac:
              type: str
              required: true
              description: MAC address (hhhh.hhhh.hhhh or hh:hh:hh:hh:hh:hh).
      local_interface:
        type: str
      locked_address:
        type: dict
        keys:
          expiration_mac_disabled:
            type: bool
            description: Configure deauthorizing locked addresses upon MAC aging out.
          ipv4_enforcement_disabled:
            type: bool
            description: Configure enforcement for locked IPv4 addresses.
          ipv6_enforcement_disabled:
            type: bool
            description: Configure enforcement for locked IPv6 addresses.
  agents:
    type: list
    primary_key: name
    items:
      type: dict
      keys:
        name:
          type: str
          description: Agent name.
        environment_variables:
          type: list
          primary_key: name
          min_length: 1
          items:
            type: dict
            keys:
              name:
                type: str
                description: Environment variable name.
              value:
                type: str
                convert_types:
                - int
                - bool
                required: true
                description: Environment variable value.
  aliases:
    type: str
    description: "Multi-line string with one or more alias commands.\n\nExample:\n\n```yaml\naliases:
      |\n  alias wr copy running-config startup-config\n  alias siib show ip interface
      brief\n```\n"
  application_traffic_recognition:
    type: dict
    description: Application traffic recognition configuration.
    keys:
      categories:
        type: list
        description: List of categories.
        primary_key: name
        items:
          type: dict
          keys:
            name:
              type: str
              description: Category name.
            applications:
              type: list
              description: List of applications.
              items:
                type: dict
                keys:
                  name:
                    type: str
                    description: Application name.
                  service:
                    type: str
                    description: 'Service Name.

                      Specific service to target for this application.

                      If no service is specified, all supported services of the application
                      are matched.

                      Not all valid values are valid for all applications, check on
                      EOS CLI.'
                    valid_values:
                    - audio-video
                    - chat
                    - default
                    - file-transfer
                    - networking-protocols
                    - peer-to-peer
                    - software-update
      field_sets:
        type: dict
        keys:
          l4_ports:
            type: list
            primary_key: name
            description: L4 port field-set.
            items:
              type: dict
              keys:
                name:
                  type: str
                  description: L4 port field-set name.
                port_values:
                  type: list
                  items:
                    type: str
                    convert_types:
                    - int
                    description: 'Port values or range of port values.

                      Port values are between 0 and 65535.'
          ipv4_prefixes:
            type: list
            primary_key: name
            description: IPv4 prefix field set.
            items:
              type: dict
              keys:
                name:
                  type: str
                  description: IPv4 prefix field-set name.
                prefix_values:
                  type: list
                  items:
                    type: str
                    description: IP prefix (ex 1.2.3.0/24).
      applications:
        type: dict
        keys:
          ipv4_applications:
            type: list
            description: List of user defined IPv4 applications.
            primary_key: name
            items:
              type: dict
              keys:
                name:
                  type: str
                  description: Application name.
                src_prefix_set_name:
                  type: str
                  description: Source prefix set name.
                dest_prefix_set_name:
                  type: str
                  description: Destination prefix set name.
                protocols:
                  type: list
                  description: 'List of protocols to consider for this application.


                    To use port field-sets (source, destination or both), the list

                    must contain only one or two protocols, either `tcp` or `udp`.

                    When using both protocols, one line is rendered for each in the
                    configuration,

                    hence the field-sets must have the same value for `tcp_src_port_set_name`
                    and

                    `udp_src_port_set_name` and for `tcp_dest_port_set_name` and `udp_dest_port_set_name`

                    if set in order to generate valid configuration in EOS.'
                  items:
                    type: str
                    valid_values:
                    - ahp
                    - esp
                    - icmp
                    - igmp
                    - ospf
                    - pim
                    - rsvp
                    - tcp
                    - udp
                    - vrrp
                protocol_ranges:
                  type: list
                  description: 'Accept protocol value(s) or range(s).

                    Protocol values can be between 1 and 255.'
                  items:
                    type: str
                    convert_types:
                    - int
                udp_src_port_set_name:
                  type: str
                  description: 'Name of field set for UDP source ports.


                    When the `protocols` list contain both `tcp` and `udp`, this key
                    value

                    must be the same as `tcp_src_port_set_name`.'
                tcp_src_port_set_name:
                  type: str
                  description: 'Name of field set for TCP source ports.


                    When the `protocols` list contain both `tcp` and `udp`, this key
                    value

                    must be the same as `udp_src_port_set_name`.'
                udp_dest_port_set_name:
                  type: str
                  description: 'Name of field set for UDP destination ports.


                    When the `protocols` list contain both `tcp` and `udp`, this key
                    value

                    must be the same as `tcp_dest_port_set_name`.'
                tcp_dest_port_set_name:
                  type: str
                  description: 'Name of field set for TCP destination ports.


                    When the `protocols` list contain both `tcp` and `udp`, this key
                    value

                    must be the same as `udp_dest_port_set_name`.'
      application_profiles:
        type: list
        description: Group of applications.
        items:
          type: dict
          keys:
            name:
              type: str
              description: Application Profile name.
            applications:
              type: list
              description: List of applications part of the application profile.
              items:
                type: dict
                keys:
                  name:
                    type: str
                    description: Application Name.
                  service:
                    type: str
                    description: 'Service Name.

                      Specific service to target for this application.

                      If no service is specified, all supported services of the application
                      are matched.

                      Not all valid values are valid for all applications, check on
                      EOS CLI.'
                    valid_values:
                    - audio-video
                    - chat
                    - default
                    - file-transfer
                    - networking-protocols
                    - peer-to-peer
                    - software-update
            application_transports:
              type: list
              description: List of transport protocols.
              items:
                type: str
                description: Transport name.
                valid_values:
                - http
                - https
                - udp
                - tcp
                - ip
                - ip6
                - ssl
                - rtp
                - sctp
                - quic
            categories:
              type: list
              description: Categories under this application profile.
              items:
                type: dict
                keys:
                  name:
                    type: str
                    description: Name of a category.
                  service:
                    type: str
                    description: 'Service Name.

                      Specific service to target for this application.

                      If no service is specified, all supported services of the application
                      are matched.

                      Not all valid values are valid for all applications, check on
                      EOS CLI.'
                    valid_values:
                    - audio-video
                    - chat
                    - default
                    - file-transfer
                    - networking-protocols
                    - peer-to-peer
                    - software-update
  arp:
    type: dict
    keys:
      aging:
        type: dict
        keys:
          timeout_default:
            description: Timeout in seconds.
            type: int
            min: 60
            max: 65535
      static_entries:
        type: list
        description: Static ARP entries.
        items:
          type: dict
          keys:
            ipv4_address:
              type: str
              required: true
              description: ARP entry IPv4 address.
            vrf:
              type: str
              convert_types:
              - int
              description: ARP entry VRF.
            mac_address:
              type: str
              description: ARP entry MAC address.
              required: true
              pattern: ^[0-9A-Fa-f]{4}\.[0-9A-Fa-f]{4}\.[0-9A-Fa-f]{4}$
  as_path:
    type: dict
    keys:
      regex_mode:
        type: str
        valid_values:
        - asn
        - string
      access_lists:
        type: list
        items:
          type: dict
          keys:
            name:
              type: str
              description: Access List Name.
            entries:
              type: list
              items:
                type: dict
                keys:
                  type:
                    type: str
                    valid_values:
                    - permit
                    - deny
                  match:
                    type: str
                    description: Regex To Match.
                  origin:
                    type: str
                    valid_values:
                    - any
                    - egp
                    - igp
                    - incomplete
                    default: any
  avd_data_conversion_mode:
    documentation_options:
      table: role-input-validation
    type: str
    valid_values:
    - disabled
    - error
    - warning
    - info
    - debug
    - quiet
    default: debug
    description: 'Conversion Mode for AVD input data conversion.

      Input data conversion will perform type conversion of input variables as defined
      in the schema.

      The type conversion is intended to help the user to identify minor issues with
      the input data, while still allowing the data to be validated.

      During conversion, messages will generated with information about the host(s)
      and key(s) which required conversion.

      "disabled" means that conversion will not run - avoid this since conversion
      is also handling data deprecation and upgrade.

      "error" will produce error messages and fail the task.

      "warning" will produce warning messages.

      "info" will produce regular log messages.

      "debug" will produce hidden debug messages viewable with -v.

      "quiet" will not produce any messages.

      '
  avd_data_validation_mode:
    documentation_options:
      table: role-input-validation
    type: str
    valid_values:
    - disabled
    - error
    - warning
    - info
    - debug
    default: warning
    description: 'Validation Mode for AVD input data validation.

      Input data validation will validate the input variables according to the schema.

      During validation, messages will generated with information about the host(s)
      and key(s) which failed validation.

      "disabled" means that validation will not run.

      "error" will produce error messages and fail the task.

      "warning" will produce warning messages.

      "info" will produce regular log messages.

      "debug" will produce hidden debug messages viewable with -v.

      '
  banners:
    type: dict
    keys:
      login:
        type: str
        description: Multiline string ending with EOF on the last line.
      motd:
        type: str
        description: Multiline string ending with EOF on the last line.
  bgp_groups:
    type: list
    primary_key: name
    convert_types:
    - dict
    items:
      type: dict
      keys:
        name:
          type: str
          description: Group Name.
        vrf:
          type: str
          convert_types:
          - int
        neighbors:
          type: list
          items:
            type: str
        bgp_maintenance_profiles:
          type: list
          items:
            type: str
            description: Profile Name.
  boot:
    display_name: System Boot Settings
    description: 'Set the Aboot password.

      '
    type: dict
    keys:
      secret:
        type: dict
        keys:
          hash_algorithm:
            type: str
            valid_values:
            - md5
            - sha512
            default: sha512
          key:
            description: Hashed Password.
            type: str
  class_maps:
    type: dict
    display_name: QOS Class-maps
    keys:
      pbr:
        type: list
        primary_key: name
        convert_types:
        - dict
        items:
          type: dict
          keys:
            name:
              type: str
              description: Class-Map Name.
            ip:
              type: dict
              keys:
                access_group:
                  type: str
                  description: Standard Access-List Name.
                  convert_types:
                  - int
      qos:
        type: list
        primary_key: name
        convert_types:
        - dict
        items:
          type: dict
          keys:
            name:
              type: str
              description: Class-Map Name.
            vlan:
              type: str
              convert_types:
              - int
              description: VLAN value(s) or range(s) of VLAN values.
            cos:
              type: str
              convert_types:
              - int
              description: CoS value(s) or range(s) of CoS values.
            ip:
              type: dict
              keys:
                access_group:
                  type: str
                  description: IPv4 Access-List Name.
                  convert_types:
                  - int
            ipv6:
              type: dict
              keys:
                access_group:
                  type: str
                  description: IPv6 Access-List Name.
                  convert_types:
                  - int
  clock:
    type: dict
    keys:
      timezone:
        type: str
  community_lists:
    type: list
    primary_key: name
    convert_types:
    - dict
    display_name: Community Lists (legacy model)
    items:
      type: dict
      keys:
        name:
          type: str
          description: Community-list Name.
        action:
          type: str
          required: true
          description: 'Action as string.

            Example: "permit GSHUT 65123:123"

            '
  config_comment:
    type: str
    description: 'Add a comment to provide information about the configuration.

      This comment will be rendered at the top of the generated configuration.'
  custom_templates:
    type: list
    display_name: Extensibility with Custom Templates
    description: "- Custom templates can be added below the playbook directory.\n-
      If a location above the directory is desired, a symbolic link can be used.\n-
      Example under the `playbooks` directory create symbolic link with the following
      command:\n\n  ```bash\n  ln -s ../../shared_repo/custom_avd_templates/ ./custom_avd_templates\n
      \ ```\n\n- The output will be rendered at the end of the configuration.\n- The
      order of custom templates in the list can be important if they overlap.\n- It
      is recommended to use a `!` delimiter at the top of each custom template.\n\nAdd
      `custom_templates` to group/host variables:\n"
    items:
      type: str
      description: Template relative path below playbook directory.
  cvx:
    type: dict
    description: CVX server features are not supported on physical switches. See `management_cvx`
      for client configurations.
    keys:
      shutdown:
        type: bool
      peer_hosts:
        type: list
        items:
          type: str
          description: IP address or hostname.
      services:
        type: dict
        keys:
          mcs:
            type: dict
            keys:
              redis:
                type: dict
                keys:
                  password:
                    type: str
                    description: Hashed password using the password_type.
                  password_type:
                    type: str
                    convert_types:
                    - int
                    valid_values:
                    - '0'
                    - '7'
                    - 8a
                    default: '7'
              shutdown:
                type: bool
          vxlan:
            type: dict
            description: VXLAN Controller service.
            keys:
              shutdown:
                type: bool
              vtep_mac_learning:
                type: str
                valid_values:
                - control-plane
                - data-plane
  daemon_terminattr:
    type: dict
    description: "You can either provide a list of IPs/FQDNs to target on-premise
      Cloudvision cluster or use DNS name for your Cloudvision as a Service instance.\nStreaming
      to multiple clusters both on-prem and cloud service is supported.\n\n!!! note\n
      \   For TerminAttr version recommendation and EOS compatibility matrix, please
      refer to the latest TerminAttr Release Notes\n    which always contain the latest
      recommended versions and minimum required versions per EOS release.\n"
    keys:
      cvaddrs:
        type: list
        description: 'Streaming address(es) for CloudVision single cluster.

          - TCP 9910 is used for CV on-prem

          - TCP 443 is used for CV as a Service

          '
        items:
          type: str
          description: Server address in the format `<ip/fqdn>:<port>`.
      clusters:
        type: list
        description: 'Multiple CloudVision clusters.

          '
        primary_key: name
        convert_types:
        - dict
        items:
          type: dict
          keys:
            name:
              type: str
              description: Cluster Name.
            cvaddrs:
              type: list
              description: 'Streaming address(es) for CloudVision cluster.

                - TCP 9910 is used for CV on-prem

                - TCP 443 is used for CV as a Service

                '
              items:
                type: str
                description: Server address in the format `<ip/fqdn>:<port>`.
            cvauth:
              type: dict
              description: 'Authentication scheme used to connect to CloudVision.

                '
              keys:
                method:
                  type: str
                  valid_values:
                  - token
                  - token-secure
                  - key
                  - certs
                key:
                  type: str
                token_file:
                  type: str
                  description: 'Token file path.

                    e.g. "/tmp/token"

                    '
                cert_file:
                  type: str
                  description: 'Client certificate file path.

                    e.g. "/persist/secure/ssl/terminattr/primary/certs/client.crt"

                    '
                ca_file:
                  type: str
                  description: 'CA certificate file path (on-prem only).

                    e.g. "/persist/secure/ssl/terminattr/primary/certs/ca.crt"

                    '
                key_file:
                  type: str
                  description: 'Client certificate key file path.

                    e.g. "/persist/secure/ssl/terminattr/primary/keys/client.key"

                    '
            cvobscurekeyfile:
              type: bool
              description: 'Encrypt the private key used for authentication to CloudVision.

                '
            cvproxy:
              type: str
              description: 'Proxy server through which CloudVision is reachable. Useful
                when the CloudVision server is hosted in the cloud.

                The expected form is http://[user:password@]ip:port, e.g.: `http://arista:arista@10.83.12.78:3128`.
                Available as of TerminAttr v1.13.0.

                '
            cvsourceip:
              type: str
              description: 'Set source IP address in case of in-band management.

                '
            cvsourceintf:
              type: str
              description: 'Set source interface in case of in-band management. Available
                as of TerminAttr v1.23.0.

                The interface name is case sensitive and has to match the interface
                name in the running-config, e.g.:Vlan100.

                '
            cvvrf:
              type: str
              description: 'The VRF to use to connect to CloudVision.

                '
              convert_types:
              - int
      cvauth:
        type: dict
        description: 'Authentication scheme used to connect to CloudVision.

          '
        keys:
          method:
            type: str
            valid_values:
            - token
            - token-secure
            - key
            - certs
          key:
            type: str
          token_file:
            type: str
            description: 'Token file path.

              e.g. "/tmp/token"

              '
          cert_file:
            type: str
            description: 'Client certificate file path.

              e.g. "/persist/secure/ssl/terminattr/primary/certs/client.crt"

              '
          ca_file:
            type: str
            description: 'CA certificate file path (on-prem only).

              e.g. "/persist/secure/ssl/terminattr/primary/certs/ca.crt"

              '
          key_file:
            type: str
            description: 'Client certificate key file path.

              e.g. "/persist/secure/ssl/terminattr/primary/keys/client.key"

              '
      cvobscurekeyfile:
        type: bool
        description: 'Encrypt the private key used for authentication to CloudVision.

          '
      cvproxy:
        type: str
        description: 'Proxy server through which CloudVision is reachable. Useful
          when the CloudVision server is hosted in the cloud.

          The expected form is http://[user:password@]ip:port, e.g.: `http://arista:arista@10.83.12.78:3128`.
          Available as of TerminAttr v1.13.0.

          '
      cvsourceip:
        type: str
        description: 'Set source IP address in case of in-band management.

          '
      cvsourceintf:
        type: str
        description: 'Set source interface in case of in-band management.

          The interface name is case sensitive and has to match the interface name
          in the running-config, e.g.:Vlan100.

          '
      cvvrf:
        type: str
        description: 'The VRF to use to connect to CloudVision.

          '
        convert_types:
        - int
      cvgnmi:
        type: bool
        description: 'Stream states from EOS gNMI servers (Openconfig) to CloudVision.
          Available as of TerminAttr v1.13.1.

          '
      disable_aaa:
        type: bool
        description: 'Disable AAA authorization and accounting.

          When setting this flag, all commands pushed from CloudVision are applied
          directly to the CLI without authorization.

          '
      grpcaddr:
        type: str
        description: 'Set the gRPC server address, the default is 127.0.0.1:6042.

          e.g. "MGMT/0.0.0.0:6042"

          '
      grpcreadonly:
        type: bool
        description: 'gNMI read-only mode - Disable gnmi.Set().

          '
      ingestexclude:
        type: str
        description: 'Exclude paths from Sysdb on the ingest side.

          e.g. "/Sysdb/cell/1/agent,/Sysdb/cell/2/agent"

          '
      smashexcludes:
        type: str
        description: 'Exclude paths from the shared memory table.

          e.g. "ale,flexCounter,hardware,kni,pulse,strata"

          '
      taillogs:
        type: str
        description: 'Enable log file collection; /var/log/messages is streamed by
          default if no path is set.

          e.g. "/var/log/messages"

          '
      ecodhcpaddr:
        type: str
        description: 'ECO DHCP Collector address or ECO DHCP Fingerprint listening
          address in standalone mode (default "127.0.0.1:67").

          '
      ipfix:
        type: bool
        description: 'Enable IPFIX provider (TerminAttr default is true).

          This flag is enabled by default and does not have to be added to the daemon
          configuration.

          '
      ipfixaddr:
        type: str
        description: 'ECO IPFIX Collector address to listen on to receive IPFIX packets
          (TerminAttr default "127.0.0.1:4739").

          '
      sflow:
        type: bool
        description: 'Enable sFlow provider (TerminAttr default is true).

          '
      sflowaddr:
        type: str
        description: 'ECO sFlow Collector address to listen on to receive sFlow packets
          (TerminAttr default "127.0.0.1:6343").

          '
      cvconfig:
        type: bool
        description: 'Subscribe to dynamic device configuration from CloudVision (TerminAttr
          default is false).

          '
      cvcompression:
        deprecation:
          warning: true
          remove_in_version: v5.0.0
        type: str
        description: 'The default compression scheme when streaming to CloudVision
          is gzip since TerminAttr 1.6.1 and CVP 2019.1.0.

          There is no need to change the compression scheme.

          '
  daemons:
    type: list
    primary_key: name
    convert_types:
    - dict
    display_name: Custom Daemons
    description: This will add a daemon to the eos configuration that is most useful
      when trying to run OpenConfig clients like ocprometheus.
    items:
      type: dict
      keys:
        name:
          type: str
          description: Daemon Name.
        exec:
          type: str
          required: true
          description: 'command to run as a daemon.

            '
        enabled:
          type: bool
          default: true
  dhcp_relay:
    type: dict
    keys:
      servers:
        type: list
        items:
          type: str
          description: Server IP or Hostname.
      tunnel_requests_disabled:
        type: bool
      mlag_peerlink_requests_disabled:
        type: bool
  dhcp_servers:
    type: list
    primary_key: vrf
    items:
      type: dict
      keys:
        disabled:
          type: bool
        vrf:
          type: str
          description: VRF in which to configure the DHCP server, use `default` to
            indicate default VRF.
          convert_types:
          - int
        dns_domain_name_ipv4:
          type: str
        dns_domain_name_ipv6:
          type: str
        ipv4_vendor_options:
          type: list
          primary_key: vendor_id
          items:
            type: dict
            keys:
              vendor_id:
                type: str
                convert_types:
                - int
              sub_options:
                type: list
                primary_key: code
                items:
                  type: dict
                  keys:
                    code:
                      type: int
                      required: true
                      min: 1
                      max: 254
                      convert_types:
                      - str
                    string:
                      type: str
                      description: 'String value for suboption data.

                        Only one of `string`, `ipv4_address` and `array_ipv4_address`
                        variables should be used for any one suboption.

                        The order of precedence if multiple of these variables are
                        defined is `string` -> `ipv4_address` -> `array_ipv4_address`.'
                    ipv4_address:
                      type: str
                      description: 'IPv4 address value for suboption data.

                        Only one of `string`, `ipv4_address` and `array_ipv4_address`
                        variables should be used for any one suboption.

                        The order of precedence if multiple of these variables are
                        defined is `string` -> `ipv4_address` -> `array_ipv4_address`.'
                    array_ipv4_address:
                      type: list
                      description: 'Array of IPv4 addresses for suboption data.

                        Only one of `string`, `ipv4_address` and `array_ipv4_address`
                        variables should be used for any one suboption.

                        The order of precedence if multiple of these variables are
                        defined is `string` -> `ipv4_address` -> `array_ipv4_address`.'
                      items:
                        type: str
        subnets:
          type: list
          primary_key: subnet
          items:
            type: dict
            keys:
              subnet:
                type: str
                required: true
              name:
                type: str
                convert_types:
                - int
              default_gateway:
                type: str
              dns_servers:
                type: list
                items:
                  type: str
              ranges:
                type: list
                items:
                  type: dict
                  keys:
                    start:
                      type: str
                      required: true
                    end:
                      type: str
                      required: true
              lease_time:
                type: dict
                keys:
                  days:
                    type: int
                    required: true
                    min: 0
                    max: 2000
                    convert_types:
                    - str
                  hours:
                    type: int
                    required: true
                    min: 0
                    max: 23
                    convert_types:
                    - str
                  minutes:
                    type: int
                    required: true
                    min: 0
                    max: 59
                    convert_types:
                    - str
  dns_domain:
    type: str
    description: Domain Name.
  domain_list:
    type: list
    description: Search list of DNS domains.
    items:
      type: str
      description: Domain name.
  dot1x:
    type: dict
    display_name: Global 802.1x Authentication
    keys:
      system_auth_control:
        type: bool
      protocol_lldp_bypass:
        type: bool
      protocol_bpdu_bypass:
        type: bool
      dynamic_authorization:
        type: bool
      mac_based_authentication:
        type: dict
        keys:
          delay:
            type: int
            min: 0
            max: 300
            convert_types:
            - str
          hold_period:
            type: int
            min: 1
            max: 300
            convert_types:
            - str
      radius_av_pair:
        type: dict
        keys:
          service_type:
            type: bool
          framed_mtu:
            type: int
            min: 68
            max: 9236
            convert_types:
            - str
      aaa:
        type: dict
        description: Configure AAA parameters.
        keys:
          unresponsive:
            type: dict
            description: Configure AAA timeout options.
            keys:
              eap_response:
                type: str
                description: EAP response to send.
                valid_values:
                - success
                - disabled
              action:
                type: dict
                description: Set action for supplicant when AAA times out.
                keys:
                  apply_cached_results:
                    type: bool
                    description: Use results from a previous AAA response.
                  cached_results_timeout:
                    type: dict
                    keys:
                      time_duration:
                        type: int
                        convert_types:
                        - str
                        min: 1
                        description: 'Enable caching for a specific duration -

                          <1-10000>      duration in days

                          <1-14400000>   duration in minutes

                          <1-240000>     duration in hours

                          <1-864000000>  duration in seconds'
                      time_duration_unit:
                        type: str
                        required: true
                        valid_values:
                        - days
                        - hours
                        - minutes
                        - seconds
                  apply_alternate:
                    type: bool
                    description: 'Apply alternate action if primary action fails.

                      eg. aaa unresponsive action apply cached-results else traffic
                      allow'
                  traffic_allow:
                    type: bool
                    description: Set action for supplicant traffic when AAA times
                      out.
                  traffic_allow_vlan:
                    type: int
                    convert_types:
                    - str
                    min: 1
                    max: 4094
              phone_action:
                type: dict
                description: Set action for supplicant when AAA times out.
                keys:
                  apply_cached_results:
                    type: bool
                    description: Use results from a previous AAA response.
                  cached_results_timeout:
                    type: dict
                    keys:
                      time_duration:
                        type: int
                        convert_types:
                        - str
                        min: 1
                        description: 'Enable caching for a specific duration -

                          <1-10000>      duration in days

                          <1-14400000>   duration in minutes

                          <1-240000>     duration in hours

                          <1-864000000>  duration in seconds'
                      time_duration_unit:
                        type: str
                        required: true
                        valid_values:
                        - days
                        - hours
                        - minutes
                        - seconds
                  apply_alternate:
                    type: bool
                    description: 'Apply alternate action if primary action fails.

                      eg. aaa unresponsive phone action apply cached-results else
                      traffic allow'
                  traffic_allow:
                    description: Set action for supplicant traffic when AAA times
                      out.
                    type: bool
              recovery_action_reauthenticate:
                type: bool
  dps_interfaces:
    type: list
    primary_key: name
    min_length: 1
    max_length: 1
    items:
      type: dict
      keys:
        name:
          type: str
          description: '"Dps1" is currently the only supported interface.'
          valid_values:
          - Dps1
        description:
          type: str
        shutdown:
          type: bool
        mtu:
          type: int
          description: Maximum Transmission Unit in bytes.
          convert_types:
          - str
          min: 68
          max: 65535
        ip_address:
          type: str
          description: IPv4 address/mask.
        flow_tracker:
          type: dict
          keys:
            sampled:
              type: str
              description: Sampled flow tracker name.
            hardware:
              type: str
              description: Hardware flow tracker name,
        tcp_mss_ceiling:
          type: dict
          keys:
            ipv4:
              type: int
              description: Segment Size for IPv4.
              min: 64
              max: 65495
              convert_types:
              - str
            ipv6:
              type: int
              description: Segment Size for IPv6.
              min: 64
              max: 65475
              convert_types:
              - str
            direction:
              type: str
              valid_values:
              - ingress
              - egress
              description: Optional direction ('ingress', 'egress')  for tcp mss ceiling.
        eos_cli:
          type: str
          description: Multiline String with EOS CLI rendered directly on the Dps
            interface in the final EOS configuration.
  dynamic_prefix_lists:
    type: list
    items:
      type: dict
      keys:
        name:
          type: str
          description: Dynamic prefix-list name.
        match_map:
          type: str
          description: Route-map name.
        prefix_list:
          type: dict
          keys:
            ipv4:
              type: str
              description: Prefix-list name.
            ipv6:
              type: str
              description: Prefix-list name.
  enable_password:
    type: dict
    keys:
      hash_algorithm:
        type: str
        valid_values:
        - md5
        - sha512
      key:
        type: str
        description: 'Must be the hash of the password using the specified algorithm.

          By default EOS salts the password, so the simplest is to generate the hash
          on an EOS device.

          '
  eos_cli:
    type: str
    description: Multiline string with EOS CLI rendered directly on the root level
      of the final EOS configuration.
  eos_cli_config_gen_configuration:
    type: dict
    keys:
      hide_passwords:
        type: bool
        description: 'Replace the input data using the `hide_passwords` filter in
          the Jinja2 templates by ''<removed>'' in the configuration if true.

          '
        default: false
  eos_cli_config_gen_documentation:
    type: dict
    keys:
      hide_passwords:
        type: bool
        description: 'Replace the input data using the `hide_passwords` filter in
          the Jinja2 templates by ''<removed>'' in the documentation if true.

          '
        default: true
  errdisable:
    type: dict
    keys:
      detect:
        type: dict
        keys:
          causes:
            type: list
            items:
              type: str
              valid_values:
              - acl
              - arp-inspection
              - dot1x
              - link-change
              - tapagg
              - xcvr-misconfigured
              - xcvr-overheat
              - xcvr-power-unsupported
      recovery:
        type: dict
        keys:
          causes:
            type: list
            items:
              type: str
              valid_values:
              - arp-inspection
              - bpduguard
              - dot1x
              - hitless-reload-down
              - lacp-rate-limit
              - link-flap
              - no-internal-vlan
              - portchannelguard
              - portsec
              - speed-misconfigured
              - tap-port-init
              - tapagg
              - uplink-failure-detection
              - xcvr-misconfigured
              - xcvr-overheat
              - xcvr-power-unsupported
              - xcvr-unsupported
          interval:
            type: int
            convert_types:
            - str
            description: Interval in seconds.
            default: 300
            min: 30
            max: 86400
  ethernet_interfaces:
    type: list
    primary_key: name
    convert_types:
    - dict
    items:
      type: dict
      keys:
        name:
          type: str
        description:
          type: str
        shutdown:
          type: bool
        load_interval:
          type: int
          min: 0
          max: 600
          convert_types:
          - str
          description: Interval in seconds for updating interface counters.
        speed:
          type: str
          description: Speed should be set in the format `<interface_speed>` or `forced
            <interface_speed>` or `auto <interface_speed>`.
        mtu:
          type: int
          min: 68
          max: 65535
          convert_types:
          - str
        l2_mtu:
          type: int
          min: 68
          max: 65535
          convert_types:
          - str
          description: '"l2_mtu" should only be defined for platforms supporting the
            "l2 mtu" CLI.

            '
        l2_mru:
          type: int
          min: 68
          max: 65535
          convert_types:
          - str
          description: '"l2_mru" should only be defined for platforms supporting the
            "l2 mru" CLI.

            '
        vlans:
          type: str
          convert_types:
          - int
          description: 'List of switchport vlans as string.

            For a trunk port this would be a range like "1-200,300".

            For an access port this would be a single vlan "123".

            '
        native_vlan:
          type: int
          convert_types:
          - str
        native_vlan_tag:
          type: bool
          description: If setting both native_vlan and native_vlan_tag, native_vlan_tag
            takes precedence.
        mode:
          type: str
          valid_values:
          - access
          - dot1q-tunnel
          - trunk
          - trunk phone
        phone:
          type: dict
          keys:
            trunk:
              type: str
              valid_values:
              - tagged
              - tagged phone
              - untagged
              - untagged phone
            vlan:
              type: int
              min: 1
              max: 4094
              convert_types:
              - str
        l2_protocol:
          type: dict
          keys:
            encapsulation_dot1q_vlan:
              type: int
              convert_types:
              - str
              description: Vlan tag to configure on sub-interface.
            forwarding_profile:
              type: str
              description: L2 protocol forwarding profile.
        trunk_groups:
          type: list
          items:
            type: str
        type:
          type: str
          valid_values:
          - routed
          - switched
          - l3dot1q
          - l2dot1q
          - port-channel-member
          description: 'l3dot1q and l2dot1q are used for sub-interfaces. The parent
            interface should be defined as routed.

            Interface will not be listed in device documentation, unless "type" is
            set.

            '
        snmp_trap_link_change:
          type: bool
        address_locking:
          type: dict
          keys:
            ipv4:
              type: bool
              description: Enable address locking for IPv4.
            ipv6:
              type: bool
              description: Enable address locking for IPv6.
        flowcontrol:
          type: dict
          keys:
            received:
              type: str
              valid_values:
              - desired
              - 'on'
              - 'off'
        vrf:
          type: str
          description: VRF name.
          convert_types:
          - int
        flow_tracker:
          type: dict
          keys:
            sampled:
              type: str
              description: Sampled flow tracker name.
            hardware:
              type: str
              description: Hardware flow tracker name.
        error_correction_encoding:
          type: dict
          keys:
            enabled:
              type: bool
              default: true
            fire_code:
              type: bool
            reed_solomon:
              type: bool
        link_tracking_groups:
          type: list
          primary_key: name
          items:
            type: dict
            keys:
              name:
                type: str
                description: Group name.
              direction:
                type: str
                valid_values:
                - upstream
                - downstream
        evpn_ethernet_segment:
          type: dict
          keys:
            identifier:
              type: str
              description: EVPN Ethernet Segment Identifier (Type 1 format).
            redundancy:
              type: str
              valid_values:
              - all-active
              - single-active
            designated_forwarder_election:
              type: dict
              keys:
                algorithm:
                  type: str
                  valid_values:
                  - modulus
                  - preference
                preference_value:
                  type: int
                  min: 0
                  max: 65535
                  convert_types:
                  - str
                  description: Preference_value is only used when "algorithm" is "preference".
                dont_preempt:
                  type: bool
                  description: Dont_preempt is only used when "algorithm" is "preference".
                hold_time:
                  type: int
                  convert_types:
                  - str
                subsequent_hold_time:
                  type: int
                  convert_types:
                  - str
                candidate_reachability_required:
                  type: bool
            mpls:
              type: dict
              keys:
                shared_index:
                  type: int
                  min: 1
                  max: 1024
                  convert_types:
                  - str
                tunnel_flood_filter_time:
                  type: int
                  convert_types:
                  - str
            route_target:
              type: str
              description: EVPN Route Target for ESI with format xx:xx:xx:xx:xx:xx.
        encapsulation_dot1q_vlan:
          type: int
          convert_types:
          - str
          description: VLAN tag to configure on sub-interface.
        encapsulation_vlan:
          type: dict
          keys:
            client:
              type: dict
              keys:
                dot1q:
                  type: dict
                  keys:
                    vlan:
                      type: int
                      convert_types:
                      - str
                      description: Client VLAN ID.
                    outer:
                      type: int
                      convert_types:
                      - str
                      description: Client Outer VLAN ID.
                    inner:
                      type: int
                      convert_types:
                      - str
                      description: Client Inner VLAN ID.
                unmatched:
                  type: bool
            network:
              type: dict
              description: Network encapsulations are all optional and skipped if
                using client unmatched.
              keys:
                dot1q:
                  type: dict
                  keys:
                    vlan:
                      type: int
                      convert_types:
                      - str
                      description: Network VLAN ID.
                    outer:
                      type: int
                      convert_types:
                      - str
                      description: Network outer VLAN ID.
                    inner:
                      type: int
                      convert_types:
                      - str
                      description: Network inner VLAN ID.
                client:
                  type: bool
        vlan_id:
          type: int
          min: 1
          max: 4094
          convert_types:
          - str
        ip_address:
          type: str
          description: IPv4 address/mask or "dhcp".
        ip_address_secondaries:
          type: list
          items:
            type: str
        ip_verify_unicast_source_reachable_via:
          type: str
          valid_values:
          - any
          - rx
        dhcp_client_accept_default_route:
          type: bool
          description: Install default-route obtained via DHCP.
        dhcp_server_ipv4:
          type: bool
          description: Enable IPv4 DHCP server.
        dhcp_server_ipv6:
          type: bool
          description: Enable IPv6 DHCP server.
        ip_helpers:
          type: list
          primary_key: ip_helper
          convert_types:
          - dict
          items:
            type: dict
            keys:
              ip_helper:
                type: str
              source_interface:
                type: str
                description: Source interface name.
              vrf:
                type: str
                description: VRF name.
                convert_types:
                - int
        ip_nat:
          type: dict
          $ref: eos_cli_config_gen#/$defs/interface_ip_nat
          keys:
            service_profile:
              type: str
              description: NAT interface profile.
        ipv6_enable:
          type: bool
        ipv6_address:
          type: str
        ipv6_address_link_local:
          type: str
          description: Link local IPv6 address/mask.
        ipv6_nd_ra_disabled:
          type: bool
        ipv6_nd_managed_config_flag:
          type: bool
        ipv6_nd_prefixes:
          type: list
          primary_key: ipv6_prefix
          convert_types:
          - dict
          items:
            type: dict
            keys:
              ipv6_prefix:
                type: str
              valid_lifetime:
                type: str
                convert_types:
                - int
                description: Infinite or lifetime in seconds.
              preferred_lifetime:
                type: str
                convert_types:
                - int
                description: Infinite or lifetime in seconds.
              no_autoconfig_flag:
                type: bool
        ipv6_dhcp_relay_destinations:
          type: list
          primary_key: address
          items:
            type: dict
            keys:
              address:
                type: str
                description: DHCP server's IPv6 address.
              vrf:
                type: str
                convert_types:
                - int
              local_interface:
                type: str
                description: Local interface to communicate with DHCP server - mutually
                  exclusive to source_address.
              source_address:
                type: str
                description: Source IPv6 address to communicate with DHCP server -
                  mutually exclusive to local_interface.
              link_address:
                type: str
                description: Override the default link address specified in the relayed
                  DHCP packet.
        access_group_in:
          type: str
          description: Access list name.
        access_group_out:
          type: str
          description: Access list name.
        ipv6_access_group_in:
          type: str
          description: IPv6 access list name.
        ipv6_access_group_out:
          type: str
          description: IPv6 access list name.
        mac_access_group_in:
          type: str
          description: MAC access list name.
        mac_access_group_out:
          type: str
          description: MAC access list name.
        multicast:
          type: dict
          description: Boundaries can be either 1 ACL or a list of multicast IP address_range(s)/prefix
            but not combination of both.
          keys:
            ipv4:
              type: dict
              keys:
                boundaries:
                  type: list
                  items:
                    type: dict
                    keys:
                      boundary:
                        type: str
                        description: ACL name or multicast IP subnet.
                      out:
                        type: bool
                static:
                  type: bool
            ipv6:
              type: dict
              keys:
                boundaries:
                  type: list
                  items:
                    type: dict
                    keys:
                      boundary:
                        type: str
                        description: ACL name or multicast IP subnet.
                static:
                  type: bool
        ospf_network_point_to_point:
          type: bool
        ospf_area:
          type: str
          convert_types:
          - int
        ospf_cost:
          type: int
          convert_types:
          - str
        ospf_authentication:
          type: str
          valid_values:
          - none
          - simple
          - message-digest
        ospf_authentication_key:
          type: str
          description: Encrypted password - only type 7 supported.
        ospf_message_digest_keys:
          type: list
          primary_key: id
          convert_types:
          - dict
          items:
            type: dict
            keys:
              id:
                type: int
                convert_types:
                - str
              hash_algorithm:
                type: str
                valid_values:
                - md5
                - sha1
                - sha256
                - sha384
                - sha512
              key:
                type: str
                description: Encrypted password - only type 7 supported.
        pim:
          type: dict
          keys:
            ipv4:
              type: dict
              keys:
                border_router:
                  type: bool
                  description: Configure PIM border router. EOS default is false.
                dr_priority:
                  type: int
                  convert_types:
                  - str
                  min: 0
                  max: 429467295
                sparse_mode:
                  type: bool
                bfd:
                  type: bool
                  description: Set the default for whether Bidirectional Forwarding
                    Detection is enabled for PIM.
                bidirectional:
                  type: bool
                hello:
                  type: dict
                  keys:
                    count:
                      type: str
                      convert_types:
                      - int
                      - float
                      description: Number of missed hellos after which the neighbor
                        expires. Range <1.5-65535>.
                    interval:
                      type: int
                      convert_types:
                      - str
                      min: 1
                      max: 65535
                      description: PIM hello interval in seconds.
        mac_security:
          type: dict
          keys:
            profile:
              type: str
        channel_group:
          type: dict
          keys:
            id:
              type: int
              convert_types:
              - str
            mode:
              type: str
              valid_values:
              - 'on'
              - active
              - passive
        isis_enable:
          type: str
          description: ISIS instance.
        isis_passive:
          type: bool
        isis_metric:
          type: int
          convert_types:
          - str
        isis_network_point_to_point:
          type: bool
        isis_circuit_type:
          type: str
          valid_values:
          - level-1-2
          - level-1
          - level-2
        isis_hello_padding:
          type: bool
        isis_authentication_mode:
          type: str
          valid_values:
          - text
          - md5
        isis_authentication_key:
          type: str
          description: Type-7 encrypted password.
        poe:
          type: dict
          keys:
            disabled:
              type: bool
              description: Disable PoE on a POE capable port. PoE is enabled on all
                ports that support it by default in EOS.
              default: false
            priority:
              type: str
              valid_values:
              - critical
              - high
              - medium
              - low
              description: Prioritize a port's power in the event that one of the
                switch's power supplies loses power.
            reboot:
              description: Set the PoE power behavior for a PoE port when the system
                is rebooted.
              type: dict
              keys:
                action:
                  type: str
                  valid_values:
                  - maintain
                  - power-off
                  description: PoE action for interface.
            link_down:
              description: Set the PoE power behavior for a PoE port when the port
                goes down.
              type: dict
              keys:
                action:
                  type: str
                  valid_values:
                  - maintain
                  - power-off
                  description: PoE action for interface.
                power_off_delay:
                  type: int
                  min: 1
                  max: 86400
                  convert_types:
                  - str
                  description: Number of seconds to delay shutting the power off after
                    a link down event occurs. Default value is 5 seconds in EOS.
            shutdown:
              description: Set the PoE power behavior for a PoE port when the port
                is admin down.
              type: dict
              keys:
                action:
                  type: str
                  valid_values:
                  - maintain
                  - power-off
                  description: PoE action for interface.
            limit:
              type: dict
              description: Override the hardware-negotiated power limit using either
                wattage or a power class. Note that if using a power class, AVD will
                automatically convert the class value to the wattage value corresponding
                to that power class.
              keys:
                class:
                  type: int
                  min: 0
                  max: 8
                  convert_types:
                  - str
                watts:
                  type: str
                  convert_types:
                  - int
                  - float
                fixed:
                  type: bool
                  description: Set to ignore hardware classification.
            negotiation_lldp:
              type: bool
              description: Disable to prevent port from negotiating power with powered
                devices over LLDP. Enabled by default in EOS.
            legacy_detect:
              type: bool
              description: Allow a subset of legacy devices to work with the PoE switch.
                Disabled by default in EOS because it can cause false positive detections.
        ptp:
          type: dict
          keys:
            enable:
              type: bool
            announce:
              type: dict
              keys:
                interval:
                  type: int
                  convert_types:
                  - str
                timeout:
                  type: int
                  convert_types:
                  - str
            delay_req:
              type: int
              convert_types:
              - str
            delay_mechanism:
              type: str
              valid_values:
              - e2e
              - p2p
            sync_message:
              type: dict
              keys:
                interval:
                  type: int
                  convert_types:
                  - str
            role:
              type: str
              valid_values:
              - master
              - dynamic
            vlan:
              type: str
              convert_types:
              - int
              description: VLAN can be 'all' or list of vlans as string.
            transport:
              type: str
              valid_values:
              - ipv4
              - ipv6
              - layer2
        profile:
          type: str
          description: Interface profile.
        storm_control:
          type: dict
          keys:
            all:
              type: dict
              keys:
                level:
                  type: str
                  convert_types:
                  - int
                  - float
                  description: Configure maximum storm-control level.
                unit:
                  type: str
                  default: percent
                  valid_values:
                  - percent
                  - pps
                  description: Optional field and is hardware dependent.
            broadcast:
              type: dict
              keys:
                level:
                  type: str
                  convert_types:
                  - int
                  - float
                  description: Configure maximum storm-control level.
                unit:
                  type: str
                  default: percent
                  valid_values:
                  - percent
                  - pps
                  description: Optional field and is hardware dependent.
            multicast:
              type: dict
              keys:
                level:
                  type: str
                  convert_types:
                  - int
                  - float
                  description: Configure maximum storm-control level.
                unit:
                  type: str
                  default: percent
                  valid_values:
                  - percent
                  - pps
                  description: Optional field and is hardware dependent.
            unknown_unicast:
              type: dict
              keys:
                level:
                  type: str
                  convert_types:
                  - int
                  - float
                  description: Configure maximum storm-control level.
                unit:
                  type: str
                  default: percent
                  valid_values:
                  - percent
                  - pps
                  description: Optional field and is hardware dependent.
        logging:
          type: dict
          keys:
            event:
              type: dict
              keys:
                link_status:
                  type: bool
                congestion_drops:
                  type: bool
                spanning_tree:
                  type: bool
                storm_control_discards:
                  type: bool
                  description: 'Discards due to storm-control.

                    '
        lldp:
          type: dict
          keys:
            transmit:
              type: bool
            receive:
              type: bool
            ztp_vlan:
              type: int
              convert_types:
              - str
              description: ZTP vlan number.
        trunk_private_vlan_secondary:
          type: bool
        pvlan_mapping:
          type: str
          convert_types:
          - int
          description: List of vlans as string.
        vlan_translations:
          type: list
          items:
            type: dict
            keys:
              from:
                type: str
                convert_types:
                - int
                description: List of vlans as string (only one vlan if direction is
                  "both").
              to:
                type: int
                convert_types:
                - str
                description: VLAN ID.
              direction:
                type: str
                valid_values:
                - in
                - out
                - both
                default: both
        dot1x:
          type: dict
          keys:
            port_control:
              type: str
              valid_values:
              - auto
              - force-authorized
              - force-unauthorized
            port_control_force_authorized_phone:
              type: bool
            reauthentication:
              type: bool
            pae:
              type: dict
              keys:
                mode:
                  type: str
                  valid_values:
                  - authenticator
            authentication_failure:
              type: dict
              keys:
                action:
                  type: str
                  valid_values:
                  - allow
                  - drop
                allow_vlan:
                  type: int
                  min: 1
                  max: 4094
                  convert_types:
                  - str
            host_mode:
              type: dict
              keys:
                mode:
                  type: str
                  valid_values:
                  - multi-host
                  - single-host
                multi_host_authenticated:
                  type: bool
            mac_based_authentication:
              type: dict
              keys:
                enabled:
                  type: bool
                always:
                  type: bool
                host_mode_common:
                  type: bool
            timeout:
              type: dict
              keys:
                idle_host:
                  type: int
                  min: 10
                  max: 65535
                  convert_types:
                  - str
                quiet_period:
                  type: int
                  min: 1
                  max: 65535
                  convert_types:
                  - str
                reauth_period:
                  type: str
                  convert_types:
                  - int
                  description: Value can be 60-4294967295 or 'server'.
                reauth_timeout_ignore:
                  type: bool
                tx_period:
                  type: int
                  min: 1
                  max: 65535
                  convert_types:
                  - str
            reauthorization_request_limit:
              type: int
              min: 1
              max: 10
              convert_types:
              - str
            unauthorized:
              type: dict
              keys:
                access_vlan_membership_egress:
                  type: bool
                native_vlan_membership_egress:
                  type: bool
            eapol:
              type: dict
              keys:
                disabled:
                  type: bool
                authentication_failure_fallback_mba:
                  type: dict
                  keys:
                    enabled:
                      type: bool
                    timeout:
                      type: int
                      min: 0
                      max: 65535
                      convert_types:
                      - str
        service_profile:
          type: str
          description: QOS profile.
        shape:
          type: dict
          keys:
            rate:
              type: str
              description: 'Rate in kbps, pps or percent.

                Supported options are platform dependent.

                Examples:

                - "5000 kbps"

                - "1000 pps"

                - "20 percent"

                '
        qos:
          type: dict
          keys:
            trust:
              type: str
              valid_values:
              - dscp
              - cos
              - disabled
            dscp:
              type: int
              convert_types:
              - str
              description: DSCP value.
            cos:
              type: int
              convert_types:
              - str
              description: COS value.
        spanning_tree_bpdufilter:
          type: str
          convert_types:
          - bool
          valid_values:
          - enabled
          - disabled
          - 'True'
          - 'False'
          - 'true'
          - 'false'
        spanning_tree_bpduguard:
          type: str
          convert_types:
          - bool
          valid_values:
          - enabled
          - disabled
          - 'True'
          - 'False'
          - 'true'
          - 'false'
        spanning_tree_guard:
          type: str
          valid_values:
          - loop
          - root
          - disabled
        spanning_tree_portfast:
          type: str
          valid_values:
          - edge
          - network
        vmtracer:
          type: bool
        priority_flow_control:
          type: dict
          keys:
            enabled:
              type: bool
            priorities:
              type: list
              primary_key: priority
              items:
                type: dict
                keys:
                  priority:
                    type: int
                    min: 0
                    max: 7
                    convert_types:
                    - str
                  no_drop:
                    type: bool
        bfd:
          type: dict
          keys:
            echo:
              type: bool
            interval:
              type: int
              convert_types:
              - str
              description: Interval in milliseconds.
            min_rx:
              type: int
              convert_types:
              - str
              description: Rate in milliseconds.
            multiplier:
              type: int
              min: 3
              max: 50
              convert_types:
              - str
        service_policy:
          type: dict
          keys:
            pbr:
              type: dict
              keys:
                input:
                  type: str
                  description: Policy Based Routing Policy-map name.
            qos:
              type: dict
              keys:
                input:
                  type: str
                  required: true
                  description: Quality of Service Policy-map name.
        mpls:
          type: dict
          keys:
            ip:
              type: bool
            ldp:
              type: dict
              keys:
                interface:
                  type: bool
                igp_sync:
                  type: bool
        lacp_timer:
          type: dict
          keys:
            mode:
              type: str
              valid_values:
              - fast
              - normal
            multiplier:
              type: int
              min: 3
              max: 3000
              convert_types:
              - str
        lacp_port_priority:
          type: int
          min: 0
          max: 65535
          convert_types:
          - str
        transceiver:
          type: dict
          keys:
            media:
              type: dict
              keys:
                override:
                  type: str
                  description: Transceiver type.
        ip_proxy_arp:
          type: bool
        traffic_policy:
          type: dict
          keys:
            input:
              type: str
              description: Ingress traffic policy.
            output:
              type: str
              description: Egress traffic policy.
        bgp:
          type: dict
          keys:
            session_tracker:
              type: str
              description: Name of session tracker.
        ip_igmp_host_proxy:
          type: dict
          keys:
            enabled:
              type: bool
            groups:
              type: list
              primary_key: group
              items:
                type: dict
                keys:
                  group:
                    type: str
                    description: Multicast Address.
                  exclude:
                    type: list
                    primary_key: source
                    description: The same source must not be present both in `exclude`
                      and `include` list.
                    items:
                      type: dict
                      keys:
                        source:
                          type: str
                  include:
                    type: list
                    primary_key: source
                    description: The same source must not be present both in `exclude`
                      and `include` list.
                    items:
                      type: dict
                      keys:
                        source:
                          type: str
            report_interval:
              type: int
              convert_types:
              - str
              min: 1
              max: 31744
              description: Time interval between unsolicited reports.
            access_lists:
              type: list
              primary_key: name
              description: Non-standard Access List name.
              items:
                type: dict
                keys:
                  name:
                    type: str
            version:
              type: int
              convert_types:
              - str
              min: 1
              max: 3
              description: IGMP version on IGMP host-proxy interface.
        peer:
          type: str
          description: Key only used for documentation or validation purposes.
        peer_interface:
          type: str
          description: Key only used for documentation or validation purposes.
        peer_type:
          type: str
          description: Key only used for documentation or validation purposes.
        sflow:
          type: dict
          keys:
            enable:
              type: bool
            egress:
              type: dict
              keys:
                enable:
                  type: bool
                unmodified_enable:
                  type: bool
        port_profile:
          type: str
          description: Key only used for documentation or validation purposes.
        uc_tx_queues:
          type: list
          primary_key: id
          convert_types:
          - dict
          items:
            type: dict
            keys:
              id:
                type: int
                convert_types:
                - str
                required: true
                description: TX-Queue ID.
              random_detect:
                type: dict
                keys:
                  ecn:
                    description: Explicit Congestion Notification.
                    type: dict
                    keys:
                      count:
                        type: bool
                        description: Enable counter for random-detect ECNs.
                      threshold:
                        type: dict
                        keys:
                          units:
                            required: true
                            type: str
                            valid_values:
                            - segments
                            - bytes
                            - kbytes
                            - mbytes
                            - milliseconds
                            description: Indicate the units to be used for the threshold
                              values.
                          min:
                            type: int
                            required: true
                            min: 1
                            max: 256000000
                            convert_types:
                            - str
                            description: Set the random-detect ECN minimum-threshold.
                          max:
                            type: int
                            required: true
                            convert_types:
                            - str
                            min: 1
                            max: 256000000
                            description: Set the random-detect ECN maximum-threshold.
                          max_probability:
                            type: int
                            min: 1
                            max: 100
                            convert_types:
                            - str
                            description: Set the random-detect ECN max-mark-probability.
                          weight:
                            type: int
                            min: 0
                            max: 15
                            convert_types:
                            - str
                            description: Set the random-detect ECN weight.
        tx_queues:
          type: list
          primary_key: id
          convert_types:
          - dict
          items:
            type: dict
            keys:
              id:
                type: int
                convert_types:
                - str
                required: true
                description: TX-Queue ID.
              random_detect:
                type: dict
                keys:
                  ecn:
                    description: Explicit Congestion Notification.
                    type: dict
                    keys:
                      count:
                        type: bool
                        description: Enable counter for random-detect ECNs.
                      threshold:
                        type: dict
                        keys:
                          units:
                            type: str
                            required: true
                            valid_values:
                            - segments
                            - bytes
                            - kbytes
                            - mbytes
                            - milliseconds
                            description: Indicate the units to be used for the threshold
                              values.
                          min:
                            type: int
                            min: 1
                            max: 256000000
                            convert_types:
                            - str
                            description: Set the random-detect ECN minimum-threshold.
                          max:
                            type: int
                            required: true
                            convert_types:
                            - str
                            min: 1
                            max: 256000000
                            description: Set the random-detect ECN maximum-threshold.
                          max_probability:
                            type: int
                            required: true
                            min: 1
                            max: 100
                            convert_types:
                            - str
                            description: Set the random-detect ECN max-mark-probability.
                          weight:
                            type: int
                            min: 0
                            max: 15
                            convert_types:
                            - str
                            description: Set the random-detect ECN weight.
        vrrp_ids:
          type: list
          description: VRRP model.
          primary_key: id
          items:
            type: dict
            keys:
              id:
                type: int
                convert_types:
                - str
                description: VRID.
              priority_level:
                type: int
                convert_types:
                - str
                description: Instance priority.
                min: 1
                max: 254
              advertisement:
                type: dict
                keys:
                  interval:
                    type: int
                    convert_types:
                    - str
                    description: Interval in seconds.
                    min: 1
                    max: 255
              preempt:
                type: dict
                keys:
                  enabled:
                    type: bool
                    required: true
                  delay:
                    type: dict
                    keys:
                      minimum:
                        type: int
                        convert_types:
                        - str
                        description: Minimum preempt delay in seconds.
                        min: 0
                        max: 3600
                      reload:
                        type: int
                        convert_types:
                        - str
                        description: Reload preempt delay in seconds.
                        min: 0
                        max: 3600
              timers:
                type: dict
                keys:
                  delay:
                    type: dict
                    keys:
                      reload:
                        type: int
                        description: Delay after reload in seconds.
                        convert_types:
                        - str
                        min: 0
                        max: 3600
              tracked_object:
                type: list
                primary_key: name
                items:
                  type: dict
                  keys:
                    name:
                      type: str
                      description: Tracked object name.
                    decrement:
                      type: int
                      convert_types:
                      - str
                      min: 1
                      max: 254
                      description: Decrement VRRP priority by 1-254.
                    shutdown:
                      type: bool
              ipv4:
                type: dict
                keys:
                  address:
                    type: str
                    required: true
                    description: Virtual IPv4 address.
                  version:
                    type: int
                    convert_types:
                    - str
                    valid_values:
                    - 2
                    - 3
              ipv6:
                type: dict
                keys:
                  address:
                    type: str
                    required: true
                    description: Virtual IPv6 address.
        validate_state:
          type: bool
          description: Set to false to disable interface validation by the `eos_validate_state`
            role.
        switchport:
          type: dict
          keys:
            port_security:
              type: dict
              keys:
                enabled:
                  type: bool
                mac_address_maximum:
                  type: dict
                  description: Maximum number of MAC addresses allowed on the interface.
                  keys:
                    disabled:
                      type: bool
                      description: Disable port level check for port security (only
                        in violation 'shutdown' mode).
                    limit:
                      type: int
                      convert_types:
                      - str
                      min: 1
                      max: 1000
                      description: MAC address limit.
                violation:
                  type: dict
                  description: Configure violation mode (shutdown or protect), EOS
                    default is 'shutdown'.
                  keys:
                    mode:
                      type: str
                      valid_values:
                      - shutdown
                      - protect
                      description: Configure port security mode.
                    protect_log:
                      type: bool
                      description: Log new addresses seen after limit is reached in
                        protect mode.
                vlan_default_mac_address_maximum:
                  type: int
                  convert_types:
                  - str
                  min: 0
                  max: 1000
                  description: Default maximum MAC addresses for all VLANs on this
                    interface.
                vlans:
                  type: list
                  primary_key: range
                  items:
                    type: dict
                    keys:
                      range:
                        type: str
                        convert_types:
                        - int
                        description: "VLAN ID or range(s) of VLAN IDs, <1-4094>.\nExample:\n
                          \ - 3\n  - 1,3\n  - 1-10\n"
                      mac_address_maximum:
                        type: int
                        convert_types:
                        - str
        eos_cli:
          type: str
          description: Multiline EOS CLI rendered directly on the ethernet interface
            in the final EOS configuration.
  event_handlers:
    type: list
    description: 'Gives the ability to monitor and react to Syslog messages.

      Event Handlers provide a powerful and flexible tool that can be used to apply
      self-healing actions,

      customize the system behavior, and implement workarounds to problems discovered
      in the field.

      '
    primary_key: name
    convert_types:
    - dict
    items:
      type: dict
      keys:
        name:
          type: str
          description: Event Handler Name.
        action_type:
          type: str
          valid_values:
          - bash
          - increment
          - log
        action:
          type: str
          description: 'Command to execute.

            '
        delay:
          type: int
          convert_types:
          - str
          description: 'Event-handler delay in seconds.

            '
        trigger:
          type: str
          description: 'Configure event trigger condition.

            '
          valid_values:
          - on-boot
          - on-logging
          - on-startup-config
          - on-maintenance
        trigger_on_maintenance:
          description: Settings required for trigger 'on-maintenance'.
          type: dict
          keys:
            operation:
              type: str
              required: true
              valid_values:
              - enter
              - exit
            bgp_peer:
              description: 'Ipv4/Ipv6 address or peer group name.

                Trigger condition occurs on maintenance operation of specified BGP
                peer.'
              type: str
            action:
              type: str
              required: true
              description: Action for maintenance operation.
              valid_values:
              - after
              - before
              - all
              - begin
              - end
            stage:
              type: str
              description: Action is triggered after/before specified stage.
              valid_values:
              - bgp
              - linkdown
              - mlag
              - ratemon
            vrf:
              type: str
              description: VRF name. VRF can be defined for "bgp_peer" only.
            interface:
              type: str
              description: Trigger condition occurs on maintenance operation of specified
                interface.
            unit:
              type: str
              description: Name of unit. Trigger condition occurs on maintenance operation
                of specified unit
        regex:
          type: str
          description: 'Regular expression to use for searching log messages. Required
            for on-logging trigger.

            '
        asynchronous:
          type: bool
          default: false
          description: 'Set the action to be non-blocking.

            '
  event_monitor:
    type: dict
    keys:
      enabled:
        type: bool
  flow_tracking:
    type: dict
    keys:
      sampled:
        type: dict
        $ref: eos_cli_config_gen#/$defs/flow_tracking
        keys:
          encapsulation:
            type: dict
            keys:
              ipv4_ipv6:
                type: bool
              mpls:
                type: bool
          sample:
            type: int
            convert_types:
            - str
            min: 1
            max: 4294967295
          hardware_offload:
            type: dict
            keys:
              ipv4:
                type: bool
                description: Configure hardware offload for IPv4 traffic.
              ipv6:
                type: bool
                description: Configure hardware offload for IPv6 traffic.
              threshold_minimum:
                type: int
                convert_types:
                - str
                min: 1
                max: 4294967295
                description: Minimum number of samples.
          trackers:
            type: list
            primary_key: name
            items:
              type: dict
              keys:
                table_size:
                  type: int
                  convert_types:
                  - str
                  min: 1
                  max: 614400
                  description: 'Maximum number of entries in flow table.

                    '
                record_export:
                  type: dict
                  keys:
                    mpls:
                      type: bool
                      description: Export MPLS forwarding information.
      hardware:
        type: dict
        $ref: eos_cli_config_gen#/$defs/flow_tracking
        keys:
          record:
            type: dict
            keys:
              format_ipfix_standard_timestamps_counters:
                type: bool
                description: Enable software export of IPFIX data records.
  flow_trackings:
    documentation_options:
      table: flow-tracking
    deprecation:
      warning: true
      new_key: flow_tracking
      remove_in_version: v5.0.0
    type: list
    primary_key: type
    items:
      type: dict
      keys:
        type:
          type: str
          valid_values:
          - sampled
          description: Flow Tracking Type - only 'sampled' supported for now.
        sample:
          type: int
          convert_types:
          - str
          min: 1
          max: 4294967295
        trackers:
          type: list
          primary_key: name
          items:
            type: dict
            keys:
              name:
                type: str
                description: Tracker Name.
              record_export:
                type: dict
                keys:
                  on_inactive_timeout:
                    type: int
                    convert_types:
                    - str
                    min: 3000
                    max: 900000
                    description: Flow record inactive export timeout in milliseconds.
                  on_interval:
                    type: int
                    convert_types:
                    - str
                    min: 1000
                    max: 36000000
                    description: Flow record export interval in milliseconds.
                  mpls:
                    type: bool
                    description: Export MPLS forwarding information.
              exporters:
                type: list
                primary_key: name
                items:
                  type: dict
                  keys:
                    name:
                      type: str
                      description: Exporter Name.
                    collector:
                      type: dict
                      keys:
                        host:
                          type: str
                          description: Collector IPv4 address or IPv6 address or fully
                            qualified domain name.
                        port:
                          type: int
                          description: Collector Port Number.
                          min: 1
                          max: 65535
                          convert_types:
                          - str
                    format:
                      type: dict
                      keys:
                        ipfix_version:
                          type: int
                          convert_types:
                          - str
                    local_interface:
                      type: str
                      description: Local Source Interface.
                    template_interval:
                      type: int
                      convert_types:
                      - str
                      min: 5000
                      max: 3600000
                      description: Template interval in milliseconds.
              table_size:
                type: int
                convert_types:
                - str
                min: 1
                max: 614400
                description: 'Maximum number of entries in flow table.

                  '
        shutdown:
          type: bool
          default: false
  generate_default_config:
    type: bool
    default: true
    description: 'The `generate_default_config` knob allows to omit default EOS configuration.

      This can be useful when leveraging `eos_cli_config_gen` to generate configlets
      with CloudVision.


      The following commands will be omitted when `generate_default_config` is set
      to `false`:


      - RANCID Content Type

      - Hostname

      - Default configuration for `aaa`

      - Default configuration for `enable password`

      - Transceiver qsfp default mode

      - End of configuration delimiter

      '
  generate_device_documentation:
    type: bool
    default: true
  hardware:
    type: dict
    keys:
      access_list:
        type: dict
        keys:
          mechanism:
            type: str
            valid_values:
            - algomatch
            - none
            - tcam
      speed_groups:
        type: list
        primary_key: speed_group
        convert_types:
        - dict
        items:
          type: dict
          keys:
            speed_group:
              type: str
              convert_types:
              - int
            serdes:
              type: str
              description: Serdes speed like "10g" or "25g".
  hardware_counters:
    type: dict
    keys:
      features:
        type: list
        description: "This data model allows to configure the list of hardware counters
          feature\navailable on Arista platforms.\n\nThe `name` key accepts a list
          of valid_values which MUST be updated to support\nnew feature as they are
          released in EOS.\n\nThe available values of the different keys like 'direction'
          or 'address_type'\nare feature and hardware dependent and this model DOES
          NOT validate that the\ncombinations are valid. It is the responsibility
          of the user of this data model\nto make sure that the rendered CLI is accepted
          by the targeted device.\n\nExamples:\n\n  * Use:\n    ```yaml\n    hardware_counters:\n
          \     features:\n        - name: ip\n          direction: out\n          layer3:
          true\n          units_packets: true\n    ```\n\n    to render:\n    ```eos\n
          \   hardware counter feature ip out layer3 units packets\n    ```\n  * Use:\n
          \   ```yaml\n    hardware_counters:\n      features:\n        - name: route\n
          \         address_type: ipv4\n          vrf: test\n          prefix: 192.168.0.0/24\n
          \   ```\n\n    to render:\n    ```eos\n    hardware counter feature route
          ipv4 vrf test 192.168.0.0/24\n    ```\n"
        items:
          type: dict
          keys:
            name:
              type: str
              valid_values:
              - acl
              - decap-group
              - directflow
              - ecn
              - flow-spec
              - gre tunnel interface
              - ip
              - mpls interface
              - mpls lfib
              - mpls tunnel
              - multicast
              - nexthop
              - pbr
              - pdp
              - policing interface
              - qos
              - qos dual-rate-policer
              - route
              - routed-port
              - subinterface
              - tapagg
              - traffic-class
              - traffic-policy
              - vlan
              - vlan-interface
              - vni decap
              - vni encap
              - vtep decap
              - vtep encap
            direction:
              type: str
              valid_values:
              - in
              - out
              - cpu
              description: 'Most features support only ''in'' and ''out''. Some like
                traffic-policy support ''cpu''.

                Some features DO NOT have any direction.

                This validation IS NOT made by the schemas.

                '
            address_type:
              type: str
              valid_values:
              - ipv4
              - ipv6
              - mac
              description: 'Supported only for the following features:

                - acl: [ipv4, ipv6, mac] if direction is ''out''

                - multicast: [ipv4, ipv6]

                - route: [ipv4, ipv6]

                This validation IS NOT made by the schemas.

                '
            layer3:
              type: bool
              description: 'Supported only for the ''ip'' feature.

                '
            vrf:
              type: str
              description: 'Supported only for the ''route'' feature.

                This validation IS NOT made by the schemas.

                '
              convert_types:
              - int
            prefix:
              type: str
              description: 'Supported only for the ''route'' feature.

                Mandatory for the ''route'' feature.

                This validation IS NOT made by the schemas.

                '
            units_packets:
              type: bool
  hostname:
    type: str
  interface_defaults:
    type: dict
    keys:
      ethernet:
        type: dict
        keys:
          shutdown:
            type: bool
      mtu:
        type: int
        convert_types:
        - str
  interface_groups:
    type: list
    display_name: Maintenance Interface Groups
    primary_key: name
    convert_types:
    - dict
    items:
      type: dict
      keys:
        name:
          type: str
          description: Interface-Group name.
        interfaces:
          type: list
          items:
            type: str
            description: Interface Name.
        bgp_maintenance_profiles:
          type: list
          items:
            type: str
            description: Name of BGP Maintenance Profile.
        interface_maintenance_profiles:
          type: list
          items:
            type: str
            description: Name of Interface Maintenance Profile.
  interface_profiles:
    type: list
    primary_key: name
    convert_types:
    - dict
    items:
      type: dict
      keys:
        name:
          type: str
          description: Interface-Profile Name.
        commands:
          type: list
          required: true
          items:
            type: str
            description: 'EOS CLI interface command.

              Example: "switchport mode access"

              '
  ip_access_lists:
    type: list
    primary_key: name
    convert_types:
    - dict
    display_name: IP Extended Access-Lists (improved model)
    items:
      type: dict
      keys:
        name:
          type: str
          description: Access-list Name.
          convert_types:
          - int
        counters_per_entry:
          type: bool
        entries:
          type: list
          description: ACL Entries.
          items:
            type: dict
            keys:
              sequence:
                type: int
                convert_types:
                - str
                description: ACL entry sequence number.
              remark:
                type: str
                description: 'Comment up to 100 characters.

                  If remark is defined, other keys in the ACL entry will be ignored.'
              action:
                type: str
                valid_values:
                - permit
                - deny
                description: 'ACL action.

                  Required except for remarks.'
              protocol:
                type: str
                description: '"ip", "tcp", "udp", "icmp" or other protocol name or
                  number.

                  Required except for remarks.'
              source:
                type: str
                description: '"any", "<ip>/<mask>" or "<ip>".

                  "<ip>" without a mask means host.

                  Required except for remarks.'
              source_ports_match:
                type: str
                valid_values:
                - eq
                - gt
                - lt
                - neq
                - range
                default: eq
              source_ports:
                type: list
                items:
                  type: str
                  convert_types:
                  - int
                  description: TCP/UDP source port name or number.
              destination:
                type: str
                description: '"any", "<ip>/<mask>" or "<ip>".

                  "<ip>" without a mask means host.

                  Required except for remarks.'
              destination_ports_match:
                type: str
                valid_values:
                - eq
                - gt
                - lt
                - neq
                - range
                default: eq
              destination_ports:
                type: list
                items:
                  type: str
                  convert_types:
                  - int
                  description: TCP/UDP destination port name or number.
              tcp_flags:
                type: list
                items:
                  type: str
                  description: TCP Flag Name.
              fragments:
                type: bool
                description: Match non-head fragment packets.
              log:
                type: bool
                description: Log matches against this rule.
              ttl:
                type: int
                description: TTL value.
                convert_types:
                - str
                min: 0
                max: 255
              ttl_match:
                type: str
                valid_values:
                - eq
                - gt
                - lt
                - neq
                default: eq
              icmp_type:
                type: str
                convert_types:
                - int
                description: Message type name/number for ICMP packets.
              icmp_code:
                type: str
                convert_types:
                - int
                description: Message code for ICMP packets.
              nexthop_group:
                type: str
                description: nexthop-group name.
              tracked:
                type: bool
                description: Match packets in existing ICMP/UDP/TCP connections.
              dscp:
                type: str
                convert_types:
                - int
                description: DSCP value or name.
              vlan_number:
                type: int
                convert_types:
                - str
              vlan_inner:
                type: bool
                default: false
              vlan_mask:
                type: str
                description: 0x000-0xFFF VLAN mask.
  ip_access_lists_max_entries:
    type: int
    convert_types:
    - str
    description: Limit ACL entries defined under the `ip_access_lists`.
  ip_community_lists:
    type: list
    secondary_key: entries
    primary_key: name
    convert_types:
    - dict
    display_name: IP Community Lists
    description: 'Communities and regexp entries MUST not be configured in the same
      community-list.

      '
    items:
      type: dict
      keys:
        name:
          type: str
          description: IP Community-list Name.
        entries:
          type: list
          required: true
          items:
            type: dict
            keys:
              action:
                type: str
                required: true
                valid_values:
                - permit
                - deny
              communities:
                type: list
                items:
                  type: str
                description: 'If defined, a standard community-list will be configured.

                  Supported community strings (case insensitive):

                  - GSHUT

                  - internet

                  - local-as

                  - no-advertise

                  - no-export

                  - <1-4294967040>

                  - aa:nn

                  '
              regexp:
                type: str
                description: 'Regular Expression.

                  If defined, a regex community-list will be configured.

                  '
  ip_dhcp_relay:
    type: dict
    keys:
      information_option:
        type: bool
        description: Insert Option-82 information.
  ip_dhcp_snooping:
    type: dict
    keys:
      enabled:
        type: bool
      bridging:
        type: bool
      information_option:
        type: dict
        keys:
          enabled:
            type: bool
            description: Enable insertion of option-82 in DHCP request packets.
          circuit_id_type:
            type: str
            convert_types:
            - int
            description: '"none" or <0 - 255>.'
          circuit_id_format:
            type: str
            description: 'Required if `circuit_id_type` is set.

              - "%h:%p" Hostname and interface name

              - "%p:%v" Interface name and VLAN ID'
            valid_values:
            - '%h:%p'
            - '%p:%v'
      vlan:
        type: str
        convert_types:
        - int
        description: 'VLAN range as string.

          "< vlan_id >, < vlan_id >-< vlan_id >"

          Example: 15,16,17,18'
  ip_domain_lookup:
    type: dict
    keys:
      source_interfaces:
        type: list
        primary_key: name
        convert_types:
        - dict
        items:
          type: dict
          keys:
            name:
              type: str
              description: 'Source Interface.

                '
            vrf:
              type: str
              convert_types:
              - int
  ip_extcommunity_lists:
    type: list
    primary_key: name
    secondary_key: entries
    convert_types:
    - dict
    display_name: IP Extended Community Lists
    items:
      type: dict
      keys:
        name:
          type: str
          description: Community-list Name.
        entries:
          type: list
          required: true
          items:
            type: dict
            keys:
              type:
                type: str
                required: true
                valid_values:
                - permit
                - deny
              extcommunities:
                type: str
                required: true
                description: 'Communities as string.

                  Example: "65000:65000"

                  '
  ip_extcommunity_lists_regexp:
    type: list
    primary_key: name
    secondary_key: entries
    convert_types:
    - dict
    display_name: IP Extended Community Lists RegExp
    items:
      type: dict
      keys:
        name:
          type: str
          description: Community-list Name.
        entries:
          type: list
          required: true
          items:
            type: dict
            keys:
              type:
                type: str
                required: true
                valid_values:
                - permit
                - deny
              regexp:
                type: str
                required: true
                description: Regular Expression.
  ip_ftp_client_source_interfaces:
    type: list
    items:
      type: dict
      keys:
        name:
          type: str
          required: true
          description: Interface Name.
        vrf:
          type: str
          description: VRF Name.
  ip_hardware:
    type: dict
    keys:
      fib:
        type: dict
        keys:
          optimize:
            type: dict
            keys:
              prefixes:
                type: dict
                keys:
                  profile:
                    type: str
                    valid_values:
                    - internet
                    - urpf-internet
  ip_http_client_source_interfaces:
    type: list
    items:
      type: dict
      keys:
        name:
          description: Interface Name.
          type: str
        vrf:
          type: str
          convert_types:
          - int
  ip_icmp_redirect:
    type: bool
  ip_igmp_snooping:
    type: dict
    keys:
      globally_enabled:
        type: bool
        default: true
        description: Activate or deactivate IGMP snooping for all vlans where `vlans`
          allows user to activate / deactivate IGMP snooping per vlan.
      robustness_variable:
        type: int
        convert_types:
        - str
      restart_query_interval:
        type: int
        convert_types:
        - str
      interface_restart_query:
        type: int
        convert_types:
        - str
      fast_leave:
        type: bool
      querier:
        type: dict
        keys:
          enabled:
            type: bool
          address:
            type: str
            description: IP Address.
          query_interval:
            type: int
            convert_types:
            - str
          max_response_time:
            type: int
            convert_types:
            - str
          last_member_query_interval:
            type: int
            convert_types:
            - str
          last_member_query_count:
            type: int
            convert_types:
            - str
          startup_query_interval:
            type: int
            convert_types:
            - str
          startup_query_count:
            type: int
            convert_types:
            - str
          version:
            type: int
            convert_types:
            - str
      proxy:
        type: bool
      vlans:
        type: list
        primary_key: id
        convert_types:
        - dict
        items:
          type: dict
          keys:
            id:
              type: int
              convert_types:
              - str
              description: VLAN ID.
            enabled:
              type: bool
            querier:
              type: dict
              keys:
                enabled:
                  type: bool
                address:
                  type: str
                  description: IP Address.
                query_interval:
                  type: int
                  convert_types:
                  - str
                max_response_time:
                  type: int
                  convert_types:
                  - str
                last_member_query_interval:
                  type: int
                  convert_types:
                  - str
                last_member_query_count:
                  type: int
                  convert_types:
                  - str
                startup_query_interval:
                  type: int
                  convert_types:
                  - str
                startup_query_count:
                  type: int
                  convert_types:
                  - str
                version:
                  type: int
                  convert_types:
                  - str
            max_groups:
              type: int
              convert_types:
              - str
            fast_leave:
              type: bool
            proxy:
              type: bool
              description: 'Global proxy settings should be enabled before enabling
                per-vlan.

                '
  ip_name_servers:
    type: list
    items:
      type: dict
      keys:
        ip_address:
          type: str
          description: IPv4 or IPv6 address for DNS server.
        vrf:
          description: VRF Name.
          type: str
          convert_types:
          - int
        priority:
          description: Priority value (lower is first).
          type: int
          convert_types:
          - str
          min: 0
          max: 4
  ip_nat:
    type: dict
    keys:
      kernel_buffer_size:
        type: int
        convert_types:
        - str
        min: 1
        max: 64
        description: Buffer size in MB.
      profiles:
        type: list
        primary_key: name
        items:
          type: dict
          $ref: eos_cli_config_gen#/$defs/interface_ip_nat
          keys:
            name:
              type: str
            vrf:
              type: str
              convert_types:
              - int
              description: Specify VRF for NAT profile.
      pools:
        type: list
        primary_key: name
        items:
          type: dict
          keys:
            name:
              type: str
            type:
              type: str
              valid_values:
              - ip-port
              - port-only
              default: ip-port
            prefix_length:
              type: int
              convert_types:
              - str
              min: 16
              max: 32
              description: It is only used and required when `type` is `ip-port`.
            ranges:
              type: list
              items:
                type: dict
                keys:
                  first_ip:
                    type: str
<<<<<<< HEAD
                    required: true
                    description: IPv4 address.
                  last_ip:
                    type: str
                    required: true
                    description: IPv4 address.
=======
                    description: 'IPv4 address.

                      Required when `type` is `ip-port` and ignored otherwise.'
                  last_ip:
                    type: str
                    description: 'IPv4 address.

                      Required when `type` is `ip-port` and ignored otherwise.

                      `first_ip` and `last_ip` ip addresses should lie in same subnet.'
>>>>>>> 0c985ee3
                  first_port:
                    type: int
                    convert_types:
                    - str
                    min: 1
                    max: 65535
                  last_port:
                    type: int
                    convert_types:
                    - str
                    min: 1
                    max: 65535
                    description: 'Required when `first_port` is set.

                      `last_port` must be greater than or equal to `first_port`.'
            utilization_log_threshold:
              type: int
              convert_types:
              - str
              min: 1
              max: 100
      synchronization:
        type: dict
        keys:
          description:
            type: str
          expiry_interval:
            type: int
            convert_types:
            - str
            min: 60
            max: 3600
            description: In seconds.
          local_interface:
            type: str
            description: EOS interface name.
          peer_address:
            type: str
            description: IPv4 address.
          port_range:
            type: dict
            keys:
              first_port:
                type: int
                convert_types:
                - str
                min: 1024
                max: 65535
              last_port:
                type: int
                convert_types:
                - str
                min: 1024
                max: 65535
                description: '>= first_port.'
              split_disabled:
                type: bool
          shutdown:
            type: bool
      translation:
        type: dict
        keys:
          address_selection:
            type: dict
            keys:
              any:
                type: bool
              hash_field_source_ip:
                type: bool
          counters:
            type: bool
          low_mark:
            type: dict
            keys:
              percentage:
                type: int
                convert_types:
                - str
                min: 1
                max: 99
                description: Used to render 'ip nat translation low-mark <percentage>'.
              host_percentage:
                type: int
                convert_types:
                - str
                min: 1
                max: 99
                description: Used to render 'ip nat translation low-mark <host_percentage>
                  host'.
          max_entries:
            type: dict
            keys:
              limit:
                type: int
                convert_types:
                - str
                min: 0
                max: 4294967295
              host_limit:
                type: int
                convert_types:
                - str
                min: 0
                max: 4294967295
              ip_limits:
                type: list
                primary_key: ip
                items:
                  type: dict
                  keys:
                    ip:
                      type: str
                      description: IPv4 address.
                    limit:
                      type: int
                      required: true
                      convert_types:
                      - str
                      min: 0
                      max: 4294967295
          timeouts:
            type: list
            primary_key: protocol
            items:
              type: dict
              keys:
                protocol:
                  type: str
                  valid_values:
                  - tcp
                  - udp
                timeout:
                  type: int
                  required: true
                  convert_types:
                  - str
                  min: 0
                  max: 4294967295
                  description: In seconds.
  ip_radius_source_interfaces:
    type: list
    items:
      type: dict
      keys:
        name:
          type: str
          description: Interface Name.
        vrf:
          type: str
          description: VRF Name.
          convert_types:
          - int
  ip_routing:
    type: bool
  ip_routing_ipv6_interfaces:
    type: bool
  ip_security:
    type: dict
    keys:
      ike_policies:
        type: list
        description: Internet Security Association and Key Mgmt Protocol.
        primary_key: name
        items:
          type: dict
          keys:
            name:
              type: str
              description: Policy name.
            local_id:
              type: str
              description: 'Local IKE identification.

                Can be an IPv4 or an IPv6 address.

                If both `local_id` and `local_id_fqdn` are set, `local_id_fqdn` takes
                precedence.'
            local_id_fqdn:
              type: str
              description: 'Local FQDN or UFQDN IKE identification.

                If both `local_id` and `local_id_fqdn` are set, `local_id_fqdn` takes
                precedence.'
            ike_lifetime:
              type: int
              convert_types:
              - str
              min: 1
              max: 24
              description: IKE lifetime in hours.
            encryption:
              type: str
              valid_values:
              - 3des
              - aes128
              - aes256
              description: IKE encryption algorithm.
            dh_group:
              type: int
              convert_types:
              - str
              valid_values:
              - 1
              - 2
              - 5
              - 14
              - 15
              - 16
              - 17
              - 20
              - 21
              - 24
              description: Diffie-Hellman group for the key exchange.
      sa_policies:
        type: list
        description: Security Association policies.
        primary_key: name
        items:
          type: dict
          keys:
            name:
              type: str
              description: Name of the SA policy. The "null" value is deprecated and
<<<<<<< HEAD
                will be removed in AVD 5.0.0.
=======
                will be removed in AVD 5.0.0
            sa_lifetime:
              type: dict
              keys:
                value:
                  type: int
                  description: 'Lifetime value for this SA.

                    Valid range depends on the unit.

                    <1-24>       Lifetime in hours ( default )

                    <1-4000000>  Packet limit in thousands

                    <1-6000>     Byte limit in GB ( 1024 MB )

                    <1-6144000>  Byte limit in MB ( 1024 KB )'
                unit:
                  type: str
                  valid_values:
                  - gigabytes
                  - hours
                  - megabytes
                  - thousand-packets
                  default: hours
>>>>>>> 0c985ee3
            esp:
              type: dict
              keys:
                integrity:
                  type: str
                  valid_values:
                  - disabled
                  - sha1
                  - sha256
                  - 'null'
                encryption:
                  type: str
                  valid_values:
                  - disabled
                  - aes128
                  - aes128gcm128
                  - aes128gcm64
                  - aes256
                  - aes256gcm128
                  - 'null'
            pfs_dh_group:
              type: int
              convert_types:
              - str
              valid_values:
              - 1
              - 2
              - 5
              - 14
              - 15
              - 16
              - 17
              - 20
              - 21
              - 24
      profiles:
        type: list
        description: IPSec profiles.
        primary_key: name
        items:
          type: dict
          keys:
            name:
              type: str
              description: Name of the IPsec profile.
            ike_policy:
              type: str
              description: Name of the IKE policy to use in this profile.
            sa_policy:
              type: str
              description: Name of the Security Association to use in this profile.
            connection:
              type: str
              description: IPsec connection (Initiator/Responder/Dynamic).
              valid_values:
              - add
              - start
              - route
            shared_key:
              type: str
              description: Encrypted password - only type 7 supported.
            dpd:
              type: dict
              description: Dead Peer Detection.
              keys:
                interval:
                  type: int
                  description: Interval (in seconds) between keep-alive messages.
                  required: true
                  convert_types:
                  - str
                  min: 2
                  max: 3600
                time:
                  type: int
                  description: Time (in seconds) after which the action is applied.
                  required: true
                  convert_types:
                  - str
                  min: 10
                  max: 3600
                action:
                  type: str
                  description: 'Action to apply.


                    * ''clear'': Delete all connections

                    * ''hold'': Re-negotiate connection on demand

                    * ''restart'': Restart connection immediately

                    '
                  required: true
                  valid_values:
                  - clear
                  - hold
                  - restart
            mode:
              type: str
              description: Ipsec mode type.
              valid_values:
              - transport
              - tunnel
            flow_parallelization_encapsulation_udp:
              type: bool
              description: 'Enable flow parallelization.

                When enabled, multiple cores are used to parallelize the IPsec encryption
                and decryption processing.'
      key_controller:
        type: dict
        keys:
          profile:
            type: str
            description: IPsec profile name to use.
      hardware_encryption_disabled:
        type: bool
        default: false
        description: 'Disable hardware encryption.

          An SFE restart is needed for this change to take effect.'
  ip_ssh_client_source_interfaces:
    type: list
    items:
      type: dict
      keys:
        name:
          description: Interface Name.
          type: str
        vrf:
          type: str
          default: default
          convert_types:
          - int
  ip_tacacs_source_interfaces:
    type: list
    display_name: IP Tacacs Source Interfaces
    items:
      type: dict
      keys:
        name:
          type: str
          description: Interface name.
        vrf:
          type: str
          display_name: VRF
          convert_types:
          - int
  ip_telnet_client_source_interfaces:
    type: list
    items:
      type: dict
      keys:
        name:
          type: str
          required: true
          description: Interface Name.
        vrf:
          type: str
          description: VRF Name.
  ip_tftp_client_source_interfaces:
    type: list
    items:
      type: dict
      keys:
        name:
          type: str
          required: true
          description: Interface Name.
        vrf:
          type: str
          description: VRF Name.
  ip_virtual_router_mac_address:
    type: str
    description: MAC address (hh:hh:hh:hh:hh:hh).
  ipv6_access_lists:
    type: list
    primary_key: name
    convert_types:
    - dict
    display_name: IPv6 Extended Access-Lists
    items:
      type: dict
      keys:
        name:
          type: str
          description: IPv6 Access-list Name.
          convert_types:
          - int
        counters_per_entry:
          type: bool
        sequence_numbers:
          type: list
          required: true
          primary_key: sequence
          convert_types:
          - dict
          items:
            type: dict
            keys:
              sequence:
                type: int
                description: Sequence ID.
                convert_types:
                - str
              action:
                type: str
                required: true
                description: 'Action as string.

                  Example: "deny ipv6 any any"

                  '
  ipv6_hardware:
    type: dict
    keys:
      fib:
        type: dict
        keys:
          optimize:
            type: dict
            keys:
              prefixes:
                type: dict
                keys:
                  profile:
                    type: str
                    description: Pre-defined profile 'internet' or user-defined profile
                      name.
  ipv6_icmp_redirect:
    type: bool
  ipv6_prefix_lists:
    type: list
    primary_key: name
    convert_types:
    - dict
    items:
      type: dict
      keys:
        name:
          type: str
          description: Prefix-list Name.
        sequence_numbers:
          type: list
          required: true
          primary_key: sequence
          convert_types:
          - dict
          items:
            type: dict
            keys:
              sequence:
                type: int
                description: Sequence ID.
                convert_types:
                - str
              action:
                type: str
                required: true
                description: 'Action as string.

                  Example: "permit 1b11:3a00:22b0:0082::/64 eq 128"

                  '
  ipv6_standard_access_lists:
    type: list
    primary_key: name
    convert_types:
    - dict
    items:
      type: dict
      keys:
        name:
          type: str
          description: Access-list Name.
          convert_types:
          - int
        counters_per_entry:
          type: bool
        sequence_numbers:
          type: list
          required: true
          primary_key: sequence
          convert_types:
          - dict
          items:
            type: dict
            keys:
              sequence:
                type: int
                description: Sequence ID.
                convert_types:
                - str
              action:
                type: str
                required: true
                description: 'Action as string.

                  Example: "deny ipv6 any any"

                  '
  ipv6_static_routes:
    type: list
    items:
      type: dict
      keys:
        vrf:
          type: str
          convert_types:
          - int
        destination_address_prefix:
          type: str
          description: IPv6 Network/Mask.
        interface:
          type: str
        gateway:
          type: str
          description: IPv6 Address.
        track_bfd:
          type: bool
          description: Track next-hop using BFD.
        distance:
          type: int
          convert_types:
          - str
          min: 1
          max: 255
        tag:
          type: int
          convert_types:
          - str
          min: 0
          max: 4294967295
        name:
          type: str
          description: Description.
        metric:
          type: int
          convert_types:
          - str
          min: 0
          max: 4294967295
  ipv6_unicast_routing:
    type: bool
  is_deployed:
    description: Key only used for documentation or validation purposes.
    type: bool
    default: true
  l2_protocol:
    type: dict
    keys:
      forwarding_profiles:
        type: list
        primary_key: name
        items:
          type: dict
          keys:
            name:
              type: str
            protocols:
              type: list
              primary_key: name
              items:
                type: dict
                keys:
                  name:
                    type: str
                    valid_values:
                    - bfd per-link rfc-7130
                    - e-lmi
                    - isis
                    - lacp
                    - lldp
                    - macsec
                    - pause
                    - stp
                  forward:
                    type: bool
                  tagged_forward:
                    type: bool
                  untagged_forward:
                    type: bool
  lacp:
    type: dict
    description: Set Link Aggregation Control Protocol (LACP) parameters.
    keys:
      port_id:
        type: dict
        description: LACP port-ID range configuration.
        keys:
          range:
            type: dict
            keys:
              begin:
                type: int
                description: Minimum LACP port-ID range.
              end:
                type: int
                description: Maximum LACP port-ID range.
      rate_limit:
        type: dict
        description: Set LACPDU rate limit options.
        keys:
          default:
            type: bool
            description: Enable LACPDU rate limiting by default on all ports.
      system_priority:
        type: int
        description: Set local system LACP priority.
        min: 0
        max: 65535
  link_tracking_groups:
    type: list
    primary_key: name
    convert_types:
    - dict
    items:
      type: dict
      keys:
        name:
          type: str
        links_minimum:
          type: int
          min: 1
          max: 100000
        recovery_delay:
          type: int
          min: 0
          max: 3600
  lldp:
    type: dict
    keys:
      timer:
        type: int
      timer_reinitialization:
        type: str
      holdtime:
        type: int
      management_address:
        type: str
      vrf:
        type: str
        convert_types:
        - int
      receive_packet_tagged_drop:
        type: str
      tlvs:
        type: list
        primary_key: name
        convert_types:
        - dict
        items:
          type: dict
          keys:
            name:
              type: str
              valid_values:
              - link-aggregation
              - management-address
              - max-frame-size
              - med
              - port-description
              - port-vlan
              - power-via-mdi
              - system-capabilities
              - system-description
              - system-name
              - vlan-name
            transmit:
              type: bool
      run:
        type: bool
  load_interval:
    type: dict
    keys:
      default:
        type: int
        description: Default load interval in seconds.
        convert_types:
        - str
  local_users:
    type: list
    primary_key: name
    convert_types:
    - dict
    items:
      type: dict
      keys:
        name:
          description: Username.
          type: str
        disabled:
          type: bool
          description: 'If true, the user will be removed and all other settings are
            ignored.

            Useful for removing the default "admin" user.

            '
        privilege:
          type: int
          convert_types:
          - str
          min: 0
          max: 15
          description: 'Initial privilege level with local EXEC authorization.

            '
        role:
          type: str
          description: 'EOS RBAC Role to be assigned to the user such as "network-admin"
            or "network-operator".

            '
        sha512_password:
          type: str
          description: 'SHA512 Hash of Password.

            Must be the hash of the password. By default EOS salts the password with
            the username, so the simplest is to generate the hash on an EOS device
            using the same username.

            '
        no_password:
          type: bool
          description: 'If set a password will not be configured for this user. "sha512_password"
            MUST not be defined for this user.

            '
        ssh_key:
          type: str
        secondary_ssh_key:
          type: str
        shell:
          type: str
          description: 'Specify shell for the user.

            '
          valid_values:
          - /bin/bash
          - /bin/sh
          - /sbin/nologin
  logging:
    type: dict
    keys:
      console:
        type: str
        valid_values:
        - debugging
        - informational
        - notifications
        - warnings
        - errors
        - critical
        - alerts
        - emergencies
        - disabled
        description: 'Console logging severity level.

          '
      monitor:
        type: str
        valid_values:
        - debugging
        - informational
        - notifications
        - warnings
        - errors
        - critical
        - alerts
        - emergencies
        - disabled
        description: 'Monitor logging severity level.

          '
      buffered:
        type: dict
        keys:
          size:
            type: int
            convert_types:
            - str
            min: 10
            max: 2147483647
          level:
            type: str
            valid_values:
            - alerts
            - critical
            - debugging
            - emergencies
            - errors
            - informational
            - notifications
            - warnings
            - disabled
            description: 'Buffer logging severity level.

              '
      trap:
        type: str
        valid_values:
        - alerts
        - critical
        - debugging
        - emergencies
        - errors
        - informational
        - notifications
        - system
        - warnings
        - disabled
        description: 'Trap logging severity level.

          '
      synchronous:
        type: dict
        keys:
          level:
            type: str
            valid_values:
            - alerts
            - all
            - critical
            - debugging
            - emergencies
            - errors
            - informational
            - notifications
            - warnings
            - disabled
            description: 'Synchronous logging severity level.

              '
            default: critical
      format:
        type: dict
        keys:
          timestamp:
            type: str
            valid_values:
            - high-resolution
            - traditional
            - traditional timezone
            - traditional year
            - traditional timezone year
            - traditional year timezone
            description: Timestamp format.
          hostname:
            type: str
            valid_values:
            - fqdn
            - ipv4
            description: Hostname format in syslogs. For hostname _only_, remove the
              line. (default EOS CLI behaviour).
          sequence_numbers:
            type: bool
            description: 'Add sequence numbers to log messages.

              '
          rfc5424:
            type: bool
            description: 'Forward logs in RFC5424 format.

              '
      facility:
        type: str
        valid_values:
        - auth
        - cron
        - daemon
        - kern
        - local0
        - local1
        - local2
        - local3
        - local4
        - local5
        - local6
        - local7
        - lpr
        - mail
        - news
        - sys9
        - sys10
        - sys11
        - sys12
        - sys13
        - sys14
        - syslog
        - user
        - uucp
      source_interface:
        type: str
        description: Source Interface Name.
      vrfs:
        type: list
        primary_key: name
        convert_types:
        - dict
        items:
          type: dict
          keys:
            name:
              type: str
              convert_types:
              - int
              description: VRF name.
            source_interface:
              type: str
              description: Source interface name.
            hosts:
              type: list
              primary_key: name
              convert_types:
              - dict
              items:
                type: dict
                keys:
                  name:
                    type: str
                    description: Syslog server name.
                  protocol:
                    type: str
                    valid_values:
                    - tcp
                    - udp
                    default: udp
                  ports:
                    type: list
                    items:
                      type: int
                      convert_types:
                      - str
      policy:
        type: dict
        keys:
          match:
            type: dict
            keys:
              match_lists:
                type: list
                primary_key: name
                convert_types:
                - dict
                items:
                  type: dict
                  keys:
                    name:
                      type: str
                      description: Match list.
                    action:
                      type: str
                      valid_values:
                      - discard
      event:
        type: dict
        keys:
          storm_control:
            type: dict
            keys:
              discards:
                type: dict
                keys:
                  global:
                    type: bool
                  interval:
                    type: int
                    convert_types:
                    - str
                    min: 10
                    max: 65535
                    description: Logging interval in seconds.
  loopback_interfaces:
    type: list
    primary_key: name
    convert_types:
    - dict
    items:
      type: dict
      keys:
        name:
          type: str
          description: Loopback interface name e.g. "Loopback0".
        description:
          type: str
        shutdown:
          type: bool
        vrf:
          type: str
          description: VRF name.
          convert_types:
          - int
        ip_address:
          type: str
          description: IPv4_address/Mask.
        ip_address_secondaries:
          type: list
          items:
            type: str
            description: IPv4_address/Mask.
        ipv6_enable:
          type: bool
        ipv6_address:
          type: str
          description: IPv6_address/Mask.
        ip_proxy_arp:
          type: bool
        ospf_area:
          type: str
          convert_types:
          - int
        mpls:
          type: dict
          keys:
            ldp:
              type: dict
              keys:
                interface:
                  type: bool
        isis_enable:
          type: str
          description: ISIS instance name.
        isis_passive:
          type: bool
        isis_metric:
          type: int
          convert_types:
          - str
        isis_network_point_to_point:
          type: bool
        node_segment:
          type: dict
          keys:
            ipv4_index:
              type: int
              convert_types:
              - str
            ipv6_index:
              type: int
              convert_types:
              - str
        eos_cli:
          type: str
          description: EOS CLI rendered directly on the loopback interface in the
            final EOS configuration.
  mac_access_lists:
    type: list
    primary_key: name
    convert_types:
    - dict
    items:
      type: dict
      keys:
        name:
          type: str
          description: MAC Access-list Name.
          convert_types:
          - int
        counters_per_entry:
          type: bool
        entries:
          type: list
          items:
            type: dict
            keys:
              sequence:
                type: int
                convert_types:
                - str
              action:
                type: str
  mac_address_table:
    type: dict
    keys:
      aging_time:
        type: int
        description: Aging time in seconds.
        convert_types:
        - str
      notification_host_flap:
        type: dict
        keys:
          logging:
            type: bool
          detection:
            type: dict
            keys:
              window:
                type: int
                min: 2
                max: 300
                convert_types:
                - str
              moves:
                type: int
                min: 2
                max: 10
                convert_types:
                - str
  mac_security:
    type: dict
    display_name: MAC Security (MACsec)
    keys:
      license:
        type: dict
        keys:
          license_name:
            type: str
            required: true
          license_key:
            type: str
            required: true
      fips_restrictions:
        type: bool
      profiles:
        type: list
        primary_key: name
        convert_types:
        - dict
        items:
          type: dict
          keys:
            name:
              type: str
              description: Profile-Name.
            cipher:
              type: str
              valid_values:
              - aes128-gcm
              - aes128-gcm-xpn
              - aes256-gcm
              - aes256-gcm-xpn
            connection_keys:
              type: list
              primary_key: id
              convert_types:
              - dict
              items:
                type: dict
                keys:
                  id:
                    type: str
                  encrypted_key:
                    type: str
                  fallback:
                    type: bool
            mka:
              type: dict
              keys:
                key_server_priority:
                  type: int
                  convert_types:
                  - str
                  min: 0
                  max: 255
                session:
                  type: dict
                  keys:
                    rekey_period:
                      type: int
                      convert_types:
                      - str
                      min: 30
                      max: 100000
                      description: Rekey period in seconds.
            sci:
              type: bool
            l2_protocols:
              type: dict
              keys:
                ethernet_flow_control:
                  type: dict
                  keys:
                    mode:
                      type: str
                      required: true
                      valid_values:
                      - encrypt
                      - bypass
                lldp:
                  type: dict
                  keys:
                    mode:
                      type: str
                      required: true
                      valid_values:
                      - bypass
                      - bypass unauthorized
  maintenance:
    type: dict
    display_name: Maintenance Mode
    keys:
      default_interface_profile:
        type: str
        description: 'Name of default Interface Profile.

          '
      default_bgp_profile:
        type: str
        description: 'Name of default BGP Profile.

          '
      default_unit_profile:
        type: str
        description: 'Name of default Unit Profile.

          '
      interface_profiles:
        type: list
        primary_key: name
        convert_types:
        - dict
        items:
          type: dict
          keys:
            name:
              type: str
            rate_monitoring:
              type: dict
              keys:
                load_interval:
                  type: int
                  convert_types:
                  - str
                  description: 'Load Interval in Seconds.

                    '
                threshold:
                  type: int
                  convert_types:
                  - str
                  description: 'Threshold in kbps.

                    '
            shutdown:
              type: dict
              keys:
                max_delay:
                  type: int
                  convert_types:
                  - str
                  description: 'Max delay in seconds.

                    '
      bgp_profiles:
        type: list
        primary_key: name
        convert_types:
        - dict
        items:
          type: dict
          keys:
            name:
              type: str
              description: BGP Profile Name.
            initiator:
              type: dict
              keys:
                route_map_inout:
                  type: str
                  description: Route Map.
      unit_profiles:
        type: list
        primary_key: name
        convert_types:
        - dict
        items:
          type: dict
          keys:
            name:
              type: str
              description: Unit Profile Name.
            on_boot:
              type: dict
              keys:
                duration:
                  type: int
                  convert_types:
                  - str
                  min: 300
                  max: 3600
                  description: 'On-boot in seconds.

                    '
      units:
        type: list
        primary_key: name
        convert_types:
        - dict
        items:
          type: dict
          keys:
            name:
              type: str
              description: Unit Name.
            quiesce:
              type: bool
            profile:
              type: str
              description: 'Name of Unit Profile.

                '
            groups:
              type: dict
              keys:
                bgp_groups:
                  type: list
                  items:
                    type: str
                    description: 'Name of BGP Group.

                      '
                interface_groups:
                  type: list
                  items:
                    type: str
                    description: 'Name of Interface Group.

                      '
  management_accounts:
    type: dict
    keys:
      password:
        type: dict
        keys:
          policy:
            type: str
  management_api_gnmi:
    type: dict
    keys:
      provider:
        type: str
        default: eos-native
      transport:
        type: dict
        keys:
          grpc:
            type: list
            items:
              type: dict
              keys:
                name:
                  type: str
                  description: Transport name.
                ssl_profile:
                  type: str
                  description: SSL profile name.
                vrf:
                  type: str
                  description: VRF name is optional.
                  convert_types:
                  - int
                notification_timestamp:
                  type: str
                  valid_values:
                  - send-time
                  - last-change-time
                  description: 'Per the gNMI specification, the default timestamp
                    field of a notification message is set to be

                    the time at which the value of the underlying data source changes
                    or when the reported event takes place.

                    In order to facilitate integration in legacy environments oriented
                    around polling style operations,

                    an option to support overriding the timestamp field to the send-time
                    is available from EOS 4.27.0F.

                    '
                ip_access_group:
                  type: str
                  description: ACL name.
                port:
                  type: int
                  description: 'GNMI port.

                    Make sure to update the control-plane ACL accordingly in order
                    for the service to be reachable by external applications.

                    '
                  convert_types:
                  - str
          grpc_tunnels:
            type: list
            primary_key: name
            items:
              type: dict
              keys:
                name:
                  type: str
                  description: Transport name.
                shutdown:
                  type: bool
                  description: Operational status of the gRPC tunnel.
                tunnel_ssl_profile:
                  type: str
                  description: Tunnel SSL profile name.
                gnmi_ssl_profile:
                  type: str
                  description: gNMI SSL profile name.
                vrf:
                  type: str
                  description: VRF name.
                  convert_types:
                  - int
                destination:
                  type: dict
                  keys:
                    address:
                      type: str
                      required: true
                      description: IP address or hostname.
                    port:
                      type: int
                      min: 1
                      max: 65535
                      required: true
                      convert_types:
                      - str
                      description: TCP Port.
                local_interface:
                  type: dict
                  keys:
                    name:
                      type: str
                      required: true
                      description: Interface name.
                    port:
                      type: int
                      min: 1
                      max: 65535
                      required: true
                      convert_types:
                      - str
                      description: TCP Port.
                target:
                  type: dict
                  keys:
                    use_serial_number:
                      type: bool
                      description: Use serial number as the Target ID.
                    target_ids:
                      type: list
                      description: 'Target IDs as a list.

                        '
                      items:
                        type: str
      enable_vrfs:
        type: list
        deprecation:
          warning: true
          new_key: transport.grpc
          remove_in_version: 5.0.0
        primary_key: name
        convert_types:
        - dict
        description: 'These should not be mixed with the new keys above.

          '
        items:
          type: dict
          keys:
            name:
              type: str
              description: VRF name.
              convert_types:
              - int
            access_group:
              type: str
              description: Standard IPv4 ACL name.
      octa:
        type: dict
        deprecation:
          warning: true
          new_key: provider
          remove_in_version: 5.0.0
        description: 'These should not be mixed with the new keys above.

          Octa activates `eos-native` provider and it is the only provider currently
          supported by EOS.

          '
  management_api_http:
    type: dict
    keys:
      enable_http:
        type: bool
      enable_https:
        type: bool
      https_ssl_profile:
        description: SSL Profile Name.
        type: str
      default_services:
        type: bool
        description: 'Enable default services: capi-doc and tapagg.'
      enable_vrfs:
        type: list
        primary_key: name
        convert_types:
        - dict
        items:
          type: dict
          keys:
            name:
              description: VRF Name.
              type: str
              convert_types:
              - int
            access_group:
              description: Standard IPv4 ACL name.
              type: str
            ipv6_access_group:
              description: Standard IPv6 ACL name.
              type: str
      protocol_https_certificate:
        type: dict
        keys:
          certificate:
            type: str
            description: Name of certificate; private key must also be specified.
          private_key:
            type: str
            description: Name of private key; certificate must also be specified.
  management_api_models:
    type: dict
    keys:
      providers:
        type: list
        items:
          type: dict
          keys:
            name:
              type: str
              valid_values:
              - sysdb
              - smash
            paths:
              type: list
              items:
                type: dict
                keys:
                  path:
                    type: str
                  disabled:
                    type: bool
                    default: false
  management_console:
    type: dict
    keys:
      idle_timeout:
        type: int
        min: 0
        max: 86400
        convert_types:
        - str
  management_cvx:
    type: dict
    keys:
      shutdown:
        type: bool
      server_hosts:
        type: list
        items:
          type: str
          description: IP or hostname.
      source_interface:
        type: str
        description: Interface name.
      vrf:
        type: str
        description: VRF Name.
        convert_types:
        - int
  management_defaults:
    type: dict
    keys:
      secret:
        type: dict
        keys:
          hash:
            type: str
            valid_values:
            - md5
            - sha512
  management_interfaces:
    type: list
    primary_key: name
    convert_types:
    - dict
    items:
      type: dict
      keys:
        name:
          type: str
          description: Management Interface Name.
        description:
          type: str
        shutdown:
          type: bool
        speed:
          type: str
          description: Speed should be set in the format `<interface_speed>` or `forced
            <interface_speed>` or `auto <interface_speed>`.
        mtu:
          type: int
        vrf:
          type: str
          description: VRF Name.
          convert_types:
          - int
        ip_address:
          type: str
          description: IPv4_address/Mask.
        ipv6_enable:
          type: bool
        ipv6_address:
          type: str
          description: IPv6_address/Mask.
        type:
          type: str
          valid_values:
          - oob
          - inband
          default: oob
          description: For documentation purposes only.
        gateway:
          type: str
          description: IPv4 address of default gateway in management VRF.
        ipv6_gateway:
          type: str
          description: IPv6 address of default gateway in management VRF.
        mac_address:
          type: str
          description: MAC address.
        lldp:
          type: dict
          keys:
            transmit:
              type: bool
            receive:
              type: bool
            ztp_vlan:
              type: int
              convert_types:
              - str
              description: ZTP vlan number.
        eos_cli:
          type: str
          description: Multiline EOS CLI rendered directly on the management interface
            in the final EOS configuration.
  management_security:
    type: dict
    keys:
      entropy_source:
        type: str
        deprecation:
          warning: true
          remove_in_version: v5.0.0
          new_key: entropy_sources
      entropy_sources:
        type: dict
        description: Source of entropy.
        keys:
          hardware:
            type: bool
            description: Use a hardware based source.
          haveged:
            type: bool
            description: Use the HAVEGE algorithm.
          cpu_jitter:
            type: bool
            description: Use the Jitter RNG algorithm of a CPU based source.
          hardware_exclusive:
            type: bool
            description: Only use entropy from the hardware source.
      password:
        type: dict
        keys:
          minimum_length:
            type: int
            min: 1
            max: 32
            convert_types:
            - str
          encryption_key_common:
            type: bool
          encryption_reversible:
            type: str
          policies:
            type: list
            primary_key: name
            items:
              type: dict
              keys:
                name:
                  type: str
                minimum:
                  type: dict
                  keys:
                    digits:
                      type: int
                      min: 1
                      max: 65535
                      convert_types:
                      - str
                    length:
                      type: int
                      min: 1
                      max: 65535
                      convert_types:
                      - str
                    lower:
                      type: int
                      min: 1
                      max: 65535
                      convert_types:
                      - str
                    special:
                      type: int
                      min: 1
                      max: 65535
                      convert_types:
                      - str
                    upper:
                      type: int
                      min: 1
                      max: 65535
                      convert_types:
                      - str
                maximum:
                  type: dict
                  keys:
                    repetitive:
                      type: int
                      min: 1
                      max: 65535
                      convert_types:
                      - str
                    sequential:
                      type: int
                      min: 1
                      max: 65535
                      convert_types:
                      - str
      ssl_profiles:
        type: list
        items:
          type: dict
          keys:
            name:
              type: str
            tls_versions:
              type: str
              description: "List of allowed TLS versions as string.\nExamples:\n  -
                \"1.0\"\n  - \"1.0 1.1\"\n"
              convert_types:
              - float
            cipher_list:
              type: str
              description: 'cipher_list syntax follows the openssl cipher strings
                format.

                Colon (:) separated list of allowed ciphers as a string

                '
            trust_certificate:
              type: dict
              keys:
                certificates:
                  type: list
                  description: "List of trust certificate names.\nExamples:\n  - test1.crt\n
                    \ - test2.crt\n"
                  items:
                    type: str
                requirement:
                  type: dict
                  keys:
                    basic_constraint_ca:
                      type: bool
                    hostname_fqdn:
                      type: bool
                      description: 'Enforce hostname to be FQDN without wildcard.

                        '
                policy_expiry_date_ignore:
                  type: bool
                system:
                  type: bool
                  description: 'Use system-supplied trust certificates.

                    '
            chain_certificate:
              type: dict
              keys:
                certificates:
                  type: list
                  description: "List of chain certificate names.\nExamples:\n  - chain1.crt\n
                    \ - chain2.crt\n"
                  items:
                    type: str
                requirement:
                  type: dict
                  keys:
                    basic_constraint_ca:
                      type: bool
                    include_root_ca:
                      type: bool
            certificate:
              type: dict
              keys:
                file:
                  type: str
                key:
                  type: str
            certificate_revocation_lists:
              type: list
              description: 'List of CRLs (Certificate Revocation List).

                If specified, one CRL needs to be provided for every certificate in
                the chain, even if the revocation list in the CRL is empty.

                '
              items:
                type: str
  management_ssh:
    type: dict
    keys:
      access_groups:
        type: list
        items:
          type: dict
          keys:
            name:
              type: str
              description: Standard ACL Name.
            vrf:
              type: str
              description: VRF Name.
              convert_types:
              - int
      ipv6_access_groups:
        type: list
        items:
          type: dict
          keys:
            name:
              type: str
              description: Standard ACL Name.
            vrf:
              type: str
              description: VRF Name.
              convert_types:
              - int
      idle_timeout:
        type: int
        convert_types:
        - str
        min: 0
        max: 86400
        description: Idle timeout in minutes.
      cipher:
        description: Cryptographic ciphers for SSH to use.
        type: list
        items:
          type: str
      key_exchange:
        description: Cryptographic key exchange methods for SSH to use.
        type: list
        items:
          type: str
      mac:
        description: Cryptographic MAC algorithms for SSH to use.
        type: list
        items:
          type: str
      fips_restrictions:
        type: bool
        description: Use FIPS compliant algorithms.
      hostkey:
        type: dict
        keys:
          server:
            description: SSH host key settings.
            type: list
            items:
              type: str
          server_cert:
            type: str
            description: Configure switch's hostkey cert file.
          client_strict_checking:
            type: bool
            description: Enforce strict host key checking.
      enable:
        description: Enable SSH daemon.
        type: bool
      connection:
        type: dict
        keys:
          limit:
            type: int
            convert_types:
            - str
            min: 1
            max: 100
            description: Maximum total number of SSH sessions to device.
          per_host:
            type: int
            convert_types:
            - str
            min: 1
            max: 20
            description: Maximum number of SSH sessions to device from a single host.
      vrfs:
        type: list
        primary_key: name
        convert_types:
        - dict
        items:
          type: dict
          keys:
            name:
              type: str
              description: VRF Name.
              convert_types:
              - int
            enable:
              description: Enable SSH in VRF.
              type: bool
      log_level:
        type: str
        description: SSH daemon log level.
      client_alive:
        type: dict
        keys:
          count_max:
            type: int
            convert_types:
            - str
            min: 1
            max: 1000
            description: Number of keep-alive packets that can be sent without a response
              before the connection is assumed dead.
          interval:
            type: int
            convert_types:
            - str
            min: 1
            max: 1000
            description: Time period (in seconds) to send SSH keep-alive packets.
  management_tech_support:
    type: dict
    keys:
      policy_show_tech_support:
        type: dict
        keys:
          exclude_commands:
            type: list
            items:
              type: dict
              keys:
                command:
                  type: str
                  description: Command to exclude from tech-support.
                type:
                  type: str
                  valid_values:
                  - text
                  - json
                  default: text
                  description: The supported values for type are platform dependent.
          include_commands:
            type: list
            items:
              type: dict
              keys:
                command:
                  type: str
                  description: Command to include in tech-support.
  match_list_input:
    type: dict
    display_name: Match Lists
    keys:
      prefix_ipv4:
        type: list
        primary_key: name
        items:
          type: dict
          keys:
            name:
              type: str
              description: Prefix-List Name.
            prefixes:
              type: list
              required: true
              min_length: 1
              description: List of IPv4 prefixes (with the subnet mask e.g. 192.0.2.0/24).
              items:
                type: str
      prefix_ipv6:
        type: list
        primary_key: name
        items:
          type: dict
          keys:
            name:
              type: str
              description: Prefix-List Name.
            prefixes:
              type: list
              required: true
              min_length: 1
              description: List of IPv6 prefixes (with the subnet mask e.g. 2001:db8:abcd:0013::/64).
              items:
                type: str
      string:
        type: list
        primary_key: name
        convert_types:
        - dict
        items:
          type: dict
          keys:
            name:
              type: str
              description: Match-list Name.
            sequence_numbers:
              type: list
              required: true
              primary_key: sequence
              convert_types:
              - dict
              items:
                type: dict
                keys:
                  sequence:
                    type: int
                    description: Sequence ID.
                    convert_types:
                    - str
                  match_regex:
                    type: str
                    required: true
                    description: Regular Expression.
  mcs_client:
    type: dict
    keys:
      shutdown:
        type: bool
      cvx_secondary:
        type: dict
        keys:
          name:
            type: str
          shutdown:
            type: bool
          server_hosts:
            type: list
            items:
              type: str
              description: IP or hostname.
  metadata:
    type: dict
    description: 'The data under `metadata` is used for documentation, validation
      or integration purposes.

      It will not affect the generated EOS configuration.'
    keys:
      platform:
        type: str
      system_mac_address:
        type: str
      cv_tags:
        type: dict
        keys:
          device_tags:
            type: list
            items:
              type: dict
              keys:
                name:
                  type: str
                  required: true
                value:
                  type: str
                  required: true
          interface_tags:
            type: list
            items:
              type: dict
              keys:
                interface:
                  type: str
                  required: true
                tags:
                  type: list
                  items:
                    type: dict
                    keys:
                      name:
                        type: str
                        required: true
                      value:
                        type: str
                        required: true
      cv_pathfinder:
        type: dict
        description: Metadata used for CV Pathfinder visualization on CloudVision.
        keys:
          role:
            type: str
          region:
            type: str
          zone:
            type: str
          site:
            type: str
          vtep_ip:
            type: str
          ssl_profile:
            type: str
          pathfinders:
            type: list
            items:
              type: dict
              keys:
                vtep_ip:
                  type: str
          interfaces:
            type: list
            items:
              type: dict
              keys:
                name:
                  type: str
                carrier:
                  type: str
                circuit_id:
                  type: str
                pathgroup:
                  type: str
                public_ip:
                  type: str
          pathgroups:
            type: list
            items:
              type: dict
              keys:
                name:
                  type: str
                carriers:
                  type: list
                  items:
                    type: dict
                    keys:
                      name:
                        type: str
                imported_carriers:
                  type: list
                  items:
                    type: dict
                    keys:
                      name:
                        type: str
          regions:
            type: list
            items:
              type: dict
              keys:
                id:
                  type: int
                name:
                  type: str
                zones:
                  type: list
                  items:
                    type: dict
                    keys:
                      id:
                        type: int
                      name:
                        type: str
                      sites:
                        type: list
                        items:
                          type: dict
                          keys:
                            id:
                              type: int
                            name:
                              type: str
                            location:
                              type: dict
                              keys:
                                address:
                                  type: str
          vrfs:
            type: list
            items:
              type: dict
              keys:
                name:
                  type: str
                vni:
                  type: int
                avts:
                  type: list
                  items:
                    type: dict
                    keys:
                      constraints:
                        type: dict
                        keys:
                          jitter:
                            type: int
                          latency:
                            type: int
                          lossrate:
                            type: str
                            convert_types:
                            - float
                      description:
                        type: str
                      id:
                        type: int
                      name:
                        type: str
                      pathgroups:
                        type: list
                        items:
                          type: dict
                          keys:
                            name:
                              type: str
                            preference:
                              type: str
  mlag_configuration:
    type: dict
    display_name: Multi-Chassis Link Aggregation (MLAG) Configuration
    keys:
      domain_id:
        type: str
      heartbeat_interval:
        type: int
        description: Heartbeat interval in milliseconds.
        convert_types:
        - str
      local_interface:
        description: Local Interface Name.
        type: str
      peer_address:
        type: str
        description: IPv4 Address.
      peer_address_heartbeat:
        type: dict
        keys:
          peer_ip:
            type: str
            description: IPv4 Address.
          vrf:
            description: VRF Name.
            type: str
            convert_types:
            - int
      dual_primary_detection_delay:
        type: int
        description: Delay in seconds.
        min: 0
        max: 86400
        convert_types:
        - str
      dual_primary_recovery_delay_mlag:
        type: int
        description: Delay in seconds.
        min: 0
        max: 86400
        convert_types:
        - str
      dual_primary_recovery_delay_non_mlag:
        type: int
        description: Delay in seconds.
        min: 0
        max: 86400
        convert_types:
        - str
      peer_link:
        description: Port-Channel interface name.
        type: str
      reload_delay_mlag:
        type: str
        description: Delay in seconds <0-86400> or 'infinity'.
        convert_types:
        - int
      reload_delay_non_mlag:
        type: str
        description: Delay in seconds <0-86400> or 'infinity'.
        convert_types:
        - int
  monitor_connectivity:
    type: dict
    keys:
      shutdown:
        type: bool
      interval:
        type: int
        convert_types:
        - str
      interface_sets:
        type: list
        items:
          type: dict
          keys:
            name:
              type: str
            interfaces:
              type: str
              description: 'Interface range(s) should be of same type, Ethernet, Loopback,
                Management etc.

                Multiple interface ranges can be specified separated by ",".

                '
      local_interfaces:
        type: str
      address_only:
        type: bool
        description: 'PREVIEW: This key is in preview.

          When address-only is configured, the source IP of the packet is set to the
          interface

          IP but the packet may exit the device via a different interface.

          When set to `false`, the probe uses the interface to exit the device.

          Not supported yet in EOS.'
        default: true
      hosts:
        type: list
        items:
          type: dict
          keys:
            name:
              description: Host Name.
              type: str
            description:
              type: str
            ip:
              type: str
            local_interfaces:
              type: str
            address_only:
              type: bool
              description: 'PREVIEW: This key is in preview.

                When address-only is configured, the source IP of the packet is set
                to the interface

                IP but the packet may exit the device via a different interface.

                When set to `false`, the probe uses the interface to exit the device.

                Not supported yet in EOS.'
              default: true
            url:
              type: str
      vrfs:
        type: list
        primary_key: name
        items:
          type: dict
          keys:
            name:
              description: VRF Name.
              type: str
              convert_types:
              - int
            description:
              type: str
            interface_sets:
              type: list
              items:
                type: dict
                keys:
                  name:
                    type: str
                  interfaces:
                    type: str
            local_interfaces:
              type: str
            address_only:
              type: bool
              description: 'PREVIEW: This key is in preview.

                When address-only is configured, the source IP of the packet is set
                to the interface

                IP but the packet may exit the device via a different interface.

                When set to `false`, the probe uses the interface to exit the device.

                Not supported yet in EOS.'
              default: true
            hosts:
              type: list
              items:
                type: dict
                keys:
                  name:
                    description: Host name.
                    type: str
                  description:
                    type: str
                  ip:
                    type: str
                  local_interfaces:
                    type: str
                  address_only:
                    type: bool
                    description: 'PREVIEW: This key is in preview.

                      When address-only is configured, the source IP of the packet
                      is set to the interface

                      IP but the packet may exit the device via a different interface.

                      When set to `false`, the probe uses the interface to exit the
                      device.

                      Not supported yet in EOS.'
                    default: true
                  url:
                    type: str
  monitor_layer1:
    type: dict
    description: Enable SYSLOG messages on transceiver SMBus communication failures.
    keys:
      enabled:
        type: bool
        required: true
        description: Enable monitor layer1.
      logging_mac_fault:
        type: bool
        description: Enable MAC fault logging.
      logging_transceiver:
        type: dict
        description: Configure transceiver monitoring logging.
        keys:
          dom:
            type: bool
            description: Enable transceiver Digital Optical Monitoring (DOM) logging.
          communication:
            type: bool
            description: Enable transceiver SMBus fail and reset logging.
  monitor_sessions:
    type: list
    convert_types:
    - dict
    items:
      type: dict
      keys:
        name:
          type: str
          required: true
          description: Session Name.
        sources:
          type: list
          items:
            type: dict
            keys:
              name:
                type: str
                description: Interface name, range or comma separated list.
              direction:
                type: str
                valid_values:
                - rx
                - tx
                - both
              access_group:
                type: dict
                keys:
                  type:
                    type: str
                    valid_values:
                    - ip
                    - ipv6
                    - mac
                  name:
                    description: ACL Name.
                    type: str
                  priority:
                    type: int
                    convert_types:
                    - str
        destinations:
          type: list
          items:
            type: str
            description: '''cpu'' or interface name, range or comma separated list.'
        encapsulation_gre_metadata_tx:
          type: bool
        header_remove_size:
          type: int
          description: Number of bytes to remove from header.
          convert_types:
          - str
        access_group:
          type: dict
          keys:
            type:
              type: str
              valid_values:
              - ip
              - ipv6
              - mac
            name:
              description: ACL Name.
              type: str
        rate_limit_per_ingress_chip:
          type: str
          description: "Ratelimit and unit as string.\nExamples:\n  \"100000 bps\"\n
            \ \"100 kbps\"\n  \"10 mbps\"\n"
        rate_limit_per_egress_chip:
          type: str
          description: "Ratelimit and unit as string.\nExamples:\n  \"100000 bps\"\n
            \ \"100 kbps\"\n  \"10 mbps\"\n"
        sample:
          type: int
          convert_types:
          - str
        truncate:
          type: dict
          keys:
            enabled:
              type: bool
            size:
              type: int
              description: Size in bytes.
              convert_types:
              - str
  mpls:
    type: dict
    keys:
      ip:
        type: bool
      ldp:
        type: dict
        keys:
          interface_disabled_default:
            type: bool
          router_id:
            type: str
          shutdown:
            type: bool
          transport_address_interface:
            description: Interface Name.
            type: str
  name_server:
    deprecation:
      warning: true
      new_key: ip_name_servers
      remove_in_version: v5.0.0
    type: dict
    keys:
      source:
        type: dict
        keys:
          vrf:
            description: VRF Name.
            type: str
            convert_types:
            - int
      nodes:
        type: list
        items:
          type: str
  ntp:
    type: dict
    keys:
      local_interface:
        type: dict
        keys:
          name:
            type: str
            description: Source interface.
          vrf:
            type: str
            description: VRF name.
            convert_types:
            - int
      servers:
        type: list
        items:
          type: dict
          keys:
            name:
              type: str
              description: IP or hostname e.g., 2.2.2.55, ie.pool.ntp.org.
            burst:
              type: bool
            iburst:
              type: bool
            key:
              type: int
              min: 1
              max: 65535
              convert_types:
              - str
            local_interface:
              type: str
              description: Source interface.
            maxpoll:
              type: int
              min: 3
              max: 17
              convert_types:
              - str
              description: Value of maxpoll between 3 - 17 (Logarithmic).
            minpoll:
              type: int
              min: 3
              max: 17
              convert_types:
              - str
              description: Value of minpoll between 3 - 17 (Logarithmic).
            preferred:
              type: bool
            version:
              type: int
              min: 1
              max: 4
              convert_types:
              - str
            vrf:
              type: str
              description: VRF name.
              convert_types:
              - int
      authenticate:
        type: bool
      authenticate_servers_only:
        type: bool
      authentication_keys:
        type: list
        primary_key: id
        convert_types:
        - dict
        items:
          type: dict
          keys:
            id:
              type: int
              min: 1
              max: 65534
              convert_types:
              - str
              description: Key identifier.
            hash_algorithm:
              type: str
              valid_values:
              - md5
              - sha1
            key:
              type: str
              description: Obfuscated key.
            key_type:
              type: str
              convert_types:
              - int
              valid_values:
              - '0'
              - '7'
              - 8a
      trusted_keys:
        type: str
        description: List of trusted-keys as string ex. 10-12,15.
        convert_types:
        - int
  patch_panel:
    type: dict
    keys:
      patches:
        type: list
        primary_key: name
        convert_types:
        - dict
        items:
          type: dict
          keys:
            name:
              type: str
            enabled:
              type: bool
            connectors:
              type: list
              primary_key: id
              convert_types:
              - dict
              min_length: 2
              max_length: 2
              description: Must have exactly two connectors to a patch of which at
                least one must be of type "interface".
              items:
                type: dict
                keys:
                  id:
                    type: str
                    convert_types:
                    - int
                  type:
                    type: str
                    valid_values:
                    - interface
                    - pseudowire
                    required: true
                  endpoint:
                    type: str
                    description: 'String with relevant endpoint depending on type.

                      Examples:

                      - "Ethernet1"

                      - "Ethernet1 dot1q vlan 123"

                      - "bgp vpws TENANT_A pseudowire VPWS_PW_1"

                      - "ldp LDP_PW_1"

                      '
                    required: true
  peer_filters:
    type: list
    primary_key: name
    convert_types:
    - dict
    items:
      type: dict
      keys:
        name:
          type: str
          description: Peer-filter Name.
        sequence_numbers:
          type: list
          required: true
          primary_key: sequence
          convert_types:
          - dict
          items:
            type: dict
            keys:
              sequence:
                type: int
                description: Sequence ID.
                convert_types:
                - str
              match:
                type: str
                required: true
                description: 'Match as string.

                  Example: "as-range 1-100 result accept"

                  '
  platform:
    type: dict
    description: Every key below this point is platform dependent.
    keys:
      trident:
        type: dict
        keys:
          forwarding_table_partition:
            type: str
            convert_types:
            - int
          mmu:
            type: dict
            description: 'Memory Management Unit settings.

              '
            keys:
              active_profile:
                type: str
                description: 'The queue profile to be applied to the platform.

                  '
              queue_profiles:
                type: list
                primary_key: name
                convert_types:
                - dict
                items:
                  type: dict
                  keys:
                    name:
                      type: str
                    multicast_queues:
                      type: list
                      primary_key: id
                      convert_types:
                      - dict
                      items:
                        type: dict
                        keys:
                          id:
                            type: int
                            convert_types:
                            - str
                            required: true
                            min: 0
                            max: 7
                          unit:
                            type: str
                            valid_values:
                            - bytes
                            - cells
                            description: 'Unit to be used for the reservation value.
                              If not specified, default is bytes.

                              '
                          reserved:
                            type: int
                            convert_types:
                            - str
                            description: 'Amount of memory that should be reserved
                              for this

                              queue.

                              '
                          threshold:
                            type: str
                            convert_types:
                            - int
                            description: 'Dynamic Shared Memory threshold.

                              '
                          drop:
                            type: dict
                            keys:
                              precedence:
                                type: int
                                valid_values:
                                - 1
                                - 2
                                required: true
                              threshold:
                                type: str
                                required: true
                                convert_types:
                                - int
                                description: 'Drop Threshold. This value may also
                                  be fractions.

                                  Example: 7/8 or 3/4 or 1/2

                                  '
                    unicast_queues:
                      type: list
                      primary_key: id
                      convert_types:
                      - dict
                      items:
                        type: dict
                        keys:
                          id:
                            type: int
                            convert_types:
                            - str
                            required: true
                            min: 0
                            max: 7
                          unit:
                            type: str
                            valid_values:
                            - bytes
                            - cells
                            description: 'Unit to be used for the reservation value.
                              If not specified, default is bytes.

                              '
                          reserved:
                            type: int
                            convert_types:
                            - str
                            description: 'Amount of memory that should be reserved
                              for this

                              queue.

                              '
                          threshold:
                            type: str
                            convert_types:
                            - int
                            description: 'Dynamic Shared Memory threshold.

                              '
                          drop:
                            type: dict
                            keys:
                              precedence:
                                type: int
                                valid_values:
                                - 1
                                - 2
                                required: true
                              threshold:
                                type: str
                                required: true
                                convert_types:
                                - int
                                description: 'Drop Threshold. This value may also
                                  be fractions.

                                  Example: 7/8 or 3/4 or 1/2

                                  '
      sand:
        type: dict
        description: Most of the platform sand options are hardware dependent and
          optional.
        keys:
          qos_maps:
            type: list
            items:
              type: dict
              keys:
                traffic_class:
                  type: int
                  min: 0
                  max: 7
                  convert_types:
                  - str
                to_network_qos:
                  type: int
                  min: 0
                  max: 63
                  convert_types:
                  - str
          lag:
            type: dict
            keys:
              hardware_only:
                type: bool
              mode:
                type: str
          forwarding_mode:
            type: str
          multicast_replication:
            type: dict
            keys:
              default:
                type: str
                valid_values:
                - ingress
                - egress
          mdb_profile:
            type: str
            description: 'Sand platforms MDB Profile configuration. Note: l3-xxxl
              does not support MLAG.'
            valid_values:
            - balanced
            - balanced-xl
            - l3
            - l3-xl
            - l3-xxl
            - l3-xxxl
      sfe:
        type: dict
        description: Sfe (Software Forwarding Engine) settings.
        keys:
          data_plane_cpu_allocation_max:
            type: int
            description: Maximum number of CPUs used for data plane traffic forwarding.
            convert_types:
            - str
            min: 1
            max: 128
  poe:
    type: dict
    keys:
      reboot:
        type: dict
        description: Set the global PoE power behavior for PoE ports when the system
          is rebooted.
        keys:
          action:
            type: str
            valid_values:
            - power-off
            - maintain
            description: PoE action for interface. By default in EOS, reboot action
              is set to power-off.
      interface_shutdown:
        type: dict
        description: Set the global PoE power behavior for PoE ports when ports are
          admin down.
        keys:
          action:
            type: str
            valid_values:
            - power-off
            - maintain
            description: PoE action for interface. By default in EOS, interface shutdown
              action is set to maintain.
  policy_maps:
    type: dict
    keys:
      pbr:
        type: list
        description: PBR Policy-Maps.
        primary_key: name
        convert_types:
        - dict
        items:
          type: dict
          keys:
            name:
              type: str
              description: Policy-Map Name.
            classes:
              type: list
              primary_key: name
              convert_types:
              - dict
              items:
                type: dict
                keys:
                  name:
                    type: str
                    description: Class Name.
                  index:
                    type: int
                    convert_types:
                    - str
                  drop:
                    description: '''drop'' and ''set'' are mutually exclusive.'
                    type: bool
                  set:
                    description: 'Set Nexthop

                      ''drop'' and ''set'' are mutually exclusive.

                      '
                    type: dict
                    keys:
                      nexthop:
                        type: dict
                        keys:
                          ip_address:
                            type: str
                            description: IPv4 or IPv6 Address.
                          recursive:
                            type: bool
      qos:
        type: list
        description: QOS Policy-Maps.
        primary_key: name
        convert_types:
        - dict
        items:
          type: dict
          keys:
            name:
              type: str
              description: Policy-Map Name.
            classes:
              type: list
              primary_key: name
              convert_types:
              - dict
              items:
                type: dict
                keys:
                  name:
                    type: str
                    description: Class Name.
                  set:
                    type: dict
                    keys:
                      cos:
                        type: int
                        convert_types:
                        - str
                      dscp:
                        type: str
                        convert_types:
                        - int
                      traffic_class:
                        type: int
                        convert_types:
                        - str
                      drop_precedence:
                        type: int
                        convert_types:
                        - str
                  police:
                    type: dict
                    keys:
                      rate:
                        type: int
                        convert_types:
                        - str
                        description: 'Specify rate.

                          Range in kbps <8-200000000>.'
                      rate_unit:
                        type: str
                        valid_values:
                        - bps
                        - kbps
                        - mbps
                        - pps
                        default: bps
                      rate_burst_size:
                        type: int
                        convert_types:
                        - str
                        description: Range in bytes <256-128000000>.
                      rate_burst_size_unit:
                        type: str
                        valid_values:
                        - bytes
                        - kbytes
                        - mbytes
                        - packets
                        default: bytes
                      action:
                        type: dict
                        keys:
                          type:
                            description: Set action for policed traffic.
                            type: str
                            valid_values:
                            - dscp
                            - drop-precedence
                          dscp_value:
                            description: Set when action.type is set to "dscp".
                            type: str
                            convert_types:
                            - int
                      higher_rate:
                        type: int
                        convert_types:
                        - str
                        description: 'Specify higher rate.

                          Range in kbps <lower_rate in kbps + 8 - lower_rate in kbps
                          + 200000000>.'
                      higher_rate_unit:
                        type: str
                        valid_values:
                        - bps
                        - kbps
                        - mbps
                        - pps
                        default: bps
                      higher_rate_burst_size:
                        type: int
                        convert_types:
                        - str
                        description: Range in bytes <256-128000000>.
                      higher_rate_burst_size_unit:
                        type: str
                        valid_values:
                        - bytes
                        - kbytes
                        - mbytes
                        - packets
                        default: bytes
  port_channel_interfaces:
    type: list
    primary_key: name
    convert_types:
    - dict
    items:
      type: dict
      keys:
        name:
          type: str
        description:
          type: str
        logging:
          type: dict
          keys:
            event:
              type: dict
              keys:
                link_status:
                  type: bool
                storm_control_discards:
                  type: bool
                  description: 'Discards due to storm-control.

                    '
        shutdown:
          type: bool
        l2_mtu:
          type: int
          min: 68
          max: 65535
          convert_types:
          - str
          description: '"l2_mtu" should only be defined for platforms supporting the
            "l2 mtu" CLI.

            '
        l2_mru:
          type: int
          min: 68
          max: 65535
          convert_types:
          - str
          description: '"l2_mru" should only be defined for platforms supporting the
            "l2 mru" CLI.

            '
        vlans:
          type: str
          convert_types:
          - int
          description: 'List of switchport vlans as string.

            For a trunk port this would be a range like "1-200,300".

            For an access port this would be a single vlan "123".

            '
        snmp_trap_link_change:
          type: bool
        type:
          type: str
          valid_values:
          - routed
          - switched
          - l3dot1q
          - l2dot1q
          description: 'l3dot1q and l2dot1q are used for sub-interfaces. The parent
            interface should be defined as routed.

            Interface will not be listed in device documentation, unless "type" is
            set.

            '
        encapsulation_dot1q_vlan:
          type: int
          description: VLAN tag to configure on sub-interface.
          convert_types:
          - str
        vrf:
          type: str
          description: VRF name.
          convert_types:
          - int
        encapsulation_vlan:
          type: dict
          keys:
            client:
              type: dict
              keys:
                dot1q:
                  type: dict
                  keys:
                    vlan:
                      type: int
                      convert_types:
                      - str
                      description: Client VLAN ID.
                    outer:
                      type: int
                      convert_types:
                      - str
                      description: Client Outer VLAN ID.
                    inner:
                      type: int
                      convert_types:
                      - str
                      description: Client Inner VLAN ID.
                unmatched:
                  type: bool
            network:
              type: dict
              description: Network encapsulation are all optional, and skipped if
                using client unmatched.
              keys:
                dot1q:
                  type: dict
                  keys:
                    vlan:
                      type: int
                      convert_types:
                      - str
                      description: Network VLAN ID.
                    outer:
                      type: int
                      convert_types:
                      - str
                      description: Network Outer VLAN ID.
                    inner:
                      type: int
                      convert_types:
                      - str
                      description: Network Inner VLAN ID.
                client:
                  type: bool
        vlan_id:
          type: int
          convert_types:
          - str
          min: 1
          max: 4094
        mode:
          type: str
          valid_values:
          - access
          - dot1q-tunnel
          - trunk
          - trunk phone
        native_vlan:
          type: int
          convert_types:
          - str
          description: If setting both native_vlan and native_vlan_tag, native_vlan_tag
            takes precedence.
        native_vlan_tag:
          type: bool
          default: false
          description: If setting both native_vlan and native_vlan_tag, native_vlan_tag
            takes precedence.
        link_tracking_groups:
          type: list
          primary_key: name
          items:
            type: dict
            keys:
              name:
                type: str
                description: Group name.
              direction:
                type: str
                valid_values:
                - upstream
                - downstream
        phone:
          type: dict
          keys:
            trunk:
              type: str
              valid_values:
              - tagged
              - untagged
            vlan:
              type: int
              convert_types:
              - str
              min: 1
              max: 4094
        l2_protocol:
          type: dict
          keys:
            encapsulation_dot1q_vlan:
              type: int
              convert_types:
              - str
              description: Vlan tag to configure on sub-interface.
            forwarding_profile:
              type: str
              description: L2 protocol forwarding profile.
        mtu:
          type: int
          min: 68
          max: 65535
          convert_types:
          - str
        mlag:
          type: int
          convert_types:
          - str
          description: MLAG ID.
          min: 1
          max: 2000
        trunk_groups:
          type: list
          items:
            type: str
        lacp_fallback_timeout:
          type: int
          description: Timeout in seconds.
          convert_types:
          - str
          default: 90
          min: 0
          max: 300
        lacp_fallback_mode:
          type: str
          valid_values:
          - individual
          - static
        qos:
          type: dict
          keys:
            trust:
              type: str
              valid_values:
              - dscp
              - cos
              - disabled
            dscp:
              type: int
              convert_types:
              - str
              description: DSCP value.
            cos:
              type: int
              convert_types:
              - str
              description: COS value.
        bfd:
          type: dict
          keys:
            echo:
              type: bool
            interval:
              type: int
              description: Interval in milliseconds.
              convert_types:
              - str
            min_rx:
              type: int
              description: Rate in milliseconds.
              convert_types:
              - str
            multiplier:
              type: int
              convert_types:
              - str
              min: 3
              max: 50
            neighbor:
              type: str
              description: IPv4 or IPv6 address. When the Port-channel is a L2 interface,
                a local L3 BFD address (router_bfd.local_address) has to be defined
                globally on the switch.
            per_link:
              type: dict
              keys:
                enabled:
                  type: bool
                rfc_7130:
                  type: bool
        service_policy:
          type: dict
          keys:
            pbr:
              type: dict
              keys:
                input:
                  type: str
                  description: Policy Based Routing Policy-map name.
            qos:
              type: dict
              keys:
                input:
                  type: str
                  required: true
                  description: Quality of Service Policy-map name.
        mpls:
          type: dict
          keys:
            ip:
              type: bool
            ldp:
              type: dict
              keys:
                interface:
                  type: bool
                igp_sync:
                  type: bool
        trunk_private_vlan_secondary:
          type: bool
        pvlan_mapping:
          type: str
          description: List of vlans as string.
          convert_types:
          - int
        vlan_translations:
          type: list
          items:
            type: dict
            keys:
              from:
                type: str
                convert_types:
                - int
                description: List of vlans as string (only one vlan if direction is
                  "both").
              to:
                type: int
                convert_types:
                - str
                description: VLAN ID.
              direction:
                type: str
                valid_values:
                - in
                - out
                - both
                default: both
        shape:
          type: dict
          keys:
            rate:
              type: str
              description: 'Rate in kbps, pps or percent.

                Supported options are platform dependent.

                Examples:

                - "5000 kbps"

                - "1000 pps"

                - "20 percent"

                '
        storm_control:
          type: dict
          keys:
            all:
              type: dict
              keys:
                level:
                  type: str
                  convert_types:
                  - int
                  - float
                  description: Configure maximum storm-control level.
                unit:
                  type: str
                  default: percent
                  valid_values:
                  - percent
                  - pps
                  description: Optional field and is hardware dependent.
            broadcast:
              type: dict
              keys:
                level:
                  type: str
                  convert_types:
                  - int
                  - float
                  description: Configure maximum storm-control level.
                unit:
                  type: str
                  default: percent
                  valid_values:
                  - percent
                  - pps
                  description: Optional field and is hardware dependent.
            multicast:
              type: dict
              keys:
                level:
                  type: str
                  convert_types:
                  - int
                  - float
                  description: Configure maximum storm-control level.
                unit:
                  type: str
                  default: percent
                  valid_values:
                  - percent
                  - pps
                  description: Optional field and is hardware dependent.
            unknown_unicast:
              type: dict
              keys:
                level:
                  type: str
                  convert_types:
                  - int
                  - float
                  description: Configure maximum storm-control level.
                unit:
                  type: str
                  default: percent
                  valid_values:
                  - percent
                  - pps
                  description: Optional field and is hardware dependent.
        ip_proxy_arp:
          type: bool
        isis_enable:
          type: str
          description: ISIS instance.
        isis_passive:
          type: bool
        isis_metric:
          type: int
          convert_types:
          - str
        isis_network_point_to_point:
          type: bool
        isis_circuit_type:
          type: str
          valid_values:
          - level-1-2
          - level-1
          - level-2
        isis_hello_padding:
          type: bool
        isis_authentication_mode:
          type: str
          valid_values:
          - text
          - md5
        isis_authentication_key:
          type: str
          description: Type-7 encrypted password.
        traffic_policy:
          type: dict
          keys:
            input:
              type: str
              description: Ingress traffic policy.
            output:
              type: str
              description: Egress traffic policy.
        evpn_ethernet_segment:
          type: dict
          keys:
            identifier:
              type: str
              description: EVPN Ethernet Segment Identifier (Type 1 format).
            redundancy:
              type: str
              valid_values:
              - all-active
              - single-active
            designated_forwarder_election:
              type: dict
              keys:
                algorithm:
                  type: str
                  valid_values:
                  - modulus
                  - preference
                preference_value:
                  type: int
                  min: 0
                  max: 65535
                  convert_types:
                  - str
                  description: Preference_value is only used when "algorithm" is "preference".
                dont_preempt:
                  type: bool
                  description: Dont_preempt is only used when "algorithm" is "preference".
                  default: false
                hold_time:
                  type: int
                  convert_types:
                  - str
                subsequent_hold_time:
                  type: int
                  convert_types:
                  - str
                candidate_reachability_required:
                  type: bool
            mpls:
              type: dict
              keys:
                shared_index:
                  type: int
                  convert_types:
                  - str
                  min: 1
                  max: 1024
                tunnel_flood_filter_time:
                  type: int
                  convert_types:
                  - str
            route_target:
              type: str
              description: EVPN Route Target for ESI with format xx:xx:xx:xx:xx:xx.
        esi:
          type: str
          description: 'EVPN Ethernet Segment Identifier (Type 1 format).

            If both "esi" and "evpn_ethernet_segment.identifier" are defined, the
            new variable takes precedence.

            '
          deprecation:
            warning: true
            new_key: evpn_ethernet_segment.identifier
            remove_in_version: 5.0.0
        rt:
          type: str
          description: 'EVPN Route Target for ESI with format xx:xx:xx:xx:xx:xx.

            If both "rt" and "evpn_ethernet_segment.route_target" are defined, the
            new variable takes precedence.

            '
          deprecation:
            warning: true
            new_key: evpn_ethernet_segment.route_target
            remove_in_version: 5.0.0
        lacp_id:
          type: str
          description: LACP ID with format xxxx.xxxx.xxxx.
        spanning_tree_bpdufilter:
          type: str
          convert_types:
          - bool
          valid_values:
          - enabled
          - disabled
          - 'True'
          - 'False'
          - 'true'
          - 'false'
        spanning_tree_bpduguard:
          type: str
          convert_types:
          - bool
          valid_values:
          - enabled
          - disabled
          - 'True'
          - 'False'
          - 'true'
          - 'false'
        spanning_tree_guard:
          type: str
          valid_values:
          - loop
          - root
          - disabled
        spanning_tree_portfast:
          type: str
          valid_values:
          - edge
          - network
        vmtracer:
          type: bool
        ptp:
          type: dict
          keys:
            enable:
              type: bool
            announce:
              type: dict
              keys:
                interval:
                  type: int
                  convert_types:
                  - str
                timeout:
                  type: int
                  convert_types:
                  - str
            delay_req:
              type: int
              convert_types:
              - str
            delay_mechanism:
              type: str
              valid_values:
              - e2e
              - p2p
            sync_message:
              type: dict
              keys:
                interval:
                  type: int
                  convert_types:
                  - str
            role:
              type: str
              valid_values:
              - master
              - dynamic
            vlan:
              type: str
              convert_types:
              - int
              description: VLAN can be 'all' or list of vlans as string.
            transport:
              type: str
              valid_values:
              - ipv4
              - ipv6
              - layer2
        ip_address:
          type: str
          description: IPv4 address/mask.
        ip_verify_unicast_source_reachable_via:
          type: str
          valid_values:
          - any
          - rx
        ip_nat:
          type: dict
          $ref: eos_cli_config_gen#/$defs/interface_ip_nat
        ipv6_enable:
          type: bool
        ipv6_address:
          type: str
          description: IPv6 address/mask.
        ipv6_address_link_local:
          type: str
          description: Link local IPv6 address/mask.
        ipv6_nd_ra_disabled:
          type: bool
        ipv6_nd_managed_config_flag:
          type: bool
        ipv6_nd_prefixes:
          type: list
          primary_key: ipv6_prefix
          convert_types:
          - dict
          items:
            type: dict
            keys:
              ipv6_prefix:
                type: str
              valid_lifetime:
                type: str
                convert_types:
                - int
                description: Infinite or lifetime in seconds.
              preferred_lifetime:
                type: str
                convert_types:
                - int
                description: Infinite or lifetime in seconds.
              no_autoconfig_flag:
                type: bool
        access_group_in:
          type: str
          description: Access list name.
        access_group_out:
          type: str
          description: Access list name.
        ipv6_access_group_in:
          type: str
          description: IPv6 access list name.
        ipv6_access_group_out:
          type: str
          description: IPv6 access list name.
        mac_access_group_in:
          type: str
          description: MAC access list name.
        mac_access_group_out:
          type: str
          description: MAC access list name.
        pim:
          type: dict
          keys:
            ipv4:
              type: dict
              keys:
                border_router:
                  type: bool
                  description: Configure PIM border router. EOS default is false.
                dr_priority:
                  type: int
                  convert_types:
                  - str
                  min: 0
                  max: 429467295
                sparse_mode:
                  type: bool
                bfd:
                  type: bool
                  description: Set the default for whether Bidirectional Forwarding
                    Detection is enabled for PIM.
                bidirectional:
                  type: bool
                hello:
                  type: dict
                  keys:
                    count:
                      type: str
                      convert_types:
                      - int
                      - float
                      description: Number of missed hellos after which the neighbor
                        expires. Range <1.5-65535>.
                    interval:
                      type: int
                      convert_types:
                      - str
                      min: 1
                      max: 65535
                      description: PIM hello interval in seconds.
        service_profile:
          type: str
          description: QOS profile.
        ospf_network_point_to_point:
          type: bool
        ospf_area:
          type: str
          convert_types:
          - int
        ospf_cost:
          type: int
          convert_types:
          - str
        ospf_authentication:
          type: str
          valid_values:
          - none
          - simple
          - message-digest
        ospf_authentication_key:
          type: str
          description: Encrypted password.
        ospf_message_digest_keys:
          type: list
          primary_key: id
          convert_types:
          - dict
          items:
            type: dict
            keys:
              id:
                type: int
                convert_types:
                - str
              hash_algorithm:
                type: str
                valid_values:
                - md5
                - sha1
                - sha256
                - sha384
                - sha512
              key:
                type: str
                description: Encrypted password.
        flow_tracker:
          type: dict
          keys:
            sampled:
              type: str
              description: Sampled flow tracker name.
            hardware:
              type: str
              description: Hardware flow tracker name.
        bgp:
          type: dict
          keys:
            session_tracker:
              type: str
              description: Name of session tracker.
        ip_igmp_host_proxy:
          type: dict
          keys:
            enabled:
              type: bool
            groups:
              type: list
              primary_key: group
              items:
                type: dict
                keys:
                  group:
                    type: str
                    description: Multicast Address.
                  exclude:
                    type: list
                    primary_key: source
                    description: The same source must not be present both in `exclude`
                      and `include` list.
                    items:
                      type: dict
                      keys:
                        source:
                          type: str
                  include:
                    type: list
                    primary_key: source
                    description: The same source must not be present both in `exclude`
                      and `include` list.
                    items:
                      type: dict
                      keys:
                        source:
                          type: str
            report_interval:
              type: int
              convert_types:
              - str
              min: 1
              max: 31744
              description: Time interval between unsolicited reports.
            access_lists:
              type: list
              primary_key: name
              description: Non-standard Access List name.
              items:
                type: dict
                keys:
                  name:
                    type: str
            version:
              type: int
              convert_types:
              - str
              min: 1
              max: 3
              description: IGMP version on IGMP host-proxy interface.
        peer:
          type: str
          description: Key only used for documentation or validation purposes.
        peer_interface:
          type: str
          description: Key only used for documentation or validation purposes.
        peer_type:
          type: str
          description: Key only used for documentation or validation purposes.
        sflow:
          type: dict
          keys:
            enable:
              type: bool
            egress:
              type: dict
              keys:
                enable:
                  type: bool
                unmodified_enable:
                  type: bool
        validate_state:
          type: bool
          description: Set to false to disable interface validation by the `eos_validate_state`
            role.
        eos_cli:
          type: str
          description: Multiline EOS CLI rendered directly on the port-channel interface
            in the final EOS configuration.
  prefix_lists:
    type: list
    primary_key: name
    convert_types:
    - dict
    items:
      type: dict
      keys:
        name:
          type: str
          description: Prefix-list Name.
        sequence_numbers:
          type: list
          primary_key: sequence
          convert_types:
          - dict
          items:
            type: dict
            keys:
              sequence:
                type: int
                description: Sequence ID.
                convert_types:
                - str
              action:
                type: str
                required: true
                description: 'Action as string.

                  Example: "permit 10.255.0.0/27 eq 32"

                  '
  priority_flow_control:
    type: dict
    description: 'Global Priority Flow Control settings.

      '
    keys:
      all_off:
        type: bool
        description: 'Disable PFC on all interfaces.

          '
      watchdog:
        type: dict
        keys:
          action:
            type: str
            valid_values:
            - drop
            - no-drop
            description: 'Action on stuck queue.

              '
          timeout:
            type: str
            pattern: ^\d+(\.\d{1,2})?$
            convert_types:
            - int
            - float
            description: 'Timeout in seconds after which port should be errdisabled
              or

              should start dropping on congested priorities.

              This should be decimal with up to 2 decimal point.

              Example: 0.01 or 60

              '
          polling_interval:
            type: str
            pattern: ^\d+(\.\d{1,3})?$
            convert_types:
            - int
            - float
            description: 'Time interval in seconds at which the watchdog should poll
              the queues.

              This should be decimal with up to 3 decimal point.

              Example: 0.005 or 60

              '
          recovery_time:
            type: str
            pattern: ^\d+(\.\d{1,2})?$
            convert_types:
            - int
            - float
            description: 'Recovery-time in seconds after which stuck queue should

              recover and start forwarding again.

              This should be decimal with up to 2 decimal point.

              Example: 0.01 or 60

              '
          override_action_drop:
            type: bool
            description: 'Override configured action on stuck queue to drop.

              '
  prompt:
    type: str
  ptp:
    type: dict
    keys:
      mode:
        type: str
        valid_values:
        - boundary
        - disabled
        - e2etransparent
        - gptp
        - ordinarymaster
        - p2ptransparent
      mode_one_step:
        type: bool
      forward_unicast:
        type: bool
      clock_identity:
        type: str
        description: The clock-id in xx:xx:xx:xx:xx:xx format.
      source:
        type: dict
        keys:
          ip:
            description: Source IP.
            type: str
      priority1:
        type: int
        min: 0
        max: 255
        convert_types:
        - str
      priority2:
        type: int
        min: 0
        max: 255
        convert_types:
        - str
      ttl:
        type: int
        min: 1
        max: 255
        convert_types:
        - str
      domain:
        type: int
        min: 0
        max: 255
        convert_types:
        - str
      message_type:
        type: dict
        keys:
          general:
            type: dict
            keys:
              dscp:
                type: int
                convert_types:
                - str
          event:
            type: dict
            keys:
              dscp:
                type: int
                convert_types:
                - str
      monitor:
        type: dict
        keys:
          enabled:
            type: bool
            default: true
          threshold:
            type: dict
            keys:
              offset_from_master:
                type: int
                min: 0
                max: 1000000000
                convert_types:
                - str
              mean_path_delay:
                type: int
                min: 0
                max: 1000000000
                convert_types:
                - str
              drop:
                type: dict
                keys:
                  offset_from_master:
                    type: int
                    min: 0
                    max: 1000000000
                    convert_types:
                    - str
                  mean_path_delay:
                    type: int
                    min: 0
                    max: 1000000000
                    convert_types:
                    - str
          missing_message:
            type: dict
            keys:
              intervals:
                type: dict
                keys:
                  announce:
                    type: int
                    min: 2
                    max: 255
                    convert_types:
                    - str
                  follow_up:
                    type: int
                    min: 2
                    max: 255
                    convert_types:
                    - str
                  sync:
                    type: int
                    min: 2
                    max: 255
                    convert_types:
                    - str
              sequence_ids:
                type: dict
                keys:
                  enabled:
                    type: bool
                  announce:
                    type: int
                    min: 2
                    max: 255
                    convert_types:
                    - str
                  delay_resp:
                    type: int
                    min: 2
                    max: 255
                    convert_types:
                    - str
                  follow_up:
                    type: int
                    min: 2
                    max: 255
                    convert_types:
                    - str
                  sync:
                    type: int
                    min: 2
                    max: 255
                    convert_types:
                    - str
  qos:
    type: dict
    keys:
      map:
        type: dict
        keys:
          cos:
            type: list
            items:
              type: str
              description: 'Example: "0 1 to traffic-class 1"

                '
          dscp:
            type: list
            items:
              type: str
              description: 'Example: "8 9 10 to traffic-class 1"

                '
          exp:
            type: list
            items:
              type: str
              description: 'Example "0 to traffic-class 0"

                '
          traffic_class:
            type: list
            items:
              type: str
              description: 'Example: "1 to dscp 32"

                '
      rewrite_dscp:
        type: bool
      random_detect:
        type: dict
        description: Global random-detect settings.
        keys:
          ecn:
            type: dict
            description: Global ECN Configuration.
            keys:
              allow_non_ect:
                type: dict
                keys:
                  enabled:
                    type: bool
                    description: 'Allow non-ect and set drop-precedence 1 in a policy
                      map simultaneously.

                      Check which command is required for your platform.'
                  chip_based:
                    type: bool
                    description: Allow non-ect chip-based.
  qos_profiles:
    type: list
    primary_key: name
    convert_types:
    - dict
    items:
      type: dict
      keys:
        name:
          type: str
          description: Profile-Name.
        trust:
          type: str
          valid_values:
          - cos
          - dscp
          - disabled
        cos:
          type: int
          convert_types:
          - str
        dscp:
          type: int
          convert_types:
          - str
        shape:
          type: dict
          keys:
            rate:
              type: str
              description: 'Supported options are platform dependent.

                Example: "< rate > kbps", "1-100 percent", "< rate > pps"

                '
        service_policy:
          type: dict
          keys:
            type:
              type: dict
              keys:
                qos_input:
                  type: str
                  description: Policy-map name.
        tx_queues:
          type: list
          primary_key: id
          convert_types:
          - dict
          items:
            type: dict
            keys:
              id:
                type: int
                convert_types:
                - str
                description: TX-Queue ID.
              bandwidth_percent:
                type: int
                convert_types:
                - str
              bandwidth_guaranteed_percent:
                type: int
                convert_types:
                - str
              priority:
                type: str
                valid_values:
                - priority strict
                - no priority
              shape:
                type: dict
                keys:
                  rate:
                    type: str
                    description: 'Supported options are platform dependent.

                      Example: "< rate > kbps", "1-100 percent", "< rate > pps"

                      '
              comment:
                type: str
                description: Text comment added to queue.
              random_detect:
                type: dict
                keys:
                  ecn:
                    description: Explicit Congestion Notification.
                    type: dict
                    keys:
                      count:
                        type: bool
                        description: Enable counter for random-detect ECNs.
                      threshold:
                        type: dict
                        keys:
                          units:
                            required: true
                            type: str
                            valid_values:
                            - segments
                            - bytes
                            - kbytes
                            - mbytes
                            - milliseconds
                            description: 'Units to be used for the threshold values.

                              This should be one of segments, byte, kbytes, mbytes.'
                          min:
                            type: int
                            required: true
                            min: 1
                            convert_types:
                            - str
                            description: Random-detect ECN minimum-threshold.
                          max:
                            type: int
                            required: true
                            min: 1
                            convert_types:
                            - str
                            description: Random-detect ECN maximum-threshold.
                          max_probability:
                            type: int
                            min: 1
                            max: 100
                            convert_types:
                            - str
                            description: Random-detect ECN maximum mark probability.
                          weight:
                            type: int
                            min: 0
                            max: 15
                            convert_types:
                            - str
                            description: Random-detect ECN weight.
                  drop:
                    description: Set WRED parameters.
                    type: dict
                    keys:
                      threshold:
                        type: dict
                        keys:
                          units:
                            required: true
                            type: str
                            valid_values:
                            - segments
                            - bytes
                            - kbytes
                            - mbytes
                            - microseconds
                            - milliseconds
                            description: Units to be used for the threshold values.
                          drop_precedence:
                            type: int
                            required: false
                            min: 0
                            max: 2
                            description: Specify Drop Precedence value.
                          min:
                            type: int
                            required: true
                            min: 1
                            convert_types:
                            - str
                            description: WRED minimum-threshold.
                          max:
                            type: int
                            required: true
                            min: 1
                            convert_types:
                            - str
                            description: WRED maximum-threshold.
                          drop_probability:
                            type: int
                            required: true
                            min: 1
                            max: 100
                            convert_types:
                            - str
                            description: WRED drop probability.
                          weight:
                            type: int
                            min: 0
                            max: 15
                            convert_types:
                            - str
                            description: WRED weight.
        uc_tx_queues:
          type: list
          primary_key: id
          convert_types:
          - dict
          items:
            type: dict
            keys:
              id:
                type: int
                convert_types:
                - str
                description: UC TX queue ID.
              bandwidth_percent:
                type: int
                convert_types:
                - str
              bandwidth_guaranteed_percent:
                type: int
                convert_types:
                - str
              priority:
                type: str
                valid_values:
                - priority strict
                - no priority
              shape:
                type: dict
                keys:
                  rate:
                    type: str
                    description: 'Supported options are platform dependent.

                      Example: "< rate > kbps", "1-100 percent", "< rate > pps"

                      '
              comment:
                type: str
                description: Text comment added to queue.
              random_detect:
                type: dict
                keys:
                  ecn:
                    description: Explicit Congestion Notification.
                    type: dict
                    keys:
                      count:
                        type: bool
                        description: Enable counter for random-detect ECNs.
                      threshold:
                        type: dict
                        keys:
                          units:
                            required: true
                            type: str
                            valid_values:
                            - segments
                            - bytes
                            - kbytes
                            - mbytes
                            - milliseconds
                            description: Unit to be used for the threshold values.
                          min:
                            type: int
                            required: true
                            min: 1
                            convert_types:
                            - str
                            description: Random-detect ECN minimum-threshold.
                          max:
                            type: int
                            required: true
                            min: 1
                            convert_types:
                            - str
                            description: Random-detect ECN maximum-threshold.
                          max_probability:
                            type: int
                            min: 1
                            max: 100
                            convert_types:
                            - str
                            description: Random-detect ECN maximum mark probability.
                          weight:
                            type: int
                            min: 0
                            max: 15
                            convert_types:
                            - str
                            description: Random-detect ECN weight.
                  drop:
                    description: Set WRED parameters.
                    type: dict
                    keys:
                      threshold:
                        type: dict
                        keys:
                          units:
                            required: true
                            type: str
                            valid_values:
                            - segments
                            - bytes
                            - kbytes
                            - mbytes
                            - microseconds
                            - milliseconds
                            description: Units to be used for the threshold values.
                          drop_precedence:
                            type: int
                            required: false
                            min: 0
                            max: 2
                            description: Specify Drop Precedence value.
                          min:
                            type: int
                            required: true
                            min: 1
                            convert_types:
                            - str
                            description: WRED minimum-threshold.
                          max:
                            type: int
                            required: true
                            min: 1
                            convert_types:
                            - str
                            description: WRED maximum-threshold.
                          drop_probability:
                            type: int
                            required: true
                            min: 1
                            max: 100
                            convert_types:
                            - str
                            description: WRED drop probability.
                          weight:
                            type: int
                            min: 0
                            max: 15
                            convert_types:
                            - str
                            description: WRED weight.
        mc_tx_queues:
          type: list
          primary_key: id
          convert_types:
          - dict
          items:
            type: dict
            keys:
              id:
                type: int
                convert_types:
                - str
                description: MC TX queue ID.
              bandwidth_percent:
                type: int
                convert_types:
                - str
              bandwidth_guaranteed_percent:
                type: int
                convert_types:
                - str
              priority:
                type: str
                valid_values:
                - priority strict
                - no priority
              shape:
                type: dict
                keys:
                  rate:
                    type: str
                    description: 'Supported options are platform dependent.

                      Example: "< rate > kbps", "1-100 percent", "< rate > pps"

                      '
              comment:
                type: str
                description: 'Text comment added to queue.

                  '
        priority_flow_control:
          type: dict
          description: 'Priority Flow Control settings.

            '
          keys:
            enabled:
              type: bool
              description: 'Enable Priority Flow control.

                '
            watchdog:
              type: dict
              description: 'Watchdog can detect stuck transmit queues.

                '
              keys:
                enabled:
                  type: bool
                  required: true
                  description: 'Enable the watchdog on stuck transmit queues.

                    '
                action:
                  type: str
                  valid_values:
                  - drop
                  - notify-only
                  description: 'Override the default error-disable action to either
                    drop

                    traffic on the stuck queue or notify-only

                    without making any actions on the stuck queue.

                    '
                timer:
                  type: dict
                  description: 'Timer thresholds whilst monitoring queues.

                    '
                  keys:
                    timeout:
                      type: str
                      required: true
                      pattern: ^\d+(\.\d{1,2})?$
                      convert_types:
                      - int
                      - float
                      description: 'Timeout in seconds after which port should be
                        errdisabled or

                        should start dropping on congested priorities.

                        This should be decimal with up to 2 decimal point.

                        Example: 0.01 or 60

                        '
                    polling_interval:
                      type: str
                      required: true
                      pattern: ^auto|\d+(\.\d{1,3})?$
                      convert_types:
                      - int
                      - float
                      description: 'Time interval in seconds at which the watchdog
                        should poll the queues.

                        This should be decimal with up to 3 decimal point or set

                        to ''auto'' based on recovery_time and timeout values.

                        Example: 0.005 or 60

                        '
                    recovery_time:
                      type: str
                      required: true
                      pattern: ^\d+(\.\d{1,2})?$
                      convert_types:
                      - int
                      - float
                      description: 'Recovery-time in seconds after which stuck queue
                        should

                        recover and start forwarding again.

                        This should be decimal with up to 2 decimal point.

                        Example: 0.01 or 60

                        '
                    forced:
                      type: bool
                      description: 'Force recover any stuck queue(s) after the duration,

                        irrespective of whether PFC frames are being

                        received or not.

                        '
            priorities:
              type: list
              primary_key: priority
              description: 'Set the drop/no_drop on each queue.

                '
              items:
                type: dict
                keys:
                  priority:
                    type: int
                    min: 0
                    max: 7
                    required: true
                    convert_types:
                    - str
                    description: 'Priority queue number (COS value).

                      '
                  no_drop:
                    type: bool
                    required: true
                    description: 'Enable Priority Flow Control frames on this queue.

                      '
  queue_monitor_length:
    type: dict
    keys:
      enabled:
        type: bool
        required: true
      default_thresholds:
        type: dict
        keys:
          high:
            type: int
            required: true
            convert_types:
            - str
            description: 'Default high threshold for Ethernet Interfaces.

              '
          low:
            type: int
            convert_types:
            - str
            description: 'Default low threshold for Ethernet Interfaces.

              Low threshold support is platform dependent.

              '
      log:
        type: int
        convert_types:
        - str
        description: Logging interval in seconds.
      notifying:
        type: bool
        description: Should only be used for platforms supporting the "queue-monitor
          length notifying" CLI.
      cpu:
        type: dict
        keys:
          thresholds:
            type: dict
            keys:
              high:
                type: int
                required: true
                convert_types:
                - str
              low:
                type: int
                convert_types:
                - str
      tx_latency:
        type: bool
        description: Enable tx-latency mode.
  queue_monitor_streaming:
    type: dict
    keys:
      enable:
        type: bool
      ip_access_group:
        type: str
        description: Name of IP ACL.
      ipv6_access_group:
        type: str
        description: Name of IPv6 ACL.
      max_connections:
        type: int
        convert_types:
        - str
        min: 1
        max: 100
      vrf:
        type: str
        convert_types:
        - int
  radius_server:
    type: dict
    keys:
      attribute_32_include_in_access_req:
        type: dict
        keys:
          hostname:
            type: bool
          format:
            type: str
            description: Specify the format of the NAS-Identifier. If 'hostname' is
              set, this is ignored.
      dynamic_authorization:
        type: dict
        keys:
          port:
            type: int
            min: 0
            max: 65535
            convert_types:
            - str
            description: TCP Port.
          tls_ssl_profile:
            type: str
            description: Name of TLS profile.
      hosts:
        type: list
        primary_key: host
        items:
          type: dict
          keys:
            host:
              type: str
              description: Host IP address or name.
            vrf:
              type: str
              convert_types:
              - int
            timeout:
              type: int
              min: 1
              max: 1000
              convert_types:
              - str
            retransmit:
              type: int
              min: 0
              max: 100
              convert_types:
              - str
            key:
              type: str
              description: Encrypted key.
  radius_servers:
    deprecation:
      warning: true
      new_key: radius_server.hosts
      remove_in_version: v5.0.0
    type: list
    items:
      type: dict
      keys:
        host:
          type: str
          description: Host IP address or name.
        vrf:
          type: str
          convert_types:
          - int
        key:
          type: str
          description: Encrypted key.
  redundancy:
    type: dict
    keys:
      protocol:
        type: str
        description: Redundancy Protocol.
  roles:
    type: list
    items:
      type: dict
      keys:
        name:
          type: str
          description: Role name.
        sequence_numbers:
          type: list
          items:
            type: dict
            keys:
              sequence:
                type: int
                convert_types:
                - str
                description: Sequence number.
              action:
                type: str
                valid_values:
                - permit
                - deny
              mode:
                type: str
                description: '"config", "config-all", "exec" or mode key as string.

                  '
              command:
                type: str
                description: Command as string.
  route_maps:
    type: list
    primary_key: name
    convert_types:
    - dict
    items:
      type: dict
      keys:
        name:
          type: str
          description: Route-map Name.
        sequence_numbers:
          type: list
          required: true
          primary_key: sequence
          convert_types:
          - dict
          items:
            type: dict
            keys:
              sequence:
                type: int
                description: Sequence ID.
                convert_types:
                - str
              type:
                type: str
                required: true
                valid_values:
                - permit
                - deny
              description:
                type: str
              match:
                type: list
                description: List of "match" statements.
                items:
                  type: str
                  description: 'Match as string.

                    Example: "ip address prefix-list PL-LOOPBACKS-EVPN-OVERLAY"

                    '
              set:
                type: list
                description: List of "set" statements.
                items:
                  type: str
                  description: 'Set as string.

                    Example: "origin incomplete"

                    '
              sub_route_map:
                type: str
                description: Name of Sub-Route-map.
              continue:
                type: dict
                keys:
                  enabled:
                    type: bool
                  sequence_number:
                    type: int
                    convert_types:
                    - str
  router_adaptive_virtual_topology:
    type: dict
    keys:
      topology_role:
        description: Role name.
        type: str
        valid_values:
        - edge
        - pathfinder
        - transit region
        - transit zone
      region:
        type: dict
        description: Region name and ID.
        keys:
          name:
            type: str
            required: true
          id:
            type: int
            convert_types:
            - str
            required: true
            min: 1
            max: 255
      zone:
        type: dict
        description: Zone name and ID.
        keys:
          name:
            type: str
            required: true
          id:
            type: int
            convert_types:
            - str
            required: true
            min: 1
            max: 10000
      site:
        type: dict
        description: Site name and ID.
        keys:
          name:
            type: str
            required: true
          id:
            type: int
            convert_types:
            - str
            required: true
            min: 1
            max: 10000
      profiles:
        type: list
        primary_key: name
        items:
          type: dict
          keys:
            name:
              type: str
              description: AVT Name.
            load_balance_policy:
              type: str
              description: Name of the load-balance policy.
            internet_exit_policy:
              type: str
              description: Name of the internet exit policy.
      policies:
        type: list
        primary_key: name
        description: 'A sequence of application profiles mapped to some virtual topologies.


          When `wan_mode` is set to `autovpn`, the rules are indexed using 10*<index>
          in the list.'
        items:
          type: dict
          keys:
            name:
              type: str
              description: Policy name.
            matches:
              type: list
              items:
                type: dict
                keys:
                  application_profile:
                    type: str
                    description: Application profile name.
                  avt_profile:
                    type: str
                    description: AVT Profile name.
                  dscp:
                    type: int
                    convert_types:
                    - str
                    min: 0
                    max: 63
                    description: Set DSCP for matched traffic.
                  traffic_class:
                    type: int
                    convert_types:
                    - str
                    min: 0
                    max: 7
                    description: Set traffic-class for matched traffic.
      vrfs:
        type: list
        primary_key: name
        items:
          type: dict
          keys:
            name:
              type: str
              description: VRF name.
            policy:
              type: str
              description: AVT Policy name.
            profiles:
              type: list
              primary_key: id
              description: AVT profiles in this VRF.
              items:
                type: dict
                keys:
                  name:
                    type: str
                    description: AVT profile name.
                  id:
                    type: int
                    description: Unique ID for this AVT (per VRF).
                    required: true
                    convert_types:
                    - str
                    min: 1
                    max: 254
  router_bfd:
    type: dict
    keys:
      interval:
        type: int
        description: Rate in milliseconds.
      local_address:
        type: str
        description: Configure BFD local IP/IPv6 address.
      min_rx:
        type: int
        description: Rate in milliseconds.
      multiplier:
        type: int
        min: 3
        max: 50
      multihop:
        type: dict
        keys:
          interval:
            type: int
            description: Rate in milliseconds.
          min_rx:
            type: int
            description: Rate in milliseconds.
          multiplier:
            type: int
            min: 3
            max: 50
      session_snapshot_interval:
        type: int
        convert_types:
        - str
        min: 1
        max: 3600
        description: 'Interval in seconds.

          Intervals below 10 are considered "dangerous" on EOS and must have `session_snapshot_interval_dangerous`
          set to `true`.'
      session_snapshot_interval_dangerous:
        type: bool
      sbfd:
        type: dict
        keys:
          local_interface:
            type: dict
            keys:
              name:
                type: str
                description: Interface Name.
              protocols:
                type: dict
                keys:
                  ipv4:
                    type: bool
                  ipv6:
                    type: bool
          initiator_interval:
            type: int
            description: Rate in milliseconds.
          initiator_multiplier:
            type: int
            min: 3
            max: 50
          initiator_measurement_round_trip:
            type: bool
            description: Enable round-trip delay measurement.
          reflector:
            type: dict
            keys:
              min_rx:
                type: int
                description: Rate in milliseconds.
              local_discriminator:
                type: str
                description: IPv4 address or 32 bit integer.
  router_bgp:
    type: dict
    keys:
      as:
        type: str
        description: 'BGP AS <1-4294967295> or AS number in asdot notation "<1-65535>.<0-65535>".

          For asdot notation in YAML inputs, the value must be put in quotes, to prevent
          it from being interpreted as a float number.'
        convert_types:
        - int
      as_notation:
        display_name: ASN Notation
        type: str
        description: BGP AS can be deplayed in the asplain <1-4294967295> or asdot
          notation "<1-65535>.<0-65535>". This flag indicates which mode is preferred
          - asplain is the default.
        valid_values:
        - asdot
        - asplain
      router_id:
        type: str
        description: In IP address format A.B.C.D.
      distance:
        type: dict
        keys:
          external_routes:
            type: int
            required: true
            convert_types:
            - str
            min: 1
            max: 255
          internal_routes:
            type: int
            required: true
            convert_types:
            - str
            min: 1
            max: 255
          local_routes:
            type: int
            required: true
            convert_types:
            - str
            min: 1
            max: 255
      graceful_restart:
        type: dict
        keys:
          enabled:
            type: bool
          restart_time:
            type: int
            convert_types:
            - str
            min: 1
            max: 3600
            description: Number of seconds.
          stalepath_time:
            type: int
            convert_types:
            - str
            min: 1
            max: 3600
            description: Number of seconds.
      graceful_restart_helper:
        type: dict
        keys:
          enabled:
            type: bool
          restart_time:
            type: int
            convert_types:
            - str
            min: 1
            max: 100000000
            description: 'Number of seconds

              graceful-restart-help long-lived and restart-time are mutually exclusive
              in CLI.

              restart-time will take precedence if both are configured.

              '
          long_lived:
            type: bool
            description: 'graceful-restart-help long-lived and restart-time are mutually
              exclusive in CLI.

              restart-time will take precedence if both are configured.

              '
      maximum_paths:
        type: dict
        keys:
          paths:
            type: int
            required: true
            convert_types:
            - str
            min: 1
            max: 600
          ecmp:
            type: int
            convert_types:
            - str
            min: 1
            max: 600
      updates:
        type: dict
        keys:
          wait_for_convergence:
            type: bool
            description: 'Disables FIB updates and route advertisement when the BGP
              instance is initiated until the BGP convergence state is reached.

              '
          wait_install:
            type: bool
            description: 'Do not advertise reachability to a prefix until that prefix
              has been installed in hardware.

              This will eliminate any temporary black holes due to a BGP speaker advertising
              reachability to a prefix that may not yet be installed into the forwarding
              plane.

              '
      bgp_cluster_id:
        type: str
        description: IP Address A.B.C.D.
      bgp_defaults:
        type: list
        description: BGP command as string.
        items:
          type: str
      bgp:
        type: dict
        keys:
          default:
            type: dict
            keys:
              ipv4_unicast:
                type: bool
                description: Default activation of IPv4 unicast address-family on
                  all IPv4 neighbors (EOS default = True).
              ipv4_unicast_transport_ipv6:
                type: bool
                description: Default activation of IPv4 unicast address-family on
                  all IPv6 neighbors (EOS default == False).
          route_reflector_preserve_attributes:
            type: dict
            keys:
              enabled:
                type: bool
              always:
                type: bool
          bestpath:
            type: dict
            keys:
              d_path:
                type: bool
      listen_ranges:
        type: list
        description: 'Improved "listen_ranges" data model to support multiple listen
          ranges and additional filter capabilities.

          '
        items:
          type: dict
          keys:
            prefix:
              type: str
              description: IPv4 prefix "A.B.C.D/E" or IPv6 prefix "A:B:C:D:E:F:G:H/I".
            peer_id_include_router_id:
              type: bool
              description: Include router ID as part of peer filter.
            peer_group:
              type: str
              description: Peer group name.
            peer_filter:
              type: str
              description: 'Peer-filter name.

                note: `peer_filter` or `remote_as` is required but mutually exclusive.

                If both are defined, `peer_filter` takes precedence

                '
            remote_as:
              type: str
              convert_types:
              - int
              description: 'BGP AS <1-4294967295> or AS number in asdot notation "<1-65535>.<0-65535>".

                For asdot notation in YAML inputs, the value must be put in quotes,
                to prevent it from being interpreted as a float number.'
      peer_groups:
        type: list
        primary_key: name
        convert_types:
        - dict
        items:
          type: dict
          keys:
            name:
              type: str
              description: Peer-group name.
            type:
              type: str
              description: Key only used for documentation or validation purposes.
            remote_as:
              type: str
              description: 'BGP AS <1-4294967295> or AS number in asdot notation "<1-65535>.<0-65535>".

                For asdot notation in YAML inputs, the value must be put in quotes,
                to prevent it from being interpreted as a float number.'
              convert_types:
              - int
            local_as:
              type: str
              description: 'BGP AS <1-4294967295> or AS number in asdot notation "<1-65535>.<0-65535>".

                For asdot notation in YAML inputs, the value must be put in quotes,
                to prevent it from being interpreted as a float number.'
              convert_types:
              - int
            description:
              type: str
            shutdown:
              type: bool
            as_path:
              type: dict
              description: BGP AS-PATH options.
              keys:
                remote_as_replace_out:
                  type: bool
                  description: Replace AS number with local AS number.
                prepend_own_disabled:
                  type: bool
                  description: Disable prepending own AS number to AS path.
            remove_private_as:
              type: dict
              description: Remove private AS numbers in outbound AS path.
              keys:
                enabled:
                  type: bool
                all:
                  type: bool
                replace_as:
                  type: bool
            remove_private_as_ingress:
              type: dict
              keys:
                enabled:
                  type: bool
                replace_as:
                  type: bool
            peer_filter:
              type: str
              description: 'Peer-filter name.

                note: `bgp_listen_range_prefix` and `peer_filter` should not be mixed
                with

                the new `listen_ranges` key above to avoid conflicts.

                '
              deprecation:
                warning: true
                remove_in_version: 5.0.0
                new_key: listen_ranges
            next_hop_unchanged:
              type: bool
            update_source:
              type: str
              description: IP address or interface name.
            route_reflector_client:
              type: bool
            bfd:
              type: bool
              description: Enable BFD.
            bfd_timers:
              type: dict
              description: 'Override default BFD timers. BFD must be enabled with
                `bfd: true`.'
              keys:
                interval:
                  type: int
                  convert_types:
                  - str
                  min: 50
                  max: 60000
                  required: true
                  description: Interval in milliseconds.
                min_rx:
                  type: int
                  convert_types:
                  - str
                  min: 50
                  max: 60000
                  required: true
                  description: Rate in milliseconds.
                multiplier:
                  type: int
                  min: 3
                  max: 50
                  required: true
                  convert_types:
                  - str
            ebgp_multihop:
              type: int
              min: 1
              max: 255
              description: Time-to-live in range of hops.
              convert_types:
              - str
            next_hop_self:
              type: bool
            password:
              type: str
            passive:
              type: bool
            default_originate:
              type: dict
              keys:
                enabled:
                  type: bool
                always:
                  type: bool
                route_map:
                  type: str
                  description: Route-map name.
            send_community:
              type: str
              description: '''all'' or a combination of ''standard'', ''extended'',
                ''large'' and ''link-bandwidth (w/options)''.'
            maximum_routes:
              type: int
              description: Maximum number of routes (0 means unlimited).
              min: 0
              max: 4294967294
              convert_types:
              - str
            maximum_routes_warning_limit:
              type: str
              description: 'Maximum number of routes after which a warning is issued
                (0 means never warn) or

                Percentage of maximum number of routes at which to warn ("<1-100>
                percent").

                '
              convert_types:
              - int
            maximum_routes_warning_only:
              type: bool
            link_bandwidth:
              type: dict
              keys:
                enabled:
                  type: bool
                default:
                  type: str
                  description: nn.nn(K|M|G) link speed in bits/second.
            allowas_in:
              type: dict
              keys:
                enabled:
                  type: bool
                times:
                  type: int
                  description: Number of local ASNs allowed in a BGP update.
                  convert_types:
                  - str
                  min: 1
                  max: 10
            weight:
              type: int
              min: 0
              max: 65535
              convert_types:
              - str
            timers:
              type: str
              description: BGP Keepalive and Hold Timer values in seconds as string
                "<0-3600> <0-3600>".
            rib_in_pre_policy_retain:
              type: dict
              keys:
                enabled:
                  type: bool
                all:
                  type: bool
            route_map_in:
              type: str
              description: Inbound route-map name.
            route_map_out:
              type: str
              description: Outbound route-map name.
            bgp_listen_range_prefix:
              type: str
              description: 'IP prefix range.

                note: `bgp_listen_range_prefix` and `peer_filter` should not be mixed
                with

                the new `listen_ranges` key above to avoid conflicts.

                '
              deprecation:
                warning: true
                remove_in_version: 5.0.0
                new_key: listen_ranges
            session_tracker:
              type: str
            ttl_maximum_hops:
              type: int
              convert_types:
              - str
              min: 0
              max: 254
              description: Maximum number of hops.
      neighbors:
        type: list
        primary_key: ip_address
        convert_types:
        - dict
        items:
          type: dict
          keys:
            ip_address:
              type: str
            peer_group:
              type: str
            remote_as:
              type: str
              description: 'BGP AS <1-4294967295> or AS number in asdot notation "<1-65535>.<0-65535>".

                For asdot notation in YAML inputs, the value must be put in quotes,
                to prevent it from being interpreted as a float number.'
              convert_types:
              - int
            local_as:
              type: str
              description: 'BGP AS <1-4294967295> or AS number in asdot notation "<1-65535>.<0-65535>".

                For asdot notation in YAML inputs, the value must be put in quotes,
                to prevent it from being interpreted as a float number.'
              convert_types:
              - int
            as_path:
              type: dict
              description: BGP AS-PATH options.
              keys:
                remote_as_replace_out:
                  type: bool
                  description: Replace AS number with local AS number.
                prepend_own_disabled:
                  type: bool
                  description: Disable prepending own AS number to AS path.
            peer:
              type: str
              description: Key only used for documentation or validation purposes.
            description:
              type: str
            route_reflector_client:
              type: bool
            password:
              type: str
            passive:
              type: bool
            shutdown:
              type: bool
            update_source:
              type: str
              description: Source Interface.
            bfd:
              type: bool
              description: Enable BFD.
            bfd_timers:
              type: dict
              description: 'Override default BFD timers. BFD must be enabled with
                `bfd: true`.'
              keys:
                interval:
                  type: int
                  convert_types:
                  - str
                  min: 50
                  max: 60000
                  required: true
                  description: Interval in milliseconds.
                min_rx:
                  type: int
                  convert_types:
                  - str
                  min: 50
                  max: 60000
                  required: true
                  description: Rate in milliseconds.
                multiplier:
                  type: int
                  min: 3
                  max: 50
                  required: true
                  convert_types:
                  - str
            weight:
              type: int
              min: 0
              max: 65535
              convert_types:
              - str
            timers:
              type: str
              description: BGP Keepalive and Hold Timer values in seconds as string
                "<0-3600> <0-3600>".
            route_map_in:
              type: str
              description: Inbound route-map name.
            route_map_out:
              type: str
              description: Outbound route-map name.
            default_originate:
              type: dict
              keys:
                enabled:
                  type: bool
                always:
                  type: bool
                route_map:
                  type: str
            send_community:
              type: str
              description: '''all'' or a combination of ''standard'', ''extended'',
                ''large'' and ''link-bandwidth (w/options)''.'
            maximum_routes:
              type: int
              description: Maximum number of routes (0 means unlimited).
              min: 0
              max: 4294967294
              convert_types:
              - str
            maximum_routes_warning_limit:
              type: str
              description: 'Maximum number of routes after which a warning is issued
                (0 means never warn) or

                Percentage of maximum number of routes at which to warn ("<1-100>
                percent").

                '
              convert_types:
              - int
            maximum_routes_warning_only:
              type: bool
            allowas_in:
              type: dict
              keys:
                enabled:
                  type: bool
                times:
                  type: int
                  convert_types:
                  - str
                  min: 1
                  max: 10
                  description: Number of local ASNs allowed in a BGP update.
            ebgp_multihop:
              type: int
              min: 1
              max: 255
              description: Time-to-live in range of hops.
              convert_types:
              - str
            next_hop_self:
              type: bool
            link_bandwidth:
              type: dict
              keys:
                enabled:
                  type: bool
                default:
                  type: str
                  description: nn.nn(K|M|G) link speed in bits/second.
            rib_in_pre_policy_retain:
              type: dict
              keys:
                enabled:
                  type: bool
                all:
                  type: bool
            remove_private_as:
              type: dict
              description: Remove private AS numbers in outbound AS path.
              keys:
                enabled:
                  type: bool
                all:
                  type: bool
                replace_as:
                  type: bool
            remove_private_as_ingress:
              type: dict
              keys:
                enabled:
                  type: bool
                replace_as:
                  type: bool
            session_tracker:
              type: str
            ttl_maximum_hops:
              type: int
              convert_types:
              - str
              min: 0
              max: 254
              description: Maximum number of hops.
      neighbor_interfaces:
        type: list
        primary_key: name
        convert_types:
        - dict
        items:
          type: dict
          keys:
            name:
              type: str
              description: Interface name.
            remote_as:
              type: str
              convert_types:
              - int
              description: 'BGP AS <1-4294967295> or AS number in asdot notation "<1-65535>.<0-65535>".

                For asdot notation in YAML inputs, the value must be put in quotes,
                to prevent it from being interpreted as a float number.'
            peer:
              type: str
              description: Key only used for documentation or validation purposes.
            peer_group:
              type: str
              default: Peer-group name
            description:
              type: str
            peer_filter:
              type: str
              description: Peer-filter name.
      aggregate_addresses:
        type: list
        primary_key: prefix
        convert_types:
        - dict
        items:
          type: dict
          keys:
            prefix:
              type: str
              description: IPv4 prefix "A.B.C.D/E" or IPv6 prefix "A:B:C:D:E:F:G:H/I".
            advertise_only:
              type: bool
            as_set:
              type: bool
            advertise_map:
              type: str
              description: Route-map name.
            supress_map:
              type: str
              description: Route-map name.
            summary_only:
              type: bool
            attribute_map:
              type: str
              description: Route-map name.
            match_map:
              type: str
              description: Route-map name.
      redistribute_routes:
        type: list
        primary_key: source_protocol
        convert_types:
        - dict
        - list
        items:
          type: dict
          keys:
            source_protocol:
              type: str
            route_map:
              type: str
            include_leaked:
              type: bool
      vlan_aware_bundles:
        type: list
        primary_key: name
        convert_types:
        - dict
        items:
          type: dict
          keys:
            name:
              type: str
              description: VLAN aware bundle name.
            tenant:
              type: str
              description: Key only used for documentation or validation purposes.
            description:
              type: str
              description: Key only used for documentation or validation purposes.
            rd:
              description: Route distinguisher.
              type: str
            rd_evpn_domain:
              type: dict
              keys:
                domain:
                  type: str
                  valid_values:
                  - remote
                  - all
                rd:
                  type: str
                  description: Route distinguisher.
            route_targets:
              type: dict
              keys:
                both:
                  type: list
                  items:
                    type: str
                import:
                  type: list
                  items:
                    type: str
                export:
                  type: list
                  items:
                    type: str
                import_evpn_domains:
                  type: list
                  items:
                    type: dict
                    keys:
                      domain:
                        type: str
                        valid_values:
                        - remote
                        - all
                      route_target:
                        type: str
                export_evpn_domains:
                  type: list
                  items:
                    type: dict
                    keys:
                      domain:
                        type: str
                        valid_values:
                        - remote
                        - all
                      route_target:
                        type: str
                import_export_evpn_domains:
                  type: list
                  items:
                    type: dict
                    keys:
                      domain:
                        type: str
                        valid_values:
                        - remote
                        - all
                      route_target:
                        type: str
            redistribute_routes:
              type: list
              items:
                type: str
            no_redistribute_routes:
              type: list
              items:
                type: str
            vlan:
              type: str
              description: VLAN range as string. Example "100-200,300".
              convert_types:
              - int
            eos_cli:
              type: str
              description: Multiline EOS CLI rendered directly on the Router BGP,
                VLAN-aware-bundle definition in the final EOS configuration.
      vlans:
        type: list
        primary_key: id
        convert_types:
        - dict
        items:
          type: dict
          keys:
            id:
              type: int
              convert_types:
              - str
            tenant:
              type: str
              description: Key only used for documentation or validation purposes.
            rd:
              description: Route distinguisher.
              type: str
            rd_evpn_domain:
              type: dict
              keys:
                domain:
                  type: str
                  valid_values:
                  - remote
                  - all
                rd:
                  type: str
                  description: Route distinguisher.
            eos_cli:
              type: str
              description: Multiline EOS CLI rendered directly on the Router BGP,
                VLAN definition in the final EOS configuration.
            route_targets:
              type: dict
              keys:
                both:
                  type: list
                  items:
                    type: str
                import:
                  type: list
                  items:
                    type: str
                export:
                  type: list
                  items:
                    type: str
                import_evpn_domains:
                  type: list
                  items:
                    type: dict
                    keys:
                      domain:
                        type: str
                        valid_values:
                        - remote
                        - all
                      route_target:
                        type: str
                export_evpn_domains:
                  type: list
                  items:
                    type: dict
                    keys:
                      domain:
                        type: str
                        valid_values:
                        - remote
                        - all
                      route_target:
                        type: str
                import_export_evpn_domains:
                  type: list
                  items:
                    type: dict
                    keys:
                      domain:
                        type: str
                        valid_values:
                        - remote
                        - all
                      route_target:
                        type: str
            redistribute_routes:
              type: list
              items:
                type: str
            no_redistribute_routes:
              type: list
              items:
                type: str
      vpws:
        type: list
        primary_key: name
        convert_types:
        - dict
        items:
          type: dict
          keys:
            name:
              type: str
              description: VPWS instance name.
            rd:
              description: Route distinguisher.
              type: str
            route_targets:
              type: dict
              keys:
                import_export:
                  type: str
                  description: Route Target.
            mpls_control_word:
              type: bool
            label_flow:
              type: bool
            mtu:
              type: int
              convert_types:
              - str
            pseudowires:
              type: list
              primary_key: name
              convert_types:
              - dict
              items:
                type: dict
                keys:
                  name:
                    type: str
                    description: Pseudowire name.
                  id_local:
                    type: int
                    convert_types:
                    - str
                    description: Must match id_remote on other pe.
                  id_remote:
                    type: int
                    convert_types:
                    - str
                    description: Must match id_local on other pe.
      address_family_evpn:
        type: dict
        keys:
          domain_identifier:
            type: str
          neighbor_default:
            type: dict
            keys:
              encapsulation:
                type: str
                valid_values:
                - vxlan
                - mpls
              next_hop_self_source_interface:
                description: Source interface name.
                type: str
              next_hop_self_received_evpn_routes:
                type: dict
                keys:
                  enable:
                    type: bool
                  inter_domain:
                    type: bool
          next_hop_mpls_resolution_ribs:
            type: list
            min_length: 1
            max_length: 3
            description: Specify the RIBs used to resolve MPLS next-hops. The order
              of this list determines the order of RIB lookups.
            items:
              type: dict
              keys:
                rib_type:
                  type: str
                  required: true
                  valid_values:
                  - system-connected
                  - tunnel-rib-colored
                  - tunnel-rib
                  description: Type of RIB. For 'tunnel-rib', use 'rib_name' to specify
                    the name of the Tunnel-RIB to use.
                rib_name:
                  type: str
                  description: The name of the tunnel-rib to use when using 'tunnel-rib'
                    type.
          neighbors:
            type: list
            primary_key: ip_address
            items:
              type: dict
              keys:
                ip_address:
                  type: str
                activate:
                  type: bool
          peer_groups:
            type: list
            primary_key: name
            convert_types:
            - dict
            items:
              type: dict
              keys:
                name:
                  type: str
                  description: Peer-group name.
                activate:
                  type: bool
                route_map_in:
                  type: str
                  description: Inbound route-map name.
                route_map_out:
                  type: str
                  description: Outbound route-map name.
                domain_remote:
                  type: bool
                encapsulation:
                  type: str
                  valid_values:
                  - vxlan
                  - mpls
                additional_paths:
                  type: dict
                  keys:
                    receive:
                      type: bool
                    send:
                      type: dict
                      keys:
                        any:
                          type: bool
                        backup:
                          type: bool
                        ecmp:
                          type: bool
                        ecmp_limit:
                          type: int
                          description: Amount of ECMP paths to send.
                          convert_types:
                          - str
                          min: 2
                          max: 64
                        limit:
                          type: int
                          description: Amount of paths to send.
                          convert_types:
                          - str
                          min: 2
                          max: 64
          evpn_hostflap_detection:
            type: dict
            keys:
              enabled:
                type: bool
              window:
                type: int
                description: Time (in seconds) to detect a MAC duplication issue.
                min: 0
                max: 4294967295
                convert_types:
                - str
              threshold:
                type: int
                min: 0
                max: 4294967295
                convert_types:
                - str
                description: Minimum number of MAC moves that indicate a MAC Duplication
                  issue.
              expiry_timeout:
                type: int
                min: 0
                max: 4294967295
                convert_types:
                - str
                description: Time (in seconds) to purge a MAC duplication issue.
          next_hop:
            type: dict
            keys:
              resolution_disabled:
                type: bool
          route:
            type: dict
            keys:
              import_match_failure_action:
                type: str
                valid_values:
                - discard
              import_ethernet_segment_ip_mass_withdraw:
                type: bool
              export_ethernet_segment_ip_mass_withdraw:
                type: bool
          next_hop_unchanged:
            type: bool
      address_family_rtc:
        type: dict
        keys:
          peer_groups:
            type: list
            primary_key: name
            convert_types:
            - dict
            items:
              type: dict
              keys:
                name:
                  type: str
                  description: Peer-group name.
                activate:
                  type: bool
                default_route_target:
                  type: dict
                  keys:
                    only:
                      type: bool
                    encoding_origin_as_omit:
                      type: str
      address_family_ipv4:
        type: dict
        keys:
          networks:
            type: list
            primary_key: prefix
            convert_types:
            - dict
            items:
              type: dict
              keys:
                prefix:
                  description: IPv4 prefix "A.B.C.D/E" or IPv6 prefix "A:B:C:D:E:F:G:H/I".
                  type: str
                route_map:
                  description: Route-map name.
                  type: str
          peer_groups:
            type: list
            primary_key: name
            convert_types:
            - dict
            items:
              type: dict
              keys:
                name:
                  type: str
                  description: Peer-group name.
                activate:
                  type: bool
                route_map_in:
                  type: str
                  description: Inbound route-map name.
                route_map_out:
                  type: str
                  description: Outbound route-map name.
                default_originate:
                  type: dict
                  keys:
                    always:
                      type: bool
                    route_map:
                      description: Route-map name.
                      type: str
                next_hop:
                  type: dict
                  keys:
                    address_family_ipv6:
                      type: dict
                      keys:
                        enabled:
                          type: bool
                          required: true
                        originate:
                          type: bool
                    address_family_ipv6_originate:
                      type: bool
                      deprecation:
                        warning: true
                        removed: false
                        new_key: address_family_ipv6
                        remove_in_version: 5.0.0
                prefix_list_in:
                  type: str
                  description: Inbound prefix-list name.
                prefix_list_out:
                  type: str
                  description: Outbound prefix-list name.
          neighbors:
            type: list
            primary_key: ip_address
            convert_types:
            - dict
            items:
              type: dict
              keys:
                ip_address:
                  type: str
                activate:
                  type: bool
                route_map_in:
                  type: str
                  description: Inbound route-map name.
                route_map_out:
                  type: str
                  description: Outbound route-map name.
                prefix_list_in:
                  type: str
                  description: Inbound prefix-list name.
                prefix_list_out:
                  type: str
                  description: Prefix-list name.
                default_originate:
                  type: dict
                  keys:
                    always:
                      type: bool
                    route_map:
                      type: str
      address_family_ipv4_multicast:
        type: dict
        keys:
          peer_groups:
            type: list
            primary_key: name
            convert_types:
            - dict
            items:
              type: dict
              keys:
                name:
                  type: str
                  description: Peer-group name.
                activate:
                  type: bool
                route_map_in:
                  type: str
                  description: Inbound route-map name.
                route_map_out:
                  type: str
                  description: Outbound route-map name.
          neighbors:
            type: list
            primary_key: ip_address
            convert_types:
            - dict
            items:
              type: dict
              keys:
                ip_address:
                  type: str
                activate:
                  type: bool
                route_map_in:
                  type: str
                  description: Inbound route-map name.
                route_map_out:
                  type: str
                  description: Outbound route-map name.
          redistribute_routes:
            type: list
            primary_key: source_protocol
            convert_types:
            - dict
            items:
              type: dict
              keys:
                source_protocol:
                  type: str
                route_map:
                  type: str
      address_family_ipv4_sr_te:
        type: dict
        keys:
          neighbors:
            type: list
            primary_key: ip_address
            items:
              type: dict
              keys:
                ip_address:
                  type: str
                activate:
                  type: bool
                route_map_in:
                  type: str
                  description: Inbound route-map name.
                route_map_out:
                  type: str
                  description: Outbound route-map name.
          peer_groups:
            type: list
            primary_key: name
            items:
              type: dict
              keys:
                name:
                  type: str
                  description: Peer-group name.
                activate:
                  type: bool
                route_map_in:
                  type: str
                  description: Inbound route-map name.
                route_map_out:
                  type: str
                  description: Outbound route-map name.
      address_family_ipv6:
        type: dict
        keys:
          networks:
            type: list
            primary_key: prefix
            convert_types:
            - dict
            items:
              type: dict
              keys:
                prefix:
                  description: IPv4 prefix "A.B.C.D/E" or IPv6 prefix "A:B:C:D:E:F:G:H/I".
                  type: str
                route_map:
                  description: Route-map name.
                  type: str
          peer_groups:
            type: list
            primary_key: name
            convert_types:
            - dict
            items:
              type: dict
              keys:
                name:
                  type: str
                  description: Peer-group name.
                activate:
                  type: bool
                route_map_in:
                  type: str
                  description: Inbound route-map name.
                route_map_out:
                  type: str
                  description: Outbound route-map name.
                prefix_list_in:
                  type: str
                  description: Inbound prefix-list name.
                prefix_list_out:
                  type: str
                  description: Outbound prefix-list name.
          neighbors:
            type: list
            primary_key: ip_address
            convert_types:
            - dict
            items:
              type: dict
              keys:
                ip_address:
                  type: str
                activate:
                  type: bool
                route_map_in:
                  type: str
                  description: Inbound route-map name.
                route_map_out:
                  type: str
                  description: Outbound route-map name.
                prefix_list_in:
                  type: str
                  description: Inbound prefix-list name.
                prefix_list_out:
                  type: str
                  description: Outbound prefix-list name.
          redistribute_routes:
            type: list
            primary_key: source_protocol
            convert_types:
            - dict
            items:
              type: dict
              keys:
                source_protocol:
                  type: str
                route_map:
                  type: str
                include_leaked:
                  type: bool
      address_family_ipv6_multicast:
        type: dict
        keys:
          bgp:
            type: dict
            keys:
              missing_policy:
                type: dict
                keys:
                  direction_in_action:
                    type: str
                    valid_values:
                    - deny
                    - deny-in-out
                    - permit
                  direction_out_action:
                    type: str
                    valid_values:
                    - deny
                    - deny-in-out
                    - permit
              additional_paths:
                type: dict
                keys:
                  receive:
                    type: bool
          neighbors:
            type: list
            primary_key: ip_address
            convert_types:
            - dict
            items:
              type: dict
              keys:
                ip_address:
                  type: str
                activate:
                  type: bool
                route_map_in:
                  type: str
                  description: Inbound route-map name.
                route_map_out:
                  type: str
                  description: Outbound route-map name.
          peer_groups:
            type: list
            primary_key: name
            convert_types:
            - dict
            items:
              type: dict
              keys:
                name:
                  type: str
                  description: Peer-group name.
                activate:
                  type: bool
          networks:
            type: list
            primary_key: prefix
            convert_types:
            - dict
            items:
              type: dict
              keys:
                prefix:
                  type: str
                  description: IPv6 prefix "A:B:C:D:E:F:G:H/I".
                route_map:
                  type: str
      address_family_ipv6_sr_te:
        type: dict
        keys:
          neighbors:
            type: list
            primary_key: ip_address
            items:
              type: dict
              keys:
                ip_address:
                  type: str
                activate:
                  type: bool
                route_map_in:
                  type: str
                  description: Inbound route-map name.
                route_map_out:
                  type: str
                  description: Outbound route-map name.
          peer_groups:
            type: list
            primary_key: name
            items:
              type: dict
              keys:
                name:
                  type: str
                  description: Peer-group name.
                activate:
                  type: bool
                route_map_in:
                  type: str
                  description: Inbound route-map name.
                route_map_out:
                  type: str
                  description: Outbound route-map name.
      address_family_link_state:
        type: dict
        keys:
          bgp:
            type: dict
            keys:
              missing_policy:
                type: dict
                keys:
                  direction_in_action:
                    type: str
                    valid_values:
                    - deny
                    - deny-in-out
                    - permit
                  direction_out_action:
                    type: str
                    valid_values:
                    - deny
                    - deny-in-out
                    - permit
          peer_groups:
            type: list
            primary_key: name
            items:
              type: dict
              keys:
                name:
                  type: str
                  description: Peer-group name.
                activate:
                  type: bool
                missing_policy:
                  type: dict
                  keys:
                    direction_in_action:
                      type: str
                      valid_values:
                      - deny
                      - deny-in-out
                      - permit
                    direction_out_action:
                      type: str
                      valid_values:
                      - deny
                      - deny-in-out
                      - permit
          neighbors:
            type: list
            primary_key: ip_address
            items:
              type: dict
              keys:
                ip_address:
                  type: str
                activate:
                  type: bool
                missing_policy:
                  type: dict
                  keys:
                    direction_in_action:
                      type: str
                      valid_values:
                      - deny
                      - deny-in-out
                      - permit
                    direction_out_action:
                      type: str
                      valid_values:
                      - deny
                      - deny-in-out
                      - permit
          path_selection:
            type: dict
            keys:
              roles:
                type: dict
                keys:
                  producer:
                    type: bool
                  consumer:
                    type: bool
                  propagator:
                    type: bool
      address_family_flow_spec_ipv4:
        type: dict
        keys:
          bgp:
            type: dict
            keys:
              missing_policy:
                type: dict
                keys:
                  direction_in_action:
                    type: str
                    valid_values:
                    - deny
                    - deny-in-out
                    - permit
                  direction_out_action:
                    type: str
                    valid_values:
                    - deny
                    - deny-in-out
                    - permit
          neighbors:
            type: list
            primary_key: ip_address
            convert_types:
            - dict
            items:
              type: dict
              keys:
                ip_address:
                  type: str
                activate:
                  type: bool
          peer_groups:
            type: list
            primary_key: name
            convert_types:
            - dict
            items:
              type: dict
              keys:
                name:
                  type: str
                  description: Peer-group name.
                activate:
                  type: bool
      address_family_flow_spec_ipv6:
        type: dict
        keys:
          bgp:
            type: dict
            keys:
              missing_policy:
                type: dict
                keys:
                  direction_in_action:
                    type: str
                    valid_values:
                    - deny
                    - deny-in-out
                    - permit
                  direction_out_action:
                    type: str
                    valid_values:
                    - deny
                    - deny-in-out
                    - permit
          neighbors:
            type: list
            primary_key: ip_address
            convert_types:
            - dict
            items:
              type: dict
              keys:
                ip_address:
                  type: str
                activate:
                  type: bool
          peer_groups:
            type: list
            primary_key: name
            convert_types:
            - dict
            items:
              type: dict
              keys:
                name:
                  type: str
                  description: Peer-group name.
                activate:
                  type: bool
      address_family_path_selection:
        type: dict
        keys:
          bgp:
            type: dict
            keys:
              additional_paths:
                type: dict
                keys:
                  receive:
                    type: bool
                  send:
                    type: dict
                    keys:
                      any:
                        type: bool
                      backup:
                        type: bool
                      ecmp:
                        type: bool
                      ecmp_limit:
                        type: int
                        description: Amount of ECMP paths to send.
                        convert_types:
                        - str
                        min: 2
                        max: 64
                      limit:
                        type: int
                        description: Amount of paths to send.
                        convert_types:
                        - str
                        min: 2
                        max: 64
          neighbors:
            type: list
            primary_key: ip_address
            convert_types:
            - dict
            items:
              type: dict
              keys:
                ip_address:
                  type: str
                activate:
                  type: bool
                additional_paths:
                  type: dict
                  keys:
                    install:
                      type: bool
                    install_ecmp_primary:
                      type: bool
                    receive:
                      type: bool
                    send:
                      type: dict
                      keys:
                        any:
                          type: bool
                        backup:
                          type: bool
                        ecmp:
                          type: bool
                        ecmp_limit:
                          type: int
                          description: Amount of ECMP paths to send.
                          convert_types:
                          - str
                          min: 2
                          max: 64
                        limit:
                          type: int
                          description: Amount of paths to send.
                          convert_types:
                          - str
                          min: 2
                          max: 64
          peer_groups:
            type: list
            primary_key: name
            items:
              type: dict
              keys:
                name:
                  type: str
                  description: Peer-group name.
                activate:
                  type: bool
                additional_paths:
                  type: dict
                  keys:
                    install:
                      type: bool
                    install_ecmp_primary:
                      type: bool
                    receive:
                      type: bool
                    send:
                      type: dict
                      keys:
                        any:
                          type: bool
                        backup:
                          type: bool
                        ecmp:
                          type: bool
                        ecmp_limit:
                          type: int
                          description: Amount of ECMP paths to send.
                          convert_types:
                          - str
                          min: 2
                          max: 64
                        limit:
                          type: int
                          description: Amount of paths to send.
                          convert_types:
                          - str
                          min: 2
                          max: 64
      address_family_vpn_ipv4:
        type: dict
        keys:
          domain_identifier:
            type: str
          peer_groups:
            type: list
            primary_key: name
            convert_types:
            - dict
            items:
              type: dict
              keys:
                name:
                  type: str
                  description: Peer-group name.
                activate:
                  type: bool
                route_map_in:
                  type: str
                  description: Inbound route-map name.
                route_map_out:
                  type: str
                  description: Outbound route-map name.
          route:
            type: dict
            keys:
              import_match_failure_action:
                type: str
                valid_values:
                - discard
          neighbors:
            type: list
            primary_key: ip_address
            convert_types:
            - dict
            items:
              type: dict
              keys:
                ip_address:
                  type: str
                activate:
                  type: bool
                route_map_in:
                  type: str
                  description: Inbound route-map name.
                route_map_out:
                  type: str
                  description: Outbound route-map name.
          neighbor_default_encapsulation_mpls_next_hop_self:
            type: dict
            keys:
              source_interface:
                type: str
      address_family_vpn_ipv6:
        type: dict
        keys:
          domain_identifier:
            type: str
          peer_groups:
            type: list
            primary_key: name
            convert_types:
            - dict
            items:
              type: dict
              keys:
                name:
                  type: str
                  description: Peer-group name.
                activate:
                  type: bool
                route_map_in:
                  type: str
                  description: Inbound route-map name.
                route_map_out:
                  type: str
                  description: Outbound route-map name.
          route:
            type: dict
            keys:
              import_match_failure_action:
                type: str
                valid_values:
                - discard
          neighbors:
            type: list
            primary_key: ip_address
            convert_types:
            - dict
            items:
              type: dict
              keys:
                ip_address:
                  type: str
                activate:
                  type: bool
                route_map_in:
                  type: str
                  description: Inbound route-map name.
                route_map_out:
                  type: str
                  description: Outbound route-map name.
          neighbor_default_encapsulation_mpls_next_hop_self:
            type: dict
            keys:
              source_interface:
                type: str
      vrfs:
        type: list
        primary_key: name
        convert_types:
        - dict
        items:
          type: dict
          keys:
            name:
              type: str
              description: VRF name.
              convert_types:
              - int
            rd:
              type: str
              description: Route distinguisher.
            evpn_multicast:
              type: bool
            evpn_multicast_address_family:
              type: dict
              description: Enable per-AF EVPN multicast settings.
              keys:
                ipv4:
                  type: dict
                  keys:
                    transit:
                      type: bool
                      description: Enable EVPN multicast transit mode.
            route_targets:
              type: dict
              keys:
                import:
                  type: list
                  primary_key: address_family
                  secondary_key: route_targets
                  convert_types:
                  - dict
                  items:
                    type: dict
                    keys:
                      address_family:
                        type: str
                      route_targets:
                        type: list
                        items:
                          type: str
                      route_map:
                        type: str
                export:
                  type: list
                  primary_key: address_family
                  secondary_key: route_targets
                  convert_types:
                  - dict
                  items:
                    type: dict
                    keys:
                      address_family:
                        type: str
                      route_targets:
                        type: list
                        items:
                          type: str
                      route_map:
                        type: str
            router_id:
              description: in IP address format A.B.C.D.
              type: str
            timers:
              type: str
              description: BGP Keepalive and Hold Timer values in seconds as string
                "<0-3600> <0-3600>".
            networks:
              type: list
              primary_key: prefix
              convert_types:
              - dict
              items:
                type: dict
                keys:
                  prefix:
                    type: str
                    description: IPv4 prefix "A.B.C.D/E" or IPv6 prefix "A:B:C:D:E:F:G:H/I".
                  route_map:
                    type: str
            updates:
              type: dict
              keys:
                wait_for_convergence:
                  type: bool
                  description: 'Disables FIB updates and route advertisement when
                    the BGP instance is initiated until the BGP convergence state
                    is reached.

                    '
                wait_install:
                  type: bool
                  description: 'Do not advertise reachability to a prefix until that
                    prefix has been installed in hardware.

                    This will eliminate any temporary black holes due to a BGP speaker
                    advertising reachability to a prefix that may not yet be installed
                    into the forwarding plane.

                    '
            listen_ranges:
              type: list
              description: 'Improved "listen_ranges" data model to support multiple
                listen ranges and additional filter capabilities.

                '
              items:
                type: dict
                keys:
                  prefix:
                    type: str
                    description: IPv4 prefix "A.B.C.D/E" or IPv6 prefix "A:B:C:D:E:F:G:H/I".
                  peer_id_include_router_id:
                    type: bool
                    description: Include router ID as part of peer filter.
                  peer_group:
                    type: str
                    description: Peer-group name.
                  peer_filter:
                    type: str
                    description: 'Peer-filter name.

                      note: `peer_filter`` or `remote_as` is required but mutually
                      exclusive.

                      If both are defined, peer_filter takes precedence.

                      '
                  remote_as:
                    type: str
                    description: 'BGP AS <1-4294967295> or AS number in asdot notation
                      "<1-65535>.<0-65535>".

                      For asdot notation in YAML inputs, the value must be put in
                      quotes, to prevent it from being interpreted as a float number.'
                    convert_types:
                    - int
            neighbors:
              type: list
              primary_key: ip_address
              convert_types:
              - dict
              items:
                type: dict
                keys:
                  ip_address:
                    type: str
                  peer_group:
                    type: str
                    description: Peer-group name.
                  remote_as:
                    type: str
                    description: 'BGP AS <1-4294967295> or AS number in asdot notation
                      "<1-65535>.<0-65535>".

                      For asdot notation in YAML inputs, the value must be put in
                      quotes, to prevent it from being interpreted as a float number.'
                    convert_types:
                    - int
                  password:
                    type: str
                  passive:
                    type: bool
                  remove_private_as:
                    type: dict
                    description: Remove private AS numbers in outbound AS path.
                    keys:
                      enabled:
                        type: bool
                      all:
                        type: bool
                      replace_as:
                        type: bool
                  remove_private_as_ingress:
                    type: dict
                    keys:
                      enabled:
                        type: bool
                      replace_as:
                        type: bool
                  weight:
                    type: int
                    min: 0
                    max: 65535
                    convert_types:
                    - str
                  local_as:
                    type: str
                    description: 'BGP AS <1-4294967295> or AS number in asdot notation
                      "<1-65535>.<0-65535>".

                      For asdot notation in YAML inputs, the value must be put in
                      quotes, to prevent it from being interpreted as a float number.'
                    convert_types:
                    - int
                  as_path:
                    type: dict
                    description: BGP AS-PATH options.
                    keys:
                      remote_as_replace_out:
                        type: bool
                        description: Replace AS number with local AS number.
                      prepend_own_disabled:
                        type: bool
                        description: Disable prepending own AS number to AS path.
                  description:
                    type: str
                  route_reflector_client:
                    type: bool
                  ebgp_multihop:
                    type: int
                    min: 1
                    max: 255
                    description: Time-to-live in range of hops.
                  next_hop_self:
                    type: bool
                  shutdown:
                    type: bool
                  bfd:
                    type: bool
                    description: Enable BFD.
                  bfd_timers:
                    type: dict
                    description: 'Override default BFD timers. BFD must be enabled
                      with `bfd: true`.'
                    keys:
                      interval:
                        type: int
                        convert_types:
                        - str
                        min: 50
                        max: 60000
                        required: true
                        description: Interval in milliseconds.
                      min_rx:
                        type: int
                        convert_types:
                        - str
                        min: 50
                        max: 60000
                        required: true
                        description: Rate in milliseconds.
                      multiplier:
                        type: int
                        min: 3
                        max: 50
                        convert_types:
                        - str
                        required: true
                  timers:
                    type: str
                    description: BGP Keepalive and Hold Timer values in seconds as
                      string "<0-3600> <0-3600>".
                  rib_in_pre_policy_retain:
                    type: dict
                    keys:
                      enabled:
                        type: bool
                      all:
                        type: bool
                  send_community:
                    type: str
                    description: '''all'' or a combination of ''standard'', ''extended'',
                      ''large'' and ''link-bandwidth (w/options)''.'
                  maximum_routes:
                    type: int
                    convert_types:
                    - str
                  maximum_routes_warning_limit:
                    type: str
                    convert_types:
                    - int
                    description: 'Maximum number of routes after which a warning is
                      issued (0 means never warn) or

                      Percentage of maximum number of routes at which to warn ("<1-100>
                      percent").

                      '
                  maximum_routes_warning_only:
                    type: bool
                  allowas_in:
                    type: dict
                    keys:
                      enabled:
                        type: bool
                      times:
                        type: int
                        convert_types:
                        - str
                        min: 1
                        max: 10
                        description: Number of local ASNs allowed in a BGP update.
                  default_originate:
                    type: dict
                    keys:
                      enabled:
                        type: bool
                      always:
                        type: bool
                      route_map:
                        type: str
                  update_source:
                    type: str
                  route_map_in:
                    type: str
                    description: Inbound route-map name.
                  route_map_out:
                    type: str
                    description: Outbound route-map name.
                  prefix_list_in:
                    type: str
                    description: Inbound prefix-list name.
                    deprecation:
                      warning: true
                      new_key: router_bgp.vrfs[].address_family_ipv4.neighbors[].prefix_list_in
                        or router_bgp.vrfs[].address_family_ipv6.neighbors[].prefix_list_in
                      remove_in_version: 5.0.0
                  prefix_list_out:
                    type: str
                    description: Outbound prefix-list name.
                    deprecation:
                      warning: true
                      new_key: router_bgp.vrfs[].address_family_ipv4.neighbors[].prefix_list_out
                        or router_bgp.vrfs[].address_family_ipv6.neighbors[].prefix_list_out
                      remove_in_version: 5.0.0
            neighbor_interfaces:
              type: list
              primary_key: name
              convert_types:
              - dict
              items:
                type: dict
                keys:
                  name:
                    type: str
                    description: Interface name.
                  remote_as:
                    type: str
                    description: 'BGP AS <1-4294967295> or AS number in asdot notation
                      "<1-65535>.<0-65535>".

                      For asdot notation in YAML inputs, the value must be put in
                      quotes, to prevent it from being interpreted as a float number.'
                    convert_types:
                    - int
                  peer_group:
                    type: str
                    description: Peer-group name.
                  peer_filter:
                    type: str
                    description: Peer-filter name.
                  description:
                    type: str
            redistribute_routes:
              type: list
              primary_key: source_protocol
              convert_types:
              - dict
              - list
              items:
                type: dict
                keys:
                  source_protocol:
                    type: str
                  route_map:
                    type: str
                  include_leaked:
                    type: bool
            aggregate_addresses:
              type: list
              primary_key: prefix
              convert_types:
              - dict
              items:
                type: dict
                keys:
                  prefix:
                    type: str
                    description: IPv4 prefix "A.B.C.D/E" or IPv6 prefix "A:B:C:D:E:F:G:H/I".
                  advertise_only:
                    type: bool
                  as_set:
                    type: bool
                  advertise_map:
                    type: str
                    description: Route-map name.
                  supress_map:
                    type: str
                    description: Route-map name.
                  summary_only:
                    type: bool
                  attribute_map:
                    type: str
                  match_map:
                    type: str
            address_family_ipv4:
              type: dict
              keys:
                bgp:
                  type: dict
                  keys:
                    missing_policy:
                      type: dict
                      keys:
                        direction_in_action:
                          type: str
                          valid_values:
                          - deny
                          - deny-in-out
                          - permit
                        direction_out_action:
                          type: str
                          valid_values:
                          - deny
                          - deny-in-out
                          - permit
                    additional_paths:
                      type: dict
                      keys:
                        install:
                          type: bool
                        install_ecmp_primary:
                          type: bool
                        receive:
                          type: bool
                        send:
                          type: dict
                          keys:
                            any:
                              type: bool
                            backup:
                              type: bool
                            ecmp:
                              type: bool
                            ecmp_limit:
                              type: int
                              description: Amount of ECMP paths to send.
                              convert_types:
                              - str
                              min: 2
                              max: 64
                            limit:
                              type: int
                              description: Amount of paths to send.
                              convert_types:
                              - str
                              min: 2
                              max: 64
                neighbors:
                  type: list
                  primary_key: ip_address
                  convert_types:
                  - dict
                  items:
                    type: dict
                    keys:
                      ip_address:
                        type: str
                      activate:
                        type: bool
                      route_map_in:
                        type: str
                        description: Inbound route-map name.
                      route_map_out:
                        type: str
                        description: Outbound route-map name.
                      prefix_list_in:
                        type: str
                        description: Inbound prefix-list name.
                      prefix_list_out:
                        type: str
                        description: Outbound prefix-list name.
                      next_hop:
                        type: dict
                        keys:
                          address_family_ipv6:
                            type: dict
                            keys:
                              enabled:
                                type: bool
                                required: true
                              originate:
                                type: bool
                networks:
                  type: list
                  primary_key: prefix
                  convert_types:
                  - dict
                  items:
                    type: dict
                    keys:
                      prefix:
                        type: str
                        description: IPv4 prefix "A.B.C.D/E".
                      route_map:
                        type: str
            address_family_ipv6:
              type: dict
              keys:
                bgp:
                  type: dict
                  keys:
                    missing_policy:
                      type: dict
                      keys:
                        direction_in_action:
                          type: str
                          valid_values:
                          - deny
                          - deny-in-out
                          - permit
                        direction_out_action:
                          type: str
                          valid_values:
                          - deny
                          - deny-in-out
                          - permit
                    additional_paths:
                      type: dict
                      keys:
                        install:
                          type: bool
                        install_ecmp_primary:
                          type: bool
                        receive:
                          type: bool
                        send:
                          type: dict
                          keys:
                            any:
                              type: bool
                            backup:
                              type: bool
                            ecmp:
                              type: bool
                            ecmp_limit:
                              type: int
                              description: Amount of ECMP paths to send.
                              convert_types:
                              - str
                              min: 2
                              max: 64
                            limit:
                              type: int
                              description: Amount of paths to send.
                              convert_types:
                              - str
                              min: 2
                              max: 64
                neighbors:
                  type: list
                  primary_key: ip_address
                  convert_types:
                  - dict
                  items:
                    type: dict
                    keys:
                      ip_address:
                        type: str
                      activate:
                        type: bool
                      route_map_in:
                        type: str
                        description: Inbound route-map name.
                      route_map_out:
                        type: str
                        description: Outbound route-map name.
                      prefix_list_in:
                        type: str
                        description: Inbound prefix-list name.
                      prefix_list_out:
                        type: str
                        description: Outbound prefix-list name.
                networks:
                  type: list
                  primary_key: prefix
                  convert_types:
                  - dict
                  items:
                    type: dict
                    keys:
                      prefix:
                        type: str
                        description: IPv6 prefix "A:B:C:D:E:F:G:H/I".
                      route_map:
                        type: str
            address_family_ipv4_multicast:
              type: dict
              keys:
                bgp:
                  type: dict
                  keys:
                    missing_policy:
                      type: dict
                      keys:
                        direction_in_action:
                          type: str
                          valid_values:
                          - deny
                          - deny-in-out
                          - permit
                        direction_out_action:
                          type: str
                          valid_values:
                          - deny
                          - deny-in-out
                          - permit
                    additional_paths:
                      type: dict
                      keys:
                        receive:
                          type: bool
                neighbors:
                  type: list
                  primary_key: ip_address
                  convert_types:
                  - dict
                  items:
                    type: dict
                    keys:
                      ip_address:
                        type: str
                      activate:
                        type: bool
                      route_map_in:
                        type: str
                        description: Inbound route-map name.
                      route_map_out:
                        type: str
                        description: Outbound route-map name.
                networks:
                  type: list
                  primary_key: prefix
                  convert_types:
                  - dict
                  items:
                    type: dict
                    keys:
                      prefix:
                        type: str
                        description: IPv6 prefix "A.B.C.D/E".
                      route_map:
                        type: str
            address_family_ipv6_multicast:
              type: dict
              keys:
                bgp:
                  type: dict
                  keys:
                    missing_policy:
                      type: dict
                      keys:
                        direction_in_action:
                          type: str
                          valid_values:
                          - deny
                          - deny-in-out
                          - permit
                        direction_out_action:
                          type: str
                          valid_values:
                          - deny
                          - deny-in-out
                          - permit
                    additional_paths:
                      type: dict
                      keys:
                        receive:
                          type: bool
                neighbors:
                  type: list
                  primary_key: ip_address
                  convert_types:
                  - dict
                  items:
                    type: dict
                    keys:
                      ip_address:
                        type: str
                      activate:
                        type: bool
                      route_map_in:
                        type: str
                        description: Inbound route-map name.
                      route_map_out:
                        type: str
                        description: Outbound route-map name.
                networks:
                  type: list
                  primary_key: prefix
                  convert_types:
                  - dict
                  items:
                    type: dict
                    keys:
                      prefix:
                        type: str
                        description: IPv6 prefix "A:B:C:D:E:F:G:H/I".
                      route_map:
                        type: str
            address_family_flow_spec_ipv4:
              type: dict
              keys:
                bgp:
                  type: dict
                  keys:
                    missing_policy:
                      type: dict
                      keys:
                        direction_in_action:
                          type: str
                          valid_values:
                          - deny
                          - deny-in-out
                          - permit
                        direction_out_action:
                          type: str
                          valid_values:
                          - deny
                          - deny-in-out
                          - permit
                neighbors:
                  type: list
                  primary_key: ip_address
                  convert_types:
                  - dict
                  items:
                    type: dict
                    keys:
                      ip_address:
                        type: str
                      activate:
                        type: bool
            address_family_flow_spec_ipv6:
              type: dict
              keys:
                bgp:
                  type: dict
                  keys:
                    missing_policy:
                      type: dict
                      keys:
                        direction_in_action:
                          type: str
                          valid_values:
                          - deny
                          - deny-in-out
                          - permit
                        direction_out_action:
                          type: str
                          valid_values:
                          - deny
                          - deny-in-out
                          - permit
                neighbors:
                  type: list
                  primary_key: ip_address
                  convert_types:
                  - dict
                  items:
                    type: dict
                    keys:
                      ip_address:
                        type: str
                      activate:
                        type: bool
            address_families:
              type: list
              primary_key: address_family
              convert_types:
              - dict
              deprecation:
                warning: true
                new_key: address_family_*
                remove_in_version: 5.0.0
              items:
                type: dict
                keys:
                  address_family:
                    type: str
                  bgp:
                    type: dict
                    keys:
                      missing_policy:
                        type: dict
                        keys:
                          direction_in_action:
                            type: str
                            valid_values:
                            - deny
                            - deny-in-out
                            - permit
                          direction_out_action:
                            type: str
                            valid_values:
                            - deny
                            - deny-in-out
                            - permit
                      additional_paths:
                        type: list
                        items:
                          type: str
                  neighbors:
                    type: list
                    primary_key: ip_address
                    convert_types:
                    - dict
                    items:
                      type: dict
                      keys:
                        ip_address:
                          type: str
                        activate:
                          type: bool
                        route_map_in:
                          type: str
                          description: Inbound route-map name.
                        route_map_out:
                          type: str
                          description: Outbound route-map name.
                  peer_groups:
                    type: list
                    primary_key: name
                    convert_types:
                    - dict
                    items:
                      type: dict
                      keys:
                        name:
                          type: str
                          description: Peer-group name.
                        activate:
                          type: bool
                        next_hop:
                          type: dict
                          keys:
                            address_family_ipv6_originate:
                              type: bool
                  networks:
                    type: list
                    primary_key: prefix
                    convert_types:
                    - dict
                    items:
                      type: dict
                      keys:
                        prefix:
                          type: str
                          description: IPv4 prefix "A.B.C.D/E" or IPv6 prefix "A:B:C:D:E:F:G:H/I".
                        route_map:
                          type: str
            eos_cli:
              type: str
              description: 'Multiline EOS CLI rendered directly on the Router BGP,
                VRF definition in the final EOS configuration.

                '
      session_trackers:
        type: list
        primary_key: name
        items:
          type: dict
          keys:
            name:
              type: str
              description: Name of session tracker.
            recovery_delay:
              type: int
              description: Recovery delay in seconds.
              convert_types:
              - str
              min: 1
              max: 3600
      eos_cli:
        type: str
        description: Multiline EOS CLI rendered directly on the Router BGP in the
          final EOS configuration.
  router_general:
    type: dict
    display_name: Router General configuration
    keys:
      router_id:
        type: dict
        keys:
          ipv4:
            type: str
            description: IPv4 Address.
          ipv6:
            type: str
            description: IPv6 Address.
      nexthop_fast_failover:
        type: bool
        default: false
      vrfs:
        type: list
        primary_key: name
        convert_types:
        - dict
        items:
          type: dict
          keys:
            name:
              type: str
              description: Destination-VRF.
              convert_types:
              - int
            leak_routes:
              type: list
              items:
                type: dict
                keys:
                  source_vrf:
                    type: str
                    convert_types:
                    - int
                  subscribe_policy:
                    type: str
                    description: Route-Map Policy.
            routes:
              type: dict
              keys:
                dynamic_prefix_lists:
                  type: list
                  items:
                    type: dict
                    keys:
                      name:
                        type: str
                        description: Dynamic Prefix List Name.
  router_igmp:
    type: dict
    display_name: Router IGMP Configuration
    keys:
      host_proxy_match_mroute:
        type: str
        description: 'Specify conditions for sending IGMP joins for host-proxy.

          ''iif'' will enable igmp host-proxy to work in iif aware.

          ''all'' will enable igmp host-proxy to work in iif unaware mode (EOS default).

          '
        valid_values:
        - all
        - iif
      ssm_aware:
        type: bool
      vrfs:
        type: list
        description: 'Configure IGMP in a VRF.

          VRF ''default'' is not supported in EOS, please see keys directly under
          ''router_igmp''.'
        primary_key: name
        convert_types:
        - dict
        items:
          type: dict
          keys:
            name:
              type: str
              description: VRF name.
            host_proxy_match_mroute:
              type: str
              description: 'Specify conditions for sending IGMP joins for host-proxy.

                ''iif'' will enable igmp host-proxy to work in iif aware.

                ''all'' will enable igmp host-proxy to work in iif unaware mode (EOS
                default).

                '
              valid_values:
              - all
              - iif
  router_internet_exit:
    type: dict
    description: Internet-exit feature to configure internet bound service for virtual
      topologies.
    keys:
      policies:
        type: list
        description: Internet-exit policy represent a policy which can be attached
          to a virtual topology profile.
        primary_key: name
        items:
          type: dict
          keys:
            name:
              type: str
            exit_groups:
              type: list
              description: The exit groups that are configured under a policy are
                strictly ordered, meaning an exit group appearing first has more priority
                than the exit group that follows it.
              items:
                type: dict
                keys:
                  name:
                    type: str
      exit_groups:
        type: list
        description: 'Exit groups represent a group of exit options (connections).

          Traffic flows are load balanced in a round robin fashion across all the
          members (exits) of the exit-group.'
        primary_key: name
        items:
          type: dict
          keys:
            name:
              type: str
            fib_default:
              type: bool
              description: Fib default exit indicates that the flows that select this
                exit will follow the default route available in the VRF of the flow.
            local_connections:
              type: list
              description: 'Local connections refer to connections configured under
                the `router_service_insertion`.

                The service-insertion module reports the health of the connection
                and the exit will qualify for use only when it is healthy.'
              items:
                type: dict
                keys:
                  name:
                    type: str
  router_isis:
    type: dict
    keys:
      instance:
        type: str
        required: true
        description: ISIS Instance Name.
      net:
        type: str
        description: CLNS Address like "49.0001.0001.0000.0001.00".
      router_id:
        type: str
        description: IPv4 Address.
      is_type:
        display_name: IS Type
        type: str
        valid_values:
        - level-1
        - level-1-2
        - level-2
      log_adjacency_changes:
        type: bool
      mpls_ldp_sync_default:
        type: bool
      timers:
        type: dict
        keys:
          local_convergence:
            type: dict
            keys:
              protected_prefixes:
                type: bool
              delay:
                type: int
                convert_types:
                - str
                default: 10000
                description: Delay in milliseconds.
      set_overload_bit:
        type: dict
        keys:
          enabled:
            type: bool
          on_startup:
            type: dict
            keys:
              delay:
                type: int
                convert_types:
                - str
                description: Number of seconds.
              wait_for_bgp:
                type: dict
                keys:
                  enabled:
                    type: bool
                  timeout:
                    type: int
                    convert_types:
                    - str
                    description: Number of seconds.
      authentication:
        type: dict
        keys:
          both:
            type: dict
            description: Authentication settings for level-1 and level-2. 'both' takes
              precedence over 'level_1' and 'level_2' settings.
            keys:
              key_type:
                type: str
                convert_types:
                - int
                valid_values:
                - '0'
                - '7'
                - 8a
                description: Configure authentication key type. Default key_id is
                  0.
              key:
                type: str
                description: Password string.
              key_ids:
                type: list
                convert_types:
                - dict
                primary_key: id
                items:
                  type: dict
                  keys:
                    id:
                      type: int
                      convert_types:
                      - str
                      required: true
                      min: 1
                      max: 65535
                      description: Configure authentication key-id.
                    algorithm:
                      type: str
                      required: true
                      valid_values:
                      - sha-1
                      - sha-224
                      - sha-256
                      - sha-384
                      - sha-512
                    key_type:
                      type: str
                      convert_types:
                      - int
                      required: true
                      valid_values:
                      - '0'
                      - '7'
                      - 8a
                      description: Configure authentication key type.
                    key:
                      type: str
                      required: true
                      description: Password string.
                    rfc_5310:
                      description: SHA digest computation according to rfc5310.
                      type: bool
              mode:
                type: str
                description: Authentication mode.
                valid_values:
                - md5
                - sha
                - text
                - shared_secret
              sha:
                type: dict
                description: Required settings for authentication mode 'sha'.
                keys:
                  key_id:
                    type: int
                    convert_types:
                    - str
                    required: true
                    min: 1
                    max: 65535
              shared_secret:
                type: dict
                description: Required settings for authentication mode 'shared_secret'.
                keys:
                  profile:
                    type: str
                    required: true
                  algorithm:
                    type: str
                    required: true
                    valid_values:
                    - md5
                    - sha-1
                    - sha-224
                    - sha-256
                    - sha-384
                    - sha-512
              rx_disabled:
                type: bool
          level_1:
            type: dict
            description: Authentication settings for level-1. 'both' takes precedence
              over 'level_1' and 'level_2' settings.
            $ref: eos_cli_config_gen#/keys/router_isis/keys/authentication/keys/both
          level_2:
            type: dict
            description: Authentication settings for level-2. 'both' takes precedence
              over 'level_1' and 'level_2' settings.
            $ref: eos_cli_config_gen#/keys/router_isis/keys/authentication/keys/both
      advertise:
        type: dict
        keys:
          passive_only:
            type: bool
      address_family:
        type: list
        items:
          type: str
          valid_values:
          - ipv4
          - ipv6
          - ipv4 unicast
          - ipv6 unicast
          description: Address Family.
          deprecation:
            warning: true
            new_key: address_family_ipv4.enabled or address_family_ipv6.enabled
            remove_in_version: 5.0.0
      isis_af_defaults:
        type: list
        items:
          type: str
          description: 'EOS CLI rendered under the address families.

            Example "maximum-paths 64"

            '
          deprecation:
            warning: true
            new_key: address_family_ipv4/address_family_ipv6
            remove_in_version: 5.0.0
      redistribute_routes:
        type: list
        items:
          type: dict
          keys:
            source_protocol:
              type: str
              required: true
              valid_values:
              - bgp
              - connected
              - isis
              - ospf
              - ospfv3
              - static
            route_map:
              type: str
              description: Route-map name.
            include_leaked:
              type: bool
            ospf_route_type:
              type: str
              valid_values:
              - external
              - internal
              - nssa-external
              description: ospf_route_type is required with source_protocols 'ospf'
                and 'ospfv3'.
      address_family_ipv4:
        type: dict
        keys:
          enabled:
            type: bool
          maximum_paths:
            type: int
            convert_types:
            - str
            min: 1
            max: 128
          bfd_all_interfaces:
            type: bool
            description: Enable BFD on all interfaces.
          fast_reroute_ti_lfa:
            type: dict
            keys:
              mode:
                type: str
                valid_values:
                - link-protection
                - node-protection
              level:
                type: str
                valid_values:
                - level-1
                - level-2
              srlg:
                type: dict
                description: Shared Risk Link Group.
                keys:
                  enable:
                    type: bool
                  strict:
                    type: bool
          tunnel_source_labeled_unicast:
            type: dict
            keys:
              enabled:
                type: bool
              rcf:
                type: str
                description: Route Control Function.
      address_family_ipv6:
        type: dict
        keys:
          enabled:
            type: bool
          maximum_paths:
            type: int
            convert_types:
            - str
            min: 1
            max: 128
          bfd_all_interfaces:
            type: bool
            description: Enable BFD on all interfaces.
          fast_reroute_ti_lfa:
            type: dict
            keys:
              mode:
                type: str
                valid_values:
                - link-protection
                - node-protection
              level:
                type: str
                valid_values:
                - level-1
                - level-2
                description: Optional, default is to protect all levels.
              srlg:
                type: dict
                description: Shared Risk Link Group.
                keys:
                  enable:
                    type: bool
                  strict:
                    type: bool
      segment_routing_mpls:
        type: dict
        keys:
          enabled:
            type: bool
          router_id:
            type: str
          prefix_segments:
            type: list
            convert_types:
            - dict
            items:
              type: dict
              keys:
                prefix:
                  type: str
                index:
                  type: int
                  convert_types:
                  - str
      spf_interval:
        type: dict
        keys:
          interval:
            type: int
            convert_types:
            - str
            min: 1
            max: 300
            description: Maximum interval between two SPFs in seconds.
          wait_interval:
            type: int
            convert_types:
            - str
            min: 1
            max: 300000
            description: Initial wait interval for SPF in milliseconds.
      graceful_restart:
        type: dict
        keys:
          enabled:
            type: bool
          restart_hold_time:
            type: int
            convert_types:
            - str
            min: 5
            max: 300
            description: Number of seconds.
          t2:
            type: dict
            keys:
              level_1_wait_time:
                type: int
                convert_types:
                - str
                min: 5
                max: 300
                description: Level-1 LSP database sync wait time in seconds.
              level_2_wait_time:
                type: int
                convert_types:
                - str
                min: 5
                max: 300
                description: Level-2 LSP database sync wait time in seconds.
      eos_cli:
        type: str
        description: Multiline EOS CLI rendered directly on the router isis in the
          final EOS configuration.
  router_l2_vpn:
    type: dict
    keys:
      arp_learning_bridged:
        type: bool
      arp_proxy:
        type: dict
        keys:
          prefix_list:
            type: str
            description: Prefix-list name. ARP Proxying is disabled for IPv4 addresses
              defined in the prefix-list.
      arp_selective_install:
        type: bool
      nd_learning_bridged:
        type: bool
      nd_proxy:
        type: dict
        keys:
          prefix_list:
            type: str
            description: Prefix-list name. Neighbor Discovery Proxying is disabled
              for IPv6 addresses defined in the prefix-list.
      nd_rs_flooding_disabled:
        type: bool
      virtual_router_nd_ra_flooding_disabled:
        type: bool
  router_msdp:
    type: dict
    keys:
      originator_id_local_interface:
        type: str
        description: Interface to use for originator ID.
      rejected_limit:
        type: int
        convert_types:
        - str
        description: Maximum number of rejected SA messages allowed in cache.
        min: 0
        max: 40000
      forward_register_packets:
        type: bool
      connection_retry_interval:
        type: int
        convert_types:
        - str
        min: 1
        max: 65535
      group_limits:
        type: list
        primary_key: source_prefix
        items:
          type: dict
          keys:
            source_prefix:
              type: str
              description: Source address prefix.
            limit:
              type: int
              convert_types:
              - str
              description: Limit for SAs matching the source address prefix.
              min: 0
              max: 40000
              required: true
      peers:
        type: list
        primary_key: ipv4_address
        items:
          type: dict
          keys:
            ipv4_address:
              type: str
              description: Peer IP Address.
            default_peer:
              type: dict
              keys:
                enabled:
                  type: bool
                prefix_list:
                  type: str
                  description: Prefix list to filter source of SA messages.
            local_interface:
              type: str
            description:
              type: str
            disabled:
              type: bool
              description: Disable the MSDP peer.
            sa_limit:
              type: int
              convert_types:
              - str
              description: Maximum number of SA messages allowed in cache.
              min: 0
              max: 40000
            mesh_groups:
              type: list
              primary_key: name
              items:
                type: dict
                keys:
                  name:
                    type: str
                    description: Mesh group name.
            keepalive:
              type: dict
              keys:
                keepalive_timer:
                  type: int
                  convert_types:
                  - str
                  required: true
                  min: 1
                  max: 65535
                hold_timer:
                  type: int
                  convert_types:
                  - str
                  required: true
                  description: Must be greater than keepalive timer.
                  min: 1
                  max: 65535
            sa_filter:
              type: dict
              keys:
                in_list:
                  type: str
                  description: ACL to filter inbound SA messages.
                out_list:
                  type: str
                  description: ACL to filter outbound SA messages.
      vrfs:
        type: list
        primary_key: name
        items:
          type: dict
          keys:
            name:
              type: str
              description: VRF name.
              convert_types:
              - int
            originator_id_local_interface:
              type: str
              description: Interface to use for originator ID.
            rejected_limit:
              type: int
              convert_types:
              - str
              description: Maximum number of rejected SA messages allowed in cache.
              min: 0
              max: 40000
            forward_register_packets:
              type: bool
            connection_retry_interval:
              type: int
              convert_types:
              - str
              min: 1
              max: 65535
            group_limits:
              type: list
              primary_key: source_prefix
              items:
                type: dict
                keys:
                  source_prefix:
                    type: str
                    description: Source address prefix.
                  limit:
                    type: int
                    convert_types:
                    - str
                    description: Limit for SAs matching the source address prefix.
                    min: 0
                    max: 40000
                    required: true
            peers:
              type: list
              primary_key: ipv4_address
              items:
                type: dict
                keys:
                  ipv4_address:
                    type: str
                    description: Peer IP Address.
                  default_peer:
                    type: dict
                    keys:
                      enabled:
                        type: bool
                      prefix_list:
                        type: str
                        description: Prefix list to filter source of SA messages.
                  local_interface:
                    type: str
                  description:
                    type: str
                  disabled:
                    type: bool
                    description: Disable the MSDP peer.
                  sa_limit:
                    type: int
                    convert_types:
                    - str
                    description: Maximum number of SA messages allowed in cache.
                    min: 0
                    max: 40000
                  mesh_groups:
                    type: list
                    primary_key: name
                    items:
                      type: dict
                      keys:
                        name:
                          type: str
                          description: Mesh group name.
                  keepalive:
                    type: dict
                    keys:
                      keepalive_timer:
                        type: int
                        convert_types:
                        - str
                        required: true
                        min: 1
                        max: 65535
                      hold_timer:
                        type: int
                        convert_types:
                        - str
                        required: true
                        description: Must be greater than keepalive timer.
                        min: 1
                        max: 65535
                  sa_filter:
                    type: dict
                    keys:
                      in_list:
                        type: str
                        description: ACL to filter inbound SA messages.
                      out_list:
                        type: str
                        description: ACL to filter outbound SA messages.
  router_multicast:
    type: dict
    keys:
      ipv4:
        type: dict
        keys:
          counters:
            type: dict
            keys:
              rate_period_decay:
                description: Rate in seconds.
                type: int
                min: 0
                max: 600
                convert_types:
                - str
          routing:
            type: bool
          multipath:
            type: str
            valid_values:
            - none
            - deterministic
            - deterministic color
            - deterministic router-id
          software_forwarding:
            type: str
            valid_values:
            - kernel
            - sfe
          rpf:
            type: dict
            keys:
              routes:
                type: list
                items:
                  type: dict
                  keys:
                    source_prefix:
                      description: Source address A.B.C.D or Source prefix A.B.C.D/E.
                      type: str
                      required: true
                    destinations:
                      type: list
                      required: true
                      items:
                        type: dict
                        keys:
                          nexthop:
                            description: Next-hop IP address or interface name.
                            type: str
                            required: true
                          distance:
                            description: Administrative distance for this route.
                            type: int
                            min: 1
                            max: 255
                            convert_types:
                            - str
      vrfs:
        type: list
        primary_key: name
        items:
          type: dict
          keys:
            name:
              type: str
              convert_types:
              - int
            ipv4:
              type: dict
              keys:
                routing:
                  type: bool
  router_ospf:
    type: dict
    display_name: Router OSPF Configuration
    keys:
      process_ids:
        type: list
        primary_key: id
        convert_types:
        - dict
        items:
          type: dict
          keys:
            id:
              type: int
              convert_types:
              - str
              description: OSPF Process ID.
            vrf:
              type: str
              description: VRF Name for OSPF Process.
              convert_types:
              - int
            passive_interface_default:
              type: bool
            router_id:
              type: str
              description: IPv4 Address.
            distance:
              type: dict
              keys:
                external:
                  type: int
                  convert_types:
                  - str
                  min: 1
                  max: 255
                inter_area:
                  type: int
                  convert_types:
                  - str
                  min: 1
                  max: 255
                intra_area:
                  type: int
                  convert_types:
                  - str
                  min: 1
                  max: 255
            log_adjacency_changes_detail:
              type: bool
            network_prefixes:
              type: list
              primary_key: ipv4_prefix
              convert_types:
              - dict
              items:
                type: dict
                keys:
                  ipv4_prefix:
                    type: str
                  area:
                    type: str
            bfd_enable:
              type: bool
            bfd_adjacency_state_any:
              type: bool
            no_passive_interfaces:
              type: list
              items:
                type: str
                description: Interface Name.
            distribute_list_in:
              type: dict
              keys:
                route_map:
                  type: str
            max_lsa:
              type: int
              convert_types:
              - str
            timers:
              type: dict
              keys:
                lsa:
                  type: dict
                  keys:
                    rx_min_interval:
                      type: int
                      convert_types:
                      - str
                      description: Min interval in msecs between accepting the same
                        LSA.
                      min: 0
                      max: 600000
                    tx_delay:
                      type: dict
                      keys:
                        initial:
                          type: int
                          convert_types:
                          - str
                          description: Delay to generate first occurrence of LSA in
                            msecs.
                          min: 0
                          max: 600000
                        min:
                          type: int
                          convert_types:
                          - str
                          description: Min delay between originating the same LSA
                            in msecs.
                          min: 1
                          max: 600000
                        max:
                          type: int
                          convert_types:
                          - str
                          description: 1-600000 Maximum delay between originating
                            the same LSA in msec.
                          min: 1
                          max: 600000
                spf_delay:
                  type: dict
                  keys:
                    initial:
                      type: int
                      convert_types:
                      - str
                      description: Initial SPF schedule delay in msecs.
                      min: 0
                      max: 600000
                    min:
                      type: int
                      convert_types:
                      - str
                      description: Min Hold time between two SPFs in msecs.
                      min: 0
                      max: 65535000
                    max:
                      type: int
                      convert_types:
                      - str
                      description: Max wait time between two SPFs in msecs.
                      min: 0
                      max: 65535000
            default_information_originate:
              type: dict
              keys:
                always:
                  type: bool
                metric:
                  type: int
                  convert_types:
                  - str
                  description: Metric for default route.
                  min: 1
                  max: 65535
                metric_type:
                  type: int
                  convert_types:
                  - str
                  valid_values:
                  - 1
                  - 2
                  description: OSPF metric type for default route.
            summary_addresses:
              type: list
              primary_key: prefix
              items:
                type: dict
                keys:
                  prefix:
                    type: str
                    description: Summary Prefix Address.
                  tag:
                    type: int
                  attribute_map:
                    type: str
                  not_advertise:
                    type: bool
            redistribute:
              type: dict
              keys:
                static:
                  type: dict
                  keys:
                    route_map:
                      type: str
                      description: Route Map Name.
                    include_leaked:
                      type: bool
                connected:
                  type: dict
                  keys:
                    route_map:
                      type: str
                      description: Route Map Name.
                    include_leaked:
                      type: bool
                bgp:
                  type: dict
                  keys:
                    route_map:
                      type: str
                      description: Route Map Name.
                    include_leaked:
                      type: bool
            auto_cost_reference_bandwidth:
              type: int
              convert_types:
              - str
              description: Bandwidth in mbps.
            areas:
              type: list
              primary_key: id
              convert_types:
              - dict
              items:
                type: dict
                keys:
                  id:
                    type: str
                    convert_types:
                    - int
                  filter:
                    type: dict
                    keys:
                      networks:
                        type: list
                        items:
                          type: str
                          description: IPv4 Prefix.
                      prefix_list:
                        type: str
                        description: Prefix-List Name.
                  type:
                    type: str
                    valid_values:
                    - normal
                    - stub
                    - nssa
                    default: normal
                  no_summary:
                    type: bool
                  nssa_only:
                    type: bool
                  default_information_originate:
                    type: dict
                    keys:
                      metric:
                        type: int
                        convert_types:
                        - str
                        description: Metric for default route.
                        min: 1
                        max: 65535
                      metric_type:
                        type: int
                        convert_types:
                        - str
                        valid_values:
                        - 1
                        - 2
                        description: OSPF metric type for default route.
            maximum_paths:
              type: int
              convert_types:
              - str
              min: 1
              max: 128
            max_metric:
              type: dict
              keys:
                router_lsa:
                  type: dict
                  keys:
                    external_lsa:
                      type: dict
                      keys:
                        override_metric:
                          type: int
                          convert_types:
                          - str
                          min: 1
                          max: 16777215
                    include_stub:
                      type: bool
                    on_startup:
                      type: str
                      convert_types:
                      - int
                      description: '"wait-for-bgp" or Integer 5-86400.

                        Example: "wait-for-bgp" Or "222"

                        '
                    summary_lsa:
                      type: dict
                      keys:
                        override_metric:
                          type: int
                          convert_types:
                          - str
                          min: 1
                          max: 16777215
            mpls_ldp_sync_default:
              type: bool
            eos_cli:
              type: str
              description: Multiline EOS CLI rendered directly on the Router OSPF
                process ID in the final EOS configuration.
  router_path_selection:
    type: dict
    description: Dynamic path selection configuration.
    keys:
      peer_dynamic_source:
        type: str
        valid_values:
        - stun
        description: Source of dynamic peer discovery.
      path_groups:
        type: list
        primary_key: name
        items:
          type: dict
          keys:
            name:
              type: str
              description: Path group name.
            id:
              type: int
              description: Path group ID.
              convert_types:
              - str
              min: 1
              max: 65535
            ipsec_profile:
              type: str
              description: IPSec profile for the path group.
            flow_assignment:
              type: str
              valid_values:
              - lan
              description: Flow assignment `lan` can not be configured in a path group
                with dynamic peers.
            local_interfaces:
              type: list
              primary_key: name
              items:
                type: dict
                keys:
                  name:
                    type: str
                    description: Local interface name.
                    pattern: ^Ethernet\d+(/\d+)*(\.\d+)?$
                  public_address:
                    type: str
                    description: Public IP assigned by NAT.
                  stun:
                    type: dict
                    keys:
                      server_profiles:
                        type: list
                        required: true
                        min_length: 1
                        max_length: 12
                        description: STUN server-profile names.
                        items:
                          type: str
            local_ips:
              type: list
              primary_key: ip_address
              items:
                type: dict
                keys:
                  ip_address:
                    type: str
                  public_address:
                    type: str
                    description: Public IP assigned by NAT.
                  stun:
                    type: dict
                    keys:
                      server_profiles:
                        type: list
                        required: true
                        min_length: 1
                        max_length: 12
                        description: STUN server-profile names.
                        items:
                          type: str
            dynamic_peers:
              type: dict
              description: Flow assignment `lan` can not be configured in a path group
                with dynamic peers.
              keys:
                enabled:
                  type: bool
                  description: Enable `peer dynamic`.
                ip_local:
                  type: bool
                  description: Prefer local IP address.
                ipsec:
                  type: bool
                  description: IPsec configuration for dynamic peers.
            static_peers:
              type: list
              primary_key: router_ip
              items:
                type: dict
                keys:
                  router_ip:
                    type: str
                    description: Peer router IP.
                  name:
                    type: str
                    description: Name of the site.
                  ipv4_addresses:
                    type: list
                    description: Static IPv4 addresses.
                    items:
                      type: str
            keepalive:
              type: dict
              keys:
                auto:
                  type: bool
                  description: Enable adaptive keepalive and feedback interval.
                  default: false
                interval:
                  type: int
                  description: Interval in milliseconds.
                  min: 50
                  max: 60000
                  convert_types:
                  - str
                failure_threshold:
                  type: int
                  min: 2
                  max: 100
                  description: Failure threshold in number of intervals. Required
                    when `interval` is set.
                  convert_types:
                  - str
      load_balance_policies:
        type: list
        primary_key: name
        items:
          type: dict
          keys:
            name:
              type: str
              description: Load-balance policy name.
            lowest_hop_count:
              type: bool
              description: Prefer paths with lowest hop-count.
            jitter:
              type: int
              description: Jitter requirement for this load balance policy in milliseconds.
              convert_types:
              - str
              min: 0
              max: 10000
            latency:
              type: int
              description: One way delay requirement for this load balance policy
                in milliseconds.
              convert_types:
              - str
              min: 0
              max: 10000
            loss_rate:
              type: str
              description: 'Loss Rate requirement in percentage for this load balance
                policy.

                Value between 0.00 and 100.00.'
              convert_types:
              - int
              - float
              pattern: ^\d+(\.\d{1,2})?$
            path_groups:
              type: list
              primary_key: name
              description: List of path-groups to use for this load balance policy.
              items:
                type: dict
                keys:
                  name:
                    type: str
                    description: Path-group name.
                  priority:
                    type: int
                    description: 'Priority for this path-group.

                      The EOS default value is 1.'
                    convert_types:
                    - str
                    min: 1
                    max: 65535
      policies:
        type: list
        primary_key: name
        items:
          type: dict
          keys:
            name:
              type: str
              description: DPS policy name.
            default_match:
              type: dict
              keys:
                load_balance:
                  type: str
                  description: Name of the load-balance policy.
            rules:
              type: list
              primary_key: id
              items:
                type: dict
                keys:
                  id:
                    type: int
                    description: Rule ID.
                    convert_types:
                    - str
                    min: 1
                    max: 255
                  application_profile:
                    type: str
                    required: true
                  load_balance:
                    type: str
                    description: Name of the load-balance policy.
      vrfs:
        type: list
        primary_key: name
        items:
          type: dict
          keys:
            name:
              type: str
              description: VRF name.
            path_selection_policy:
              type: str
              description: DPS policy name to use for this VRF.
      tcp_mss_ceiling:
        type: dict
        keys:
          ipv4_segment_size:
            type: str
            description: 'Segment Size for IPv4.

              Can be an integer in the range 64-65515 or "auto".

              "auto" will enable auto-discovery which clamps the TCP MSS value to
              the minimum of all the direct paths

              and multi-hop path MTU towards a remote VTEP (minus 40bytes to account
              for IP + TCP header).'
            convert_types:
            - int
          direction:
            type: str
            valid_values:
            - ingress
            default: ingress
            description: 'Enforce on packets through DPS tunnel for a specific direction.

              Only ''ingress'' direction is supported.'
  router_pim_sparse_mode:
    type: dict
    keys:
      ipv4:
        type: dict
        keys:
          bfd:
            type: bool
            description: Enable/Disable BFD.
          ssm_range:
            type: str
            description: IPv4 Prefix associated with SSM.
          rp_addresses:
            type: list
            primary_key: address
            convert_types:
            - dict
            items:
              type: dict
              keys:
                address:
                  type: str
                  description: RP Address.
                groups:
                  type: list
                  convert_types:
                  - dict
                  items:
                    type: str
                access_lists:
                  type: list
                  items:
                    type: str
                priority:
                  type: int
                  min: 0
                  max: 255
                hashmask:
                  type: int
                  min: 0
                  max: 32
                override:
                  type: bool
          anycast_rps:
            type: list
            primary_key: address
            convert_types:
            - dict
            items:
              type: dict
              keys:
                address:
                  type: str
                  description: Anycast RP Address.
                other_anycast_rp_addresses:
                  type: list
                  primary_key: address
                  convert_types:
                  - dict
                  items:
                    type: dict
                    keys:
                      address:
                        type: str
                        description: Other Anycast RP Address.
                      register_count:
                        type: int
                        convert_types:
                        - str
      vrfs:
        type: list
        primary_key: name
        items:
          type: dict
          keys:
            name:
              type: str
              description: VRF Name.
              convert_types:
              - int
            ipv4:
              type: dict
              keys:
                bfd:
                  type: bool
                  description: Enable/Disable BFD.
                rp_addresses:
                  type: list
                  items:
                    type: dict
                    keys:
                      address:
                        type: str
                        description: RP Address.
                        required: true
                      groups:
                        type: list
                        items:
                          type: str
                      access_lists:
                        type: list
                        items:
                          type: str
                      priority:
                        type: int
                        min: 0
                        max: 255
                      hashmask:
                        type: int
                        min: 0
                        max: 32
                      override:
                        type: bool
  router_service_insertion:
    type: dict
    description: Configure network services inserted to data forwarding.
    keys:
      enabled:
        type: bool
      connections:
        type: list
        primary_key: name
        items:
          type: dict
          keys:
            name:
              type: str
              description: Connection name.
            ethernet_interface:
              type: dict
              description: 'Outgoing physical interface or subinterface to use for
                the connection.

                If both `ethernet_interface` and `tunnel_interface` are configured,
                `ethernet_interface` will be used.'
              keys:
                name:
                  type: str
                  required: true
                  description: e.g. Ethernet2 or Ethernet2/2.2
                next_hop:
                  type: str
                  required: true
                  description: Next-hop IPv4 address (without mask).
            tunnel_interface:
              type: dict
              description: 'Outgoing tunnel interface(s) to use for this connection.

                If both `ethernet_interface` and `tunnel_interface` are configured,
                `ethernet_interface` will be used.'
              keys:
                primary:
                  type: str
                  description: e.g. Tunnel2
                secondary:
                  type: str
                  description: e.g. Tunnel3
            monitor_connectivity_host:
              type: str
              description: Name of the host defined under `monitor_connectivity.hosts`
                used to derive the health of the connection.
  router_traffic_engineering:
    type: dict
    keys:
      enabled:
        type: bool
      router_id:
        type: dict
        keys:
          ipv4:
            type: str
          ipv6:
            type: str
      segment_routing:
        type: dict
        keys:
          colored_tunnel_rib:
            type: bool
          policy_endpoints:
            type: list
            items:
              type: dict
              keys:
                address:
                  type: str
                  description: IPv4 or IPv6 address.
                colors:
                  type: list
                  primary_key: value
                  convert_types:
                  - dict
                  items:
                    type: dict
                    keys:
                      value:
                        type: int
                        convert_types:
                        - str
                      binding_sid:
                        type: int
                        convert_types:
                        - str
                      description:
                        type: str
                      name:
                        type: str
                      sbfd_remote_discriminator:
                        type: str
                        description: IPv4 address or 32 bit integer.
                        convert_types:
                        - int
                      path_group:
                        type: list
                        items:
                          type: dict
                          keys:
                            preference:
                              type: int
                              convert_types:
                              - str
                            explicit_null:
                              type: str
                              valid_values:
                              - ipv4
                              - ipv6
                              - ipv4 ipv6
                              - none
                            segment_list:
                              type: list
                              items:
                                type: dict
                                keys:
                                  label_stack:
                                    type: str
                                    convert_types:
                                    - int
                                    description: 'Label Stack as string.

                                      Example: "100 2000 30"

                                      '
                                  weight:
                                    type: int
                                    convert_types:
                                    - str
                                  index:
                                    type: int
                                    convert_types:
                                    - str
  service_routing_configuration_bgp:
    type: dict
    keys:
      no_equals_default:
        type: bool
  service_routing_protocols_model:
    type: str
    valid_values:
    - multi-agent
    - ribd
  service_unsupported_transceiver:
    type: dict
    keys:
      license_name:
        type: str
      license_key:
        type: str
  sflow:
    type: dict
    keys:
      sample:
        type: int
        convert_types:
        - str
      sample_input_subinterface:
        type: bool
      sample_output_subinterface:
        type: bool
      dangerous:
        type: bool
      polling_interval:
        type: int
        convert_types:
        - str
        description: Polling interval in seconds.
      vrfs:
        type: list
        primary_key: name
        convert_types:
        - dict
        items:
          type: dict
          keys:
            name:
              type: str
              convert_types:
              - int
            destinations:
              type: list
              primary_key: destination
              convert_types:
              - dict
              items:
                type: dict
                keys:
                  destination:
                    type: str
                    description: Sflow Destination IP Address.
                  port:
                    type: int
                    description: Port Number
                    convert_types:
                    - str
            source:
              type: str
              description: 'Source IP Address.

                "source" and "source_interface" are mutually exclusive. If both are
                defined, "source_interface" takes precedence.

                '
            source_interface:
              type: str
              description: Source Interface.
      destinations:
        type: list
        primary_key: destination
        convert_types:
        - dict
        items:
          type: dict
          keys:
            destination:
              type: str
              description: Sflow Destination IP Address.
            port:
              type: int
              description: Port Number.
              convert_types:
              - str
      source:
        type: str
        description: 'Source IP Address.

          "source" and "source_interface" are mutually exclusive. If both are defined,
          "source_interface" takes precedence.

          '
      source_interface:
        type: str
        description: Source Interface.
      extensions:
        type: list
        primary_key: name
        items:
          type: dict
          keys:
            name:
              type: str
              description: Extension Name.
            enabled:
              type: bool
              description: Enable or Disable Extension.
              required: true
      interface:
        type: dict
        keys:
          disable:
            type: dict
            keys:
              default:
                type: bool
          egress:
            type: dict
            keys:
              enable_default:
                type: bool
                description: 'Enable egress sFlow by default.

                  '
              unmodified:
                type: bool
                description: 'Enable egress sFlow unmodified.

                  Platform dependent feature.

                  '
      run:
        type: bool
      hardware_acceleration:
        type: dict
        keys:
          enabled:
            type: bool
          sample:
            type: int
            convert_types:
            - str
          modules:
            type: list
            primary_key: name
            items:
              type: dict
              keys:
                name:
                  type: str
                enabled:
                  type: bool
                  default: true
  snmp_server:
    type: dict
    description: SNMP settings.
    keys:
      engine_ids:
        type: dict
        keys:
          local:
            type: str
            convert_types:
            - int
            description: 'Engine ID in hexadecimal.

              '
          remotes:
            type: list
            items:
              type: dict
              keys:
                id:
                  type: str
                  convert_types:
                  - int
                  description: 'Remote engine ID in hexadecimal.

                    '
                address:
                  type: str
                  description: 'Hostname or IP of remote engine.

                    '
                udp_port:
                  type: int
                  convert_types:
                  - str
      contact:
        type: str
        description: SNMP contact.
      location:
        type: str
        description: SNMP location.
      communities:
        type: list
        primary_key: name
        convert_types:
        - dict
        items:
          type: dict
          keys:
            name:
              type: str
              description: Community name.
            access:
              type: str
              valid_values:
              - ro
              - rw
            access_list_ipv4:
              type: dict
              keys:
                name:
                  type: str
                  description: IPv4 access list name.
            access_list_ipv6:
              type: dict
              keys:
                name:
                  type: str
                  description: IPv6 access list name.
            view:
              type: str
      ipv4_acls:
        type: list
        items:
          type: dict
          keys:
            name:
              type: str
              description: IPv4 access list name.
            vrf:
              type: str
              convert_types:
              - int
      ipv6_acls:
        type: list
        items:
          type: dict
          keys:
            name:
              type: str
              description: IPv6 access list name.
            vrf:
              type: str
              convert_types:
              - int
      local_interfaces:
        type: list
        primary_key: name
        convert_types:
        - dict
        items:
          type: dict
          keys:
            name:
              type: str
              description: Interface name.
            vrf:
              type: str
              convert_types:
              - int
      views:
        type: list
        items:
          type: dict
          keys:
            name:
              type: str
              description: SNMP view name.
            mib_family_name:
              type: str
            included:
              type: bool
            MIB_family_name:
              deprecation:
                warning: true
                remove_in_version: 5.0.0
                new_key: mib_family_name
              type: str
      groups:
        type: list
        items:
          type: dict
          keys:
            name:
              type: str
              description: Group name.
            version:
              type: str
              valid_values:
              - v1
              - v2c
              - v3
            authentication:
              type: str
              valid_values:
              - auth
              - noauth
              - priv
            read:
              type: str
              description: Read view.
            write:
              type: str
              description: Write view.
            notify:
              type: str
              description: Notify view.
      users:
        type: list
        items:
          type: dict
          keys:
            name:
              type: str
              description: Username.
            group:
              type: str
              description: Group name.
            remote_address:
              type: str
              description: 'Hostname or ip of remote engine.

                The remote_address and udp_port are used for remote users.

                '
            udp_port:
              type: int
              convert_types:
              - str
              description: 'udp_port will not be used if no remote_address is configured.

                '
            version:
              type: str
              valid_values:
              - v1
              - v2c
              - v3
            localized:
              type: str
              convert_types:
              - int
              description: 'Engine ID in hexadecimal for localizing auth and/or priv.

                '
            auth:
              type: str
              description: 'Hash algorithm.

                '
            auth_passphrase:
              type: str
              description: 'Hashed authentication passphrase if localized is used
                else cleartext authentication passphrase.

                '
            priv:
              type: str
              description: 'Encryption algorithm.

                '
            priv_passphrase:
              type: str
              description: 'Hashed privacy passphrase if localized is used else cleartext
                privacy passphrase.

                '
      hosts:
        type: list
        items:
          type: dict
          keys:
            host:
              type: str
              description: Host IP address or name.
            vrf:
              type: str
              convert_types:
              - int
            version:
              type: str
              convert_types:
              - int
              valid_values:
              - '1'
              - 2c
              - '3'
            community:
              type: str
              description: Community name.
            users:
              type: list
              items:
                type: dict
                keys:
                  username:
                    type: str
                  authentication_level:
                    type: str
                    valid_values:
                    - auth
                    - noauth
                    - priv
      traps:
        type: dict
        keys:
          enable:
            type: bool
            default: false
            description: 'Enable or disable all snmp-traps.

              '
          snmp_traps:
            type: list
            items:
              type: dict
              keys:
                name:
                  type: str
                  description: 'Enable or disable specific snmp-traps and their sub_traps.

                    Examples:

                    - "bgp"

                    - "bgp established"

                    '
                enabled:
                  type: bool
                  default: true
      vrfs:
        type: list
        primary_key: name
        items:
          type: dict
          keys:
            name:
              type: str
              description: VRF name.
              convert_types:
              - int
            enable:
              type: bool
  spanning_tree:
    type: dict
    keys:
      root_super:
        type: bool
      edge_port:
        type: dict
        keys:
          bpdufilter_default:
            type: bool
          bpduguard_default:
            type: bool
      mode:
        type: str
        valid_values:
        - mstp
        - rstp
        - rapid-pvst
        - none
      bpduguard_rate_limit:
        type: dict
        keys:
          default:
            type: bool
          count:
            type: int
            convert_types:
            - str
            description: Maximum number of BPDUs per timer interval.
      rstp_priority:
        type: int
        convert_types:
        - str
      mst:
        type: dict
        keys:
          pvst_border:
            type: bool
          configuration:
            type: dict
            keys:
              name:
                type: str
              revision:
                type: int
                convert_types:
                - str
                description: 0-65535.
              instances:
                type: list
                primary_key: id
                convert_types:
                - dict
                items:
                  type: dict
                  keys:
                    id:
                      type: int
                      convert_types:
                      - str
                      description: Instance ID.
                    vlans:
                      type: str
                      convert_types:
                      - int
                      description: '"< vlan_id >, < vlan_id >-< vlan_id >"

                        Example: 15,16,17,18

                        '
      mst_instances:
        type: list
        primary_key: id
        convert_types:
        - dict
        items:
          type: dict
          keys:
            id:
              type: str
              convert_types:
              - int
              description: Instance ID.
            priority:
              type: int
              convert_types:
              - str
      no_spanning_tree_vlan:
        type: str
        convert_types:
        - int
        description: '"< vlan_id >, < vlan_id >-< vlan_id >"

          Example: 105,202,505-506

          '
      rapid_pvst_instances:
        type: list
        primary_key: id
        convert_types:
        - dict
        items:
          type: dict
          keys:
            id:
              type: str
              convert_types:
              - int
              description: '"< vlan_id >, < vlan_id >-< vlan_id >"

                Example: 105,202,505-506

                '
            priority:
              type: int
              convert_types:
              - str
  standard_access_lists:
    type: list
    primary_key: name
    convert_types:
    - dict
    items:
      type: dict
      keys:
        name:
          type: str
          description: Access-list Name.
          convert_types:
          - int
        counters_per_entry:
          type: bool
        sequence_numbers:
          type: list
          required: true
          primary_key: sequence
          convert_types:
          - dict
          items:
            type: dict
            keys:
              sequence:
                type: int
                description: Sequence ID.
                convert_types:
                - str
              action:
                type: str
                required: true
                description: 'Action as string.

                  Example: "deny ip any any"

                  '
  static_routes:
    type: list
    items:
      type: dict
      keys:
        vrf:
          type: str
          description: VRF Name.
          convert_types:
          - int
        destination_address_prefix:
          type: str
          description: IPv4_network/Mask.
        interface:
          type: str
        gateway:
          type: str
          description: IPv4 Address.
        track_bfd:
          type: bool
          description: Track next-hop using BFD.
        distance:
          type: int
          convert_types:
          - str
          min: 1
          max: 255
        tag:
          type: int
          convert_types:
          - str
          min: 0
          max: 4294967295
        name:
          type: str
          description: Description.
        metric:
          type: int
          convert_types:
          - str
          min: 0
          max: 4294967295
  stun:
    type: dict
    description: STUN configuration.
    keys:
      client:
        type: dict
        description: STUN client settings.
        keys:
          server_profiles:
            type: list
            description: List of server profiles for the client.
            primary_key: name
            items:
              type: dict
              keys:
                name:
                  type: str
                ip_address:
                  type: str
                ssl_profile:
                  type: str
                  description: SSL profile name.
                port:
                  type: int
                  description: Destination port for the request STUN server (default
                    - 3478).
                  min: 1
                  max: 65535
                  convert_types:
                  - str
      server:
        type: dict
        description: STUN server settings.
        keys:
          local_interface:
            type: str
            deprecation:
              warning: true
              new_key: local_interfaces
              remove_in_version: v5.0.0
          local_interfaces:
            type: list
            min_length: 1
            items:
              type: str
          bindings_timeout:
            type: int
            description: Timeout for bindings stored on STUN server in seconds.
            convert_types:
            - str
            min: 10
            max: 7200
          ssl_profile:
            type: str
            description: SSL profile name.
          ssl_connection_lifetime:
            type: dict
            description: 'SSL connection lifetime in minutes or hours.

              If both are specified, minutes is given higher precedence.'
            keys:
              minutes:
                type: int
                description: SSL connection lifetime in minutes (default - 120).
                convert_types:
                - str
                min: 1
                max: 1440
              hours:
                type: int
                description: SSL connection lifetime in hours (default - 2).
                convert_types:
                - str
                min: 1
                max: 24
          port:
            type: int
            description: Listening port for STUN server (default - 3478).
            min: 1
            max: 65535
            convert_types:
            - str
  switchport_default:
    type: dict
    keys:
      mode:
        type: str
        valid_values:
        - routed
        - access
      phone:
        type: dict
        keys:
          cos:
            type: int
            convert_types:
            - str
            min: 0
            max: 7
          trunk:
            type: str
            valid_values:
            - tagged
            - untagged
          vlan:
            type: int
            description: VLAN ID.
            convert_types:
            - str
            min: 1
            max: 4094
  switchport_port_security:
    type: dict
    keys:
      mac_address:
        type: dict
        keys:
          aging:
            type: bool
          moveable:
            type: bool
      persistence_disabled:
        type: bool
      violation_protect_chip_based:
        type: bool
  system:
    type: dict
    keys:
      control_plane:
        type: dict
        keys:
          tcp_mss:
            type: dict
            keys:
              ipv4:
                type: int
                description: Segment size.
              ipv6:
                type: int
                description: Segment size.
          ipv4_access_groups:
            type: list
            primary_key: acl_name
            convert_types:
            - dict
            items:
              type: dict
              keys:
                acl_name:
                  type: str
                vrf:
                  type: str
                  convert_types:
                  - int
          ipv6_access_groups:
            type: list
            primary_key: acl_name
            convert_types:
            - dict
            items:
              type: dict
              keys:
                acl_name:
                  type: str
                vrf:
                  type: str
                  convert_types:
                  - int
      l1:
        type: dict
        keys:
          unsupported_speed_action:
            type: str
            valid_values:
            - error
            - warn
          unsupported_error_correction_action:
            type: str
            valid_values:
            - error
            - warn
  tacacs_servers:
    type: dict
    keys:
      timeout:
        type: int
        convert_types:
        - str
        description: Timeout in seconds.
        min: 1
        max: 1000
      hosts:
        type: list
        items:
          type: dict
          keys:
            host:
              type: str
              description: Host IP address or name.
            vrf:
              type: str
              convert_types:
              - int
            key:
              type: str
              description: Encrypted key.
            key_type:
              type: str
              convert_types:
              - int
              valid_values:
              - '0'
              - '7'
              - 8a
              default: '7'
            single_connection:
              type: bool
            timeout:
              type: int
              convert_types:
              - str
              description: Timeout in seconds.
              min: 1
              max: 1000
      policy_unknown_mandatory_attribute_ignore:
        type: bool
  tap_aggregation:
    type: dict
    keys:
      mode:
        type: dict
        keys:
          exclusive:
            type: dict
            keys:
              enabled:
                type: bool
              profile:
                description: Profile Name.
                type: str
              no_errdisable:
                type: list
                items:
                  type: str
                  description: Interface name e.g Ethernet1, Port-Channel1.
      encapsulation_dot1br_strip:
        type: bool
      encapsulation_vn_tag_strip:
        type: bool
      protocol_lldp_trap:
        type: bool
      truncation_size:
        type: int
        description: 'Allowed truncation_size values vary depending on the platform.

          '
      mac:
        type: dict
        keys:
          timestamp:
            type: dict
            description: 'mac.timestamp.replace_source_mac and mac.timestamp.header.format
              are mutually exclsuive. If both are defined, replace_source_mac takes
              precedence.

              '
            keys:
              replace_source_mac:
                type: bool
              header:
                type: dict
                keys:
                  format:
                    type: str
                    valid_values:
                    - 48-bit
                    - 64-bit
                  eth_type:
                    description: EtherType.
                    type: int
                    convert_types:
                    - str
          fcs_append:
            type: bool
            description: 'mac.fcs_append and mac.fcs_error are mutually exclusive.
              If both are defined, mac.fcs_append takes precedence.

              '
          fcs_error:
            type: str
            valid_values:
            - correct
            - discard
            - pass-through
  tcam_profile:
    type: dict
    display_name: Hardware TCAM Profiles
    keys:
      system:
        type: str
        description: 'TCAM profile name to activate.

          '
      profiles:
        type: list
        secondary_key: config
        primary_key: name
        convert_types:
        - dict
        items:
          type: dict
          keys:
            name:
              type: str
              description: Tcam-Profile Name.
            config:
              type: str
              required: false
              description: 'TCAM Profile Config. Since these can be very long, it
                is often a good idea to import the config from a file.

                Example: "{{ lookup(''file'', ''TCAM_TRAFFIC_POLICY.conf'') }}"

                '
            source:
              type: str
              required: false
              description: 'TCAM profile local source path. Used to read the TCAM
                profile from a local path existing on the device.

                '
  terminal:
    type: dict
    display_name: Terminal Settings
    keys:
      length:
        type: int
        min: 0
        max: 32767
      width:
        type: int
        min: 10
        max: 32767
  trackers:
    type: list
    primary_key: name
    items:
      type: dict
      keys:
        name:
          type: str
          description: Name of tracker object.
        interface:
          type: str
          description: Name of tracked interface.
          required: true
        tracked_property:
          type: str
          default: line-protocol
          description: Property to track.
  traffic_policies:
    type: dict
    keys:
      options:
        type: dict
        keys:
          counter_per_interface:
            type: bool
      field_sets:
        type: dict
        keys:
          ipv4:
            type: list
            secondary_key: prefixes
            primary_key: name
            convert_types:
            - dict
            items:
              type: dict
              keys:
                name:
                  type: str
                  description: IPv4 Prefix Field Set Name.
                prefixes:
                  type: list
                  items:
                    type: str
                    description: IPv4 Prefix.
          ipv6:
            type: list
            secondary_key: prefixes
            primary_key: name
            convert_types:
            - dict
            items:
              type: dict
              keys:
                name:
                  type: str
                  description: IPv6 Prefix Field Set Name.
                prefixes:
                  type: list
                  items:
                    type: str
                    description: IPv6 Prefix.
          ports:
            type: list
            primary_key: name
            secondary_key: port_range
            convert_types:
            - dict
            items:
              type: dict
              keys:
                name:
                  type: str
                  description: L4 Port Field Set Name.
                port_range:
                  type: str
                  description: 'Example: ''10,20,80,440-450'''
      policies:
        type: list
        primary_key: name
        convert_types:
        - dict
        items:
          type: dict
          keys:
            name:
              type: str
              description: Traffic Policy Name.
            matches:
              type: list
              primary_key: name
              convert_types:
              - dict
              items:
                type: dict
                keys:
                  name:
                    type: str
                    description: Traffic Policy Item.
                  type:
                    type: str
                    valid_values:
                    - ipv4
                    - ipv6
                  source:
                    type: dict
                    keys:
                      prefixes:
                        type: list
                        items:
                          type: str
                          description: IP address or prefix.
                      prefix_lists:
                        type: list
                        description: Field-set prefix lists.
                        items:
                          type: str
                  destination:
                    type: dict
                    keys:
                      prefixes:
                        type: list
                        items:
                          type: str
                          description: IP address or prefix.
                      prefix_lists:
                        type: list
                        description: Field-set prefix lists.
                        items:
                          type: str
                  ttl:
                    type: str
                    description: TTL range.
                  fragment:
                    type: dict
                    description: 'The ''fragment'' command is not supported when ''source
                      port''

                      or ''destination port'' command is configured.

                      '
                    keys:
                      offset:
                        type: str
                        description: Fragment offset range.
                  protocols:
                    type: list
                    primary_key: protocol
                    convert_types:
                    - dict
                    items:
                      type: dict
                      keys:
                        protocol:
                          type: str
                        src_port:
                          type: str
                          description: Port range.
                        dst_port:
                          type: str
                          description: Port range.
                        src_field:
                          type: str
                          description: L4 port range field set.
                        dst_field:
                          type: str
                          description: L4 port range field set.
                        flags:
                          type: list
                          items:
                            type: str
                            valid_values:
                            - established
                            - initial
                        icmp_type:
                          type: list
                          items:
                            type: str
                  actions:
                    type: dict
                    keys:
                      dscp:
                        type: int
                        convert_types:
                        - str
                      traffic_class:
                        type: int
                        convert_types:
                        - str
                        description: Traffic class ID.
                      count:
                        type: str
                        description: Counter name.
                      drop:
                        type: bool
                      log:
                        type: bool
                        description: Only supported when action is set to drop.
            default_actions:
              type: dict
              keys:
                ipv4:
                  type: dict
                  keys:
                    dscp:
                      type: int
                      convert_types:
                      - str
                    traffic_class:
                      type: int
                      convert_types:
                      - str
                      description: Traffic class ID.
                    count:
                      type: str
                      description: Counter name.
                    drop:
                      type: bool
                    log:
                      type: bool
                      description: Only supported when action is set to drop.
                ipv6:
                  type: dict
                  keys:
                    dscp:
                      type: int
                      convert_types:
                      - str
                    traffic_class:
                      type: int
                      convert_types:
                      - str
                      description: Traffic class ID.
                    count:
                      type: str
                      description: Counter name.
                    drop:
                      type: bool
                    log:
                      type: bool
                      description: Only supported when action is set to drop.
  transceiver_qsfp_default_mode_4x10:
    type: bool
    default: true
    description: 'On all front panel ports which support this feature, the following
      global configuration command changes the QSFP mode from 40G to 4x10G (default).
      When set to false the command reverts the default QSFP mode back to 40G.

      '
  tunnel_interfaces:
    type: list
    primary_key: name
    convert_types:
    - dict
    items:
      type: dict
      keys:
        name:
          type: str
          description: Tunnel Interface Name.
        description:
          type: str
        shutdown:
          type: bool
        mtu:
          type: int
          min: 68
          max: 65535
          convert_types:
          - str
        vrf:
          type: str
          description: VRF Name.
          convert_types:
          - int
        ip_address:
          type: str
          format: ipv4_cidr
          description: IPv4_address/Mask.
        ipv6_enable:
          type: bool
        ipv6_address:
          type: str
          format: ipv6_cidr
          description: IPv6_address/Mask.
        access_group_in:
          description: IPv4 ACL Name for ingress.
          type: str
        access_group_out:
          description: IPv4 ACL Name for egress.
          type: str
        ipv6_access_group_in:
          description: IPv6 ACL Name for ingress.
          type: str
        ipv6_access_group_out:
          description: IPv6 ACL Name for egress.
          type: str
        tcp_mss_ceiling:
          type: dict
          keys:
            ipv4:
              type: int
              description: Segment Size for IPv4.
              min: 64
              max: 65495
              convert_types:
              - str
            ipv6:
              type: int
              description: Segment Size for IPv6.
              min: 64
              max: 65475
              convert_types:
              - str
            direction:
              type: str
              valid_values:
              - ingress
              - egress
              description: 'Optional direction (''ingress'', ''egress'')  for tcp
                mss ceiling.

                '
        tunnel_mode:
          type: str
          valid_values:
          - gre
          - ipsec
          description: 'Tunnel encapsulation method.

            `gre`: Generic route encapsulation protocol,

            `ipsec`: IPsec-over-IP encapsulation.'
        source_interface:
          type: str
          description: Tunnel Source Interface Name.
        destination:
          type: str
          description: IPv4 or IPv6 Address Tunnel Destination.
        path_mtu_discovery:
          type: bool
          description: Enable Path MTU Discovery On Tunnel.
        ipsec_profile:
          type: str
          description: 'Used only when `tunnel_mode` is set to `ipsec`.

            It must target a defined IPsec profile.'
        nat_profile:
          type: str
          description: NAT interface profile.
        eos_cli:
          type: str
          description: 'Multiline String with EOS CLI rendered directly on the Tunnel
            interface in the final EOS configuration.

            '
  virtual_source_nat_vrfs:
    type: list
    primary_key: name
    convert_types:
    - dict
    items:
      type: dict
      keys:
        name:
          type: str
          description: VRF Name.
          convert_types:
          - int
        ip_address:
          type: str
          description: IPv4 Address.
  vlan_interfaces:
    type: list
    primary_key: name
    convert_types:
    - dict
    items:
      type: dict
      keys:
        name:
          type: str
          description: VLAN interface name like "Vlan123".
        description:
          type: str
        logging:
          type: dict
          keys:
            event:
              type: dict
              keys:
                link_status:
                  type: bool
        shutdown:
          type: bool
        vrf:
          type: str
          description: VRF name.
          convert_types:
          - int
        arp_aging_timeout:
          type: int
          convert_types:
          - str
          description: In seconds.
          min: 1
          max: 65535
        arp_cache_dynamic_capacity:
          type: int
          convert_types:
          - str
          min: 0
          max: 4294967295
        arp_gratuitous_accept:
          type: bool
        arp_monitor_mac_address:
          type: bool
        ip_proxy_arp:
          type: bool
        ip_directed_broadcast:
          type: bool
        ip_address:
          type: str
          description: IPv4_address/Mask.
        ip_address_secondaries:
          type: list
          items:
            type: str
            description: IPv4_address/Mask.
        ip_virtual_router_addresses:
          type: list
          items:
            type: str
            description: IPv4 address or IPv4_address/Mask.
        ip_address_virtual:
          type: str
          description: IPv4_address/Mask.
        ip_address_virtual_secondaries:
          type: list
          items:
            type: str
            description: IPv4_address/Mask.
        ip_verify_unicast_source_reachable_via:
          type: str
          valid_values:
          - any
          - rx
        ip_igmp:
          type: bool
        ip_igmp_version:
          type: int
          convert_types:
          - str
          min: 1
          max: 3
        ip_igmp_host_proxy:
          type: dict
          keys:
            enabled:
              type: bool
            groups:
              type: list
              primary_key: group
              items:
                type: dict
                keys:
                  group:
                    type: str
                    description: Multicast Address.
                  exclude:
                    type: list
                    primary_key: source
                    description: The same source must not be present both in `exclude`
                      and `include` list.
                    items:
                      type: dict
                      keys:
                        source:
                          type: str
                  include:
                    type: list
                    primary_key: source
                    description: The same source must not be present both in `exclude`
                      and `include` list.
                    items:
                      type: dict
                      keys:
                        source:
                          type: str
            report_interval:
              type: int
              convert_types:
              - str
              min: 1
              max: 31744
              description: Time interval between unsolicited reports.
            access_lists:
              type: list
              primary_key: name
              description: Non-standard Access List name.
              items:
                type: dict
                keys:
                  name:
                    type: str
            version:
              type: int
              convert_types:
              - str
              min: 1
              max: 3
              description: IGMP version on IGMP host-proxy interface.
        ip_helpers:
          type: list
          description: List of DHCP servers.
          convert_types:
          - dict
          primary_key: ip_helper
          items:
            type: dict
            keys:
              ip_helper:
                type: str
                description: IP address or hostname of DHCP server.
              source_interface:
                type: str
                description: Interface used as source for forwarded DHCP packets.
              vrf:
                type: str
                description: VRF where DHCP server can be reached.
                convert_types:
                - int
        ip_nat:
          type: dict
          $ref: eos_cli_config_gen#/$defs/interface_ip_nat
        ipv6_enable:
          type: bool
        ipv6_address:
          type: str
          description: IPv6_address/Mask.
        ipv6_address_virtual:
          type: str
          description: 'IPv6_address/Mask.

            If both "ipv6_address_virtual" and "ipv6_address_virtuals" are set, all
            addresses will be configured.

            '
          deprecation:
            warning: true
            new_key: ipv6_address_virtuals
            remove_in_version: 5.0.0
        ipv6_address_virtuals:
          type: list
          description: The new "ipv6_address_virtuals" key support multiple virtual
            ipv6 addresses.
          items:
            type: str
            description: IPv6_address/Mask.
        ipv6_address_link_local:
          type: str
          description: IPv6_address/Mask.
        ipv6_virtual_router_address:
          type: str
          description: '"ipv6_virtual_router_address" should not be mixed with

            the new "ipv6_virtual_router_addresses" key below to avoid conflicts.

            '
          deprecation:
            warning: true
            remove_in_version: 5.0.0
            new_key: ipv6_virtual_router_addresses
        ipv6_virtual_router_addresses:
          type: list
          description: Improved "VARPv6" data model to support multiple VARPv6 addresses.
          items:
            type: str
            description: IPv6 address or IPv6_address/Mask.
        ipv6_nd_ra_disabled:
          type: bool
        ipv6_nd_managed_config_flag:
          type: bool
        ipv6_nd_prefixes:
          type: list
          convert_types:
          - dict
          primary_key: ipv6_prefix
          items:
            type: dict
            keys:
              ipv6_prefix:
                type: str
                description: IPv6_address/Mask.
              valid_lifetime:
                type: str
                description: In seconds <0-4294967295> or infinite.
                convert_types:
                - int
              preferred_lifetime:
                type: str
                description: In seconds <0-4294967295> or infinite.
                convert_types:
                - int
              no_autoconfig_flag:
                type: bool
        ipv6_dhcp_relay_destinations:
          type: list
          primary_key: address
          items:
            type: dict
            keys:
              address:
                type: str
                description: DHCP server's IPv6 address.
              vrf:
                type: str
                convert_types:
                - int
              local_interface:
                type: str
                description: Local interface to communicate with DHCP server - mutually
                  exclusive to source_address.
              source_address:
                type: str
                description: Source IPv6 address to communicate with DHCP server -
                  mutually exclusive to local_interface.
              link_address:
                type: str
                description: Override the default link address specified in the relayed
                  DHCP packet.
        access_group_in:
          type: str
          description: IPv4 access-list name.
          convert_types:
          - int
        access_group_out:
          type: str
          description: IPv4 access-list name.
          convert_types:
          - int
        ipv6_access_group_in:
          type: str
          description: IPv6 access-list name.
          convert_types:
          - int
        ipv6_access_group_out:
          type: str
          description: IPv6 access-list name.
          convert_types:
          - int
        multicast:
          type: dict
          keys:
            ipv4:
              type: dict
              keys:
                boundaries:
                  type: list
                  description: Boundaries can be either 1 ACL or a list of multicast
                    IP address_range(s)/prefix but not combination of both.
                  primary_key: boundary
                  items:
                    type: dict
                    keys:
                      boundary:
                        type: str
                        description: IPv4 access-list name or IPv4 multicast group
                          prefix with mask.
                        convert_types:
                        - int
                      out:
                        type: bool
                source_route_export:
                  type: dict
                  keys:
                    enabled:
                      type: bool
                      required: true
                    administrative_distance:
                      type: int
                      convert_types:
                      - str
                      min: 1
                      max: 255
                static:
                  type: bool
            ipv6:
              type: dict
              keys:
                boundaries:
                  type: list
                  description: Boundaries can be either 1 ACL or a list of multicast
                    IP address_range(s)/prefix but not combination of both.
                  primary_key: boundary
                  items:
                    type: dict
                    keys:
                      boundary:
                        type: str
                        description: IPv6 access-list name or IPv6 multicast group
                          prefix with mask.
                        convert_types:
                        - int
                source_route_export:
                  type: dict
                  keys:
                    enabled:
                      type: bool
                      required: true
                    administrative_distance:
                      type: int
                      convert_types:
                      - str
                      min: 1
                      max: 255
                static:
                  type: bool
        ospf_network_point_to_point:
          type: bool
        ospf_area:
          type: str
          convert_types:
          - int
        ospf_cost:
          type: int
          convert_types:
          - str
        ospf_authentication:
          type: str
          valid_values:
          - none
          - simple
          - message-digest
        ospf_authentication_key:
          type: str
          description: Encrypted password used for simple authentication.
        ospf_message_digest_keys:
          type: list
          description: Keys used for message-digest authentication.
          convert_types:
          - dict
          primary_key: id
          items:
            type: dict
            keys:
              id:
                type: int
                convert_types:
                - str
              hash_algorithm:
                type: str
                valid_values:
                - md5
                - sha1
                - sha256
                - sha384
                - sha512
              key:
                type: str
                description: Encrypted password.
        pim:
          type: dict
          keys:
            ipv4:
              type: dict
              keys:
                border_router:
                  type: bool
                  description: Configure PIM border router. EOS default is false.
                dr_priority:
                  type: int
                  convert_types:
                  - str
                  min: 0
                  max: 429467295
                sparse_mode:
                  type: bool
                local_interface:
                  type: str
                bfd:
                  type: bool
                  description: Set the default for whether Bidirectional Forwarding
                    Detection is enabled for PIM.
                bidirectional:
                  type: bool
                hello:
                  type: dict
                  keys:
                    count:
                      type: str
                      convert_types:
                      - int
                      - float
                      description: Number of missed hellos after which the neighbor
                        expires. Range <1.5-65535>.
                    interval:
                      type: int
                      convert_types:
                      - str
                      min: 1
                      max: 65535
                      description: PIM hello interval in seconds.
        isis_enable:
          type: str
          description: ISIS instance name.
        isis_passive:
          type: bool
        isis_metric:
          type: int
          convert_types:
          - str
        isis_network_point_to_point:
          type: bool
        mtu:
          type: int
          convert_types:
          - str
        no_autostate:
          type: bool
        vrrp_ids:
          type: list
          description: Improved "vrrp" data model to support multiple VRRP IDs.
          primary_key: id
          items:
            type: dict
            keys:
              id:
                type: int
                convert_types:
                - str
                description: VRID.
              priority_level:
                type: int
                convert_types:
                - str
                description: Instance priority.
                min: 1
                max: 254
              advertisement:
                type: dict
                keys:
                  interval:
                    type: int
                    convert_types:
                    - str
                    description: Interval in seconds.
                    min: 1
                    max: 255
              preempt:
                type: dict
                keys:
                  enabled:
                    type: bool
                    required: true
                  delay:
                    type: dict
                    keys:
                      minimum:
                        type: int
                        convert_types:
                        - str
                        description: Minimum preempt delay in seconds.
                        min: 0
                        max: 3600
                      reload:
                        type: int
                        convert_types:
                        - str
                        description: Reload preempt delay in seconds.
                        min: 0
                        max: 3600
              timers:
                type: dict
                keys:
                  delay:
                    type: dict
                    keys:
                      reload:
                        type: int
                        description: Delay after reload in seconds.
                        convert_types:
                        - str
                        min: 0
                        max: 3600
              tracked_object:
                type: list
                primary_key: name
                items:
                  type: dict
                  keys:
                    name:
                      type: str
                      description: Tracked object name.
                    decrement:
                      type: int
                      convert_types:
                      - str
                      min: 1
                      max: 254
                      description: Decrement VRRP priority by 1-254.
                    shutdown:
                      type: bool
              ipv4:
                type: dict
                keys:
                  address:
                    type: str
                    required: true
                    description: Virtual IPv4 address.
                  version:
                    type: int
                    convert_types:
                    - str
                    valid_values:
                    - 2
                    - 3
              ipv6:
                type: dict
                keys:
                  address:
                    type: str
                    required: true
                    description: Virtual IPv6 address.
        vrrp:
          type: dict
          description: '"vrrp" should not be mixed with the new "vrrp_ids" key above
            to avoid conflicts.

            '
          deprecation:
            warning: true
            remove_in_version: 5.0.0
            new_key: vrrp_ids
          keys:
            virtual_router:
              type: str
              description: Virtual Router ID.
            priority:
              type: int
              convert_types:
              - str
              description: Instance priority.
            advertisement_interval:
              type: int
              convert_types:
              - str
            preempt_delay_minimum:
              type: int
              convert_types:
              - str
            ipv4:
              type: str
              description: Virtual IPv4 address.
            ipv6:
              type: str
              description: Virtual IPv6 address.
        ip_attached_host_route_export:
          type: dict
          keys:
            enabled:
              type: bool
              required: true
            distance:
              type: int
              convert_types:
              - str
              min: 1
              max: 255
        ipv6_attached_host_route_export:
          type: dict
          keys:
            enabled:
              type: bool
              required: true
            distance:
              type: int
              convert_types:
              - str
              min: 1
              max: 255
              description: Administrative distance for generated routes.
            prefix_length:
              type: int
              convert_types:
              - str
              min: 0
              max: 128
              description: Prefix length for generated routes.
        bfd:
          type: dict
          keys:
            echo:
              type: bool
            interval:
              type: int
              convert_types:
              - str
              description: Rate in milliseconds.
            min_rx:
              type: int
              convert_types:
              - str
              description: Minimum RX hold time in milliseconds.
            multiplier:
              type: int
              convert_types:
              - str
              min: 3
              max: 50
        service_policy:
          type: dict
          keys:
            pbr:
              type: dict
              keys:
                input:
                  type: str
                  description: Name of policy-map used for policy based routing.
        pvlan_mapping:
          type: str
          description: List of VLANs as string.
        tenant:
          type: str
          description: Key only used for documentation or validation purposes.
        tags:
          type: list
          items:
            type: str
          description: Key only used for documentation or validation purposes.
        type:
          type: str
          description: Key only used for documentation or validation purposes.
        eos_cli:
          type: str
          description: Multiline EOS CLI rendered directly on the VLAN interface in
            the final EOS configuration.
  vlan_internal_order:
    type: dict
    keys:
      allocation:
        type: str
        required: true
        valid_values:
        - ascending
        - descending
      range:
        type: dict
        required: true
        keys:
          beginning:
            type: int
            min: 2
            max: 4094
            required: true
            description: First VLAN ID.
            convert_types:
            - str
          ending:
            type: int
            min: 2
            max: 4094
            required: true
            description: Last VLAN ID.
            convert_types:
            - str
  vlans:
    type: list
    primary_key: id
    convert_types:
    - dict
    items:
      type: dict
      keys:
        id:
          type: int
          convert_types:
          - str
          description: VLAN ID.
        name:
          type: str
          description: VLAN Name.
        state:
          type: str
          valid_values:
          - active
          - suspend
        trunk_groups:
          type: list
          items:
            type: str
            description: Trunk Group Name.
        private_vlan:
          type: dict
          keys:
            type:
              type: str
              valid_values:
              - community
              - isolated
            primary_vlan:
              type: int
              convert_types:
              - str
              description: Primary VLAN ID.
        tenant:
          type: str
          description: Key only used for documentation or validation purposes.
  vmtracer_sessions:
    type: list
    primary_key: name
    convert_types:
    - dict
    items:
      type: dict
      keys:
        name:
          type: str
          description: Vmtracer Session Name.
        url:
          type: str
        username:
          type: str
        password:
          type: str
          description: Type 7 Password Hash.
        autovlan_disable:
          type: bool
        source_interface:
          type: str
  vrfs:
    type: list
    primary_key: name
    description: 'These keys are ignored if the name of the vrf is ''default''.

      '
    convert_types:
    - dict
    items:
      type: dict
      keys:
        name:
          type: str
          description: VRF Name.
          convert_types:
          - int
        description:
          type: str
        ip_routing:
          type: bool
        ipv6_routing:
          type: bool
        ip_routing_ipv6_interfaces:
          type: bool
        tenant:
          type: str
          description: Key only used for documentation or validation purposes.
  vxlan_interface:
    type: dict
    keys:
      Vxlan1:
        type: dict
        keys:
          description:
            type: str
          vxlan:
            type: dict
            keys:
              source_interface:
                type: str
                description: Source Interface Name.
              multicast:
                type: dict
                keys:
                  headend_replication:
                    type: bool
              controller_client:
                type: dict
                description: Client to CVX Controllers.
                keys:
                  enabled:
                    type: bool
              mlag_source_interface:
                type: str
              udp_port:
                type: int
                convert_types:
                - str
              vtep_to_vtep_bridging:
                type: bool
                description: Enable bridging between different VTEPs in vxlan overlay.
              virtual_router_encapsulation_mac_address:
                type: str
                description: '"mlag-system-id" or ethernet_address (H.H.H).

                  '
              bfd_vtep_evpn:
                type: dict
                keys:
                  interval:
                    type: int
                    convert_types:
                    - str
                  min_rx:
                    type: int
                    convert_types:
                    - str
                  multiplier:
                    type: int
                    convert_types:
                    - str
                    min: 3
                    max: 50
                  prefix_list:
                    type: str
              qos:
                type: dict
                description: 'For the Traffic Class to be derived based on the outer
                  DSCP field of the incoming VxLan packet, the core ports must be
                  in "DSCP Trust" mode.

                  !!!Warning, only few hardware types with software version >= 4.26.0
                  support the below knobs to configure Vxlan DSCP mapping.

                  '
                keys:
                  dscp_propagation_encapsulation:
                    type: bool
                  ecn_propagation:
                    type: bool
                    description: 'Enable copying the ECN marking to/from encapsulated
                      packets.

                      '
                  map_dscp_to_traffic_class_decapsulation:
                    type: bool
              vlans:
                type: list
                primary_key: id
                convert_types:
                - dict
                items:
                  type: dict
                  keys:
                    id:
                      type: int
                      convert_types:
                      - str
                      description: VLAN ID.
                    vni:
                      type: int
                      convert_types:
                      - str
                    multicast_group:
                      type: str
                      description: IP Multicast Group Address.
                    flood_vteps:
                      type: list
                      items:
                        type: str
                        description: Remote VTEP IP Address.
              vrfs:
                type: list
                primary_key: name
                convert_types:
                - dict
                items:
                  type: dict
                  keys:
                    name:
                      type: str
                      description: VRF Name.
                      convert_types:
                      - int
                    vni:
                      type: int
                      convert_types:
                      - str
                    multicast_group:
                      type: str
                      description: IP Multicast Group Address.
              flood_vteps:
                type: list
                items:
                  type: str
                  description: Remote VTEP IP Address.
              flood_vtep_learned_data_plane:
                type: bool
          eos_cli:
            type: str
            description: 'Multiline String with EOS CLI rendered directly on the Vxlan
              interface in the final EOS configuration.

              '
$defs:
  flow_tracking:
    type: dict
    keys:
      trackers:
        type: list
        primary_key: name
        items:
          type: dict
          keys:
            name:
              type: str
              description: Tracker Name.
            record_export:
              type: dict
              keys:
                on_inactive_timeout:
                  type: int
                  convert_types:
                  - str
                  min: 3000
                  max: 900000
                  description: Flow record inactive export timeout in milliseconds.
                on_interval:
                  type: int
                  convert_types:
                  - str
                  min: 1000
                  max: 36000000
                  description: Flow record export interval in milliseconds.
            exporters:
              type: list
              primary_key: name
              items:
                type: dict
                keys:
                  name:
                    type: str
                    description: Exporter Name.
                  collector:
                    type: dict
                    keys:
                      host:
                        type: str
                        description: Collector IPv4 address or IPv6 address or fully
                          qualified domain name.
                      port:
                        type: int
                        description: Collector Port Number.
                        min: 1
                        max: 65535
                        convert_types:
                        - str
                  format:
                    type: dict
                    keys:
                      ipfix_version:
                        type: int
                        convert_types:
                        - str
                  local_interface:
                    type: str
                    description: Local Source Interface.
                  template_interval:
                    type: int
                    convert_types:
                    - str
                    min: 5000
                    max: 3600000
                    description: Template interval in milliseconds.
      shutdown:
        type: bool
        default: false
  interface_ip_nat:
    type: dict
    keys:
      destination:
        type: dict
        keys:
          dynamic:
            type: list
            primary_key: access_list
            items:
              type: dict
              keys:
                access_list:
                  type: str
                comment:
                  type: str
                pool_name:
                  type: str
                  required: true
                priority:
                  type: int
                  convert_types:
                  - str
                  min: 0
                  max: 4294967295
          static:
            type: list
            $ref: eos_cli_config_gen#/$defs/interface_ip_nat_static
      source:
        type: dict
        keys:
          dynamic:
            type: list
            primary_key: access_list
            items:
              type: dict
              keys:
                access_list:
                  type: str
                comment:
                  type: str
                nat_type:
                  type: str
                  required: true
                  valid_values:
                  - overload
                  - pool
                  - pool-address-only
                  - pool-full-cone
                pool_name:
                  type: str
                  description: 'required if ''nat_type'' is pool, pool-address-only
                    or pool-full-cone.

                    ignored if ''nat_type'' is overload.

                    '
                priority:
                  type: int
                  convert_types:
                  - str
                  min: 0
                  max: 4294967295
          static:
            type: list
            $ref: eos_cli_config_gen#/$defs/interface_ip_nat_static
  interface_ip_nat_static:
    type: list
    primary_key: original_ip
    items:
      type: dict
      keys:
        access_list:
          type: str
          description: '''access_list'' and ''group'' are mutual exclusive.'
        comment:
          type: str
        direction:
          type: str
          valid_values:
          - egress
          - ingress
          description: 'Egress or ingress can be the default. This depends on source/destination,
            EOS version, and hardware platform.

            EOS might remove this keyword in the configuration. So, check the configuration
            on targeted HW/SW.

            '
        group:
          type: int
          convert_types:
          - str
          min: 1
          max: 65535
          description: '''access_list'' and ''group'' are mutual exclusive.'
        original_ip:
          type: str
          description: IPv4 address.
        original_port:
          type: int
          convert_types:
          - str
          min: 1
          max: 65535
        priority:
          type: int
          convert_types:
          - str
          min: 0
          max: 4294967295
        protocol:
          type: str
          valid_values:
          - udp
          - tcp
        translated_ip:
          type: str
          required: true
          description: IPv4 address.
        translated_port:
          type: int
          convert_types:
          - str
          min: 1
          max: 65535
          description: requires 'original_port'.<|MERGE_RESOLUTION|>--- conflicted
+++ resolved
@@ -4422,14 +4422,6 @@
                 keys:
                   first_ip:
                     type: str
-<<<<<<< HEAD
-                    required: true
-                    description: IPv4 address.
-                  last_ip:
-                    type: str
-                    required: true
-                    description: IPv4 address.
-=======
                     description: 'IPv4 address.
 
                       Required when `type` is `ip-port` and ignored otherwise.'
@@ -4440,7 +4432,6 @@
                       Required when `type` is `ip-port` and ignored otherwise.
 
                       `first_ip` and `last_ip` ip addresses should lie in same subnet.'
->>>>>>> 0c985ee3
                   first_port:
                     type: int
                     convert_types:
@@ -4664,10 +4655,7 @@
             name:
               type: str
               description: Name of the SA policy. The "null" value is deprecated and
-<<<<<<< HEAD
                 will be removed in AVD 5.0.0.
-=======
-                will be removed in AVD 5.0.0
             sa_lifetime:
               type: dict
               keys:
@@ -4692,7 +4680,6 @@
                   - megabytes
                   - thousand-packets
                   default: hours
->>>>>>> 0c985ee3
             esp:
               type: dict
               keys:
