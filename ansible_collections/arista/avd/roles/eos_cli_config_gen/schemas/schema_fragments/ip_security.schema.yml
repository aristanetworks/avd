--- conflicted
+++ resolved
@@ -59,10 +59,7 @@
           keys:
             name:
               type: str
-<<<<<<< HEAD
               description: Name of the SA policy. The "null" value is deprecated and will be removed in AVD 5.0.0.
-=======
-              description: Name of the SA policy. The "null" value is deprecated and will be removed in AVD 5.0.0
             sa_lifetime:
               type: dict
               keys:
@@ -83,7 +80,6 @@
                     - megabytes
                     - thousand-packets
                   default: hours
->>>>>>> 0c985ee3
             esp:
               type: dict
               keys:
