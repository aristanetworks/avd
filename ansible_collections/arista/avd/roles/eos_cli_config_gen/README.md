--- conflicted
+++ resolved
@@ -728,12 +728,10 @@
     spanning_tree_bpduguard: < true | false >
     spanning_tree_portfast: < edge | network >
     vmtracer: < true | false >
-<<<<<<< HEAD
     priority_flow_control: < true | false >
     priority_flow_control_priorities:
       - priority : < 0-7 >
         enable_pfc: < true | false >  
-=======
     storm_control:
       all:
         level: < Configure maximum storm-control level >
@@ -747,7 +745,6 @@
       'unknown-unicast':
         level: < Configure maximum storm-control level >
         unit: < percent | pps >
->>>>>>> 9447e7b9
 ```
 
 ### Loopback Interfaces
