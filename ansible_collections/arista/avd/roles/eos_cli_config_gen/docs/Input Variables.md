--- conflicted
+++ resolved
@@ -3,7 +3,6 @@
   boost: 2
 ---
 
-<<<<<<< HEAD
 ## AAA Accounting
 
 ### Variables
@@ -6810,7 +6809,4 @@
         - <str>
       flood_vtep_learned_data_plane: <bool>
     eos_cli: <str>
-```
-=======
-# Input Variables
->>>>>>> 9427fe3c
+```