--- conflicted
+++ resolved
@@ -67,46 +67,48 @@
     action: <str>
 ```
 
-<<<<<<< HEAD
-## Match Lists
-=======
 ## Domain Lookup
->>>>>>> 855b9af7
 
 ### Variables
 
 | Variable | Type | Required | Default | Value Restrictions | Description |
 | -------- | ---- | -------- | ------- | ------------------ | ----------- |
-<<<<<<< HEAD
+| [<samp>ip_domain_lookup</samp>](## "ip_domain_lookup") | Dictionary |  |  |  | Domain Lookup |
+| [<samp>&nbsp;&nbsp;source_interfaces</samp>](## "ip_domain_lookup.source_interfaces") | List, items: Dictionary |  |  |  |  |
+| [<samp>&nbsp;&nbsp;&nbsp;&nbsp;- name</samp>](## "ip_domain_lookup.source_interfaces.[].name") | String | Required, Unique |  |  | Source Interface<br> |
+| [<samp>&nbsp;&nbsp;&nbsp;&nbsp;&nbsp;&nbsp;vrf</samp>](## "ip_domain_lookup.source_interfaces.[].vrf") | String |  |  |  | VRF |
+
+### YAML
+
+```yaml
+ip_domain_lookup:
+  source_interfaces:
+    - name: <str>
+      vrf: <str>
+```
+
+## Match Lists
+
+### Variables
+
+| Variable | Type | Required | Default | Value Restrictions | Description |
+| -------- | ---- | -------- | ------- | ------------------ | ----------- |
 | [<samp>match_list_input</samp>](## "match_list_input") | Dictionary |  |  |  | Match Lists |
 | [<samp>&nbsp;&nbsp;string</samp>](## "match_list_input.string") | List, items: Dictionary |  |  |  |  |
 | [<samp>&nbsp;&nbsp;&nbsp;&nbsp;- name</samp>](## "match_list_input.string.[].name") | String | Required, Unique |  |  | Match-list Name |
 | [<samp>&nbsp;&nbsp;&nbsp;&nbsp;&nbsp;&nbsp;sequence_numbers</samp>](## "match_list_input.string.[].sequence_numbers") | List, items: Dictionary | Required |  |  |  |
 | [<samp>&nbsp;&nbsp;&nbsp;&nbsp;&nbsp;&nbsp;&nbsp;&nbsp;- sequence</samp>](## "match_list_input.string.[].sequence_numbers.[].sequence") | Integer | Required, Unique |  |  | Sequence ID |
 | [<samp>&nbsp;&nbsp;&nbsp;&nbsp;&nbsp;&nbsp;&nbsp;&nbsp;&nbsp;&nbsp;match_regex</samp>](## "match_list_input.string.[].sequence_numbers.[].match_regex") | String | Required |  |  | Regular Expression |
-=======
-| [<samp>ip_domain_lookup</samp>](## "ip_domain_lookup") | Dictionary |  |  |  | Domain Lookup |
-| [<samp>&nbsp;&nbsp;source_interfaces</samp>](## "ip_domain_lookup.source_interfaces") | List, items: Dictionary |  |  |  |  |
-| [<samp>&nbsp;&nbsp;&nbsp;&nbsp;- name</samp>](## "ip_domain_lookup.source_interfaces.[].name") | String | Required, Unique |  |  | Source Interface<br> |
-| [<samp>&nbsp;&nbsp;&nbsp;&nbsp;&nbsp;&nbsp;vrf</samp>](## "ip_domain_lookup.source_interfaces.[].vrf") | String |  |  |  | VRF |
->>>>>>> 855b9af7
 
 ### YAML
 
 ```yaml
-<<<<<<< HEAD
 match_list_input:
   string:
     - name: <str>
       sequence_numbers:
         - sequence: <int>
           match_regex: <str>
-=======
-ip_domain_lookup:
-  source_interfaces:
-    - name: <str>
-      vrf: <str>
->>>>>>> 855b9af7
 ```
 
 ## Standard Access-Lists
