--- conflicted
+++ resolved
@@ -532,14 +532,9 @@
     | [<samp>&nbsp;&nbsp;&nbsp;&nbsp;&nbsp;&nbsp;&nbsp;&nbsp;&nbsp;&nbsp;&nbsp;&nbsp;route_targets</samp>](## "router_bgp.vrfs.[].route_targets.export.[].route_targets") | List, items: String |  |  |  |  |
     | [<samp>&nbsp;&nbsp;&nbsp;&nbsp;&nbsp;&nbsp;&nbsp;&nbsp;&nbsp;&nbsp;&nbsp;&nbsp;&nbsp;&nbsp;-&nbsp;&lt;str&gt;</samp>](## "router_bgp.vrfs.[].route_targets.export.[].route_targets.[]") | String |  |  |  |  |
     | [<samp>&nbsp;&nbsp;&nbsp;&nbsp;&nbsp;&nbsp;&nbsp;&nbsp;&nbsp;&nbsp;&nbsp;&nbsp;route_map</samp>](## "router_bgp.vrfs.[].route_targets.export.[].route_map") | String |  |  |  |  |
-<<<<<<< HEAD
     | [<samp>&nbsp;&nbsp;&nbsp;&nbsp;&nbsp;&nbsp;&nbsp;&nbsp;&nbsp;&nbsp;&nbsp;&nbsp;rcf</samp>](## "router_bgp.vrfs.[].route_targets.export.[].rcf") | String |  |  |  | RCF function name without parenthesis. |
     | [<samp>&nbsp;&nbsp;&nbsp;&nbsp;&nbsp;&nbsp;router_id</samp>](## "router_bgp.vrfs.[].router_id") | String |  |  |  | in IP address format A.B.C.D |
-    | [<samp>&nbsp;&nbsp;&nbsp;&nbsp;&nbsp;&nbsp;timers</samp>](## "router_bgp.vrfs.[].timers") | String |  |  |  | BGP Keepalive and Hold Timer values in seconds as string "<0-3600> <0-3600>" |
-=======
-    | [<samp>&nbsp;&nbsp;&nbsp;&nbsp;&nbsp;&nbsp;router_id</samp>](## "router_bgp.vrfs.[].router_id") | String |  |  |  | in IP address format A.B.C.D. |
     | [<samp>&nbsp;&nbsp;&nbsp;&nbsp;&nbsp;&nbsp;timers</samp>](## "router_bgp.vrfs.[].timers") | String |  |  |  | BGP Keepalive and Hold Timer values in seconds as string "<0-3600> <0-3600>". |
->>>>>>> 0ec7c0ce
     | [<samp>&nbsp;&nbsp;&nbsp;&nbsp;&nbsp;&nbsp;networks</samp>](## "router_bgp.vrfs.[].networks") | List, items: Dictionary |  |  |  |  |
     | [<samp>&nbsp;&nbsp;&nbsp;&nbsp;&nbsp;&nbsp;&nbsp;&nbsp;-&nbsp;prefix</samp>](## "router_bgp.vrfs.[].networks.[].prefix") | String | Required, Unique |  |  | IPv4 prefix "A.B.C.D/E" or IPv6 prefix "A:B:C:D:E:F:G:H/I". |
     | [<samp>&nbsp;&nbsp;&nbsp;&nbsp;&nbsp;&nbsp;&nbsp;&nbsp;&nbsp;&nbsp;route_map</samp>](## "router_bgp.vrfs.[].networks.[].route_map") | String |  |  |  |  |
@@ -1654,14 +1649,10 @@
                   - <str>
                 route_map: <str>
 
-<<<<<<< HEAD
                 # RCF function name without parenthesis.
                 rcf: <str>
 
-          # in IP address format A.B.C.D
-=======
           # in IP address format A.B.C.D.
->>>>>>> 0ec7c0ce
           router_id: <str>
 
           # BGP Keepalive and Hold Timer values in seconds as string "<0-3600> <0-3600>".
