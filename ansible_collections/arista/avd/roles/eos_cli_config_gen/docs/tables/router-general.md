<!--
  ~ Copyright (c) 2024 Arista Networks, Inc.
  ~ Use of this source code is governed by the Apache License 2.0
  ~ that can be found in the LICENSE file.
  -->
=== "Table"

    | Variable | Type | Required | Default | Value Restrictions | Description |
    | -------- | ---- | -------- | ------- | ------------------ | ----------- |
    | [<samp>router_general</samp>](## "router_general") | Dictionary |  |  |  |  |
    | [<samp>&nbsp;&nbsp;router_id</samp>](## "router_general.router_id") | Dictionary |  |  |  |  |
    | [<samp>&nbsp;&nbsp;&nbsp;&nbsp;ipv4</samp>](## "router_general.router_id.ipv4") | String |  |  |  | IPv4 Address. |
    | [<samp>&nbsp;&nbsp;&nbsp;&nbsp;ipv6</samp>](## "router_general.router_id.ipv6") | String |  |  |  | IPv6 Address. |
    | [<samp>&nbsp;&nbsp;nexthop_fast_failover</samp>](## "router_general.nexthop_fast_failover") | Boolean |  | `False` |  |  |
    | [<samp>&nbsp;&nbsp;vrfs</samp>](## "router_general.vrfs") | List, items: Dictionary |  |  |  |  |
    | [<samp>&nbsp;&nbsp;&nbsp;&nbsp;-&nbsp;name</samp>](## "router_general.vrfs.[].name") | String | Required, Unique |  |  | Destination-VRF. |
    | [<samp>&nbsp;&nbsp;&nbsp;&nbsp;&nbsp;&nbsp;leak_routes</samp>](## "router_general.vrfs.[].leak_routes") | List, items: Dictionary |  |  |  |  |
    | [<samp>&nbsp;&nbsp;&nbsp;&nbsp;&nbsp;&nbsp;&nbsp;&nbsp;-&nbsp;source_vrf</samp>](## "router_general.vrfs.[].leak_routes.[].source_vrf") | String |  |  |  |  |
    | [<samp>&nbsp;&nbsp;&nbsp;&nbsp;&nbsp;&nbsp;&nbsp;&nbsp;&nbsp;&nbsp;subscribe_policy</samp>](## "router_general.vrfs.[].leak_routes.[].subscribe_policy") | String |  |  |  | Route-Map Policy. |
    | [<samp>&nbsp;&nbsp;&nbsp;&nbsp;&nbsp;&nbsp;routes</samp>](## "router_general.vrfs.[].routes") | Dictionary |  |  |  |  |
    | [<samp>&nbsp;&nbsp;&nbsp;&nbsp;&nbsp;&nbsp;&nbsp;&nbsp;dynamic_prefix_lists</samp>](## "router_general.vrfs.[].routes.dynamic_prefix_lists") | List, items: Dictionary |  |  |  |  |
<<<<<<< HEAD
    | [<samp>&nbsp;&nbsp;&nbsp;&nbsp;&nbsp;&nbsp;&nbsp;&nbsp;&nbsp;&nbsp;-&nbsp;name</samp>](## "router_general.vrfs.[].routes.dynamic_prefix_lists.[].name") | String |  |  |  | Dynamic Prefix List Name |
    | [<samp>&nbsp;&nbsp;control_functions</samp>](## "router_general.control_functions") | Dictionary |  |  |  | Configure routing control function to control which routes to filter, update and accept from a peer or routing protocol. |
    | [<samp>&nbsp;&nbsp;&nbsp;&nbsp;code_units</samp>](## "router_general.control_functions.code_units") | List, items: Dictionary |  |  |  |  |
    | [<samp>&nbsp;&nbsp;&nbsp;&nbsp;&nbsp;&nbsp;-&nbsp;name</samp>](## "router_general.control_functions.code_units.[].name") | String | Required, Unique |  |  | Name of the code unit. |
    | [<samp>&nbsp;&nbsp;&nbsp;&nbsp;&nbsp;&nbsp;&nbsp;&nbsp;content</samp>](## "router_general.control_functions.code_units.[].content") | String |  |  |  | Content of route control function.<br>e.g.<br>function ACCEPT_ALL() {<br>  return true;<br>  }<br>EOF |
=======
    | [<samp>&nbsp;&nbsp;&nbsp;&nbsp;&nbsp;&nbsp;&nbsp;&nbsp;&nbsp;&nbsp;-&nbsp;name</samp>](## "router_general.vrfs.[].routes.dynamic_prefix_lists.[].name") | String |  |  |  | Dynamic Prefix List Name. |
>>>>>>> 7457504c

=== "YAML"

    ```yaml
    router_general:
      router_id:

        # IPv4 Address.
        ipv4: <str>

        # IPv6 Address.
        ipv6: <str>
      nexthop_fast_failover: <bool; default=False>
      vrfs:

          # Destination-VRF.
        - name: <str; required; unique>
          leak_routes:
            - source_vrf: <str>

              # Route-Map Policy.
              subscribe_policy: <str>
          routes:
            dynamic_prefix_lists:

                # Dynamic Prefix List Name.
              - name: <str>

      # Configure routing control function to control which routes to filter, update and accept from a peer or routing protocol.
      control_functions:
        code_units:

            # Name of the code unit.
          - name: <str; required; unique>

            # Content of route control function.
            # e.g.
            # function ACCEPT_ALL() {
            #   return true;
            #   }
            # EOF
            content: <str>
    ```<|MERGE_RESOLUTION|>--- conflicted
+++ resolved
@@ -19,15 +19,11 @@
     | [<samp>&nbsp;&nbsp;&nbsp;&nbsp;&nbsp;&nbsp;&nbsp;&nbsp;&nbsp;&nbsp;subscribe_policy</samp>](## "router_general.vrfs.[].leak_routes.[].subscribe_policy") | String |  |  |  | Route-Map Policy. |
     | [<samp>&nbsp;&nbsp;&nbsp;&nbsp;&nbsp;&nbsp;routes</samp>](## "router_general.vrfs.[].routes") | Dictionary |  |  |  |  |
     | [<samp>&nbsp;&nbsp;&nbsp;&nbsp;&nbsp;&nbsp;&nbsp;&nbsp;dynamic_prefix_lists</samp>](## "router_general.vrfs.[].routes.dynamic_prefix_lists") | List, items: Dictionary |  |  |  |  |
-<<<<<<< HEAD
-    | [<samp>&nbsp;&nbsp;&nbsp;&nbsp;&nbsp;&nbsp;&nbsp;&nbsp;&nbsp;&nbsp;-&nbsp;name</samp>](## "router_general.vrfs.[].routes.dynamic_prefix_lists.[].name") | String |  |  |  | Dynamic Prefix List Name |
+    | [<samp>&nbsp;&nbsp;&nbsp;&nbsp;&nbsp;&nbsp;&nbsp;&nbsp;&nbsp;&nbsp;-&nbsp;name</samp>](## "router_general.vrfs.[].routes.dynamic_prefix_lists.[].name") | String |  |  |  | Dynamic Prefix List Name. |
     | [<samp>&nbsp;&nbsp;control_functions</samp>](## "router_general.control_functions") | Dictionary |  |  |  | Configure routing control function to control which routes to filter, update and accept from a peer or routing protocol. |
     | [<samp>&nbsp;&nbsp;&nbsp;&nbsp;code_units</samp>](## "router_general.control_functions.code_units") | List, items: Dictionary |  |  |  |  |
     | [<samp>&nbsp;&nbsp;&nbsp;&nbsp;&nbsp;&nbsp;-&nbsp;name</samp>](## "router_general.control_functions.code_units.[].name") | String | Required, Unique |  |  | Name of the code unit. |
     | [<samp>&nbsp;&nbsp;&nbsp;&nbsp;&nbsp;&nbsp;&nbsp;&nbsp;content</samp>](## "router_general.control_functions.code_units.[].content") | String |  |  |  | Content of route control function.<br>e.g.<br>function ACCEPT_ALL() {<br>  return true;<br>  }<br>EOF |
-=======
-    | [<samp>&nbsp;&nbsp;&nbsp;&nbsp;&nbsp;&nbsp;&nbsp;&nbsp;&nbsp;&nbsp;-&nbsp;name</samp>](## "router_general.vrfs.[].routes.dynamic_prefix_lists.[].name") | String |  |  |  | Dynamic Prefix List Name. |
->>>>>>> 7457504c
 
 === "YAML"
 
