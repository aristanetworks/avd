<!--
  ~ Copyright (c) 2024 Arista Networks, Inc.
  ~ Use of this source code is governed by the Apache License 2.0
  ~ that can be found in the LICENSE file.
  -->
=== "Table"

    | Variable | Type | Required | Default | Value Restrictions | Description |
    | -------- | ---- | -------- | ------- | ------------------ | ----------- |
    | [<samp>mlag_configuration</samp>](## "mlag_configuration") | Dictionary |  |  |  |  |
    | [<samp>&nbsp;&nbsp;domain_id</samp>](## "mlag_configuration.domain_id") | String |  |  |  |  |
<<<<<<< HEAD
    | [<samp>&nbsp;&nbsp;heartbeat_interval</samp>](## "mlag_configuration.heartbeat_interval") | Integer |  |  |  | Heartbeat interval in milliseconds |
    | [<samp>&nbsp;&nbsp;local_interface</samp>](## "mlag_configuration.local_interface") | String |  |  |  | Local Interface Name |
    | [<samp>&nbsp;&nbsp;peer_address</samp>](## "mlag_configuration.peer_address") | String |  |  |  | IPv4 or IPv6 Address |
    | [<samp>&nbsp;&nbsp;peer_address_heartbeat</samp>](## "mlag_configuration.peer_address_heartbeat") | Dictionary |  |  |  |  |
    | [<samp>&nbsp;&nbsp;&nbsp;&nbsp;peer_ip</samp>](## "mlag_configuration.peer_address_heartbeat.peer_ip") | String |  |  |  | IPv4 or IPv6 Address |
    | [<samp>&nbsp;&nbsp;&nbsp;&nbsp;vrf</samp>](## "mlag_configuration.peer_address_heartbeat.vrf") | String |  |  |  | VRF Name |
    | [<samp>&nbsp;&nbsp;dual_primary_detection_delay</samp>](## "mlag_configuration.dual_primary_detection_delay") | Integer |  |  | Min: 0<br>Max: 86400 | Delay in seconds |
    | [<samp>&nbsp;&nbsp;dual_primary_recovery_delay_mlag</samp>](## "mlag_configuration.dual_primary_recovery_delay_mlag") | Integer |  |  | Min: 0<br>Max: 86400 | Delay in seconds |
    | [<samp>&nbsp;&nbsp;dual_primary_recovery_delay_non_mlag</samp>](## "mlag_configuration.dual_primary_recovery_delay_non_mlag") | Integer |  |  | Min: 0<br>Max: 86400 | Delay in seconds |
    | [<samp>&nbsp;&nbsp;peer_link</samp>](## "mlag_configuration.peer_link") | String |  |  |  | Port-Channel interface name |
    | [<samp>&nbsp;&nbsp;reload_delay_mlag</samp>](## "mlag_configuration.reload_delay_mlag") | String |  |  |  | Delay in seconds <0-86400> or 'infinity' |
    | [<samp>&nbsp;&nbsp;reload_delay_non_mlag</samp>](## "mlag_configuration.reload_delay_non_mlag") | String |  |  |  | Delay in seconds <0-86400> or 'infinity' |
=======
    | [<samp>&nbsp;&nbsp;heartbeat_interval</samp>](## "mlag_configuration.heartbeat_interval") | Integer |  |  |  | Heartbeat interval in milliseconds. |
    | [<samp>&nbsp;&nbsp;local_interface</samp>](## "mlag_configuration.local_interface") | String |  |  |  | Local Interface Name. |
    | [<samp>&nbsp;&nbsp;peer_address</samp>](## "mlag_configuration.peer_address") | String |  |  |  | IPv4 Address. |
    | [<samp>&nbsp;&nbsp;peer_address_heartbeat</samp>](## "mlag_configuration.peer_address_heartbeat") | Dictionary |  |  |  |  |
    | [<samp>&nbsp;&nbsp;&nbsp;&nbsp;peer_ip</samp>](## "mlag_configuration.peer_address_heartbeat.peer_ip") | String |  |  |  | IPv4 Address. |
    | [<samp>&nbsp;&nbsp;&nbsp;&nbsp;vrf</samp>](## "mlag_configuration.peer_address_heartbeat.vrf") | String |  |  |  | VRF Name. |
    | [<samp>&nbsp;&nbsp;dual_primary_detection_delay</samp>](## "mlag_configuration.dual_primary_detection_delay") | Integer |  |  | Min: 0<br>Max: 86400 | Delay in seconds. |
    | [<samp>&nbsp;&nbsp;dual_primary_recovery_delay_mlag</samp>](## "mlag_configuration.dual_primary_recovery_delay_mlag") | Integer |  |  | Min: 0<br>Max: 86400 | Delay in seconds. |
    | [<samp>&nbsp;&nbsp;dual_primary_recovery_delay_non_mlag</samp>](## "mlag_configuration.dual_primary_recovery_delay_non_mlag") | Integer |  |  | Min: 0<br>Max: 86400 | Delay in seconds. |
    | [<samp>&nbsp;&nbsp;peer_link</samp>](## "mlag_configuration.peer_link") | String |  |  |  | Port-Channel interface name. |
    | [<samp>&nbsp;&nbsp;reload_delay_mlag</samp>](## "mlag_configuration.reload_delay_mlag") | String |  |  |  | Delay in seconds <0-86400> or 'infinity'. |
    | [<samp>&nbsp;&nbsp;reload_delay_non_mlag</samp>](## "mlag_configuration.reload_delay_non_mlag") | String |  |  |  | Delay in seconds <0-86400> or 'infinity'. |
>>>>>>> dbbab4df

=== "YAML"

    ```yaml
    mlag_configuration:
      domain_id: <str>

      # Heartbeat interval in milliseconds.
      heartbeat_interval: <int>

      # Local Interface Name.
      local_interface: <str>

<<<<<<< HEAD
      # IPv4 or IPv6 Address
      peer_address: <str>
      peer_address_heartbeat:

        # IPv4 or IPv6 Address
=======
      # IPv4 Address.
      peer_address: <str>
      peer_address_heartbeat:

        # IPv4 Address.
>>>>>>> dbbab4df
        peer_ip: <str>

        # VRF Name.
        vrf: <str>

      # Delay in seconds.
      dual_primary_detection_delay: <int; 0-86400>

      # Delay in seconds.
      dual_primary_recovery_delay_mlag: <int; 0-86400>

      # Delay in seconds.
      dual_primary_recovery_delay_non_mlag: <int; 0-86400>

      # Port-Channel interface name.
      peer_link: <str>

      # Delay in seconds <0-86400> or 'infinity'.
      reload_delay_mlag: <str>

      # Delay in seconds <0-86400> or 'infinity'.
      reload_delay_non_mlag: <str>
    ```<|MERGE_RESOLUTION|>--- conflicted
+++ resolved
@@ -9,25 +9,11 @@
     | -------- | ---- | -------- | ------- | ------------------ | ----------- |
     | [<samp>mlag_configuration</samp>](## "mlag_configuration") | Dictionary |  |  |  |  |
     | [<samp>&nbsp;&nbsp;domain_id</samp>](## "mlag_configuration.domain_id") | String |  |  |  |  |
-<<<<<<< HEAD
-    | [<samp>&nbsp;&nbsp;heartbeat_interval</samp>](## "mlag_configuration.heartbeat_interval") | Integer |  |  |  | Heartbeat interval in milliseconds |
-    | [<samp>&nbsp;&nbsp;local_interface</samp>](## "mlag_configuration.local_interface") | String |  |  |  | Local Interface Name |
-    | [<samp>&nbsp;&nbsp;peer_address</samp>](## "mlag_configuration.peer_address") | String |  |  |  | IPv4 or IPv6 Address |
-    | [<samp>&nbsp;&nbsp;peer_address_heartbeat</samp>](## "mlag_configuration.peer_address_heartbeat") | Dictionary |  |  |  |  |
-    | [<samp>&nbsp;&nbsp;&nbsp;&nbsp;peer_ip</samp>](## "mlag_configuration.peer_address_heartbeat.peer_ip") | String |  |  |  | IPv4 or IPv6 Address |
-    | [<samp>&nbsp;&nbsp;&nbsp;&nbsp;vrf</samp>](## "mlag_configuration.peer_address_heartbeat.vrf") | String |  |  |  | VRF Name |
-    | [<samp>&nbsp;&nbsp;dual_primary_detection_delay</samp>](## "mlag_configuration.dual_primary_detection_delay") | Integer |  |  | Min: 0<br>Max: 86400 | Delay in seconds |
-    | [<samp>&nbsp;&nbsp;dual_primary_recovery_delay_mlag</samp>](## "mlag_configuration.dual_primary_recovery_delay_mlag") | Integer |  |  | Min: 0<br>Max: 86400 | Delay in seconds |
-    | [<samp>&nbsp;&nbsp;dual_primary_recovery_delay_non_mlag</samp>](## "mlag_configuration.dual_primary_recovery_delay_non_mlag") | Integer |  |  | Min: 0<br>Max: 86400 | Delay in seconds |
-    | [<samp>&nbsp;&nbsp;peer_link</samp>](## "mlag_configuration.peer_link") | String |  |  |  | Port-Channel interface name |
-    | [<samp>&nbsp;&nbsp;reload_delay_mlag</samp>](## "mlag_configuration.reload_delay_mlag") | String |  |  |  | Delay in seconds <0-86400> or 'infinity' |
-    | [<samp>&nbsp;&nbsp;reload_delay_non_mlag</samp>](## "mlag_configuration.reload_delay_non_mlag") | String |  |  |  | Delay in seconds <0-86400> or 'infinity' |
-=======
     | [<samp>&nbsp;&nbsp;heartbeat_interval</samp>](## "mlag_configuration.heartbeat_interval") | Integer |  |  |  | Heartbeat interval in milliseconds. |
     | [<samp>&nbsp;&nbsp;local_interface</samp>](## "mlag_configuration.local_interface") | String |  |  |  | Local Interface Name. |
-    | [<samp>&nbsp;&nbsp;peer_address</samp>](## "mlag_configuration.peer_address") | String |  |  |  | IPv4 Address. |
+    | [<samp>&nbsp;&nbsp;peer_address</samp>](## "mlag_configuration.peer_address") | String |  |  |  | IPv4 or IPv6 Address. |
     | [<samp>&nbsp;&nbsp;peer_address_heartbeat</samp>](## "mlag_configuration.peer_address_heartbeat") | Dictionary |  |  |  |  |
-    | [<samp>&nbsp;&nbsp;&nbsp;&nbsp;peer_ip</samp>](## "mlag_configuration.peer_address_heartbeat.peer_ip") | String |  |  |  | IPv4 Address. |
+    | [<samp>&nbsp;&nbsp;&nbsp;&nbsp;peer_ip</samp>](## "mlag_configuration.peer_address_heartbeat.peer_ip") | String |  |  |  | IPv4 or IPv6 Address. |
     | [<samp>&nbsp;&nbsp;&nbsp;&nbsp;vrf</samp>](## "mlag_configuration.peer_address_heartbeat.vrf") | String |  |  |  | VRF Name. |
     | [<samp>&nbsp;&nbsp;dual_primary_detection_delay</samp>](## "mlag_configuration.dual_primary_detection_delay") | Integer |  |  | Min: 0<br>Max: 86400 | Delay in seconds. |
     | [<samp>&nbsp;&nbsp;dual_primary_recovery_delay_mlag</samp>](## "mlag_configuration.dual_primary_recovery_delay_mlag") | Integer |  |  | Min: 0<br>Max: 86400 | Delay in seconds. |
@@ -35,7 +21,6 @@
     | [<samp>&nbsp;&nbsp;peer_link</samp>](## "mlag_configuration.peer_link") | String |  |  |  | Port-Channel interface name. |
     | [<samp>&nbsp;&nbsp;reload_delay_mlag</samp>](## "mlag_configuration.reload_delay_mlag") | String |  |  |  | Delay in seconds <0-86400> or 'infinity'. |
     | [<samp>&nbsp;&nbsp;reload_delay_non_mlag</samp>](## "mlag_configuration.reload_delay_non_mlag") | String |  |  |  | Delay in seconds <0-86400> or 'infinity'. |
->>>>>>> dbbab4df
 
 === "YAML"
 
@@ -49,19 +34,11 @@
       # Local Interface Name.
       local_interface: <str>
 
-<<<<<<< HEAD
-      # IPv4 or IPv6 Address
+      # IPv4 or IPv6 Address.
       peer_address: <str>
       peer_address_heartbeat:
 
-        # IPv4 or IPv6 Address
-=======
-      # IPv4 Address.
-      peer_address: <str>
-      peer_address_heartbeat:
-
-        # IPv4 Address.
->>>>>>> dbbab4df
+        # IPv4 or IPv6 Address.
         peer_ip: <str>
 
         # VRF Name.
