<!--
  ~ Copyright (c) 2024 Arista Networks, Inc.
  ~ Use of this source code is governed by the Apache License 2.0
  ~ that can be found in the LICENSE file.
  -->
=== "Table"

    | Variable | Type | Required | Default | Value Restrictions | Description |
    | -------- | ---- | -------- | ------- | ------------------ | ----------- |
    | [<samp>ethernet_interfaces</samp>](## "ethernet_interfaces") | List, items: Dictionary |  |  |  |  |
    | [<samp>&nbsp;&nbsp;-&nbsp;name</samp>](## "ethernet_interfaces.[].name") | String | Required, Unique |  |  |  |
    | [<samp>&nbsp;&nbsp;&nbsp;&nbsp;description</samp>](## "ethernet_interfaces.[].description") | String |  |  |  |  |
    | [<samp>&nbsp;&nbsp;&nbsp;&nbsp;shutdown</samp>](## "ethernet_interfaces.[].shutdown") | Boolean |  |  |  |  |
    | [<samp>&nbsp;&nbsp;&nbsp;&nbsp;load_interval</samp>](## "ethernet_interfaces.[].load_interval") | Integer |  |  | Min: 0<br>Max: 600 | Interval in seconds for updating interface counters. |
    | [<samp>&nbsp;&nbsp;&nbsp;&nbsp;speed</samp>](## "ethernet_interfaces.[].speed") | String |  |  |  | Speed should be set in the format `<interface_speed>` or `forced <interface_speed>` or `auto <interface_speed>`. |
    | [<samp>&nbsp;&nbsp;&nbsp;&nbsp;mtu</samp>](## "ethernet_interfaces.[].mtu") | Integer |  |  | Min: 68<br>Max: 65535 |  |
    | [<samp>&nbsp;&nbsp;&nbsp;&nbsp;l2_mtu</samp>](## "ethernet_interfaces.[].l2_mtu") | Integer |  |  | Min: 68<br>Max: 65535 | "l2_mtu" should only be defined for platforms supporting the "l2 mtu" CLI.<br> |
    | [<samp>&nbsp;&nbsp;&nbsp;&nbsp;l2_mru</samp>](## "ethernet_interfaces.[].l2_mru") | Integer |  |  | Min: 68<br>Max: 65535 | "l2_mru" should only be defined for platforms supporting the "l2 mru" CLI.<br> |
    | [<samp>&nbsp;&nbsp;&nbsp;&nbsp;vlans</samp>](## "ethernet_interfaces.[].vlans") <span style="color:red">deprecated</span> | String |  |  |  | List of switchport vlans as string.<br>For a trunk port this would be a range like "1-200,300".<br>For an access port this would be a single vlan "123".<br><span style="color:red">This key is deprecated. Support will be removed in AVD version 6.0.0. Use <samp>switchport.access_vlan or switchport.trunk.allowed_vlan</samp> instead.</span> |
    | [<samp>&nbsp;&nbsp;&nbsp;&nbsp;native_vlan</samp>](## "ethernet_interfaces.[].native_vlan") <span style="color:red">deprecated</span> | Integer |  |  |  | <span style="color:red">This key is deprecated. Support will be removed in AVD version 6.0.0. Use <samp>switchport.trunk.native_vlan</samp> instead.</span> |
    | [<samp>&nbsp;&nbsp;&nbsp;&nbsp;native_vlan_tag</samp>](## "ethernet_interfaces.[].native_vlan_tag") <span style="color:red">deprecated</span> | Boolean |  |  |  | If setting both native_vlan and native_vlan_tag, native_vlan_tag takes precedence.<span style="color:red">This key is deprecated. Support will be removed in AVD version 6.0.0. Use <samp>switchport.trunk.native_vlan_tag</samp> instead.</span> |
    | [<samp>&nbsp;&nbsp;&nbsp;&nbsp;mode</samp>](## "ethernet_interfaces.[].mode") <span style="color:red">deprecated</span> | String |  |  | Valid Values:<br>- <code>access</code><br>- <code>dot1q-tunnel</code><br>- <code>trunk</code><br>- <code>trunk phone</code> | <span style="color:red">This key is deprecated. Support will be removed in AVD version 6.0.0. Use <samp>switchport.mode</samp> instead.</span> |
    | [<samp>&nbsp;&nbsp;&nbsp;&nbsp;phone</samp>](## "ethernet_interfaces.[].phone") <span style="color:red">deprecated</span> | Dictionary |  |  |  | <span style="color:red">This key is deprecated. Support will be removed in AVD version 6.0.0. Use <samp>switchport.phone</samp> instead.</span> |
    | [<samp>&nbsp;&nbsp;&nbsp;&nbsp;&nbsp;&nbsp;trunk</samp>](## "ethernet_interfaces.[].phone.trunk") | String |  |  | Valid Values:<br>- <code>tagged</code><br>- <code>tagged phone</code><br>- <code>untagged</code><br>- <code>untagged phone</code> |  |
    | [<samp>&nbsp;&nbsp;&nbsp;&nbsp;&nbsp;&nbsp;vlan</samp>](## "ethernet_interfaces.[].phone.vlan") | Integer |  |  | Min: 1<br>Max: 4094 |  |
    | [<samp>&nbsp;&nbsp;&nbsp;&nbsp;l2_protocol</samp>](## "ethernet_interfaces.[].l2_protocol") | Dictionary |  |  |  |  |
    | [<samp>&nbsp;&nbsp;&nbsp;&nbsp;&nbsp;&nbsp;encapsulation_dot1q_vlan</samp>](## "ethernet_interfaces.[].l2_protocol.encapsulation_dot1q_vlan") | Integer |  |  |  | Vlan tag to configure on sub-interface. |
    | [<samp>&nbsp;&nbsp;&nbsp;&nbsp;&nbsp;&nbsp;forwarding_profile</samp>](## "ethernet_interfaces.[].l2_protocol.forwarding_profile") | String |  |  |  | L2 protocol forwarding profile. |
    | [<samp>&nbsp;&nbsp;&nbsp;&nbsp;trunk_groups</samp>](## "ethernet_interfaces.[].trunk_groups") <span style="color:red">deprecated</span> | List, items: String |  |  |  | <span style="color:red">This key is deprecated. Support will be removed in AVD version 6.0.0. Use <samp>switchport.trunk.groups</samp> instead.</span> |
    | [<samp>&nbsp;&nbsp;&nbsp;&nbsp;&nbsp;&nbsp;-&nbsp;&lt;str&gt;</samp>](## "ethernet_interfaces.[].trunk_groups.[]") | String |  |  |  |  |
    | [<samp>&nbsp;&nbsp;&nbsp;&nbsp;type</samp>](## "ethernet_interfaces.[].type") <span style="color:red">deprecated</span> | String |  |  | Valid Values:<br>- <code>routed</code><br>- <code>switched</code><br>- <code>l3dot1q</code><br>- <code>l2dot1q</code><br>- <code>port-channel-member</code> | l3dot1q and l2dot1q are used for sub-interfaces. The parent interface should be defined as routed.<br>The `type = switched/routed` should not be combined with `switchport`.<br><span style="color:red">This key is deprecated. Support will be removed in AVD version 6.0.0. See [here](https://avd.arista.com/stable/docs/release-notes/5.x.x.html#removal-of-type-key-dependency-for-rendering-ethernetport-channel-interfaces-configuration-and-documentation) for details.</span> |
    | [<samp>&nbsp;&nbsp;&nbsp;&nbsp;snmp_trap_link_change</samp>](## "ethernet_interfaces.[].snmp_trap_link_change") | Boolean |  |  |  |  |
    | [<samp>&nbsp;&nbsp;&nbsp;&nbsp;address_locking</samp>](## "ethernet_interfaces.[].address_locking") | Dictionary |  |  |  |  |
    | [<samp>&nbsp;&nbsp;&nbsp;&nbsp;&nbsp;&nbsp;ipv4</samp>](## "ethernet_interfaces.[].address_locking.ipv4") | Boolean |  |  |  | Enable address locking for IPv4. |
    | [<samp>&nbsp;&nbsp;&nbsp;&nbsp;&nbsp;&nbsp;ipv6</samp>](## "ethernet_interfaces.[].address_locking.ipv6") | Boolean |  |  |  | Enable address locking for IPv6. |
    | [<samp>&nbsp;&nbsp;&nbsp;&nbsp;flowcontrol</samp>](## "ethernet_interfaces.[].flowcontrol") | Dictionary |  |  |  |  |
    | [<samp>&nbsp;&nbsp;&nbsp;&nbsp;&nbsp;&nbsp;received</samp>](## "ethernet_interfaces.[].flowcontrol.received") | String |  |  | Valid Values:<br>- <code>desired</code><br>- <code>on</code><br>- <code>off</code> |  |
    | [<samp>&nbsp;&nbsp;&nbsp;&nbsp;vrf</samp>](## "ethernet_interfaces.[].vrf") | String |  |  |  | VRF name. |
    | [<samp>&nbsp;&nbsp;&nbsp;&nbsp;flow_tracker</samp>](## "ethernet_interfaces.[].flow_tracker") | Dictionary |  |  |  |  |
    | [<samp>&nbsp;&nbsp;&nbsp;&nbsp;&nbsp;&nbsp;sampled</samp>](## "ethernet_interfaces.[].flow_tracker.sampled") | String |  |  |  | Sampled flow tracker name. |
    | [<samp>&nbsp;&nbsp;&nbsp;&nbsp;&nbsp;&nbsp;hardware</samp>](## "ethernet_interfaces.[].flow_tracker.hardware") | String |  |  |  | Hardware flow tracker name. |
    | [<samp>&nbsp;&nbsp;&nbsp;&nbsp;error_correction_encoding</samp>](## "ethernet_interfaces.[].error_correction_encoding") | Dictionary |  |  |  |  |
    | [<samp>&nbsp;&nbsp;&nbsp;&nbsp;&nbsp;&nbsp;enabled</samp>](## "ethernet_interfaces.[].error_correction_encoding.enabled") | Boolean |  | `True` |  |  |
    | [<samp>&nbsp;&nbsp;&nbsp;&nbsp;&nbsp;&nbsp;fire_code</samp>](## "ethernet_interfaces.[].error_correction_encoding.fire_code") | Boolean |  |  |  |  |
    | [<samp>&nbsp;&nbsp;&nbsp;&nbsp;&nbsp;&nbsp;reed_solomon</samp>](## "ethernet_interfaces.[].error_correction_encoding.reed_solomon") | Boolean |  |  |  |  |
    | [<samp>&nbsp;&nbsp;&nbsp;&nbsp;link_tracking_groups</samp>](## "ethernet_interfaces.[].link_tracking_groups") | List, items: Dictionary |  |  |  |  |
    | [<samp>&nbsp;&nbsp;&nbsp;&nbsp;&nbsp;&nbsp;-&nbsp;name</samp>](## "ethernet_interfaces.[].link_tracking_groups.[].name") | String | Required, Unique |  |  | Group name. |
    | [<samp>&nbsp;&nbsp;&nbsp;&nbsp;&nbsp;&nbsp;&nbsp;&nbsp;direction</samp>](## "ethernet_interfaces.[].link_tracking_groups.[].direction") | String |  |  | Valid Values:<br>- <code>upstream</code><br>- <code>downstream</code> |  |
    | [<samp>&nbsp;&nbsp;&nbsp;&nbsp;evpn_ethernet_segment</samp>](## "ethernet_interfaces.[].evpn_ethernet_segment") | Dictionary |  |  |  |  |
    | [<samp>&nbsp;&nbsp;&nbsp;&nbsp;&nbsp;&nbsp;identifier</samp>](## "ethernet_interfaces.[].evpn_ethernet_segment.identifier") | String |  |  |  | EVPN Ethernet Segment Identifier (Type 1 format). |
    | [<samp>&nbsp;&nbsp;&nbsp;&nbsp;&nbsp;&nbsp;redundancy</samp>](## "ethernet_interfaces.[].evpn_ethernet_segment.redundancy") | String |  |  | Valid Values:<br>- <code>all-active</code><br>- <code>single-active</code> |  |
    | [<samp>&nbsp;&nbsp;&nbsp;&nbsp;&nbsp;&nbsp;designated_forwarder_election</samp>](## "ethernet_interfaces.[].evpn_ethernet_segment.designated_forwarder_election") | Dictionary |  |  |  |  |
    | [<samp>&nbsp;&nbsp;&nbsp;&nbsp;&nbsp;&nbsp;&nbsp;&nbsp;algorithm</samp>](## "ethernet_interfaces.[].evpn_ethernet_segment.designated_forwarder_election.algorithm") | String |  |  | Valid Values:<br>- <code>modulus</code><br>- <code>preference</code> |  |
    | [<samp>&nbsp;&nbsp;&nbsp;&nbsp;&nbsp;&nbsp;&nbsp;&nbsp;preference_value</samp>](## "ethernet_interfaces.[].evpn_ethernet_segment.designated_forwarder_election.preference_value") | Integer |  |  | Min: 0<br>Max: 65535 | Preference_value is only used when "algorithm" is "preference". |
    | [<samp>&nbsp;&nbsp;&nbsp;&nbsp;&nbsp;&nbsp;&nbsp;&nbsp;dont_preempt</samp>](## "ethernet_interfaces.[].evpn_ethernet_segment.designated_forwarder_election.dont_preempt") | Boolean |  |  |  | Dont_preempt is only used when "algorithm" is "preference". |
    | [<samp>&nbsp;&nbsp;&nbsp;&nbsp;&nbsp;&nbsp;&nbsp;&nbsp;hold_time</samp>](## "ethernet_interfaces.[].evpn_ethernet_segment.designated_forwarder_election.hold_time") | Integer |  |  |  |  |
    | [<samp>&nbsp;&nbsp;&nbsp;&nbsp;&nbsp;&nbsp;&nbsp;&nbsp;subsequent_hold_time</samp>](## "ethernet_interfaces.[].evpn_ethernet_segment.designated_forwarder_election.subsequent_hold_time") | Integer |  |  |  |  |
    | [<samp>&nbsp;&nbsp;&nbsp;&nbsp;&nbsp;&nbsp;&nbsp;&nbsp;candidate_reachability_required</samp>](## "ethernet_interfaces.[].evpn_ethernet_segment.designated_forwarder_election.candidate_reachability_required") | Boolean |  |  |  |  |
    | [<samp>&nbsp;&nbsp;&nbsp;&nbsp;&nbsp;&nbsp;mpls</samp>](## "ethernet_interfaces.[].evpn_ethernet_segment.mpls") | Dictionary |  |  |  |  |
    | [<samp>&nbsp;&nbsp;&nbsp;&nbsp;&nbsp;&nbsp;&nbsp;&nbsp;shared_index</samp>](## "ethernet_interfaces.[].evpn_ethernet_segment.mpls.shared_index") | Integer |  |  | Min: 1<br>Max: 1024 |  |
    | [<samp>&nbsp;&nbsp;&nbsp;&nbsp;&nbsp;&nbsp;&nbsp;&nbsp;tunnel_flood_filter_time</samp>](## "ethernet_interfaces.[].evpn_ethernet_segment.mpls.tunnel_flood_filter_time") | Integer |  |  |  |  |
    | [<samp>&nbsp;&nbsp;&nbsp;&nbsp;&nbsp;&nbsp;route_target</samp>](## "ethernet_interfaces.[].evpn_ethernet_segment.route_target") | String |  |  |  | EVPN Route Target for ESI with format xx:xx:xx:xx:xx:xx. |
    | [<samp>&nbsp;&nbsp;&nbsp;&nbsp;encapsulation_dot1q_vlan</samp>](## "ethernet_interfaces.[].encapsulation_dot1q_vlan") <span style="color:red">deprecated</span> | Integer |  |  |  | VLAN tag to configure on sub-interface.<span style="color:red">This key is deprecated. Support will be removed in AVD version 6.0.0. Use <samp>encapsulation_dot1q.vlan</samp> instead.</span> |
    | [<samp>&nbsp;&nbsp;&nbsp;&nbsp;encapsulation_dot1q</samp>](## "ethernet_interfaces.[].encapsulation_dot1q") | Dictionary |  |  |  | Warning: `encapsulation_dot1q` should not be combined with `ethernet_interfaces[].type: l3dot1q` or `ethernet_interfaces[].type: l2dot1q`. |
    | [<samp>&nbsp;&nbsp;&nbsp;&nbsp;&nbsp;&nbsp;vlan</samp>](## "ethernet_interfaces.[].encapsulation_dot1q.vlan") | Integer | Required |  | Min: 1<br>Max: 4094 | VLAD ID. |
    | [<samp>&nbsp;&nbsp;&nbsp;&nbsp;&nbsp;&nbsp;inner_vlan</samp>](## "ethernet_interfaces.[].encapsulation_dot1q.inner_vlan") | Integer |  |  | Min: 1<br>Max: 4094 | Inner VLAN ID. This setting can only be applied to sub-interfaces on EOS. |
    | [<samp>&nbsp;&nbsp;&nbsp;&nbsp;encapsulation_vlan</samp>](## "ethernet_interfaces.[].encapsulation_vlan") | Dictionary |  |  |  | This setting can only be applied to sub-interfaces on EOS.<br>Warning: `encapsulation_vlan` should not be combined with `ethernet_interfaces[].type: l3dot1q` or `ethernet_interfaces[].type: l2dot1q`. |
    | [<samp>&nbsp;&nbsp;&nbsp;&nbsp;&nbsp;&nbsp;client</samp>](## "ethernet_interfaces.[].encapsulation_vlan.client") | Dictionary |  |  |  |  |
    | [<samp>&nbsp;&nbsp;&nbsp;&nbsp;&nbsp;&nbsp;&nbsp;&nbsp;dot1q</samp>](## "ethernet_interfaces.[].encapsulation_vlan.client.dot1q") <span style="color:red">deprecated</span> | Dictionary |  |  |  | <span style="color:red">This key is deprecated. Support will be removed in AVD version 6.0.0.</span> |
    | [<samp>&nbsp;&nbsp;&nbsp;&nbsp;&nbsp;&nbsp;&nbsp;&nbsp;&nbsp;&nbsp;vlan</samp>](## "ethernet_interfaces.[].encapsulation_vlan.client.dot1q.vlan") | Integer |  |  | Min: 1<br>Max: 4094 | Client VLAN ID. |
    | [<samp>&nbsp;&nbsp;&nbsp;&nbsp;&nbsp;&nbsp;&nbsp;&nbsp;&nbsp;&nbsp;outer</samp>](## "ethernet_interfaces.[].encapsulation_vlan.client.dot1q.outer") | Integer |  |  | Min: 1<br>Max: 4094 | Client Outer VLAN ID. |
    | [<samp>&nbsp;&nbsp;&nbsp;&nbsp;&nbsp;&nbsp;&nbsp;&nbsp;&nbsp;&nbsp;inner</samp>](## "ethernet_interfaces.[].encapsulation_vlan.client.dot1q.inner") | Integer |  |  |  | Client Inner VLAN ID. |
    | [<samp>&nbsp;&nbsp;&nbsp;&nbsp;&nbsp;&nbsp;&nbsp;&nbsp;unmatched</samp>](## "ethernet_interfaces.[].encapsulation_vlan.client.unmatched") <span style="color:red">deprecated</span> | Boolean |  |  |  | <span style="color:red">This key is deprecated. Support will be removed in AVD version 6.0.0.</span> |
    | [<samp>&nbsp;&nbsp;&nbsp;&nbsp;&nbsp;&nbsp;&nbsp;&nbsp;encapsulation</samp>](## "ethernet_interfaces.[].encapsulation_vlan.client.encapsulation") | String |  |  | Valid Values:<br>- <code>dot1q</code><br>- <code>dot1ad</code><br>- <code>unmatched</code><br>- <code>untagged</code> |  |
    | [<samp>&nbsp;&nbsp;&nbsp;&nbsp;&nbsp;&nbsp;&nbsp;&nbsp;vlan</samp>](## "ethernet_interfaces.[].encapsulation_vlan.client.vlan") | Integer |  |  | Min: 1<br>Max: 4094 | Client VLAN ID. Not applicable for `encapsulation: untagged` or `encapsulation: unmatched`. |
    | [<samp>&nbsp;&nbsp;&nbsp;&nbsp;&nbsp;&nbsp;&nbsp;&nbsp;outer_vlan</samp>](## "ethernet_interfaces.[].encapsulation_vlan.client.outer_vlan") | Integer |  |  | Min: 1<br>Max: 4094 | Client Outer VLAN ID. Not applicable for `encapsulation: untagged` or `encapsulation: unmatched`. |
    | [<samp>&nbsp;&nbsp;&nbsp;&nbsp;&nbsp;&nbsp;&nbsp;&nbsp;inner_vlan</samp>](## "ethernet_interfaces.[].encapsulation_vlan.client.inner_vlan") | Integer |  |  | Min: 1<br>Max: 4094 | Client Inner VLAN ID. Not applicable for `encapsulation: untagged` or `encapsulation: unmatched`. |
    | [<samp>&nbsp;&nbsp;&nbsp;&nbsp;&nbsp;&nbsp;&nbsp;&nbsp;inner_encapsulation</samp>](## "ethernet_interfaces.[].encapsulation_vlan.client.inner_encapsulation") | String |  |  | Valid Values:<br>- <code>dot1q</code><br>- <code>dot1ad</code> |  |
    | [<samp>&nbsp;&nbsp;&nbsp;&nbsp;&nbsp;&nbsp;network</samp>](## "ethernet_interfaces.[].encapsulation_vlan.network") | Dictionary |  |  |  | Network encapsulations are all optional and skipped if using client unmatched. |
    | [<samp>&nbsp;&nbsp;&nbsp;&nbsp;&nbsp;&nbsp;&nbsp;&nbsp;dot1q</samp>](## "ethernet_interfaces.[].encapsulation_vlan.network.dot1q") <span style="color:red">deprecated</span> | Dictionary |  |  |  | <span style="color:red">This key is deprecated. Support will be removed in AVD version 6.0.0.</span> |
    | [<samp>&nbsp;&nbsp;&nbsp;&nbsp;&nbsp;&nbsp;&nbsp;&nbsp;&nbsp;&nbsp;vlan</samp>](## "ethernet_interfaces.[].encapsulation_vlan.network.dot1q.vlan") | Integer |  |  | Min: 1<br>Max: 4094 | Network VLAN ID. |
    | [<samp>&nbsp;&nbsp;&nbsp;&nbsp;&nbsp;&nbsp;&nbsp;&nbsp;&nbsp;&nbsp;outer</samp>](## "ethernet_interfaces.[].encapsulation_vlan.network.dot1q.outer") | Integer |  |  | Min: 1<br>Max: 4094 | Network outer VLAN ID. |
    | [<samp>&nbsp;&nbsp;&nbsp;&nbsp;&nbsp;&nbsp;&nbsp;&nbsp;&nbsp;&nbsp;inner</samp>](## "ethernet_interfaces.[].encapsulation_vlan.network.dot1q.inner") | Integer |  |  | Min: 1<br>Max: 4094 | Network inner VLAN ID. |
    | [<samp>&nbsp;&nbsp;&nbsp;&nbsp;&nbsp;&nbsp;&nbsp;&nbsp;client</samp>](## "ethernet_interfaces.[].encapsulation_vlan.network.client") <span style="color:red">deprecated</span> | Boolean |  |  |  | <span style="color:red">This key is deprecated. Support will be removed in AVD version 6.0.0.</span> |
    | [<samp>&nbsp;&nbsp;&nbsp;&nbsp;&nbsp;&nbsp;&nbsp;&nbsp;encapsulation</samp>](## "ethernet_interfaces.[].encapsulation_vlan.network.encapsulation") | String |  |  | Valid Values:<br>- <code>dot1q</code><br>- <code>dot1ad</code><br>- <code>client</code><br>- <code>client inner</code><br>- <code>untagged</code> | `untagged` (no encapsulation) is applicable for `untagged` client only.<br>`client` and `client inner` (retain client encapsulation) is not applicable for `untagged` client. |
    | [<samp>&nbsp;&nbsp;&nbsp;&nbsp;&nbsp;&nbsp;&nbsp;&nbsp;vlan</samp>](## "ethernet_interfaces.[].encapsulation_vlan.network.vlan") | Integer |  |  | Min: 1<br>Max: 4094 | Network VLAN ID. Not applicable for `encapsulation: untagged` or `encapsulation: client`. |
    | [<samp>&nbsp;&nbsp;&nbsp;&nbsp;&nbsp;&nbsp;&nbsp;&nbsp;outer_vlan</samp>](## "ethernet_interfaces.[].encapsulation_vlan.network.outer_vlan") | Integer |  |  | Min: 1<br>Max: 4094 | Network outer VLAN ID. Not applicable for `encapsulation: untagged` or `encapsulation: client`. |
    | [<samp>&nbsp;&nbsp;&nbsp;&nbsp;&nbsp;&nbsp;&nbsp;&nbsp;inner_vlan</samp>](## "ethernet_interfaces.[].encapsulation_vlan.network.inner_vlan") | Integer |  |  | Min: 1<br>Max: 4094 | Network inner VLAN ID.  Not applicable for `encapsulation: untagged` or `encapsulation: client`. |
    | [<samp>&nbsp;&nbsp;&nbsp;&nbsp;&nbsp;&nbsp;&nbsp;&nbsp;inner_encapsulation</samp>](## "ethernet_interfaces.[].encapsulation_vlan.network.inner_encapsulation") | String |  |  | Valid Values:<br>- <code>dot1q</code><br>- <code>dot1ad</code> |  |
    | [<samp>&nbsp;&nbsp;&nbsp;&nbsp;vlan_id</samp>](## "ethernet_interfaces.[].vlan_id") | Integer |  |  | Min: 1<br>Max: 4094 | This setting can only be applied to sub-interfaces on EOS.<br>Warning: `vlan_id` should not be combined with `ethernet_interfaces[].type == l2dot1q`. |
    | [<samp>&nbsp;&nbsp;&nbsp;&nbsp;ip_address</samp>](## "ethernet_interfaces.[].ip_address") | String |  |  |  | IPv4 address/mask or "dhcp". |
    | [<samp>&nbsp;&nbsp;&nbsp;&nbsp;ip_address_secondaries</samp>](## "ethernet_interfaces.[].ip_address_secondaries") | List, items: String |  |  |  |  |
    | [<samp>&nbsp;&nbsp;&nbsp;&nbsp;&nbsp;&nbsp;-&nbsp;&lt;str&gt;</samp>](## "ethernet_interfaces.[].ip_address_secondaries.[]") | String |  |  |  |  |
    | [<samp>&nbsp;&nbsp;&nbsp;&nbsp;ip_verify_unicast_source_reachable_via</samp>](## "ethernet_interfaces.[].ip_verify_unicast_source_reachable_via") | String |  |  | Valid Values:<br>- <code>any</code><br>- <code>rx</code> |  |
    | [<samp>&nbsp;&nbsp;&nbsp;&nbsp;dhcp_client_accept_default_route</samp>](## "ethernet_interfaces.[].dhcp_client_accept_default_route") | Boolean |  |  |  | Install default-route obtained via DHCP. |
    | [<samp>&nbsp;&nbsp;&nbsp;&nbsp;dhcp_server_ipv4</samp>](## "ethernet_interfaces.[].dhcp_server_ipv4") | Boolean |  |  |  | Enable IPv4 DHCP server. |
    | [<samp>&nbsp;&nbsp;&nbsp;&nbsp;dhcp_server_ipv6</samp>](## "ethernet_interfaces.[].dhcp_server_ipv6") | Boolean |  |  |  | Enable IPv6 DHCP server. |
    | [<samp>&nbsp;&nbsp;&nbsp;&nbsp;ip_helpers</samp>](## "ethernet_interfaces.[].ip_helpers") | List, items: Dictionary |  |  |  |  |
    | [<samp>&nbsp;&nbsp;&nbsp;&nbsp;&nbsp;&nbsp;-&nbsp;ip_helper</samp>](## "ethernet_interfaces.[].ip_helpers.[].ip_helper") | String | Required, Unique |  |  |  |
    | [<samp>&nbsp;&nbsp;&nbsp;&nbsp;&nbsp;&nbsp;&nbsp;&nbsp;source_interface</samp>](## "ethernet_interfaces.[].ip_helpers.[].source_interface") | String |  |  |  | Source interface name. |
    | [<samp>&nbsp;&nbsp;&nbsp;&nbsp;&nbsp;&nbsp;&nbsp;&nbsp;vrf</samp>](## "ethernet_interfaces.[].ip_helpers.[].vrf") | String |  |  |  | VRF name. |
    | [<samp>&nbsp;&nbsp;&nbsp;&nbsp;ip_nat</samp>](## "ethernet_interfaces.[].ip_nat") | Dictionary |  |  |  |  |
    | [<samp>&nbsp;&nbsp;&nbsp;&nbsp;&nbsp;&nbsp;service_profile</samp>](## "ethernet_interfaces.[].ip_nat.service_profile") | String |  |  |  | NAT interface profile. |
    | [<samp>&nbsp;&nbsp;&nbsp;&nbsp;&nbsp;&nbsp;destination</samp>](## "ethernet_interfaces.[].ip_nat.destination") | Dictionary |  |  |  |  |
    | [<samp>&nbsp;&nbsp;&nbsp;&nbsp;&nbsp;&nbsp;&nbsp;&nbsp;dynamic</samp>](## "ethernet_interfaces.[].ip_nat.destination.dynamic") | List, items: Dictionary |  |  |  |  |
    | [<samp>&nbsp;&nbsp;&nbsp;&nbsp;&nbsp;&nbsp;&nbsp;&nbsp;&nbsp;&nbsp;-&nbsp;access_list</samp>](## "ethernet_interfaces.[].ip_nat.destination.dynamic.[].access_list") | String | Required, Unique |  |  |  |
    | [<samp>&nbsp;&nbsp;&nbsp;&nbsp;&nbsp;&nbsp;&nbsp;&nbsp;&nbsp;&nbsp;&nbsp;&nbsp;comment</samp>](## "ethernet_interfaces.[].ip_nat.destination.dynamic.[].comment") | String |  |  |  |  |
    | [<samp>&nbsp;&nbsp;&nbsp;&nbsp;&nbsp;&nbsp;&nbsp;&nbsp;&nbsp;&nbsp;&nbsp;&nbsp;pool_name</samp>](## "ethernet_interfaces.[].ip_nat.destination.dynamic.[].pool_name") | String | Required |  |  |  |
    | [<samp>&nbsp;&nbsp;&nbsp;&nbsp;&nbsp;&nbsp;&nbsp;&nbsp;&nbsp;&nbsp;&nbsp;&nbsp;priority</samp>](## "ethernet_interfaces.[].ip_nat.destination.dynamic.[].priority") | Integer |  |  | Min: 0<br>Max: 4294967295 |  |
    | [<samp>&nbsp;&nbsp;&nbsp;&nbsp;&nbsp;&nbsp;&nbsp;&nbsp;static</samp>](## "ethernet_interfaces.[].ip_nat.destination.static") | List, items: Dictionary |  |  |  |  |
    | [<samp>&nbsp;&nbsp;&nbsp;&nbsp;&nbsp;&nbsp;&nbsp;&nbsp;&nbsp;&nbsp;-&nbsp;access_list</samp>](## "ethernet_interfaces.[].ip_nat.destination.static.[].access_list") | String |  |  |  | 'access_list' and 'group' are mutual exclusive. |
    | [<samp>&nbsp;&nbsp;&nbsp;&nbsp;&nbsp;&nbsp;&nbsp;&nbsp;&nbsp;&nbsp;&nbsp;&nbsp;comment</samp>](## "ethernet_interfaces.[].ip_nat.destination.static.[].comment") | String |  |  |  |  |
    | [<samp>&nbsp;&nbsp;&nbsp;&nbsp;&nbsp;&nbsp;&nbsp;&nbsp;&nbsp;&nbsp;&nbsp;&nbsp;direction</samp>](## "ethernet_interfaces.[].ip_nat.destination.static.[].direction") | String |  |  | Valid Values:<br>- <code>egress</code><br>- <code>ingress</code> | Egress or ingress can be the default. This depends on source/destination, EOS version, and hardware platform.<br>EOS might remove this keyword in the configuration. So, check the configuration on targeted HW/SW.<br> |
    | [<samp>&nbsp;&nbsp;&nbsp;&nbsp;&nbsp;&nbsp;&nbsp;&nbsp;&nbsp;&nbsp;&nbsp;&nbsp;group</samp>](## "ethernet_interfaces.[].ip_nat.destination.static.[].group") | Integer |  |  | Min: 1<br>Max: 65535 | 'access_list' and 'group' are mutual exclusive. |
    | [<samp>&nbsp;&nbsp;&nbsp;&nbsp;&nbsp;&nbsp;&nbsp;&nbsp;&nbsp;&nbsp;&nbsp;&nbsp;original_ip</samp>](## "ethernet_interfaces.[].ip_nat.destination.static.[].original_ip") | String |  |  |  | IPv4 address. The combination of `original_ip` and `original_port` must be unique. |
    | [<samp>&nbsp;&nbsp;&nbsp;&nbsp;&nbsp;&nbsp;&nbsp;&nbsp;&nbsp;&nbsp;&nbsp;&nbsp;original_port</samp>](## "ethernet_interfaces.[].ip_nat.destination.static.[].original_port") | Integer |  |  | Min: 1<br>Max: 65535 | TCP/UDP port. The combination of `original_ip` and `original_port` must be unique. |
    | [<samp>&nbsp;&nbsp;&nbsp;&nbsp;&nbsp;&nbsp;&nbsp;&nbsp;&nbsp;&nbsp;&nbsp;&nbsp;priority</samp>](## "ethernet_interfaces.[].ip_nat.destination.static.[].priority") | Integer |  |  | Min: 0<br>Max: 4294967295 |  |
    | [<samp>&nbsp;&nbsp;&nbsp;&nbsp;&nbsp;&nbsp;&nbsp;&nbsp;&nbsp;&nbsp;&nbsp;&nbsp;protocol</samp>](## "ethernet_interfaces.[].ip_nat.destination.static.[].protocol") | String |  |  | Valid Values:<br>- <code>udp</code><br>- <code>tcp</code> |  |
    | [<samp>&nbsp;&nbsp;&nbsp;&nbsp;&nbsp;&nbsp;&nbsp;&nbsp;&nbsp;&nbsp;&nbsp;&nbsp;translated_ip</samp>](## "ethernet_interfaces.[].ip_nat.destination.static.[].translated_ip") | String | Required |  |  | IPv4 address. |
    | [<samp>&nbsp;&nbsp;&nbsp;&nbsp;&nbsp;&nbsp;&nbsp;&nbsp;&nbsp;&nbsp;&nbsp;&nbsp;translated_port</samp>](## "ethernet_interfaces.[].ip_nat.destination.static.[].translated_port") | Integer |  |  | Min: 1<br>Max: 65535 | requires 'original_port'. |
    | [<samp>&nbsp;&nbsp;&nbsp;&nbsp;&nbsp;&nbsp;source</samp>](## "ethernet_interfaces.[].ip_nat.source") | Dictionary |  |  |  |  |
    | [<samp>&nbsp;&nbsp;&nbsp;&nbsp;&nbsp;&nbsp;&nbsp;&nbsp;dynamic</samp>](## "ethernet_interfaces.[].ip_nat.source.dynamic") | List, items: Dictionary |  |  |  |  |
    | [<samp>&nbsp;&nbsp;&nbsp;&nbsp;&nbsp;&nbsp;&nbsp;&nbsp;&nbsp;&nbsp;-&nbsp;access_list</samp>](## "ethernet_interfaces.[].ip_nat.source.dynamic.[].access_list") | String | Required, Unique |  |  |  |
    | [<samp>&nbsp;&nbsp;&nbsp;&nbsp;&nbsp;&nbsp;&nbsp;&nbsp;&nbsp;&nbsp;&nbsp;&nbsp;comment</samp>](## "ethernet_interfaces.[].ip_nat.source.dynamic.[].comment") | String |  |  |  |  |
    | [<samp>&nbsp;&nbsp;&nbsp;&nbsp;&nbsp;&nbsp;&nbsp;&nbsp;&nbsp;&nbsp;&nbsp;&nbsp;nat_type</samp>](## "ethernet_interfaces.[].ip_nat.source.dynamic.[].nat_type") | String | Required |  | Valid Values:<br>- <code>overload</code><br>- <code>pool</code><br>- <code>pool-address-only</code><br>- <code>pool-full-cone</code> |  |
    | [<samp>&nbsp;&nbsp;&nbsp;&nbsp;&nbsp;&nbsp;&nbsp;&nbsp;&nbsp;&nbsp;&nbsp;&nbsp;pool_name</samp>](## "ethernet_interfaces.[].ip_nat.source.dynamic.[].pool_name") | String |  |  |  | required if 'nat_type' is pool, pool-address-only or pool-full-cone.<br>ignored if 'nat_type' is overload.<br> |
    | [<samp>&nbsp;&nbsp;&nbsp;&nbsp;&nbsp;&nbsp;&nbsp;&nbsp;&nbsp;&nbsp;&nbsp;&nbsp;priority</samp>](## "ethernet_interfaces.[].ip_nat.source.dynamic.[].priority") | Integer |  |  | Min: 0<br>Max: 4294967295 |  |
    | [<samp>&nbsp;&nbsp;&nbsp;&nbsp;&nbsp;&nbsp;&nbsp;&nbsp;static</samp>](## "ethernet_interfaces.[].ip_nat.source.static") | List, items: Dictionary |  |  |  |  |
    | [<samp>&nbsp;&nbsp;&nbsp;&nbsp;&nbsp;&nbsp;&nbsp;&nbsp;&nbsp;&nbsp;-&nbsp;access_list</samp>](## "ethernet_interfaces.[].ip_nat.source.static.[].access_list") | String |  |  |  | 'access_list' and 'group' are mutual exclusive. |
    | [<samp>&nbsp;&nbsp;&nbsp;&nbsp;&nbsp;&nbsp;&nbsp;&nbsp;&nbsp;&nbsp;&nbsp;&nbsp;comment</samp>](## "ethernet_interfaces.[].ip_nat.source.static.[].comment") | String |  |  |  |  |
    | [<samp>&nbsp;&nbsp;&nbsp;&nbsp;&nbsp;&nbsp;&nbsp;&nbsp;&nbsp;&nbsp;&nbsp;&nbsp;direction</samp>](## "ethernet_interfaces.[].ip_nat.source.static.[].direction") | String |  |  | Valid Values:<br>- <code>egress</code><br>- <code>ingress</code> | Egress or ingress can be the default. This depends on source/destination, EOS version, and hardware platform.<br>EOS might remove this keyword in the configuration. So, check the configuration on targeted HW/SW.<br> |
    | [<samp>&nbsp;&nbsp;&nbsp;&nbsp;&nbsp;&nbsp;&nbsp;&nbsp;&nbsp;&nbsp;&nbsp;&nbsp;group</samp>](## "ethernet_interfaces.[].ip_nat.source.static.[].group") | Integer |  |  | Min: 1<br>Max: 65535 | 'access_list' and 'group' are mutual exclusive. |
    | [<samp>&nbsp;&nbsp;&nbsp;&nbsp;&nbsp;&nbsp;&nbsp;&nbsp;&nbsp;&nbsp;&nbsp;&nbsp;original_ip</samp>](## "ethernet_interfaces.[].ip_nat.source.static.[].original_ip") | String |  |  |  | IPv4 address. The combination of `original_ip` and `original_port` must be unique. |
    | [<samp>&nbsp;&nbsp;&nbsp;&nbsp;&nbsp;&nbsp;&nbsp;&nbsp;&nbsp;&nbsp;&nbsp;&nbsp;original_port</samp>](## "ethernet_interfaces.[].ip_nat.source.static.[].original_port") | Integer |  |  | Min: 1<br>Max: 65535 | TCP/UDP port. The combination of `original_ip` and `original_port` must be unique. |
    | [<samp>&nbsp;&nbsp;&nbsp;&nbsp;&nbsp;&nbsp;&nbsp;&nbsp;&nbsp;&nbsp;&nbsp;&nbsp;priority</samp>](## "ethernet_interfaces.[].ip_nat.source.static.[].priority") | Integer |  |  | Min: 0<br>Max: 4294967295 |  |
    | [<samp>&nbsp;&nbsp;&nbsp;&nbsp;&nbsp;&nbsp;&nbsp;&nbsp;&nbsp;&nbsp;&nbsp;&nbsp;protocol</samp>](## "ethernet_interfaces.[].ip_nat.source.static.[].protocol") | String |  |  | Valid Values:<br>- <code>udp</code><br>- <code>tcp</code> |  |
    | [<samp>&nbsp;&nbsp;&nbsp;&nbsp;&nbsp;&nbsp;&nbsp;&nbsp;&nbsp;&nbsp;&nbsp;&nbsp;translated_ip</samp>](## "ethernet_interfaces.[].ip_nat.source.static.[].translated_ip") | String | Required |  |  | IPv4 address. |
    | [<samp>&nbsp;&nbsp;&nbsp;&nbsp;&nbsp;&nbsp;&nbsp;&nbsp;&nbsp;&nbsp;&nbsp;&nbsp;translated_port</samp>](## "ethernet_interfaces.[].ip_nat.source.static.[].translated_port") | Integer |  |  | Min: 1<br>Max: 65535 | requires 'original_port'. |
    | [<samp>&nbsp;&nbsp;&nbsp;&nbsp;ipv6_enable</samp>](## "ethernet_interfaces.[].ipv6_enable") | Boolean |  |  |  |  |
    | [<samp>&nbsp;&nbsp;&nbsp;&nbsp;ipv6_address</samp>](## "ethernet_interfaces.[].ipv6_address") | String |  |  |  |  |
    | [<samp>&nbsp;&nbsp;&nbsp;&nbsp;ipv6_address_link_local</samp>](## "ethernet_interfaces.[].ipv6_address_link_local") | String |  |  |  | Link local IPv6 address/mask. |
    | [<samp>&nbsp;&nbsp;&nbsp;&nbsp;ipv6_nd_ra_disabled</samp>](## "ethernet_interfaces.[].ipv6_nd_ra_disabled") | Boolean |  |  |  |  |
    | [<samp>&nbsp;&nbsp;&nbsp;&nbsp;ipv6_nd_managed_config_flag</samp>](## "ethernet_interfaces.[].ipv6_nd_managed_config_flag") | Boolean |  |  |  |  |
    | [<samp>&nbsp;&nbsp;&nbsp;&nbsp;ipv6_nd_prefixes</samp>](## "ethernet_interfaces.[].ipv6_nd_prefixes") | List, items: Dictionary |  |  |  |  |
    | [<samp>&nbsp;&nbsp;&nbsp;&nbsp;&nbsp;&nbsp;-&nbsp;ipv6_prefix</samp>](## "ethernet_interfaces.[].ipv6_nd_prefixes.[].ipv6_prefix") | String | Required, Unique |  |  |  |
    | [<samp>&nbsp;&nbsp;&nbsp;&nbsp;&nbsp;&nbsp;&nbsp;&nbsp;valid_lifetime</samp>](## "ethernet_interfaces.[].ipv6_nd_prefixes.[].valid_lifetime") | String |  |  |  | Infinite or lifetime in seconds. |
    | [<samp>&nbsp;&nbsp;&nbsp;&nbsp;&nbsp;&nbsp;&nbsp;&nbsp;preferred_lifetime</samp>](## "ethernet_interfaces.[].ipv6_nd_prefixes.[].preferred_lifetime") | String |  |  |  | Infinite or lifetime in seconds. |
    | [<samp>&nbsp;&nbsp;&nbsp;&nbsp;&nbsp;&nbsp;&nbsp;&nbsp;no_autoconfig_flag</samp>](## "ethernet_interfaces.[].ipv6_nd_prefixes.[].no_autoconfig_flag") | Boolean |  |  |  |  |
    | [<samp>&nbsp;&nbsp;&nbsp;&nbsp;ipv6_dhcp_relay_destinations</samp>](## "ethernet_interfaces.[].ipv6_dhcp_relay_destinations") | List, items: Dictionary |  |  |  |  |
    | [<samp>&nbsp;&nbsp;&nbsp;&nbsp;&nbsp;&nbsp;-&nbsp;address</samp>](## "ethernet_interfaces.[].ipv6_dhcp_relay_destinations.[].address") | String | Required, Unique |  |  | DHCP server's IPv6 address. |
    | [<samp>&nbsp;&nbsp;&nbsp;&nbsp;&nbsp;&nbsp;&nbsp;&nbsp;vrf</samp>](## "ethernet_interfaces.[].ipv6_dhcp_relay_destinations.[].vrf") | String |  |  |  |  |
    | [<samp>&nbsp;&nbsp;&nbsp;&nbsp;&nbsp;&nbsp;&nbsp;&nbsp;local_interface</samp>](## "ethernet_interfaces.[].ipv6_dhcp_relay_destinations.[].local_interface") | String |  |  |  | Local interface to communicate with DHCP server - mutually exclusive to source_address. |
    | [<samp>&nbsp;&nbsp;&nbsp;&nbsp;&nbsp;&nbsp;&nbsp;&nbsp;source_address</samp>](## "ethernet_interfaces.[].ipv6_dhcp_relay_destinations.[].source_address") | String |  |  |  | Source IPv6 address to communicate with DHCP server - mutually exclusive to local_interface. |
    | [<samp>&nbsp;&nbsp;&nbsp;&nbsp;&nbsp;&nbsp;&nbsp;&nbsp;link_address</samp>](## "ethernet_interfaces.[].ipv6_dhcp_relay_destinations.[].link_address") | String |  |  |  | Override the default link address specified in the relayed DHCP packet. |
    | [<samp>&nbsp;&nbsp;&nbsp;&nbsp;access_group_in</samp>](## "ethernet_interfaces.[].access_group_in") | String |  |  |  | Access list name. |
    | [<samp>&nbsp;&nbsp;&nbsp;&nbsp;access_group_out</samp>](## "ethernet_interfaces.[].access_group_out") | String |  |  |  | Access list name. |
    | [<samp>&nbsp;&nbsp;&nbsp;&nbsp;ipv6_access_group_in</samp>](## "ethernet_interfaces.[].ipv6_access_group_in") | String |  |  |  | IPv6 access list name. |
    | [<samp>&nbsp;&nbsp;&nbsp;&nbsp;ipv6_access_group_out</samp>](## "ethernet_interfaces.[].ipv6_access_group_out") | String |  |  |  | IPv6 access list name. |
    | [<samp>&nbsp;&nbsp;&nbsp;&nbsp;mac_access_group_in</samp>](## "ethernet_interfaces.[].mac_access_group_in") | String |  |  |  | MAC access list name. |
    | [<samp>&nbsp;&nbsp;&nbsp;&nbsp;mac_access_group_out</samp>](## "ethernet_interfaces.[].mac_access_group_out") | String |  |  |  | MAC access list name. |
    | [<samp>&nbsp;&nbsp;&nbsp;&nbsp;multicast</samp>](## "ethernet_interfaces.[].multicast") | Dictionary |  |  |  | Boundaries can be either 1 ACL or a list of multicast IP address_range(s)/prefix but not combination of both. |
    | [<samp>&nbsp;&nbsp;&nbsp;&nbsp;&nbsp;&nbsp;ipv4</samp>](## "ethernet_interfaces.[].multicast.ipv4") | Dictionary |  |  |  |  |
    | [<samp>&nbsp;&nbsp;&nbsp;&nbsp;&nbsp;&nbsp;&nbsp;&nbsp;boundaries</samp>](## "ethernet_interfaces.[].multicast.ipv4.boundaries") | List, items: Dictionary |  |  |  |  |
    | [<samp>&nbsp;&nbsp;&nbsp;&nbsp;&nbsp;&nbsp;&nbsp;&nbsp;&nbsp;&nbsp;-&nbsp;boundary</samp>](## "ethernet_interfaces.[].multicast.ipv4.boundaries.[].boundary") | String |  |  |  | ACL name or multicast IP subnet. |
    | [<samp>&nbsp;&nbsp;&nbsp;&nbsp;&nbsp;&nbsp;&nbsp;&nbsp;&nbsp;&nbsp;&nbsp;&nbsp;out</samp>](## "ethernet_interfaces.[].multicast.ipv4.boundaries.[].out") | Boolean |  |  |  |  |
    | [<samp>&nbsp;&nbsp;&nbsp;&nbsp;&nbsp;&nbsp;&nbsp;&nbsp;static</samp>](## "ethernet_interfaces.[].multicast.ipv4.static") | Boolean |  |  |  |  |
    | [<samp>&nbsp;&nbsp;&nbsp;&nbsp;&nbsp;&nbsp;ipv6</samp>](## "ethernet_interfaces.[].multicast.ipv6") | Dictionary |  |  |  |  |
    | [<samp>&nbsp;&nbsp;&nbsp;&nbsp;&nbsp;&nbsp;&nbsp;&nbsp;boundaries</samp>](## "ethernet_interfaces.[].multicast.ipv6.boundaries") | List, items: Dictionary |  |  |  |  |
    | [<samp>&nbsp;&nbsp;&nbsp;&nbsp;&nbsp;&nbsp;&nbsp;&nbsp;&nbsp;&nbsp;-&nbsp;boundary</samp>](## "ethernet_interfaces.[].multicast.ipv6.boundaries.[].boundary") | String |  |  |  | ACL name or multicast IP subnet. |
    | [<samp>&nbsp;&nbsp;&nbsp;&nbsp;&nbsp;&nbsp;&nbsp;&nbsp;static</samp>](## "ethernet_interfaces.[].multicast.ipv6.static") | Boolean |  |  |  |  |
    | [<samp>&nbsp;&nbsp;&nbsp;&nbsp;ospf_network_point_to_point</samp>](## "ethernet_interfaces.[].ospf_network_point_to_point") | Boolean |  |  |  |  |
    | [<samp>&nbsp;&nbsp;&nbsp;&nbsp;ospf_area</samp>](## "ethernet_interfaces.[].ospf_area") | String |  |  |  |  |
    | [<samp>&nbsp;&nbsp;&nbsp;&nbsp;ospf_cost</samp>](## "ethernet_interfaces.[].ospf_cost") | Integer |  |  |  |  |
    | [<samp>&nbsp;&nbsp;&nbsp;&nbsp;ospf_authentication</samp>](## "ethernet_interfaces.[].ospf_authentication") | String |  |  | Valid Values:<br>- <code>none</code><br>- <code>simple</code><br>- <code>message-digest</code> |  |
    | [<samp>&nbsp;&nbsp;&nbsp;&nbsp;ospf_authentication_key</samp>](## "ethernet_interfaces.[].ospf_authentication_key") | String |  |  |  | Encrypted password - only type 7 supported. |
    | [<samp>&nbsp;&nbsp;&nbsp;&nbsp;ospf_message_digest_keys</samp>](## "ethernet_interfaces.[].ospf_message_digest_keys") | List, items: Dictionary |  |  |  |  |
    | [<samp>&nbsp;&nbsp;&nbsp;&nbsp;&nbsp;&nbsp;-&nbsp;id</samp>](## "ethernet_interfaces.[].ospf_message_digest_keys.[].id") | Integer | Required, Unique |  |  |  |
    | [<samp>&nbsp;&nbsp;&nbsp;&nbsp;&nbsp;&nbsp;&nbsp;&nbsp;hash_algorithm</samp>](## "ethernet_interfaces.[].ospf_message_digest_keys.[].hash_algorithm") | String |  |  | Valid Values:<br>- <code>md5</code><br>- <code>sha1</code><br>- <code>sha256</code><br>- <code>sha384</code><br>- <code>sha512</code> |  |
    | [<samp>&nbsp;&nbsp;&nbsp;&nbsp;&nbsp;&nbsp;&nbsp;&nbsp;key</samp>](## "ethernet_interfaces.[].ospf_message_digest_keys.[].key") | String |  |  |  | Encrypted password - only type 7 supported. |
    | [<samp>&nbsp;&nbsp;&nbsp;&nbsp;pim</samp>](## "ethernet_interfaces.[].pim") | Dictionary |  |  |  |  |
    | [<samp>&nbsp;&nbsp;&nbsp;&nbsp;&nbsp;&nbsp;ipv4</samp>](## "ethernet_interfaces.[].pim.ipv4") | Dictionary |  |  |  |  |
    | [<samp>&nbsp;&nbsp;&nbsp;&nbsp;&nbsp;&nbsp;&nbsp;&nbsp;border_router</samp>](## "ethernet_interfaces.[].pim.ipv4.border_router") | Boolean |  |  |  | Configure PIM border router. EOS default is false. |
    | [<samp>&nbsp;&nbsp;&nbsp;&nbsp;&nbsp;&nbsp;&nbsp;&nbsp;dr_priority</samp>](## "ethernet_interfaces.[].pim.ipv4.dr_priority") | Integer |  |  | Min: 0<br>Max: 429467295 |  |
    | [<samp>&nbsp;&nbsp;&nbsp;&nbsp;&nbsp;&nbsp;&nbsp;&nbsp;sparse_mode</samp>](## "ethernet_interfaces.[].pim.ipv4.sparse_mode") | Boolean |  |  |  |  |
    | [<samp>&nbsp;&nbsp;&nbsp;&nbsp;&nbsp;&nbsp;&nbsp;&nbsp;bfd</samp>](## "ethernet_interfaces.[].pim.ipv4.bfd") | Boolean |  |  |  | Set the default for whether Bidirectional Forwarding Detection is enabled for PIM. |
    | [<samp>&nbsp;&nbsp;&nbsp;&nbsp;&nbsp;&nbsp;&nbsp;&nbsp;bidirectional</samp>](## "ethernet_interfaces.[].pim.ipv4.bidirectional") | Boolean |  |  |  |  |
    | [<samp>&nbsp;&nbsp;&nbsp;&nbsp;&nbsp;&nbsp;&nbsp;&nbsp;hello</samp>](## "ethernet_interfaces.[].pim.ipv4.hello") | Dictionary |  |  |  |  |
    | [<samp>&nbsp;&nbsp;&nbsp;&nbsp;&nbsp;&nbsp;&nbsp;&nbsp;&nbsp;&nbsp;count</samp>](## "ethernet_interfaces.[].pim.ipv4.hello.count") | String |  |  |  | Number of missed hellos after which the neighbor expires. Range <1.5-65535>. |
    | [<samp>&nbsp;&nbsp;&nbsp;&nbsp;&nbsp;&nbsp;&nbsp;&nbsp;&nbsp;&nbsp;interval</samp>](## "ethernet_interfaces.[].pim.ipv4.hello.interval") | Integer |  |  | Min: 1<br>Max: 65535 | PIM hello interval in seconds. |
    | [<samp>&nbsp;&nbsp;&nbsp;&nbsp;mac_security</samp>](## "ethernet_interfaces.[].mac_security") | Dictionary |  |  |  |  |
    | [<samp>&nbsp;&nbsp;&nbsp;&nbsp;&nbsp;&nbsp;profile</samp>](## "ethernet_interfaces.[].mac_security.profile") | String |  |  |  |  |
    | [<samp>&nbsp;&nbsp;&nbsp;&nbsp;tcp_mss_ceiling</samp>](## "ethernet_interfaces.[].tcp_mss_ceiling") | Dictionary |  |  |  | The TCP MSS clamping feature involves clamping the maximum segment size (MSS) in the TCP header<br>of TCP SYN packets if it exceeds the configured MSS ceiling limit for the interface. |
    | [<samp>&nbsp;&nbsp;&nbsp;&nbsp;&nbsp;&nbsp;ipv4_segment_size</samp>](## "ethernet_interfaces.[].tcp_mss_ceiling.ipv4_segment_size") | Integer |  |  | Min: 64<br>Max: 65475 |  |
    | [<samp>&nbsp;&nbsp;&nbsp;&nbsp;&nbsp;&nbsp;ipv6_segment_size</samp>](## "ethernet_interfaces.[].tcp_mss_ceiling.ipv6_segment_size") | Integer |  |  | Min: 64<br>Max: 65475 |  |
    | [<samp>&nbsp;&nbsp;&nbsp;&nbsp;&nbsp;&nbsp;direction</samp>](## "ethernet_interfaces.[].tcp_mss_ceiling.direction") | String |  |  | Valid Values:<br>- <code>egress</code><br>- <code>ingress</code> |  |
    | [<samp>&nbsp;&nbsp;&nbsp;&nbsp;channel_group</samp>](## "ethernet_interfaces.[].channel_group") | Dictionary |  |  |  |  |
    | [<samp>&nbsp;&nbsp;&nbsp;&nbsp;&nbsp;&nbsp;id</samp>](## "ethernet_interfaces.[].channel_group.id") | Integer |  |  |  |  |
    | [<samp>&nbsp;&nbsp;&nbsp;&nbsp;&nbsp;&nbsp;mode</samp>](## "ethernet_interfaces.[].channel_group.mode") | String |  |  | Valid Values:<br>- <code>on</code><br>- <code>active</code><br>- <code>passive</code> |  |
    | [<samp>&nbsp;&nbsp;&nbsp;&nbsp;isis_enable</samp>](## "ethernet_interfaces.[].isis_enable") | String |  |  |  | ISIS instance. |
    | [<samp>&nbsp;&nbsp;&nbsp;&nbsp;isis_bfd</samp>](## "ethernet_interfaces.[].isis_bfd") | Boolean |  |  |  | Enable BFD for ISIS. |
    | [<samp>&nbsp;&nbsp;&nbsp;&nbsp;isis_passive</samp>](## "ethernet_interfaces.[].isis_passive") | Boolean |  |  |  |  |
    | [<samp>&nbsp;&nbsp;&nbsp;&nbsp;isis_metric</samp>](## "ethernet_interfaces.[].isis_metric") | Integer |  |  |  |  |
    | [<samp>&nbsp;&nbsp;&nbsp;&nbsp;isis_network_point_to_point</samp>](## "ethernet_interfaces.[].isis_network_point_to_point") | Boolean |  |  |  |  |
    | [<samp>&nbsp;&nbsp;&nbsp;&nbsp;isis_circuit_type</samp>](## "ethernet_interfaces.[].isis_circuit_type") | String |  |  | Valid Values:<br>- <code>level-1-2</code><br>- <code>level-1</code><br>- <code>level-2</code> |  |
    | [<samp>&nbsp;&nbsp;&nbsp;&nbsp;isis_hello_padding</samp>](## "ethernet_interfaces.[].isis_hello_padding") | Boolean |  |  |  |  |
    | [<samp>&nbsp;&nbsp;&nbsp;&nbsp;isis_authentication_mode</samp>](## "ethernet_interfaces.[].isis_authentication_mode") | String |  |  | Valid Values:<br>- <code>text</code><br>- <code>md5</code> |  |
    | [<samp>&nbsp;&nbsp;&nbsp;&nbsp;isis_authentication_key</samp>](## "ethernet_interfaces.[].isis_authentication_key") | String |  |  |  | Type-7 encrypted password. |
    | [<samp>&nbsp;&nbsp;&nbsp;&nbsp;poe</samp>](## "ethernet_interfaces.[].poe") | Dictionary |  |  |  |  |
    | [<samp>&nbsp;&nbsp;&nbsp;&nbsp;&nbsp;&nbsp;disabled</samp>](## "ethernet_interfaces.[].poe.disabled") | Boolean |  | `False` |  | Disable PoE on a POE capable port. PoE is enabled on all ports that support it by default in EOS. |
    | [<samp>&nbsp;&nbsp;&nbsp;&nbsp;&nbsp;&nbsp;priority</samp>](## "ethernet_interfaces.[].poe.priority") | String |  |  | Valid Values:<br>- <code>critical</code><br>- <code>high</code><br>- <code>medium</code><br>- <code>low</code> | Prioritize a port's power in the event that one of the switch's power supplies loses power. |
    | [<samp>&nbsp;&nbsp;&nbsp;&nbsp;&nbsp;&nbsp;reboot</samp>](## "ethernet_interfaces.[].poe.reboot") | Dictionary |  |  |  | Set the PoE power behavior for a PoE port when the system is rebooted. |
    | [<samp>&nbsp;&nbsp;&nbsp;&nbsp;&nbsp;&nbsp;&nbsp;&nbsp;action</samp>](## "ethernet_interfaces.[].poe.reboot.action") | String |  |  | Valid Values:<br>- <code>maintain</code><br>- <code>power-off</code> | PoE action for interface. |
    | [<samp>&nbsp;&nbsp;&nbsp;&nbsp;&nbsp;&nbsp;link_down</samp>](## "ethernet_interfaces.[].poe.link_down") | Dictionary |  |  |  | Set the PoE power behavior for a PoE port when the port goes down. |
    | [<samp>&nbsp;&nbsp;&nbsp;&nbsp;&nbsp;&nbsp;&nbsp;&nbsp;action</samp>](## "ethernet_interfaces.[].poe.link_down.action") | String |  |  | Valid Values:<br>- <code>maintain</code><br>- <code>power-off</code> | PoE action for interface. |
    | [<samp>&nbsp;&nbsp;&nbsp;&nbsp;&nbsp;&nbsp;&nbsp;&nbsp;power_off_delay</samp>](## "ethernet_interfaces.[].poe.link_down.power_off_delay") | Integer |  |  | Min: 1<br>Max: 86400 | Number of seconds to delay shutting the power off after a link down event occurs. Default value is 5 seconds in EOS. |
    | [<samp>&nbsp;&nbsp;&nbsp;&nbsp;&nbsp;&nbsp;shutdown</samp>](## "ethernet_interfaces.[].poe.shutdown") | Dictionary |  |  |  | Set the PoE power behavior for a PoE port when the port is admin down. |
    | [<samp>&nbsp;&nbsp;&nbsp;&nbsp;&nbsp;&nbsp;&nbsp;&nbsp;action</samp>](## "ethernet_interfaces.[].poe.shutdown.action") | String |  |  | Valid Values:<br>- <code>maintain</code><br>- <code>power-off</code> | PoE action for interface. |
    | [<samp>&nbsp;&nbsp;&nbsp;&nbsp;&nbsp;&nbsp;limit</samp>](## "ethernet_interfaces.[].poe.limit") | Dictionary |  |  |  | Override the hardware-negotiated power limit using either wattage or a power class. Note that if using a power class, AVD will automatically convert the class value to the wattage value corresponding to that power class. |
    | [<samp>&nbsp;&nbsp;&nbsp;&nbsp;&nbsp;&nbsp;&nbsp;&nbsp;class</samp>](## "ethernet_interfaces.[].poe.limit.class") | Integer |  |  | Min: 0<br>Max: 8 |  |
    | [<samp>&nbsp;&nbsp;&nbsp;&nbsp;&nbsp;&nbsp;&nbsp;&nbsp;watts</samp>](## "ethernet_interfaces.[].poe.limit.watts") | String |  |  |  |  |
    | [<samp>&nbsp;&nbsp;&nbsp;&nbsp;&nbsp;&nbsp;&nbsp;&nbsp;fixed</samp>](## "ethernet_interfaces.[].poe.limit.fixed") | Boolean |  |  |  | Set to ignore hardware classification. |
    | [<samp>&nbsp;&nbsp;&nbsp;&nbsp;&nbsp;&nbsp;negotiation_lldp</samp>](## "ethernet_interfaces.[].poe.negotiation_lldp") | Boolean |  |  |  | Disable to prevent port from negotiating power with powered devices over LLDP. Enabled by default in EOS. |
    | [<samp>&nbsp;&nbsp;&nbsp;&nbsp;&nbsp;&nbsp;legacy_detect</samp>](## "ethernet_interfaces.[].poe.legacy_detect") | Boolean |  |  |  | Allow a subset of legacy devices to work with the PoE switch. Disabled by default in EOS because it can cause false positive detections. |
    | [<samp>&nbsp;&nbsp;&nbsp;&nbsp;ptp</samp>](## "ethernet_interfaces.[].ptp") | Dictionary |  |  |  |  |
    | [<samp>&nbsp;&nbsp;&nbsp;&nbsp;&nbsp;&nbsp;enable</samp>](## "ethernet_interfaces.[].ptp.enable") | Boolean |  |  |  |  |
    | [<samp>&nbsp;&nbsp;&nbsp;&nbsp;&nbsp;&nbsp;announce</samp>](## "ethernet_interfaces.[].ptp.announce") | Dictionary |  |  |  |  |
    | [<samp>&nbsp;&nbsp;&nbsp;&nbsp;&nbsp;&nbsp;&nbsp;&nbsp;interval</samp>](## "ethernet_interfaces.[].ptp.announce.interval") | Integer |  |  |  |  |
    | [<samp>&nbsp;&nbsp;&nbsp;&nbsp;&nbsp;&nbsp;&nbsp;&nbsp;timeout</samp>](## "ethernet_interfaces.[].ptp.announce.timeout") | Integer |  |  |  |  |
    | [<samp>&nbsp;&nbsp;&nbsp;&nbsp;&nbsp;&nbsp;delay_req</samp>](## "ethernet_interfaces.[].ptp.delay_req") | Integer |  |  |  |  |
    | [<samp>&nbsp;&nbsp;&nbsp;&nbsp;&nbsp;&nbsp;delay_mechanism</samp>](## "ethernet_interfaces.[].ptp.delay_mechanism") | String |  |  | Valid Values:<br>- <code>e2e</code><br>- <code>p2p</code> |  |
    | [<samp>&nbsp;&nbsp;&nbsp;&nbsp;&nbsp;&nbsp;profile</samp>](## "ethernet_interfaces.[].ptp.profile") | Dictionary |  |  |  |  |
    | [<samp>&nbsp;&nbsp;&nbsp;&nbsp;&nbsp;&nbsp;&nbsp;&nbsp;g8275_1</samp>](## "ethernet_interfaces.[].ptp.profile.g8275_1") | Dictionary |  |  |  |  |
    | [<samp>&nbsp;&nbsp;&nbsp;&nbsp;&nbsp;&nbsp;&nbsp;&nbsp;&nbsp;&nbsp;destination_mac_address</samp>](## "ethernet_interfaces.[].ptp.profile.g8275_1.destination_mac_address") | String |  |  | Valid Values:<br>- <code>forwardable</code><br>- <code>non-forwardable</code> |  |
    | [<samp>&nbsp;&nbsp;&nbsp;&nbsp;&nbsp;&nbsp;sync_message</samp>](## "ethernet_interfaces.[].ptp.sync_message") | Dictionary |  |  |  |  |
    | [<samp>&nbsp;&nbsp;&nbsp;&nbsp;&nbsp;&nbsp;&nbsp;&nbsp;interval</samp>](## "ethernet_interfaces.[].ptp.sync_message.interval") | Integer |  |  |  |  |
    | [<samp>&nbsp;&nbsp;&nbsp;&nbsp;&nbsp;&nbsp;role</samp>](## "ethernet_interfaces.[].ptp.role") | String |  |  | Valid Values:<br>- <code>master</code><br>- <code>dynamic</code> |  |
    | [<samp>&nbsp;&nbsp;&nbsp;&nbsp;&nbsp;&nbsp;vlan</samp>](## "ethernet_interfaces.[].ptp.vlan") | String |  |  |  | VLAN can be 'all' or list of vlans as string. |
    | [<samp>&nbsp;&nbsp;&nbsp;&nbsp;&nbsp;&nbsp;transport</samp>](## "ethernet_interfaces.[].ptp.transport") | String |  |  | Valid Values:<br>- <code>ipv4</code><br>- <code>ipv6</code><br>- <code>layer2</code> |  |
    | [<samp>&nbsp;&nbsp;&nbsp;&nbsp;profile</samp>](## "ethernet_interfaces.[].profile") | String |  |  |  | Interface profile. |
    | [<samp>&nbsp;&nbsp;&nbsp;&nbsp;storm_control</samp>](## "ethernet_interfaces.[].storm_control") | Dictionary |  |  |  |  |
    | [<samp>&nbsp;&nbsp;&nbsp;&nbsp;&nbsp;&nbsp;all</samp>](## "ethernet_interfaces.[].storm_control.all") | Dictionary |  |  |  |  |
    | [<samp>&nbsp;&nbsp;&nbsp;&nbsp;&nbsp;&nbsp;&nbsp;&nbsp;level</samp>](## "ethernet_interfaces.[].storm_control.all.level") | String |  |  |  | Configure maximum storm-control level. |
    | [<samp>&nbsp;&nbsp;&nbsp;&nbsp;&nbsp;&nbsp;&nbsp;&nbsp;unit</samp>](## "ethernet_interfaces.[].storm_control.all.unit") | String |  | `percent` | Valid Values:<br>- <code>percent</code><br>- <code>pps</code> | Optional field and is hardware dependent. |
    | [<samp>&nbsp;&nbsp;&nbsp;&nbsp;&nbsp;&nbsp;broadcast</samp>](## "ethernet_interfaces.[].storm_control.broadcast") | Dictionary |  |  |  |  |
    | [<samp>&nbsp;&nbsp;&nbsp;&nbsp;&nbsp;&nbsp;&nbsp;&nbsp;level</samp>](## "ethernet_interfaces.[].storm_control.broadcast.level") | String |  |  |  | Configure maximum storm-control level. |
    | [<samp>&nbsp;&nbsp;&nbsp;&nbsp;&nbsp;&nbsp;&nbsp;&nbsp;unit</samp>](## "ethernet_interfaces.[].storm_control.broadcast.unit") | String |  | `percent` | Valid Values:<br>- <code>percent</code><br>- <code>pps</code> | Optional field and is hardware dependent. |
    | [<samp>&nbsp;&nbsp;&nbsp;&nbsp;&nbsp;&nbsp;multicast</samp>](## "ethernet_interfaces.[].storm_control.multicast") | Dictionary |  |  |  |  |
    | [<samp>&nbsp;&nbsp;&nbsp;&nbsp;&nbsp;&nbsp;&nbsp;&nbsp;level</samp>](## "ethernet_interfaces.[].storm_control.multicast.level") | String |  |  |  | Configure maximum storm-control level. |
    | [<samp>&nbsp;&nbsp;&nbsp;&nbsp;&nbsp;&nbsp;&nbsp;&nbsp;unit</samp>](## "ethernet_interfaces.[].storm_control.multicast.unit") | String |  | `percent` | Valid Values:<br>- <code>percent</code><br>- <code>pps</code> | Optional field and is hardware dependent. |
    | [<samp>&nbsp;&nbsp;&nbsp;&nbsp;&nbsp;&nbsp;unknown_unicast</samp>](## "ethernet_interfaces.[].storm_control.unknown_unicast") | Dictionary |  |  |  |  |
    | [<samp>&nbsp;&nbsp;&nbsp;&nbsp;&nbsp;&nbsp;&nbsp;&nbsp;level</samp>](## "ethernet_interfaces.[].storm_control.unknown_unicast.level") | String |  |  |  | Configure maximum storm-control level. |
    | [<samp>&nbsp;&nbsp;&nbsp;&nbsp;&nbsp;&nbsp;&nbsp;&nbsp;unit</samp>](## "ethernet_interfaces.[].storm_control.unknown_unicast.unit") | String |  | `percent` | Valid Values:<br>- <code>percent</code><br>- <code>pps</code> | Optional field and is hardware dependent. |
    | [<samp>&nbsp;&nbsp;&nbsp;&nbsp;logging</samp>](## "ethernet_interfaces.[].logging") | Dictionary |  |  |  |  |
    | [<samp>&nbsp;&nbsp;&nbsp;&nbsp;&nbsp;&nbsp;event</samp>](## "ethernet_interfaces.[].logging.event") | Dictionary |  |  |  |  |
    | [<samp>&nbsp;&nbsp;&nbsp;&nbsp;&nbsp;&nbsp;&nbsp;&nbsp;link_status</samp>](## "ethernet_interfaces.[].logging.event.link_status") | Boolean |  |  |  |  |
    | [<samp>&nbsp;&nbsp;&nbsp;&nbsp;&nbsp;&nbsp;&nbsp;&nbsp;congestion_drops</samp>](## "ethernet_interfaces.[].logging.event.congestion_drops") | Boolean |  |  |  |  |
    | [<samp>&nbsp;&nbsp;&nbsp;&nbsp;&nbsp;&nbsp;&nbsp;&nbsp;spanning_tree</samp>](## "ethernet_interfaces.[].logging.event.spanning_tree") | Boolean |  |  |  |  |
    | [<samp>&nbsp;&nbsp;&nbsp;&nbsp;&nbsp;&nbsp;&nbsp;&nbsp;storm_control_discards</samp>](## "ethernet_interfaces.[].logging.event.storm_control_discards") | Boolean |  |  |  | Discards due to storm-control.<br> |
    | [<samp>&nbsp;&nbsp;&nbsp;&nbsp;lldp</samp>](## "ethernet_interfaces.[].lldp") | Dictionary |  |  |  |  |
    | [<samp>&nbsp;&nbsp;&nbsp;&nbsp;&nbsp;&nbsp;transmit</samp>](## "ethernet_interfaces.[].lldp.transmit") | Boolean |  |  |  |  |
    | [<samp>&nbsp;&nbsp;&nbsp;&nbsp;&nbsp;&nbsp;receive</samp>](## "ethernet_interfaces.[].lldp.receive") | Boolean |  |  |  |  |
    | [<samp>&nbsp;&nbsp;&nbsp;&nbsp;&nbsp;&nbsp;ztp_vlan</samp>](## "ethernet_interfaces.[].lldp.ztp_vlan") | Integer |  |  |  | ZTP vlan number. |
    | [<samp>&nbsp;&nbsp;&nbsp;&nbsp;trunk_private_vlan_secondary</samp>](## "ethernet_interfaces.[].trunk_private_vlan_secondary") <span style="color:red">deprecated</span> | Boolean |  |  |  | <span style="color:red">This key is deprecated. Support will be removed in AVD version 6.0.0. Use <samp>switchport.trunk.private_vlan_secondary</samp> instead.</span> |
    | [<samp>&nbsp;&nbsp;&nbsp;&nbsp;pvlan_mapping</samp>](## "ethernet_interfaces.[].pvlan_mapping") <span style="color:red">deprecated</span> | String |  |  |  | List of vlans as string.<span style="color:red">This key is deprecated. Support will be removed in AVD version 6.0.0. Use <samp>switchport.pvlan_mapping</samp> instead.</span> |
    | [<samp>&nbsp;&nbsp;&nbsp;&nbsp;vlan_translations</samp>](## "ethernet_interfaces.[].vlan_translations") <span style="color:red">deprecated</span> | List, items: Dictionary |  |  |  | <span style="color:red">This key is deprecated. Support will be removed in AVD version 6.0.0. Use <samp>switchport.vlan_translations</samp> instead.</span> |
    | [<samp>&nbsp;&nbsp;&nbsp;&nbsp;&nbsp;&nbsp;-&nbsp;from</samp>](## "ethernet_interfaces.[].vlan_translations.[].from") | String |  |  |  | List of vlans as string (only one vlan if direction is "both"). |
    | [<samp>&nbsp;&nbsp;&nbsp;&nbsp;&nbsp;&nbsp;&nbsp;&nbsp;to</samp>](## "ethernet_interfaces.[].vlan_translations.[].to") | Integer |  |  |  | VLAN ID. |
    | [<samp>&nbsp;&nbsp;&nbsp;&nbsp;&nbsp;&nbsp;&nbsp;&nbsp;direction</samp>](## "ethernet_interfaces.[].vlan_translations.[].direction") | String |  | `both` | Valid Values:<br>- <code>in</code><br>- <code>out</code><br>- <code>both</code> |  |
    | [<samp>&nbsp;&nbsp;&nbsp;&nbsp;dot1x</samp>](## "ethernet_interfaces.[].dot1x") | Dictionary |  |  |  |  |
    | [<samp>&nbsp;&nbsp;&nbsp;&nbsp;&nbsp;&nbsp;port_control</samp>](## "ethernet_interfaces.[].dot1x.port_control") | String |  |  | Valid Values:<br>- <code>auto</code><br>- <code>force-authorized</code><br>- <code>force-unauthorized</code> |  |
    | [<samp>&nbsp;&nbsp;&nbsp;&nbsp;&nbsp;&nbsp;port_control_force_authorized_phone</samp>](## "ethernet_interfaces.[].dot1x.port_control_force_authorized_phone") | Boolean |  |  |  |  |
    | [<samp>&nbsp;&nbsp;&nbsp;&nbsp;&nbsp;&nbsp;reauthentication</samp>](## "ethernet_interfaces.[].dot1x.reauthentication") | Boolean |  |  |  |  |
    | [<samp>&nbsp;&nbsp;&nbsp;&nbsp;&nbsp;&nbsp;pae</samp>](## "ethernet_interfaces.[].dot1x.pae") | Dictionary |  |  |  |  |
    | [<samp>&nbsp;&nbsp;&nbsp;&nbsp;&nbsp;&nbsp;&nbsp;&nbsp;mode</samp>](## "ethernet_interfaces.[].dot1x.pae.mode") | String |  |  | Valid Values:<br>- <code>authenticator</code> |  |
    | [<samp>&nbsp;&nbsp;&nbsp;&nbsp;&nbsp;&nbsp;authentication_failure</samp>](## "ethernet_interfaces.[].dot1x.authentication_failure") | Dictionary |  |  |  |  |
    | [<samp>&nbsp;&nbsp;&nbsp;&nbsp;&nbsp;&nbsp;&nbsp;&nbsp;action</samp>](## "ethernet_interfaces.[].dot1x.authentication_failure.action") | String |  |  | Valid Values:<br>- <code>allow</code><br>- <code>drop</code> |  |
    | [<samp>&nbsp;&nbsp;&nbsp;&nbsp;&nbsp;&nbsp;&nbsp;&nbsp;allow_vlan</samp>](## "ethernet_interfaces.[].dot1x.authentication_failure.allow_vlan") | Integer |  |  | Min: 1<br>Max: 4094 |  |
    | [<samp>&nbsp;&nbsp;&nbsp;&nbsp;&nbsp;&nbsp;host_mode</samp>](## "ethernet_interfaces.[].dot1x.host_mode") | Dictionary |  |  |  |  |
    | [<samp>&nbsp;&nbsp;&nbsp;&nbsp;&nbsp;&nbsp;&nbsp;&nbsp;mode</samp>](## "ethernet_interfaces.[].dot1x.host_mode.mode") | String |  |  | Valid Values:<br>- <code>multi-host</code><br>- <code>single-host</code> |  |
    | [<samp>&nbsp;&nbsp;&nbsp;&nbsp;&nbsp;&nbsp;&nbsp;&nbsp;multi_host_authenticated</samp>](## "ethernet_interfaces.[].dot1x.host_mode.multi_host_authenticated") | Boolean |  |  |  |  |
    | [<samp>&nbsp;&nbsp;&nbsp;&nbsp;&nbsp;&nbsp;mac_based_authentication</samp>](## "ethernet_interfaces.[].dot1x.mac_based_authentication") | Dictionary |  |  |  |  |
    | [<samp>&nbsp;&nbsp;&nbsp;&nbsp;&nbsp;&nbsp;&nbsp;&nbsp;enabled</samp>](## "ethernet_interfaces.[].dot1x.mac_based_authentication.enabled") | Boolean |  |  |  |  |
    | [<samp>&nbsp;&nbsp;&nbsp;&nbsp;&nbsp;&nbsp;&nbsp;&nbsp;always</samp>](## "ethernet_interfaces.[].dot1x.mac_based_authentication.always") | Boolean |  |  |  |  |
    | [<samp>&nbsp;&nbsp;&nbsp;&nbsp;&nbsp;&nbsp;&nbsp;&nbsp;host_mode_common</samp>](## "ethernet_interfaces.[].dot1x.mac_based_authentication.host_mode_common") | Boolean |  |  |  |  |
    | [<samp>&nbsp;&nbsp;&nbsp;&nbsp;&nbsp;&nbsp;mac_based_access_list</samp>](## "ethernet_interfaces.[].dot1x.mac_based_access_list") | Boolean |  |  |  | Operate interface in per-mac access-list mode. |
    | [<samp>&nbsp;&nbsp;&nbsp;&nbsp;&nbsp;&nbsp;timeout</samp>](## "ethernet_interfaces.[].dot1x.timeout") | Dictionary |  |  |  |  |
    | [<samp>&nbsp;&nbsp;&nbsp;&nbsp;&nbsp;&nbsp;&nbsp;&nbsp;idle_host</samp>](## "ethernet_interfaces.[].dot1x.timeout.idle_host") | Integer |  |  | Min: 10<br>Max: 65535 |  |
    | [<samp>&nbsp;&nbsp;&nbsp;&nbsp;&nbsp;&nbsp;&nbsp;&nbsp;quiet_period</samp>](## "ethernet_interfaces.[].dot1x.timeout.quiet_period") | Integer |  |  | Min: 1<br>Max: 65535 |  |
    | [<samp>&nbsp;&nbsp;&nbsp;&nbsp;&nbsp;&nbsp;&nbsp;&nbsp;reauth_period</samp>](## "ethernet_interfaces.[].dot1x.timeout.reauth_period") | String |  |  |  | Value can be 60-4294967295 or 'server'. |
    | [<samp>&nbsp;&nbsp;&nbsp;&nbsp;&nbsp;&nbsp;&nbsp;&nbsp;reauth_timeout_ignore</samp>](## "ethernet_interfaces.[].dot1x.timeout.reauth_timeout_ignore") | Boolean |  |  |  |  |
    | [<samp>&nbsp;&nbsp;&nbsp;&nbsp;&nbsp;&nbsp;&nbsp;&nbsp;tx_period</samp>](## "ethernet_interfaces.[].dot1x.timeout.tx_period") | Integer |  |  | Min: 1<br>Max: 65535 |  |
    | [<samp>&nbsp;&nbsp;&nbsp;&nbsp;&nbsp;&nbsp;reauthorization_request_limit</samp>](## "ethernet_interfaces.[].dot1x.reauthorization_request_limit") | Integer |  |  | Min: 1<br>Max: 10 |  |
    | [<samp>&nbsp;&nbsp;&nbsp;&nbsp;&nbsp;&nbsp;unauthorized</samp>](## "ethernet_interfaces.[].dot1x.unauthorized") | Dictionary |  |  |  |  |
    | [<samp>&nbsp;&nbsp;&nbsp;&nbsp;&nbsp;&nbsp;&nbsp;&nbsp;access_vlan_membership_egress</samp>](## "ethernet_interfaces.[].dot1x.unauthorized.access_vlan_membership_egress") | Boolean |  |  |  |  |
    | [<samp>&nbsp;&nbsp;&nbsp;&nbsp;&nbsp;&nbsp;&nbsp;&nbsp;native_vlan_membership_egress</samp>](## "ethernet_interfaces.[].dot1x.unauthorized.native_vlan_membership_egress") | Boolean |  |  |  |  |
    | [<samp>&nbsp;&nbsp;&nbsp;&nbsp;&nbsp;&nbsp;eapol</samp>](## "ethernet_interfaces.[].dot1x.eapol") | Dictionary |  |  |  |  |
    | [<samp>&nbsp;&nbsp;&nbsp;&nbsp;&nbsp;&nbsp;&nbsp;&nbsp;disabled</samp>](## "ethernet_interfaces.[].dot1x.eapol.disabled") | Boolean |  |  |  |  |
    | [<samp>&nbsp;&nbsp;&nbsp;&nbsp;&nbsp;&nbsp;&nbsp;&nbsp;authentication_failure_fallback_mba</samp>](## "ethernet_interfaces.[].dot1x.eapol.authentication_failure_fallback_mba") | Dictionary |  |  |  |  |
    | [<samp>&nbsp;&nbsp;&nbsp;&nbsp;&nbsp;&nbsp;&nbsp;&nbsp;&nbsp;&nbsp;enabled</samp>](## "ethernet_interfaces.[].dot1x.eapol.authentication_failure_fallback_mba.enabled") | Boolean |  |  |  |  |
    | [<samp>&nbsp;&nbsp;&nbsp;&nbsp;&nbsp;&nbsp;&nbsp;&nbsp;&nbsp;&nbsp;timeout</samp>](## "ethernet_interfaces.[].dot1x.eapol.authentication_failure_fallback_mba.timeout") | Integer |  |  | Min: 0<br>Max: 65535 |  |
    | [<samp>&nbsp;&nbsp;&nbsp;&nbsp;&nbsp;&nbsp;aaa</samp>](## "ethernet_interfaces.[].dot1x.aaa") | Dictionary |  |  |  |  |
    | [<samp>&nbsp;&nbsp;&nbsp;&nbsp;&nbsp;&nbsp;&nbsp;&nbsp;unresponsive</samp>](## "ethernet_interfaces.[].dot1x.aaa.unresponsive") | Dictionary |  |  |  | Configure AAA timeout options. |
    | [<samp>&nbsp;&nbsp;&nbsp;&nbsp;&nbsp;&nbsp;&nbsp;&nbsp;&nbsp;&nbsp;eap_response</samp>](## "ethernet_interfaces.[].dot1x.aaa.unresponsive.eap_response") | String |  |  | Valid Values:<br>- <code>success</code><br>- <code>disabled</code> | EAP response to send. EOS default is `success`. |
    | [<samp>&nbsp;&nbsp;&nbsp;&nbsp;&nbsp;&nbsp;&nbsp;&nbsp;&nbsp;&nbsp;action</samp>](## "ethernet_interfaces.[].dot1x.aaa.unresponsive.action") | Dictionary |  |  |  | Set action for supplicant when AAA times out. |
    | [<samp>&nbsp;&nbsp;&nbsp;&nbsp;&nbsp;&nbsp;&nbsp;&nbsp;&nbsp;&nbsp;&nbsp;&nbsp;traffic_allow_access_list</samp>](## "ethernet_interfaces.[].dot1x.aaa.unresponsive.action.traffic_allow_access_list") | String |  |  |  | Name of standard access-list to apply when AAA times out. |
    | [<samp>&nbsp;&nbsp;&nbsp;&nbsp;&nbsp;&nbsp;&nbsp;&nbsp;&nbsp;&nbsp;&nbsp;&nbsp;apply_cached_results</samp>](## "ethernet_interfaces.[].dot1x.aaa.unresponsive.action.apply_cached_results") | Boolean |  |  |  | Use results from a previous AAA response. |
    | [<samp>&nbsp;&nbsp;&nbsp;&nbsp;&nbsp;&nbsp;&nbsp;&nbsp;&nbsp;&nbsp;&nbsp;&nbsp;cached_results_timeout</samp>](## "ethernet_interfaces.[].dot1x.aaa.unresponsive.action.cached_results_timeout") | Dictionary |  |  |  |  |
    | [<samp>&nbsp;&nbsp;&nbsp;&nbsp;&nbsp;&nbsp;&nbsp;&nbsp;&nbsp;&nbsp;&nbsp;&nbsp;&nbsp;&nbsp;time_duration</samp>](## "ethernet_interfaces.[].dot1x.aaa.unresponsive.action.cached_results_timeout.time_duration") | Integer |  |  | Min: 1 | Enable caching for a specific duration -<br><1-10000>      duration in days<br><1-14400000>   duration in minutes<br><1-240000>     duration in hours<br><1-864000000>  duration in seconds |
    | [<samp>&nbsp;&nbsp;&nbsp;&nbsp;&nbsp;&nbsp;&nbsp;&nbsp;&nbsp;&nbsp;&nbsp;&nbsp;&nbsp;&nbsp;time_duration_unit</samp>](## "ethernet_interfaces.[].dot1x.aaa.unresponsive.action.cached_results_timeout.time_duration_unit") | String | Required |  | Valid Values:<br>- <code>days</code><br>- <code>hours</code><br>- <code>minutes</code><br>- <code>seconds</code> |  |
    | [<samp>&nbsp;&nbsp;&nbsp;&nbsp;&nbsp;&nbsp;&nbsp;&nbsp;&nbsp;&nbsp;&nbsp;&nbsp;apply_alternate</samp>](## "ethernet_interfaces.[].dot1x.aaa.unresponsive.action.apply_alternate") | Boolean |  |  |  | Apply alternate action if primary action fails.<br>eg. aaa unresponsive action apply cached-results else traffic allow |
    | [<samp>&nbsp;&nbsp;&nbsp;&nbsp;&nbsp;&nbsp;&nbsp;&nbsp;&nbsp;&nbsp;&nbsp;&nbsp;traffic_allow</samp>](## "ethernet_interfaces.[].dot1x.aaa.unresponsive.action.traffic_allow") | Boolean |  |  |  | Set action for supplicant traffic when AAA times out. |
    | [<samp>&nbsp;&nbsp;&nbsp;&nbsp;&nbsp;&nbsp;&nbsp;&nbsp;&nbsp;&nbsp;&nbsp;&nbsp;traffic_allow_vlan</samp>](## "ethernet_interfaces.[].dot1x.aaa.unresponsive.action.traffic_allow_vlan") | Integer |  |  | Min: 1<br>Max: 4094 |  |
    | [<samp>&nbsp;&nbsp;&nbsp;&nbsp;&nbsp;&nbsp;&nbsp;&nbsp;&nbsp;&nbsp;phone_action</samp>](## "ethernet_interfaces.[].dot1x.aaa.unresponsive.phone_action") | Dictionary |  |  |  | Set action for supplicant when AAA times out. |
    | [<samp>&nbsp;&nbsp;&nbsp;&nbsp;&nbsp;&nbsp;&nbsp;&nbsp;&nbsp;&nbsp;&nbsp;&nbsp;apply_cached_results</samp>](## "ethernet_interfaces.[].dot1x.aaa.unresponsive.phone_action.apply_cached_results") | Boolean |  |  |  | Use results from a previous AAA response. |
    | [<samp>&nbsp;&nbsp;&nbsp;&nbsp;&nbsp;&nbsp;&nbsp;&nbsp;&nbsp;&nbsp;&nbsp;&nbsp;cached_results_timeout</samp>](## "ethernet_interfaces.[].dot1x.aaa.unresponsive.phone_action.cached_results_timeout") | Dictionary |  |  |  |  |
    | [<samp>&nbsp;&nbsp;&nbsp;&nbsp;&nbsp;&nbsp;&nbsp;&nbsp;&nbsp;&nbsp;&nbsp;&nbsp;&nbsp;&nbsp;time_duration</samp>](## "ethernet_interfaces.[].dot1x.aaa.unresponsive.phone_action.cached_results_timeout.time_duration") | Integer |  |  | Min: 1 | Enable caching for a specific duration -<br><1-10000>      duration in days<br><1-14400000>   duration in minutes<br><1-240000>     duration in hours<br><1-864000000>  duration in seconds |
    | [<samp>&nbsp;&nbsp;&nbsp;&nbsp;&nbsp;&nbsp;&nbsp;&nbsp;&nbsp;&nbsp;&nbsp;&nbsp;&nbsp;&nbsp;time_duration_unit</samp>](## "ethernet_interfaces.[].dot1x.aaa.unresponsive.phone_action.cached_results_timeout.time_duration_unit") | String | Required |  | Valid Values:<br>- <code>days</code><br>- <code>hours</code><br>- <code>minutes</code><br>- <code>seconds</code> |  |
    | [<samp>&nbsp;&nbsp;&nbsp;&nbsp;&nbsp;&nbsp;&nbsp;&nbsp;&nbsp;&nbsp;&nbsp;&nbsp;apply_alternate</samp>](## "ethernet_interfaces.[].dot1x.aaa.unresponsive.phone_action.apply_alternate") | Boolean |  |  |  | Apply alternate action if primary action fails.<br>eg. aaa unresponsive phone action apply cached-results else traffic allow |
    | [<samp>&nbsp;&nbsp;&nbsp;&nbsp;&nbsp;&nbsp;&nbsp;&nbsp;&nbsp;&nbsp;&nbsp;&nbsp;traffic_allow</samp>](## "ethernet_interfaces.[].dot1x.aaa.unresponsive.phone_action.traffic_allow") | Boolean |  |  |  | Set action for supplicant traffic when AAA times out. |
    | [<samp>&nbsp;&nbsp;&nbsp;&nbsp;service_profile</samp>](## "ethernet_interfaces.[].service_profile") | String |  |  |  | QOS profile. |
    | [<samp>&nbsp;&nbsp;&nbsp;&nbsp;shape</samp>](## "ethernet_interfaces.[].shape") | Dictionary |  |  |  |  |
    | [<samp>&nbsp;&nbsp;&nbsp;&nbsp;&nbsp;&nbsp;rate</samp>](## "ethernet_interfaces.[].shape.rate") | String |  |  |  | Rate in kbps, pps or percent.<br>Supported options are platform dependent.<br>Examples:<br>- "5000 kbps"<br>- "1000 pps"<br>- "20 percent"<br> |
    | [<samp>&nbsp;&nbsp;&nbsp;&nbsp;qos</samp>](## "ethernet_interfaces.[].qos") | Dictionary |  |  |  |  |
    | [<samp>&nbsp;&nbsp;&nbsp;&nbsp;&nbsp;&nbsp;trust</samp>](## "ethernet_interfaces.[].qos.trust") | String |  |  | Valid Values:<br>- <code>dscp</code><br>- <code>cos</code><br>- <code>disabled</code> |  |
    | [<samp>&nbsp;&nbsp;&nbsp;&nbsp;&nbsp;&nbsp;dscp</samp>](## "ethernet_interfaces.[].qos.dscp") | Integer |  |  |  | DSCP value. |
    | [<samp>&nbsp;&nbsp;&nbsp;&nbsp;&nbsp;&nbsp;cos</samp>](## "ethernet_interfaces.[].qos.cos") | Integer |  |  |  | COS value. |
    | [<samp>&nbsp;&nbsp;&nbsp;&nbsp;spanning_tree_bpdufilter</samp>](## "ethernet_interfaces.[].spanning_tree_bpdufilter") | String |  |  | Valid Values:<br>- <code>enabled</code><br>- <code>disabled</code><br>- <code>True</code><br>- <code>False</code><br>- <code>true</code><br>- <code>false</code> |  |
    | [<samp>&nbsp;&nbsp;&nbsp;&nbsp;spanning_tree_bpduguard</samp>](## "ethernet_interfaces.[].spanning_tree_bpduguard") | String |  |  | Valid Values:<br>- <code>enabled</code><br>- <code>disabled</code><br>- <code>True</code><br>- <code>False</code><br>- <code>true</code><br>- <code>false</code> |  |
    | [<samp>&nbsp;&nbsp;&nbsp;&nbsp;spanning_tree_guard</samp>](## "ethernet_interfaces.[].spanning_tree_guard") | String |  |  | Valid Values:<br>- <code>loop</code><br>- <code>root</code><br>- <code>disabled</code> |  |
    | [<samp>&nbsp;&nbsp;&nbsp;&nbsp;spanning_tree_portfast</samp>](## "ethernet_interfaces.[].spanning_tree_portfast") | String |  |  | Valid Values:<br>- <code>edge</code><br>- <code>network</code> |  |
    | [<samp>&nbsp;&nbsp;&nbsp;&nbsp;vmtracer</samp>](## "ethernet_interfaces.[].vmtracer") | Boolean |  |  |  |  |
    | [<samp>&nbsp;&nbsp;&nbsp;&nbsp;priority_flow_control</samp>](## "ethernet_interfaces.[].priority_flow_control") | Dictionary |  |  |  |  |
    | [<samp>&nbsp;&nbsp;&nbsp;&nbsp;&nbsp;&nbsp;enabled</samp>](## "ethernet_interfaces.[].priority_flow_control.enabled") | Boolean |  |  |  |  |
    | [<samp>&nbsp;&nbsp;&nbsp;&nbsp;&nbsp;&nbsp;priorities</samp>](## "ethernet_interfaces.[].priority_flow_control.priorities") | List, items: Dictionary |  |  |  |  |
    | [<samp>&nbsp;&nbsp;&nbsp;&nbsp;&nbsp;&nbsp;&nbsp;&nbsp;-&nbsp;priority</samp>](## "ethernet_interfaces.[].priority_flow_control.priorities.[].priority") | Integer | Required, Unique |  | Min: 0<br>Max: 7 |  |
    | [<samp>&nbsp;&nbsp;&nbsp;&nbsp;&nbsp;&nbsp;&nbsp;&nbsp;&nbsp;&nbsp;no_drop</samp>](## "ethernet_interfaces.[].priority_flow_control.priorities.[].no_drop") | Boolean |  |  |  |  |
    | [<samp>&nbsp;&nbsp;&nbsp;&nbsp;bfd</samp>](## "ethernet_interfaces.[].bfd") | Dictionary |  |  |  |  |
    | [<samp>&nbsp;&nbsp;&nbsp;&nbsp;&nbsp;&nbsp;echo</samp>](## "ethernet_interfaces.[].bfd.echo") | Boolean |  |  |  |  |
    | [<samp>&nbsp;&nbsp;&nbsp;&nbsp;&nbsp;&nbsp;interval</samp>](## "ethernet_interfaces.[].bfd.interval") | Integer |  |  |  | Interval in milliseconds. |
    | [<samp>&nbsp;&nbsp;&nbsp;&nbsp;&nbsp;&nbsp;min_rx</samp>](## "ethernet_interfaces.[].bfd.min_rx") | Integer |  |  |  | Rate in milliseconds. |
    | [<samp>&nbsp;&nbsp;&nbsp;&nbsp;&nbsp;&nbsp;multiplier</samp>](## "ethernet_interfaces.[].bfd.multiplier") | Integer |  |  | Min: 3<br>Max: 50 |  |
    | [<samp>&nbsp;&nbsp;&nbsp;&nbsp;service_policy</samp>](## "ethernet_interfaces.[].service_policy") | Dictionary |  |  |  |  |
    | [<samp>&nbsp;&nbsp;&nbsp;&nbsp;&nbsp;&nbsp;pbr</samp>](## "ethernet_interfaces.[].service_policy.pbr") | Dictionary |  |  |  |  |
    | [<samp>&nbsp;&nbsp;&nbsp;&nbsp;&nbsp;&nbsp;&nbsp;&nbsp;input</samp>](## "ethernet_interfaces.[].service_policy.pbr.input") | String |  |  |  | Policy Based Routing Policy-map name. |
    | [<samp>&nbsp;&nbsp;&nbsp;&nbsp;&nbsp;&nbsp;qos</samp>](## "ethernet_interfaces.[].service_policy.qos") | Dictionary |  |  |  |  |
    | [<samp>&nbsp;&nbsp;&nbsp;&nbsp;&nbsp;&nbsp;&nbsp;&nbsp;input</samp>](## "ethernet_interfaces.[].service_policy.qos.input") | String | Required |  |  | Quality of Service Policy-map name. |
    | [<samp>&nbsp;&nbsp;&nbsp;&nbsp;mpls</samp>](## "ethernet_interfaces.[].mpls") | Dictionary |  |  |  |  |
    | [<samp>&nbsp;&nbsp;&nbsp;&nbsp;&nbsp;&nbsp;ip</samp>](## "ethernet_interfaces.[].mpls.ip") | Boolean |  |  |  |  |
    | [<samp>&nbsp;&nbsp;&nbsp;&nbsp;&nbsp;&nbsp;ldp</samp>](## "ethernet_interfaces.[].mpls.ldp") | Dictionary |  |  |  |  |
    | [<samp>&nbsp;&nbsp;&nbsp;&nbsp;&nbsp;&nbsp;&nbsp;&nbsp;interface</samp>](## "ethernet_interfaces.[].mpls.ldp.interface") | Boolean |  |  |  |  |
    | [<samp>&nbsp;&nbsp;&nbsp;&nbsp;&nbsp;&nbsp;&nbsp;&nbsp;igp_sync</samp>](## "ethernet_interfaces.[].mpls.ldp.igp_sync") | Boolean |  |  |  |  |
    | [<samp>&nbsp;&nbsp;&nbsp;&nbsp;lacp_timer</samp>](## "ethernet_interfaces.[].lacp_timer") | Dictionary |  |  |  |  |
    | [<samp>&nbsp;&nbsp;&nbsp;&nbsp;&nbsp;&nbsp;mode</samp>](## "ethernet_interfaces.[].lacp_timer.mode") | String |  |  | Valid Values:<br>- <code>fast</code><br>- <code>normal</code> |  |
    | [<samp>&nbsp;&nbsp;&nbsp;&nbsp;&nbsp;&nbsp;multiplier</samp>](## "ethernet_interfaces.[].lacp_timer.multiplier") | Integer |  |  | Min: 3<br>Max: 3000 |  |
    | [<samp>&nbsp;&nbsp;&nbsp;&nbsp;lacp_port_priority</samp>](## "ethernet_interfaces.[].lacp_port_priority") | Integer |  |  | Min: 0<br>Max: 65535 |  |
    | [<samp>&nbsp;&nbsp;&nbsp;&nbsp;transceiver</samp>](## "ethernet_interfaces.[].transceiver") | Dictionary |  |  |  |  |
    | [<samp>&nbsp;&nbsp;&nbsp;&nbsp;&nbsp;&nbsp;frequency</samp>](## "ethernet_interfaces.[].transceiver.frequency") | String |  |  |  | Transceiver Laser Frequency in GHz (min 190000, max 200000). |
    | [<samp>&nbsp;&nbsp;&nbsp;&nbsp;&nbsp;&nbsp;frequency_unit</samp>](## "ethernet_interfaces.[].transceiver.frequency_unit") | String |  |  | Valid Values:<br>- <code>ghz</code> | Unit of Transceiver Laser Frequency. |
    | [<samp>&nbsp;&nbsp;&nbsp;&nbsp;&nbsp;&nbsp;media</samp>](## "ethernet_interfaces.[].transceiver.media") | Dictionary |  |  |  |  |
    | [<samp>&nbsp;&nbsp;&nbsp;&nbsp;&nbsp;&nbsp;&nbsp;&nbsp;override</samp>](## "ethernet_interfaces.[].transceiver.media.override") | String |  |  |  | Transceiver type. |
    | [<samp>&nbsp;&nbsp;&nbsp;&nbsp;ip_proxy_arp</samp>](## "ethernet_interfaces.[].ip_proxy_arp") | Boolean |  |  |  |  |
    | [<samp>&nbsp;&nbsp;&nbsp;&nbsp;traffic_policy</samp>](## "ethernet_interfaces.[].traffic_policy") | Dictionary |  |  |  |  |
    | [<samp>&nbsp;&nbsp;&nbsp;&nbsp;&nbsp;&nbsp;input</samp>](## "ethernet_interfaces.[].traffic_policy.input") | String |  |  |  | Ingress traffic policy. |
    | [<samp>&nbsp;&nbsp;&nbsp;&nbsp;&nbsp;&nbsp;output</samp>](## "ethernet_interfaces.[].traffic_policy.output") | String |  |  |  | Egress traffic policy. |
    | [<samp>&nbsp;&nbsp;&nbsp;&nbsp;bgp</samp>](## "ethernet_interfaces.[].bgp") | Dictionary |  |  |  |  |
    | [<samp>&nbsp;&nbsp;&nbsp;&nbsp;&nbsp;&nbsp;session_tracker</samp>](## "ethernet_interfaces.[].bgp.session_tracker") | String |  |  |  | Name of session tracker. |
    | [<samp>&nbsp;&nbsp;&nbsp;&nbsp;ip_igmp_host_proxy</samp>](## "ethernet_interfaces.[].ip_igmp_host_proxy") | Dictionary |  |  |  |  |
    | [<samp>&nbsp;&nbsp;&nbsp;&nbsp;&nbsp;&nbsp;enabled</samp>](## "ethernet_interfaces.[].ip_igmp_host_proxy.enabled") | Boolean |  |  |  |  |
    | [<samp>&nbsp;&nbsp;&nbsp;&nbsp;&nbsp;&nbsp;groups</samp>](## "ethernet_interfaces.[].ip_igmp_host_proxy.groups") | List, items: Dictionary |  |  |  |  |
    | [<samp>&nbsp;&nbsp;&nbsp;&nbsp;&nbsp;&nbsp;&nbsp;&nbsp;-&nbsp;group</samp>](## "ethernet_interfaces.[].ip_igmp_host_proxy.groups.[].group") | String | Required, Unique |  |  | Multicast Address. |
    | [<samp>&nbsp;&nbsp;&nbsp;&nbsp;&nbsp;&nbsp;&nbsp;&nbsp;&nbsp;&nbsp;exclude</samp>](## "ethernet_interfaces.[].ip_igmp_host_proxy.groups.[].exclude") | List, items: Dictionary |  |  |  | The same source must not be present both in `exclude` and `include` list. |
    | [<samp>&nbsp;&nbsp;&nbsp;&nbsp;&nbsp;&nbsp;&nbsp;&nbsp;&nbsp;&nbsp;&nbsp;&nbsp;-&nbsp;source</samp>](## "ethernet_interfaces.[].ip_igmp_host_proxy.groups.[].exclude.[].source") | String | Required, Unique |  |  |  |
    | [<samp>&nbsp;&nbsp;&nbsp;&nbsp;&nbsp;&nbsp;&nbsp;&nbsp;&nbsp;&nbsp;include</samp>](## "ethernet_interfaces.[].ip_igmp_host_proxy.groups.[].include") | List, items: Dictionary |  |  |  | The same source must not be present both in `exclude` and `include` list. |
    | [<samp>&nbsp;&nbsp;&nbsp;&nbsp;&nbsp;&nbsp;&nbsp;&nbsp;&nbsp;&nbsp;&nbsp;&nbsp;-&nbsp;source</samp>](## "ethernet_interfaces.[].ip_igmp_host_proxy.groups.[].include.[].source") | String | Required, Unique |  |  |  |
    | [<samp>&nbsp;&nbsp;&nbsp;&nbsp;&nbsp;&nbsp;report_interval</samp>](## "ethernet_interfaces.[].ip_igmp_host_proxy.report_interval") | Integer |  |  | Min: 1<br>Max: 31744 | Time interval between unsolicited reports. |
    | [<samp>&nbsp;&nbsp;&nbsp;&nbsp;&nbsp;&nbsp;access_lists</samp>](## "ethernet_interfaces.[].ip_igmp_host_proxy.access_lists") | List, items: Dictionary |  |  |  | Non-standard Access List name. |
    | [<samp>&nbsp;&nbsp;&nbsp;&nbsp;&nbsp;&nbsp;&nbsp;&nbsp;-&nbsp;name</samp>](## "ethernet_interfaces.[].ip_igmp_host_proxy.access_lists.[].name") | String | Required, Unique |  |  |  |
    | [<samp>&nbsp;&nbsp;&nbsp;&nbsp;&nbsp;&nbsp;version</samp>](## "ethernet_interfaces.[].ip_igmp_host_proxy.version") | Integer |  |  | Min: 1<br>Max: 3 | IGMP version on IGMP host-proxy interface. |
    | [<samp>&nbsp;&nbsp;&nbsp;&nbsp;peer</samp>](## "ethernet_interfaces.[].peer") | String |  |  |  | Key only used for documentation or validation purposes. |
    | [<samp>&nbsp;&nbsp;&nbsp;&nbsp;peer_interface</samp>](## "ethernet_interfaces.[].peer_interface") | String |  |  |  | Key only used for documentation or validation purposes. |
    | [<samp>&nbsp;&nbsp;&nbsp;&nbsp;peer_type</samp>](## "ethernet_interfaces.[].peer_type") | String |  |  |  | Key only used for documentation or validation purposes. |
    | [<samp>&nbsp;&nbsp;&nbsp;&nbsp;sflow</samp>](## "ethernet_interfaces.[].sflow") | Dictionary |  |  |  |  |
    | [<samp>&nbsp;&nbsp;&nbsp;&nbsp;&nbsp;&nbsp;enable</samp>](## "ethernet_interfaces.[].sflow.enable") | Boolean |  |  |  |  |
    | [<samp>&nbsp;&nbsp;&nbsp;&nbsp;&nbsp;&nbsp;egress</samp>](## "ethernet_interfaces.[].sflow.egress") | Dictionary |  |  |  |  |
    | [<samp>&nbsp;&nbsp;&nbsp;&nbsp;&nbsp;&nbsp;&nbsp;&nbsp;enable</samp>](## "ethernet_interfaces.[].sflow.egress.enable") | Boolean |  |  |  |  |
    | [<samp>&nbsp;&nbsp;&nbsp;&nbsp;&nbsp;&nbsp;&nbsp;&nbsp;unmodified_enable</samp>](## "ethernet_interfaces.[].sflow.egress.unmodified_enable") | Boolean |  |  |  |  |
    | [<samp>&nbsp;&nbsp;&nbsp;&nbsp;sync_e</samp>](## "ethernet_interfaces.[].sync_e") | Dictionary |  |  |  |  |
    | [<samp>&nbsp;&nbsp;&nbsp;&nbsp;&nbsp;&nbsp;enable</samp>](## "ethernet_interfaces.[].sync_e.enable") | Boolean |  |  |  |  |
    | [<samp>&nbsp;&nbsp;&nbsp;&nbsp;&nbsp;&nbsp;priority</samp>](## "ethernet_interfaces.[].sync_e.priority") | String |  |  |  | The priority is used to influence the reference clock selection. The EOS default priority is 127. The priority can be configured to any integer between 1-255, or set to `disabled`. |
    | [<samp>&nbsp;&nbsp;&nbsp;&nbsp;port_profile</samp>](## "ethernet_interfaces.[].port_profile") | String |  |  |  | Key only used for documentation or validation purposes. |
    | [<samp>&nbsp;&nbsp;&nbsp;&nbsp;uc_tx_queues</samp>](## "ethernet_interfaces.[].uc_tx_queues") | List, items: Dictionary |  |  |  |  |
    | [<samp>&nbsp;&nbsp;&nbsp;&nbsp;&nbsp;&nbsp;-&nbsp;id</samp>](## "ethernet_interfaces.[].uc_tx_queues.[].id") | Integer | Required, Unique |  |  | TX-Queue ID. |
    | [<samp>&nbsp;&nbsp;&nbsp;&nbsp;&nbsp;&nbsp;&nbsp;&nbsp;random_detect</samp>](## "ethernet_interfaces.[].uc_tx_queues.[].random_detect") | Dictionary |  |  |  |  |
    | [<samp>&nbsp;&nbsp;&nbsp;&nbsp;&nbsp;&nbsp;&nbsp;&nbsp;&nbsp;&nbsp;ecn</samp>](## "ethernet_interfaces.[].uc_tx_queues.[].random_detect.ecn") | Dictionary |  |  |  | Explicit Congestion Notification. |
    | [<samp>&nbsp;&nbsp;&nbsp;&nbsp;&nbsp;&nbsp;&nbsp;&nbsp;&nbsp;&nbsp;&nbsp;&nbsp;count</samp>](## "ethernet_interfaces.[].uc_tx_queues.[].random_detect.ecn.count") | Boolean |  |  |  | Enable counter for random-detect ECNs. |
    | [<samp>&nbsp;&nbsp;&nbsp;&nbsp;&nbsp;&nbsp;&nbsp;&nbsp;&nbsp;&nbsp;&nbsp;&nbsp;threshold</samp>](## "ethernet_interfaces.[].uc_tx_queues.[].random_detect.ecn.threshold") | Dictionary |  |  |  |  |
    | [<samp>&nbsp;&nbsp;&nbsp;&nbsp;&nbsp;&nbsp;&nbsp;&nbsp;&nbsp;&nbsp;&nbsp;&nbsp;&nbsp;&nbsp;units</samp>](## "ethernet_interfaces.[].uc_tx_queues.[].random_detect.ecn.threshold.units") | String | Required |  | Valid Values:<br>- <code>segments</code><br>- <code>bytes</code><br>- <code>kbytes</code><br>- <code>mbytes</code><br>- <code>milliseconds</code> | Indicate the units to be used for the threshold values. |
    | [<samp>&nbsp;&nbsp;&nbsp;&nbsp;&nbsp;&nbsp;&nbsp;&nbsp;&nbsp;&nbsp;&nbsp;&nbsp;&nbsp;&nbsp;min</samp>](## "ethernet_interfaces.[].uc_tx_queues.[].random_detect.ecn.threshold.min") | Integer | Required |  | Min: 1<br>Max: 256000000 | Set the random-detect ECN minimum-threshold. |
    | [<samp>&nbsp;&nbsp;&nbsp;&nbsp;&nbsp;&nbsp;&nbsp;&nbsp;&nbsp;&nbsp;&nbsp;&nbsp;&nbsp;&nbsp;max</samp>](## "ethernet_interfaces.[].uc_tx_queues.[].random_detect.ecn.threshold.max") | Integer | Required |  | Min: 1<br>Max: 256000000 | Set the random-detect ECN maximum-threshold. |
    | [<samp>&nbsp;&nbsp;&nbsp;&nbsp;&nbsp;&nbsp;&nbsp;&nbsp;&nbsp;&nbsp;&nbsp;&nbsp;&nbsp;&nbsp;max_probability</samp>](## "ethernet_interfaces.[].uc_tx_queues.[].random_detect.ecn.threshold.max_probability") | Integer |  |  | Min: 1<br>Max: 100 | Set the random-detect ECN max-mark-probability. |
    | [<samp>&nbsp;&nbsp;&nbsp;&nbsp;&nbsp;&nbsp;&nbsp;&nbsp;&nbsp;&nbsp;&nbsp;&nbsp;&nbsp;&nbsp;weight</samp>](## "ethernet_interfaces.[].uc_tx_queues.[].random_detect.ecn.threshold.weight") | Integer |  |  | Min: 0<br>Max: 15 | Set the random-detect ECN weight. |
    | [<samp>&nbsp;&nbsp;&nbsp;&nbsp;tx_queues</samp>](## "ethernet_interfaces.[].tx_queues") | List, items: Dictionary |  |  |  |  |
    | [<samp>&nbsp;&nbsp;&nbsp;&nbsp;&nbsp;&nbsp;-&nbsp;id</samp>](## "ethernet_interfaces.[].tx_queues.[].id") | Integer | Required, Unique |  |  | TX-Queue ID. |
    | [<samp>&nbsp;&nbsp;&nbsp;&nbsp;&nbsp;&nbsp;&nbsp;&nbsp;random_detect</samp>](## "ethernet_interfaces.[].tx_queues.[].random_detect") | Dictionary |  |  |  |  |
    | [<samp>&nbsp;&nbsp;&nbsp;&nbsp;&nbsp;&nbsp;&nbsp;&nbsp;&nbsp;&nbsp;ecn</samp>](## "ethernet_interfaces.[].tx_queues.[].random_detect.ecn") | Dictionary |  |  |  | Explicit Congestion Notification. |
    | [<samp>&nbsp;&nbsp;&nbsp;&nbsp;&nbsp;&nbsp;&nbsp;&nbsp;&nbsp;&nbsp;&nbsp;&nbsp;count</samp>](## "ethernet_interfaces.[].tx_queues.[].random_detect.ecn.count") | Boolean |  |  |  | Enable counter for random-detect ECNs. |
    | [<samp>&nbsp;&nbsp;&nbsp;&nbsp;&nbsp;&nbsp;&nbsp;&nbsp;&nbsp;&nbsp;&nbsp;&nbsp;threshold</samp>](## "ethernet_interfaces.[].tx_queues.[].random_detect.ecn.threshold") | Dictionary |  |  |  |  |
    | [<samp>&nbsp;&nbsp;&nbsp;&nbsp;&nbsp;&nbsp;&nbsp;&nbsp;&nbsp;&nbsp;&nbsp;&nbsp;&nbsp;&nbsp;units</samp>](## "ethernet_interfaces.[].tx_queues.[].random_detect.ecn.threshold.units") | String | Required |  | Valid Values:<br>- <code>segments</code><br>- <code>bytes</code><br>- <code>kbytes</code><br>- <code>mbytes</code><br>- <code>milliseconds</code> | Indicate the units to be used for the threshold values. |
    | [<samp>&nbsp;&nbsp;&nbsp;&nbsp;&nbsp;&nbsp;&nbsp;&nbsp;&nbsp;&nbsp;&nbsp;&nbsp;&nbsp;&nbsp;min</samp>](## "ethernet_interfaces.[].tx_queues.[].random_detect.ecn.threshold.min") | Integer |  |  | Min: 1<br>Max: 256000000 | Set the random-detect ECN minimum-threshold. |
    | [<samp>&nbsp;&nbsp;&nbsp;&nbsp;&nbsp;&nbsp;&nbsp;&nbsp;&nbsp;&nbsp;&nbsp;&nbsp;&nbsp;&nbsp;max</samp>](## "ethernet_interfaces.[].tx_queues.[].random_detect.ecn.threshold.max") | Integer | Required |  | Min: 1<br>Max: 256000000 | Set the random-detect ECN maximum-threshold. |
    | [<samp>&nbsp;&nbsp;&nbsp;&nbsp;&nbsp;&nbsp;&nbsp;&nbsp;&nbsp;&nbsp;&nbsp;&nbsp;&nbsp;&nbsp;max_probability</samp>](## "ethernet_interfaces.[].tx_queues.[].random_detect.ecn.threshold.max_probability") | Integer | Required |  | Min: 1<br>Max: 100 | Set the random-detect ECN max-mark-probability. |
    | [<samp>&nbsp;&nbsp;&nbsp;&nbsp;&nbsp;&nbsp;&nbsp;&nbsp;&nbsp;&nbsp;&nbsp;&nbsp;&nbsp;&nbsp;weight</samp>](## "ethernet_interfaces.[].tx_queues.[].random_detect.ecn.threshold.weight") | Integer |  |  | Min: 0<br>Max: 15 | Set the random-detect ECN weight. |
    | [<samp>&nbsp;&nbsp;&nbsp;&nbsp;vrrp_ids</samp>](## "ethernet_interfaces.[].vrrp_ids") | List, items: Dictionary |  |  |  | VRRP model. |
    | [<samp>&nbsp;&nbsp;&nbsp;&nbsp;&nbsp;&nbsp;-&nbsp;id</samp>](## "ethernet_interfaces.[].vrrp_ids.[].id") | Integer | Required, Unique |  |  | VRID. |
    | [<samp>&nbsp;&nbsp;&nbsp;&nbsp;&nbsp;&nbsp;&nbsp;&nbsp;priority_level</samp>](## "ethernet_interfaces.[].vrrp_ids.[].priority_level") | Integer |  |  | Min: 1<br>Max: 254 | Instance priority. |
    | [<samp>&nbsp;&nbsp;&nbsp;&nbsp;&nbsp;&nbsp;&nbsp;&nbsp;advertisement</samp>](## "ethernet_interfaces.[].vrrp_ids.[].advertisement") | Dictionary |  |  |  |  |
    | [<samp>&nbsp;&nbsp;&nbsp;&nbsp;&nbsp;&nbsp;&nbsp;&nbsp;&nbsp;&nbsp;interval</samp>](## "ethernet_interfaces.[].vrrp_ids.[].advertisement.interval") | Integer |  |  | Min: 1<br>Max: 255 | Interval in seconds. |
    | [<samp>&nbsp;&nbsp;&nbsp;&nbsp;&nbsp;&nbsp;&nbsp;&nbsp;preempt</samp>](## "ethernet_interfaces.[].vrrp_ids.[].preempt") | Dictionary |  |  |  |  |
    | [<samp>&nbsp;&nbsp;&nbsp;&nbsp;&nbsp;&nbsp;&nbsp;&nbsp;&nbsp;&nbsp;enabled</samp>](## "ethernet_interfaces.[].vrrp_ids.[].preempt.enabled") | Boolean | Required |  |  |  |
    | [<samp>&nbsp;&nbsp;&nbsp;&nbsp;&nbsp;&nbsp;&nbsp;&nbsp;&nbsp;&nbsp;delay</samp>](## "ethernet_interfaces.[].vrrp_ids.[].preempt.delay") | Dictionary |  |  |  |  |
    | [<samp>&nbsp;&nbsp;&nbsp;&nbsp;&nbsp;&nbsp;&nbsp;&nbsp;&nbsp;&nbsp;&nbsp;&nbsp;minimum</samp>](## "ethernet_interfaces.[].vrrp_ids.[].preempt.delay.minimum") | Integer |  |  | Min: 0<br>Max: 3600 | Minimum preempt delay in seconds. |
    | [<samp>&nbsp;&nbsp;&nbsp;&nbsp;&nbsp;&nbsp;&nbsp;&nbsp;&nbsp;&nbsp;&nbsp;&nbsp;reload</samp>](## "ethernet_interfaces.[].vrrp_ids.[].preempt.delay.reload") | Integer |  |  | Min: 0<br>Max: 3600 | Reload preempt delay in seconds. |
    | [<samp>&nbsp;&nbsp;&nbsp;&nbsp;&nbsp;&nbsp;&nbsp;&nbsp;timers</samp>](## "ethernet_interfaces.[].vrrp_ids.[].timers") | Dictionary |  |  |  |  |
    | [<samp>&nbsp;&nbsp;&nbsp;&nbsp;&nbsp;&nbsp;&nbsp;&nbsp;&nbsp;&nbsp;delay</samp>](## "ethernet_interfaces.[].vrrp_ids.[].timers.delay") | Dictionary |  |  |  |  |
    | [<samp>&nbsp;&nbsp;&nbsp;&nbsp;&nbsp;&nbsp;&nbsp;&nbsp;&nbsp;&nbsp;&nbsp;&nbsp;reload</samp>](## "ethernet_interfaces.[].vrrp_ids.[].timers.delay.reload") | Integer |  |  | Min: 0<br>Max: 3600 | Delay after reload in seconds. |
    | [<samp>&nbsp;&nbsp;&nbsp;&nbsp;&nbsp;&nbsp;&nbsp;&nbsp;tracked_object</samp>](## "ethernet_interfaces.[].vrrp_ids.[].tracked_object") | List, items: Dictionary |  |  |  |  |
    | [<samp>&nbsp;&nbsp;&nbsp;&nbsp;&nbsp;&nbsp;&nbsp;&nbsp;&nbsp;&nbsp;-&nbsp;name</samp>](## "ethernet_interfaces.[].vrrp_ids.[].tracked_object.[].name") | String | Required, Unique |  |  | Tracked object name. |
    | [<samp>&nbsp;&nbsp;&nbsp;&nbsp;&nbsp;&nbsp;&nbsp;&nbsp;&nbsp;&nbsp;&nbsp;&nbsp;decrement</samp>](## "ethernet_interfaces.[].vrrp_ids.[].tracked_object.[].decrement") | Integer |  |  | Min: 1<br>Max: 254 | Decrement VRRP priority by 1-254. |
    | [<samp>&nbsp;&nbsp;&nbsp;&nbsp;&nbsp;&nbsp;&nbsp;&nbsp;&nbsp;&nbsp;&nbsp;&nbsp;shutdown</samp>](## "ethernet_interfaces.[].vrrp_ids.[].tracked_object.[].shutdown") | Boolean |  |  |  |  |
    | [<samp>&nbsp;&nbsp;&nbsp;&nbsp;&nbsp;&nbsp;&nbsp;&nbsp;ipv4</samp>](## "ethernet_interfaces.[].vrrp_ids.[].ipv4") | Dictionary |  |  |  |  |
    | [<samp>&nbsp;&nbsp;&nbsp;&nbsp;&nbsp;&nbsp;&nbsp;&nbsp;&nbsp;&nbsp;address</samp>](## "ethernet_interfaces.[].vrrp_ids.[].ipv4.address") | String | Required |  |  | Virtual IPv4 address. |
    | [<samp>&nbsp;&nbsp;&nbsp;&nbsp;&nbsp;&nbsp;&nbsp;&nbsp;&nbsp;&nbsp;version</samp>](## "ethernet_interfaces.[].vrrp_ids.[].ipv4.version") | Integer |  |  | Valid Values:<br>- <code>2</code><br>- <code>3</code> |  |
    | [<samp>&nbsp;&nbsp;&nbsp;&nbsp;&nbsp;&nbsp;&nbsp;&nbsp;ipv6</samp>](## "ethernet_interfaces.[].vrrp_ids.[].ipv6") | Dictionary |  |  |  |  |
    | [<samp>&nbsp;&nbsp;&nbsp;&nbsp;&nbsp;&nbsp;&nbsp;&nbsp;&nbsp;&nbsp;address</samp>](## "ethernet_interfaces.[].vrrp_ids.[].ipv6.address") | String | Required |  |  | Virtual IPv6 address. |
    | [<samp>&nbsp;&nbsp;&nbsp;&nbsp;validate_state</samp>](## "ethernet_interfaces.[].validate_state") | Boolean |  |  |  | Set to false to disable interface validation by the `eos_validate_state` role. |
    | [<samp>&nbsp;&nbsp;&nbsp;&nbsp;switchport</samp>](## "ethernet_interfaces.[].switchport") | Dictionary |  |  |  | This should not be combined with `ethernet_interfaces[].type = switched/routed`. |
    | [<samp>&nbsp;&nbsp;&nbsp;&nbsp;&nbsp;&nbsp;enabled</samp>](## "ethernet_interfaces.[].switchport.enabled") | Boolean |  |  |  | Warning: This should not be combined with `ethernet_interfaces[].type = routed`. |
    | [<samp>&nbsp;&nbsp;&nbsp;&nbsp;&nbsp;&nbsp;mode</samp>](## "ethernet_interfaces.[].switchport.mode") | String |  |  | Valid Values:<br>- <code>access</code><br>- <code>dot1q-tunnel</code><br>- <code>trunk</code><br>- <code>trunk phone</code> | Warning: This should not be combined with `ethernet_interfaces[].mode`. |
    | [<samp>&nbsp;&nbsp;&nbsp;&nbsp;&nbsp;&nbsp;access_vlan</samp>](## "ethernet_interfaces.[].switchport.access_vlan") | Integer |  |  | Min: 1<br>Max: 4094 | Set VLAN when interface is in access mode.<br>Warning: This should not be combined with `ethernet_interfaces[].mode = access/dot1q-tunnel` and `ethernet_interface[].vlans`. |
    | [<samp>&nbsp;&nbsp;&nbsp;&nbsp;&nbsp;&nbsp;trunk</samp>](## "ethernet_interfaces.[].switchport.trunk") | Dictionary |  |  |  |  |
    | [<samp>&nbsp;&nbsp;&nbsp;&nbsp;&nbsp;&nbsp;&nbsp;&nbsp;allowed_vlan</samp>](## "ethernet_interfaces.[].switchport.trunk.allowed_vlan") | String |  |  |  | VLAN ID or range(s) of VLAN IDs.<br>Warning: This should not be combined with `ethernet_interfaces[].mode = trunk` and `ethernet_interface[].vlans`. |
    | [<samp>&nbsp;&nbsp;&nbsp;&nbsp;&nbsp;&nbsp;&nbsp;&nbsp;native_vlan</samp>](## "ethernet_interfaces.[].switchport.trunk.native_vlan") | Integer |  |  | Min: 1<br>Max: 4094 | Set native VLAN when interface is in trunking mode.<br>Warning: This should not be combined with `ethernet_interfaces[].native_vlan`. |
    | [<samp>&nbsp;&nbsp;&nbsp;&nbsp;&nbsp;&nbsp;&nbsp;&nbsp;native_vlan_tag</samp>](## "ethernet_interfaces.[].switchport.trunk.native_vlan_tag") | Boolean |  |  |  | If setting both native_vlan and native_vlan_tag, native_vlan_tag takes precedence.<br>Warning: This should not be combined with `ethernet_interfaces[].native_vlan_tag`. |
    | [<samp>&nbsp;&nbsp;&nbsp;&nbsp;&nbsp;&nbsp;&nbsp;&nbsp;private_vlan_secondary</samp>](## "ethernet_interfaces.[].switchport.trunk.private_vlan_secondary") | Boolean |  |  |  | Enable secondary VLAN mapping for a private vlan.<br>Warning: This should not be combined with `ethernet_ineterfaces[].trunk_private_vlan_secondary`. |
    | [<samp>&nbsp;&nbsp;&nbsp;&nbsp;&nbsp;&nbsp;&nbsp;&nbsp;groups</samp>](## "ethernet_interfaces.[].switchport.trunk.groups") | List, items: String |  |  |  | Warning: This should not be combined with `ethernet_ineterfaces[].trunk_groups`.<br> |
    | [<samp>&nbsp;&nbsp;&nbsp;&nbsp;&nbsp;&nbsp;&nbsp;&nbsp;&nbsp;&nbsp;-&nbsp;&lt;str&gt;</samp>](## "ethernet_interfaces.[].switchport.trunk.groups.[]") | String |  |  |  | Trunk group name. |
    | [<samp>&nbsp;&nbsp;&nbsp;&nbsp;&nbsp;&nbsp;phone</samp>](## "ethernet_interfaces.[].switchport.phone") | Dictionary |  |  |  | Warning: This should not be combined with `ethernet_interfaces[].phone`. |
    | [<samp>&nbsp;&nbsp;&nbsp;&nbsp;&nbsp;&nbsp;&nbsp;&nbsp;vlan</samp>](## "ethernet_interfaces.[].switchport.phone.vlan") | Integer |  |  | Min: 1<br>Max: 4094 | Warning: This should not be combined with `ethernet_interfaces[].phone.vlan`. |
    | [<samp>&nbsp;&nbsp;&nbsp;&nbsp;&nbsp;&nbsp;&nbsp;&nbsp;trunk</samp>](## "ethernet_interfaces.[].switchport.phone.trunk") | String |  |  | Valid Values:<br>- <code>tagged</code><br>- <code>tagged phone</code><br>- <code>untagged</code><br>- <code>untagged phone</code> | Warning: This should not be combined with `ethernet_interfaces[].phone.trunk`. |
    | [<samp>&nbsp;&nbsp;&nbsp;&nbsp;&nbsp;&nbsp;pvlan_mapping</samp>](## "ethernet_interfaces.[].switchport.pvlan_mapping") | String |  |  |  | Secondary VLAN IDs of the private VLAN mapping.<br>Warning: This should not be combined with `ethernet_interfaces[].pvlan_mapping`. |
    | [<samp>&nbsp;&nbsp;&nbsp;&nbsp;&nbsp;&nbsp;dot1q</samp>](## "ethernet_interfaces.[].switchport.dot1q") | Dictionary |  |  |  |  |
    | [<samp>&nbsp;&nbsp;&nbsp;&nbsp;&nbsp;&nbsp;&nbsp;&nbsp;ethertype</samp>](## "ethernet_interfaces.[].switchport.dot1q.ethertype") | Integer |  |  | Min: 1536<br>Max: 65535 | Ethertype/TPID (Tag Protocol IDentifier) for VLAN tagged frames. |
    | [<samp>&nbsp;&nbsp;&nbsp;&nbsp;&nbsp;&nbsp;&nbsp;&nbsp;vlan_tag</samp>](## "ethernet_interfaces.[].switchport.dot1q.vlan_tag") | String |  |  | Valid Values:<br>- <code>disallowed</code><br>- <code>required</code> | Allow/disallow VLAN tagged frames. |
    | [<samp>&nbsp;&nbsp;&nbsp;&nbsp;&nbsp;&nbsp;source_interface</samp>](## "ethernet_interfaces.[].switchport.source_interface") | String |  |  | Valid Values:<br>- <code>tx</code><br>- <code>tx multicast</code> | tx: Allow bridged traffic to go out of the source interface.<br>tx multicast: Allow multicast traffic only to go out of the source interface. |
    | [<samp>&nbsp;&nbsp;&nbsp;&nbsp;&nbsp;&nbsp;vlan_translations</samp>](## "ethernet_interfaces.[].switchport.vlan_translations") | Dictionary |  |  |  | VLAN Translation mappings.<br>Warning: This should not be combined with `ethernet_interfaces[].vlan_translations`. |
    | [<samp>&nbsp;&nbsp;&nbsp;&nbsp;&nbsp;&nbsp;&nbsp;&nbsp;in_required</samp>](## "ethernet_interfaces.[].switchport.vlan_translations.in_required") | Boolean |  |  |  | Drop the ingress traffic that do not match any VLAN mapping. |
    | [<samp>&nbsp;&nbsp;&nbsp;&nbsp;&nbsp;&nbsp;&nbsp;&nbsp;out_required</samp>](## "ethernet_interfaces.[].switchport.vlan_translations.out_required") | Boolean |  |  |  | Drop the egress traffic that do not match any VLAN mapping. |
    | [<samp>&nbsp;&nbsp;&nbsp;&nbsp;&nbsp;&nbsp;&nbsp;&nbsp;direction_in</samp>](## "ethernet_interfaces.[].switchport.vlan_translations.direction_in") | List, items: Dictionary |  |  |  | Map ingress traffic only. |
    | [<samp>&nbsp;&nbsp;&nbsp;&nbsp;&nbsp;&nbsp;&nbsp;&nbsp;&nbsp;&nbsp;-&nbsp;from</samp>](## "ethernet_interfaces.[].switchport.vlan_translations.direction_in.[].from") | String | Required |  |  | VLAN ID or range of VLAN IDs to map from. Range 1-4094. |
    | [<samp>&nbsp;&nbsp;&nbsp;&nbsp;&nbsp;&nbsp;&nbsp;&nbsp;&nbsp;&nbsp;&nbsp;&nbsp;to</samp>](## "ethernet_interfaces.[].switchport.vlan_translations.direction_in.[].to") | Integer | Required |  | Min: 1<br>Max: 4094 | VLAN ID to map to. |
    | [<samp>&nbsp;&nbsp;&nbsp;&nbsp;&nbsp;&nbsp;&nbsp;&nbsp;&nbsp;&nbsp;&nbsp;&nbsp;dot1q_tunnel</samp>](## "ethernet_interfaces.[].switchport.vlan_translations.direction_in.[].dot1q_tunnel") | Boolean |  |  |  |  |
    | [<samp>&nbsp;&nbsp;&nbsp;&nbsp;&nbsp;&nbsp;&nbsp;&nbsp;&nbsp;&nbsp;&nbsp;&nbsp;inner_vlan_from</samp>](## "ethernet_interfaces.[].switchport.vlan_translations.direction_in.[].inner_vlan_from") | Integer |  |  | Min: 1<br>Max: 4094 | Inner VLAN ID to map from. |
    | [<samp>&nbsp;&nbsp;&nbsp;&nbsp;&nbsp;&nbsp;&nbsp;&nbsp;direction_out</samp>](## "ethernet_interfaces.[].switchport.vlan_translations.direction_out") | List, items: Dictionary |  |  |  | Map egress traffic only. |
    | [<samp>&nbsp;&nbsp;&nbsp;&nbsp;&nbsp;&nbsp;&nbsp;&nbsp;&nbsp;&nbsp;-&nbsp;from</samp>](## "ethernet_interfaces.[].switchport.vlan_translations.direction_out.[].from") | String | Required |  |  | VLAN ID or range of VLAN IDs to map from. Range 1-4094. |
    | [<samp>&nbsp;&nbsp;&nbsp;&nbsp;&nbsp;&nbsp;&nbsp;&nbsp;&nbsp;&nbsp;&nbsp;&nbsp;to</samp>](## "ethernet_interfaces.[].switchport.vlan_translations.direction_out.[].to") | Integer |  |  | Min: 1<br>Max: 4094 | VLAN ID to map to. |
    | [<samp>&nbsp;&nbsp;&nbsp;&nbsp;&nbsp;&nbsp;&nbsp;&nbsp;&nbsp;&nbsp;&nbsp;&nbsp;dot1q_tunnel_to</samp>](## "ethernet_interfaces.[].switchport.vlan_translations.direction_out.[].dot1q_tunnel_to") | String |  |  |  | VLAN ID or range of VLAN IDs or "all". Range 1-4094.<br>This takes precedence over `to` and `inner_vlan_to`. |
    | [<samp>&nbsp;&nbsp;&nbsp;&nbsp;&nbsp;&nbsp;&nbsp;&nbsp;&nbsp;&nbsp;&nbsp;&nbsp;inner_vlan_to</samp>](## "ethernet_interfaces.[].switchport.vlan_translations.direction_out.[].inner_vlan_to") | Integer |  |  | Min: 1<br>Max: 4094 | Inner VLAN ID to map to. |
    | [<samp>&nbsp;&nbsp;&nbsp;&nbsp;&nbsp;&nbsp;&nbsp;&nbsp;direction_both</samp>](## "ethernet_interfaces.[].switchport.vlan_translations.direction_both") | List, items: Dictionary |  |  |  | Map both egress and ingress traffic. |
    | [<samp>&nbsp;&nbsp;&nbsp;&nbsp;&nbsp;&nbsp;&nbsp;&nbsp;&nbsp;&nbsp;-&nbsp;from</samp>](## "ethernet_interfaces.[].switchport.vlan_translations.direction_both.[].from") | String | Required |  |  | VLAN ID or range of VLAN IDs to map from. Range 1-4094. |
    | [<samp>&nbsp;&nbsp;&nbsp;&nbsp;&nbsp;&nbsp;&nbsp;&nbsp;&nbsp;&nbsp;&nbsp;&nbsp;to</samp>](## "ethernet_interfaces.[].switchport.vlan_translations.direction_both.[].to") | Integer | Required |  | Min: 1<br>Max: 4094 | VLAN ID to map to. |
    | [<samp>&nbsp;&nbsp;&nbsp;&nbsp;&nbsp;&nbsp;&nbsp;&nbsp;&nbsp;&nbsp;&nbsp;&nbsp;dot1q_tunnel</samp>](## "ethernet_interfaces.[].switchport.vlan_translations.direction_both.[].dot1q_tunnel") | Boolean |  |  |  |  |
    | [<samp>&nbsp;&nbsp;&nbsp;&nbsp;&nbsp;&nbsp;&nbsp;&nbsp;&nbsp;&nbsp;&nbsp;&nbsp;inner_vlan_from</samp>](## "ethernet_interfaces.[].switchport.vlan_translations.direction_both.[].inner_vlan_from") | Integer |  |  | Min: 1<br>Max: 4094 | Inner VLAN ID to map from. |
    | [<samp>&nbsp;&nbsp;&nbsp;&nbsp;&nbsp;&nbsp;&nbsp;&nbsp;&nbsp;&nbsp;&nbsp;&nbsp;network</samp>](## "ethernet_interfaces.[].switchport.vlan_translations.direction_both.[].network") | Boolean |  |  |  | Enable use of network-side VLAN ID.<br>This setting can only be enabled when `inner_vlan_from` is defined. |
    | [<samp>&nbsp;&nbsp;&nbsp;&nbsp;&nbsp;&nbsp;vlan_forwarding_accept_all</samp>](## "ethernet_interfaces.[].switchport.vlan_forwarding_accept_all") | Boolean |  |  |  |  |
    | [<samp>&nbsp;&nbsp;&nbsp;&nbsp;&nbsp;&nbsp;backup_link</samp>](## "ethernet_interfaces.[].switchport.backup_link") | Dictionary |  |  |  |  |
    | [<samp>&nbsp;&nbsp;&nbsp;&nbsp;&nbsp;&nbsp;&nbsp;&nbsp;interface</samp>](## "ethernet_interfaces.[].switchport.backup_link.interface") | String |  |  |  | Backup interface. Example - Ethernet4, Vlan10 etc. |
    | [<samp>&nbsp;&nbsp;&nbsp;&nbsp;&nbsp;&nbsp;&nbsp;&nbsp;prefer_vlan</samp>](## "ethernet_interfaces.[].switchport.backup_link.prefer_vlan") | String |  |  |  | VLANs to carry on the backup interface (1-4094). |
    | [<samp>&nbsp;&nbsp;&nbsp;&nbsp;&nbsp;&nbsp;backup</samp>](## "ethernet_interfaces.[].switchport.backup") | Dictionary |  |  |  | The `backup_link` is required for this setting. |
    | [<samp>&nbsp;&nbsp;&nbsp;&nbsp;&nbsp;&nbsp;&nbsp;&nbsp;dest_macaddr</samp>](## "ethernet_interfaces.[].switchport.backup.dest_macaddr") | String |  |  | Format: mac | Destination MAC address for MAC move updates.<br>The mac address should be multicast or broadcast.<br>Example: 01:00:00:00:00:00 |
    | [<samp>&nbsp;&nbsp;&nbsp;&nbsp;&nbsp;&nbsp;&nbsp;&nbsp;initial_mac_move_delay</samp>](## "ethernet_interfaces.[].switchport.backup.initial_mac_move_delay") | Integer |  |  | Min: 0<br>Max: 65535 | Initial MAC move delay in milliseconds. |
    | [<samp>&nbsp;&nbsp;&nbsp;&nbsp;&nbsp;&nbsp;&nbsp;&nbsp;mac_move_burst</samp>](## "ethernet_interfaces.[].switchport.backup.mac_move_burst") | Integer |  |  | Min: 0<br>Max: 65535 | Size of MAC move bursts. |
    | [<samp>&nbsp;&nbsp;&nbsp;&nbsp;&nbsp;&nbsp;&nbsp;&nbsp;mac_move_burst_interval</samp>](## "ethernet_interfaces.[].switchport.backup.mac_move_burst_interval") | Integer |  |  | Min: 0<br>Max: 65535 | MAC move burst interval in milliseconds. |
    | [<samp>&nbsp;&nbsp;&nbsp;&nbsp;&nbsp;&nbsp;&nbsp;&nbsp;preemption_delay</samp>](## "ethernet_interfaces.[].switchport.backup.preemption_delay") | Integer |  |  | Min: 0<br>Max: 65535 | Preemption delay in milliseconds. |
    | [<samp>&nbsp;&nbsp;&nbsp;&nbsp;&nbsp;&nbsp;port_security</samp>](## "ethernet_interfaces.[].switchport.port_security") | Dictionary |  |  |  |  |
    | [<samp>&nbsp;&nbsp;&nbsp;&nbsp;&nbsp;&nbsp;&nbsp;&nbsp;enabled</samp>](## "ethernet_interfaces.[].switchport.port_security.enabled") | Boolean |  |  |  |  |
    | [<samp>&nbsp;&nbsp;&nbsp;&nbsp;&nbsp;&nbsp;&nbsp;&nbsp;mac_address_maximum</samp>](## "ethernet_interfaces.[].switchport.port_security.mac_address_maximum") | Dictionary |  |  |  | Maximum number of MAC addresses allowed on the interface. |
    | [<samp>&nbsp;&nbsp;&nbsp;&nbsp;&nbsp;&nbsp;&nbsp;&nbsp;&nbsp;&nbsp;disabled</samp>](## "ethernet_interfaces.[].switchport.port_security.mac_address_maximum.disabled") | Boolean |  |  |  | Disable port level check for port security (only in violation 'shutdown' mode). |
    | [<samp>&nbsp;&nbsp;&nbsp;&nbsp;&nbsp;&nbsp;&nbsp;&nbsp;&nbsp;&nbsp;limit</samp>](## "ethernet_interfaces.[].switchport.port_security.mac_address_maximum.limit") | Integer |  |  | Min: 1<br>Max: 1000 | MAC address limit. |
    | [<samp>&nbsp;&nbsp;&nbsp;&nbsp;&nbsp;&nbsp;&nbsp;&nbsp;violation</samp>](## "ethernet_interfaces.[].switchport.port_security.violation") | Dictionary |  |  |  | Configure violation mode (shutdown or protect), EOS default is 'shutdown'. |
    | [<samp>&nbsp;&nbsp;&nbsp;&nbsp;&nbsp;&nbsp;&nbsp;&nbsp;&nbsp;&nbsp;mode</samp>](## "ethernet_interfaces.[].switchport.port_security.violation.mode") | String |  |  | Valid Values:<br>- <code>shutdown</code><br>- <code>protect</code> | Configure port security mode. |
    | [<samp>&nbsp;&nbsp;&nbsp;&nbsp;&nbsp;&nbsp;&nbsp;&nbsp;&nbsp;&nbsp;protect_log</samp>](## "ethernet_interfaces.[].switchport.port_security.violation.protect_log") | Boolean |  |  |  | Log new addresses seen after limit is reached in protect mode. |
    | [<samp>&nbsp;&nbsp;&nbsp;&nbsp;&nbsp;&nbsp;&nbsp;&nbsp;vlan_default_mac_address_maximum</samp>](## "ethernet_interfaces.[].switchport.port_security.vlan_default_mac_address_maximum") | Integer |  |  | Min: 0<br>Max: 1000 | Default maximum MAC addresses for all VLANs on this interface. |
    | [<samp>&nbsp;&nbsp;&nbsp;&nbsp;&nbsp;&nbsp;&nbsp;&nbsp;vlans</samp>](## "ethernet_interfaces.[].switchport.port_security.vlans") | List, items: Dictionary |  |  |  |  |
    | [<samp>&nbsp;&nbsp;&nbsp;&nbsp;&nbsp;&nbsp;&nbsp;&nbsp;&nbsp;&nbsp;-&nbsp;range</samp>](## "ethernet_interfaces.[].switchport.port_security.vlans.[].range") | String | Required, Unique |  |  | VLAN ID or range(s) of VLAN IDs, <1-4094>.<br>Example:<br>  - 3<br>  - 1,3<br>  - 1-10<br> |
<<<<<<< HEAD
    | [<samp>&nbsp;&nbsp;&nbsp;&nbsp;&nbsp;&nbsp;&nbsp;&nbsp;&nbsp;&nbsp;&nbsp;&nbsp;mac_address_maximum</samp>](## "ethernet_interfaces.[].switchport.port_security.vlans.[].mac_address_maximum") | Integer |  |  |  |  |
    | [<samp>&nbsp;&nbsp;&nbsp;&nbsp;&nbsp;&nbsp;tap</samp>](## "ethernet_interfaces.[].switchport.tap") | Dictionary |  |  |  | In tap mode, the interface operates as a tap port.<br>Tap ports receive traffic for replication on one or more tool ports. |
    | [<samp>&nbsp;&nbsp;&nbsp;&nbsp;&nbsp;&nbsp;&nbsp;&nbsp;allowed_vlan</samp>](## "ethernet_interfaces.[].switchport.tap.allowed_vlan") | String |  |  |  | VLAN ID or range(s) of VLAN IDs within range 1-4094. |
    | [<samp>&nbsp;&nbsp;&nbsp;&nbsp;&nbsp;&nbsp;&nbsp;&nbsp;default</samp>](## "ethernet_interfaces.[].switchport.tap.default") | Dictionary |  |  |  | Default tap destination config. |
    | [<samp>&nbsp;&nbsp;&nbsp;&nbsp;&nbsp;&nbsp;&nbsp;&nbsp;&nbsp;&nbsp;groups</samp>](## "ethernet_interfaces.[].switchport.tap.default.groups") | List, items: String |  |  |  | Tap group names for the interface. |
    | [<samp>&nbsp;&nbsp;&nbsp;&nbsp;&nbsp;&nbsp;&nbsp;&nbsp;&nbsp;&nbsp;&nbsp;&nbsp;-&nbsp;&lt;str&gt;</samp>](## "ethernet_interfaces.[].switchport.tap.default.groups.[]") | String |  |  |  |  |
    | [<samp>&nbsp;&nbsp;&nbsp;&nbsp;&nbsp;&nbsp;&nbsp;&nbsp;&nbsp;&nbsp;interfaces</samp>](## "ethernet_interfaces.[].switchport.tap.default.interfaces") | List, items: String |  |  |  | Interfaces like -  Ethernet, InternalRecirc, Port-Channel, Recirc-Channel. |
    | [<samp>&nbsp;&nbsp;&nbsp;&nbsp;&nbsp;&nbsp;&nbsp;&nbsp;&nbsp;&nbsp;&nbsp;&nbsp;-&nbsp;&lt;str&gt;</samp>](## "ethernet_interfaces.[].switchport.tap.default.interfaces.[]") | String |  |  |  |  |
    | [<samp>&nbsp;&nbsp;&nbsp;&nbsp;&nbsp;&nbsp;&nbsp;&nbsp;&nbsp;&nbsp;nexthop_groups</samp>](## "ethernet_interfaces.[].switchport.tap.default.nexthop_groups") | List, items: String |  |  |  | Default nexthop-group names. |
    | [<samp>&nbsp;&nbsp;&nbsp;&nbsp;&nbsp;&nbsp;&nbsp;&nbsp;&nbsp;&nbsp;&nbsp;&nbsp;-&nbsp;&lt;str&gt;</samp>](## "ethernet_interfaces.[].switchport.tap.default.nexthop_groups.[]") | String |  |  |  |  |
    | [<samp>&nbsp;&nbsp;&nbsp;&nbsp;&nbsp;&nbsp;&nbsp;&nbsp;identity</samp>](## "ethernet_interfaces.[].switchport.tap.identity") | Dictionary |  |  |  |  |
    | [<samp>&nbsp;&nbsp;&nbsp;&nbsp;&nbsp;&nbsp;&nbsp;&nbsp;&nbsp;&nbsp;port_id</samp>](## "ethernet_interfaces.[].switchport.tap.identity.port_id") | Integer |  |  | Min: 1<br>Max: 4094 | Tap port ID tag. |
    | [<samp>&nbsp;&nbsp;&nbsp;&nbsp;&nbsp;&nbsp;&nbsp;&nbsp;&nbsp;&nbsp;inner_port_id</samp>](## "ethernet_interfaces.[].switchport.tap.identity.inner_port_id") | Integer |  |  | Min: 1<br>Max: 4094 | Inner tap port ID tag. |
    | [<samp>&nbsp;&nbsp;&nbsp;&nbsp;&nbsp;&nbsp;&nbsp;&nbsp;mpls_pop_all</samp>](## "ethernet_interfaces.[].switchport.tap.mpls_pop_all") | Boolean |  |  |  | Pop all MPLS labels. |
    | [<samp>&nbsp;&nbsp;&nbsp;&nbsp;&nbsp;&nbsp;&nbsp;&nbsp;native_vlan</samp>](## "ethernet_interfaces.[].switchport.tap.native_vlan") | Integer |  |  | Min: 1<br>Max: 4094 | Native VLAN ID when interface is in tap mode. |
    | [<samp>&nbsp;&nbsp;&nbsp;&nbsp;&nbsp;&nbsp;&nbsp;&nbsp;truncation</samp>](## "ethernet_interfaces.[].switchport.tap.truncation") | Dictionary |  |  |  |  |
    | [<samp>&nbsp;&nbsp;&nbsp;&nbsp;&nbsp;&nbsp;&nbsp;&nbsp;&nbsp;&nbsp;enabled</samp>](## "ethernet_interfaces.[].switchport.tap.truncation.enabled") | Boolean | Required |  |  |  |
    | [<samp>&nbsp;&nbsp;&nbsp;&nbsp;&nbsp;&nbsp;&nbsp;&nbsp;&nbsp;&nbsp;size</samp>](## "ethernet_interfaces.[].switchport.tap.truncation.size") | Integer |  |  | Min: 100<br>Max: 9236 | Ingress packet truncation size in bytes. |
    | [<samp>&nbsp;&nbsp;&nbsp;&nbsp;&nbsp;&nbsp;&nbsp;&nbsp;mac_address</samp>](## "ethernet_interfaces.[].switchport.tap.mac_address") | Dictionary |  |  |  |  |
    | [<samp>&nbsp;&nbsp;&nbsp;&nbsp;&nbsp;&nbsp;&nbsp;&nbsp;&nbsp;&nbsp;src</samp>](## "ethernet_interfaces.[].switchport.tap.mac_address.src") | String |  |  | Pattern: `^([0-9a-f]{2}:){5}[0-9a-f]{2}$` | MAC address for the source. |
    | [<samp>&nbsp;&nbsp;&nbsp;&nbsp;&nbsp;&nbsp;&nbsp;&nbsp;&nbsp;&nbsp;dest</samp>](## "ethernet_interfaces.[].switchport.tap.mac_address.dest") | String | Required |  | Pattern: `^([0-9a-f]{2}:){5}[0-9a-f]{2}$` | MAC address for the destination. |
    | [<samp>&nbsp;&nbsp;&nbsp;&nbsp;&nbsp;&nbsp;&nbsp;&nbsp;encapsulation</samp>](## "ethernet_interfaces.[].switchport.tap.encapsulation") | Dictionary |  |  |  |  |
    | [<samp>&nbsp;&nbsp;&nbsp;&nbsp;&nbsp;&nbsp;&nbsp;&nbsp;&nbsp;&nbsp;vxlan_strip</samp>](## "ethernet_interfaces.[].switchport.tap.encapsulation.vxlan_strip") | Boolean |  |  |  | Strip VXLAN encapsulation header.<br>`encapsulation.vxlan_strip` and `mpls_pop_all` are mutually exclusive.<br>`mpls_pop_all` takes precedence. |
    | [<samp>&nbsp;&nbsp;&nbsp;&nbsp;&nbsp;&nbsp;&nbsp;&nbsp;&nbsp;&nbsp;gre</samp>](## "ethernet_interfaces.[].switchport.tap.encapsulation.gre") | List, items: Dictionary |  |  |  |  |
    | [<samp>&nbsp;&nbsp;&nbsp;&nbsp;&nbsp;&nbsp;&nbsp;&nbsp;&nbsp;&nbsp;&nbsp;&nbsp;-&nbsp;strip</samp>](## "ethernet_interfaces.[].switchport.tap.encapsulation.gre.[].strip") | Boolean | Required |  |  | Strip GRE encapsulation header. |
    | [<samp>&nbsp;&nbsp;&nbsp;&nbsp;&nbsp;&nbsp;&nbsp;&nbsp;&nbsp;&nbsp;&nbsp;&nbsp;&nbsp;&nbsp;destination</samp>](## "ethernet_interfaces.[].switchport.tap.encapsulation.gre.[].destination") | String |  |  |  | Destination IP address of tunnel packets. |
    | [<samp>&nbsp;&nbsp;&nbsp;&nbsp;&nbsp;&nbsp;&nbsp;&nbsp;&nbsp;&nbsp;&nbsp;&nbsp;&nbsp;&nbsp;source</samp>](## "ethernet_interfaces.[].switchport.tap.encapsulation.gre.[].source") | String |  |  |  | Source IP address of tunnel packets. Applied only when destination is defined. |
    | [<samp>&nbsp;&nbsp;&nbsp;&nbsp;&nbsp;&nbsp;&nbsp;&nbsp;&nbsp;&nbsp;&nbsp;&nbsp;&nbsp;&nbsp;protocol</samp>](## "ethernet_interfaces.[].switchport.tap.encapsulation.gre.[].protocol") | String |  |  |  | Protocol type in GRE header.<br>Protocol range: 0x0000-0xFFFF. It should be unique. |
    | [<samp>&nbsp;&nbsp;&nbsp;&nbsp;&nbsp;&nbsp;&nbsp;&nbsp;&nbsp;&nbsp;&nbsp;&nbsp;&nbsp;&nbsp;feature_header_length</samp>](## "ethernet_interfaces.[].switchport.tap.encapsulation.gre.[].feature_header_length") | Integer |  |  | Min: 1<br>Max: 16 | Feature header length in bytes.<br>This setting does not reflect in the EOS running-config for protocol 0x0000. |
    | [<samp>&nbsp;&nbsp;&nbsp;&nbsp;&nbsp;&nbsp;&nbsp;&nbsp;&nbsp;&nbsp;&nbsp;&nbsp;&nbsp;&nbsp;re_encapsulation_ethernet_header</samp>](## "ethernet_interfaces.[].switchport.tap.encapsulation.gre.[].re_encapsulation_ethernet_header") | Boolean |  |  |  | Extra ethernet header to prepend to the terminated packet.<br>This setting does not reflect in the EOS running-config for protocol 0x0000. |
    | [<samp>&nbsp;&nbsp;&nbsp;&nbsp;&nbsp;&nbsp;tool</samp>](## "ethernet_interfaces.[].switchport.tool") | Dictionary |  |  |  | In tool mode, the interface operates as a tool port.<br>Tool ports replicate traffic received by tap ports. |
    | [<samp>&nbsp;&nbsp;&nbsp;&nbsp;&nbsp;&nbsp;&nbsp;&nbsp;mpls_pop_all</samp>](## "ethernet_interfaces.[].switchport.tool.mpls_pop_all") | Boolean |  |  |  | Pop all MPLS labels. |
    | [<samp>&nbsp;&nbsp;&nbsp;&nbsp;&nbsp;&nbsp;&nbsp;&nbsp;encapsulation</samp>](## "ethernet_interfaces.[].switchport.tool.encapsulation") | Dictionary |  |  |  |  |
    | [<samp>&nbsp;&nbsp;&nbsp;&nbsp;&nbsp;&nbsp;&nbsp;&nbsp;&nbsp;&nbsp;dot1br_strip</samp>](## "ethernet_interfaces.[].switchport.tool.encapsulation.dot1br_strip") | Boolean |  |  |  | Remove a 802.1 BR tag in packet header. 'mpls_pop_all' takes precedence over 'dot1br_strip' in EOS. |
    | [<samp>&nbsp;&nbsp;&nbsp;&nbsp;&nbsp;&nbsp;&nbsp;&nbsp;&nbsp;&nbsp;vn_tag_strip</samp>](## "ethernet_interfaces.[].switchport.tool.encapsulation.vn_tag_strip") | Boolean |  |  |  | Remove a VN-tag in packet header. 'mpls_pop_all' takes precedence over 'vn_tag_strip' in EOS. |
    | [<samp>&nbsp;&nbsp;&nbsp;&nbsp;&nbsp;&nbsp;&nbsp;&nbsp;allowed_vlan</samp>](## "ethernet_interfaces.[].switchport.tool.allowed_vlan") | String |  |  |  | VLAN ID or range of VLAN IDs within range 1-4094. |
    | [<samp>&nbsp;&nbsp;&nbsp;&nbsp;&nbsp;&nbsp;&nbsp;&nbsp;identity</samp>](## "ethernet_interfaces.[].switchport.tool.identity") | Dictionary |  |  |  |  |
    | [<samp>&nbsp;&nbsp;&nbsp;&nbsp;&nbsp;&nbsp;&nbsp;&nbsp;&nbsp;&nbsp;tag</samp>](## "ethernet_interfaces.[].switchport.tool.identity.tag") | String |  |  | Valid Values:<br>- <code>dot1q</code><br>- <code>qinq</code> |  |
    | [<samp>&nbsp;&nbsp;&nbsp;&nbsp;&nbsp;&nbsp;&nbsp;&nbsp;&nbsp;&nbsp;dot1q_dzgre_source</samp>](## "ethernet_interfaces.[].switchport.tool.identity.dot1q_dzgre_source") | String |  |  | Valid Values:<br>- <code>policy</code><br>- <code>port</code> |  |
    | [<samp>&nbsp;&nbsp;&nbsp;&nbsp;&nbsp;&nbsp;&nbsp;&nbsp;&nbsp;&nbsp;qinq_dzgre_source</samp>](## "ethernet_interfaces.[].switchport.tool.identity.qinq_dzgre_source") | String |  |  | Valid Values:<br>- <code>policy inner port</code><br>- <code>port inner policy</code> |  |
    | [<samp>&nbsp;&nbsp;&nbsp;&nbsp;&nbsp;&nbsp;&nbsp;&nbsp;truncation</samp>](## "ethernet_interfaces.[].switchport.tool.truncation") | Dictionary |  |  |  |  |
    | [<samp>&nbsp;&nbsp;&nbsp;&nbsp;&nbsp;&nbsp;&nbsp;&nbsp;&nbsp;&nbsp;enabled</samp>](## "ethernet_interfaces.[].switchport.tool.truncation.enabled") | Boolean | Required |  |  |  |
    | [<samp>&nbsp;&nbsp;&nbsp;&nbsp;&nbsp;&nbsp;&nbsp;&nbsp;&nbsp;&nbsp;size</samp>](## "ethernet_interfaces.[].switchport.tool.truncation.size") | Integer |  |  | Valid Values:<br>- <code>160</code> | Egress packet truncation size in bytes. |
    | [<samp>&nbsp;&nbsp;&nbsp;&nbsp;&nbsp;&nbsp;&nbsp;&nbsp;groups</samp>](## "ethernet_interfaces.[].switchport.tool.groups") | List, items: String |  |  |  | Tool groups for the interface. |
    | [<samp>&nbsp;&nbsp;&nbsp;&nbsp;&nbsp;&nbsp;&nbsp;&nbsp;&nbsp;&nbsp;-&nbsp;&lt;str&gt;</samp>](## "ethernet_interfaces.[].switchport.tool.groups.[]") | String |  |  |  |  |
    | [<samp>&nbsp;&nbsp;&nbsp;&nbsp;&nbsp;&nbsp;&nbsp;&nbsp;dot1q_remove_outer_vlan_tag</samp>](## "ethernet_interfaces.[].switchport.tool.dot1q_remove_outer_vlan_tag") | String |  |  |  | Indices of vlan tags to be removed.<br>Range: 1-2 |
    | [<samp>&nbsp;&nbsp;&nbsp;&nbsp;&nbsp;&nbsp;&nbsp;&nbsp;dzgre_preserve</samp>](## "ethernet_interfaces.[].switchport.tool.dzgre_preserve") | Boolean |  |  |  | Preserve the DzGRE header. |
=======
    | [<samp>&nbsp;&nbsp;&nbsp;&nbsp;&nbsp;&nbsp;&nbsp;&nbsp;&nbsp;&nbsp;&nbsp;&nbsp;mac_address_maximum</samp>](## "ethernet_interfaces.[].switchport.port_security.vlans.[].mac_address_maximum") | Integer | Required |  |  |  |
>>>>>>> 9e080bd9
    | [<samp>&nbsp;&nbsp;&nbsp;&nbsp;eos_cli</samp>](## "ethernet_interfaces.[].eos_cli") | String |  |  |  | Multiline EOS CLI rendered directly on the ethernet interface in the final EOS configuration. |

=== "YAML"

    ```yaml
    ethernet_interfaces:
      - name: <str; required; unique>
        description: <str>
        shutdown: <bool>

        # Interval in seconds for updating interface counters.
        load_interval: <int; 0-600>

        # Speed should be set in the format `<interface_speed>` or `forced <interface_speed>` or `auto <interface_speed>`.
        speed: <str>
        mtu: <int; 68-65535>

        # "l2_mtu" should only be defined for platforms supporting the "l2 mtu" CLI.
        l2_mtu: <int; 68-65535>

        # "l2_mru" should only be defined for platforms supporting the "l2 mru" CLI.
        l2_mru: <int; 68-65535>

        # List of switchport vlans as string.
        # For a trunk port this would be a range like "1-200,300".
        # For an access port this would be a single vlan "123".
        # This key is deprecated.
        # Support will be removed in AVD version 6.0.0.
        # Use <samp>switchport.access_vlan or switchport.trunk.allowed_vlan</samp> instead.
        vlans: <str>
        # This key is deprecated.
        # Support will be removed in AVD version 6.0.0.
        # Use <samp>switchport.trunk.native_vlan</samp> instead.
        native_vlan: <int>

        # If setting both native_vlan and native_vlan_tag, native_vlan_tag takes precedence.
        # This key is deprecated.
        # Support will be removed in AVD version 6.0.0.
        # Use <samp>switchport.trunk.native_vlan_tag</samp> instead.
        native_vlan_tag: <bool>
        # This key is deprecated.
        # Support will be removed in AVD version 6.0.0.
        # Use <samp>switchport.mode</samp> instead.
        mode: <str; "access" | "dot1q-tunnel" | "trunk" | "trunk phone">
        # This key is deprecated.
        # Support will be removed in AVD version 6.0.0.
        # Use <samp>switchport.phone</samp> instead.
        phone:
          trunk: <str; "tagged" | "tagged phone" | "untagged" | "untagged phone">
          vlan: <int; 1-4094>
        l2_protocol:

          # Vlan tag to configure on sub-interface.
          encapsulation_dot1q_vlan: <int>

          # L2 protocol forwarding profile.
          forwarding_profile: <str>
        # This key is deprecated.
        # Support will be removed in AVD version 6.0.0.
        # Use <samp>switchport.trunk.groups</samp> instead.
        trunk_groups:
          - <str>

        # l3dot1q and l2dot1q are used for sub-interfaces. The parent interface should be defined as routed.
        # The `type = switched/routed` should not be combined with `switchport`.
        # This key is deprecated.
        # Support will be removed in AVD version 6.0.0.
        # See [here](https://avd.arista.com/stable/docs/release-notes/5.x.x.html#removal-of-type-key-dependency-for-rendering-ethernetport-channel-interfaces-configuration-and-documentation) for details.
        type: <str; "routed" | "switched" | "l3dot1q" | "l2dot1q" | "port-channel-member">
        snmp_trap_link_change: <bool>
        address_locking:

          # Enable address locking for IPv4.
          ipv4: <bool>

          # Enable address locking for IPv6.
          ipv6: <bool>
        flowcontrol:
          received: <str; "desired" | "on" | "off">

        # VRF name.
        vrf: <str>
        flow_tracker:

          # Sampled flow tracker name.
          sampled: <str>

          # Hardware flow tracker name.
          hardware: <str>
        error_correction_encoding:
          enabled: <bool; default=True>
          fire_code: <bool>
          reed_solomon: <bool>
        link_tracking_groups:

            # Group name.
          - name: <str; required; unique>
            direction: <str; "upstream" | "downstream">
        evpn_ethernet_segment:

          # EVPN Ethernet Segment Identifier (Type 1 format).
          identifier: <str>
          redundancy: <str; "all-active" | "single-active">
          designated_forwarder_election:
            algorithm: <str; "modulus" | "preference">

            # Preference_value is only used when "algorithm" is "preference".
            preference_value: <int; 0-65535>

            # Dont_preempt is only used when "algorithm" is "preference".
            dont_preempt: <bool>
            hold_time: <int>
            subsequent_hold_time: <int>
            candidate_reachability_required: <bool>
          mpls:
            shared_index: <int; 1-1024>
            tunnel_flood_filter_time: <int>

          # EVPN Route Target for ESI with format xx:xx:xx:xx:xx:xx.
          route_target: <str>

        # VLAN tag to configure on sub-interface.
        # This key is deprecated.
        # Support will be removed in AVD version 6.0.0.
        # Use <samp>encapsulation_dot1q.vlan</samp> instead.
        encapsulation_dot1q_vlan: <int>

        # Warning: `encapsulation_dot1q` should not be combined with `ethernet_interfaces[].type: l3dot1q` or `ethernet_interfaces[].type: l2dot1q`.
        encapsulation_dot1q:

          # VLAD ID.
          vlan: <int; 1-4094; required>

          # Inner VLAN ID. This setting can only be applied to sub-interfaces on EOS.
          inner_vlan: <int; 1-4094>

        # This setting can only be applied to sub-interfaces on EOS.
        # Warning: `encapsulation_vlan` should not be combined with `ethernet_interfaces[].type: l3dot1q` or `ethernet_interfaces[].type: l2dot1q`.
        encapsulation_vlan:
          client:
            # This key is deprecated.
            # Support will be removed in AVD version 6.0.0.
            dot1q:

              # Client VLAN ID.
              vlan: <int; 1-4094>

              # Client Outer VLAN ID.
              outer: <int; 1-4094>

              # Client Inner VLAN ID.
              inner: <int>
            # This key is deprecated.
            # Support will be removed in AVD version 6.0.0.
            unmatched: <bool>
            encapsulation: <str; "dot1q" | "dot1ad" | "unmatched" | "untagged">

            # Client VLAN ID. Not applicable for `encapsulation: untagged` or `encapsulation: unmatched`.
            vlan: <int; 1-4094>

            # Client Outer VLAN ID. Not applicable for `encapsulation: untagged` or `encapsulation: unmatched`.
            outer_vlan: <int; 1-4094>

            # Client Inner VLAN ID. Not applicable for `encapsulation: untagged` or `encapsulation: unmatched`.
            inner_vlan: <int; 1-4094>
            inner_encapsulation: <str; "dot1q" | "dot1ad">

          # Network encapsulations are all optional and skipped if using client unmatched.
          network:
            # This key is deprecated.
            # Support will be removed in AVD version 6.0.0.
            dot1q:

              # Network VLAN ID.
              vlan: <int; 1-4094>

              # Network outer VLAN ID.
              outer: <int; 1-4094>

              # Network inner VLAN ID.
              inner: <int; 1-4094>
            # This key is deprecated.
            # Support will be removed in AVD version 6.0.0.
            client: <bool>

            # `untagged` (no encapsulation) is applicable for `untagged` client only.
            # `client` and `client inner` (retain client encapsulation) is not applicable for `untagged` client.
            encapsulation: <str; "dot1q" | "dot1ad" | "client" | "client inner" | "untagged">

            # Network VLAN ID. Not applicable for `encapsulation: untagged` or `encapsulation: client`.
            vlan: <int; 1-4094>

            # Network outer VLAN ID. Not applicable for `encapsulation: untagged` or `encapsulation: client`.
            outer_vlan: <int; 1-4094>

            # Network inner VLAN ID.  Not applicable for `encapsulation: untagged` or `encapsulation: client`.
            inner_vlan: <int; 1-4094>
            inner_encapsulation: <str; "dot1q" | "dot1ad">

        # This setting can only be applied to sub-interfaces on EOS.
        # Warning: `vlan_id` should not be combined with `ethernet_interfaces[].type == l2dot1q`.
        vlan_id: <int; 1-4094>

        # IPv4 address/mask or "dhcp".
        ip_address: <str>
        ip_address_secondaries:
          - <str>
        ip_verify_unicast_source_reachable_via: <str; "any" | "rx">

        # Install default-route obtained via DHCP.
        dhcp_client_accept_default_route: <bool>

        # Enable IPv4 DHCP server.
        dhcp_server_ipv4: <bool>

        # Enable IPv6 DHCP server.
        dhcp_server_ipv6: <bool>
        ip_helpers:
          - ip_helper: <str; required; unique>

            # Source interface name.
            source_interface: <str>

            # VRF name.
            vrf: <str>
        ip_nat:

          # NAT interface profile.
          service_profile: <str>
          destination:
            dynamic:
              - access_list: <str; required; unique>
                comment: <str>
                pool_name: <str; required>
                priority: <int; 0-4294967295>
            static:

                # 'access_list' and 'group' are mutual exclusive.
              - access_list: <str>
                comment: <str>

                # Egress or ingress can be the default. This depends on source/destination, EOS version, and hardware platform.
                # EOS might remove this keyword in the configuration. So, check the configuration on targeted HW/SW.
                direction: <str; "egress" | "ingress">

                # 'access_list' and 'group' are mutual exclusive.
                group: <int; 1-65535>

                # IPv4 address. The combination of `original_ip` and `original_port` must be unique.
                original_ip: <str>

                # TCP/UDP port. The combination of `original_ip` and `original_port` must be unique.
                original_port: <int; 1-65535>
                priority: <int; 0-4294967295>
                protocol: <str; "udp" | "tcp">

                # IPv4 address.
                translated_ip: <str; required>

                # requires 'original_port'.
                translated_port: <int; 1-65535>
          source:
            dynamic:
              - access_list: <str; required; unique>
                comment: <str>
                nat_type: <str; "overload" | "pool" | "pool-address-only" | "pool-full-cone"; required>

                # required if 'nat_type' is pool, pool-address-only or pool-full-cone.
                # ignored if 'nat_type' is overload.
                pool_name: <str>
                priority: <int; 0-4294967295>
            static:

                # 'access_list' and 'group' are mutual exclusive.
              - access_list: <str>
                comment: <str>

                # Egress or ingress can be the default. This depends on source/destination, EOS version, and hardware platform.
                # EOS might remove this keyword in the configuration. So, check the configuration on targeted HW/SW.
                direction: <str; "egress" | "ingress">

                # 'access_list' and 'group' are mutual exclusive.
                group: <int; 1-65535>

                # IPv4 address. The combination of `original_ip` and `original_port` must be unique.
                original_ip: <str>

                # TCP/UDP port. The combination of `original_ip` and `original_port` must be unique.
                original_port: <int; 1-65535>
                priority: <int; 0-4294967295>
                protocol: <str; "udp" | "tcp">

                # IPv4 address.
                translated_ip: <str; required>

                # requires 'original_port'.
                translated_port: <int; 1-65535>
        ipv6_enable: <bool>
        ipv6_address: <str>

        # Link local IPv6 address/mask.
        ipv6_address_link_local: <str>
        ipv6_nd_ra_disabled: <bool>
        ipv6_nd_managed_config_flag: <bool>
        ipv6_nd_prefixes:
          - ipv6_prefix: <str; required; unique>

            # Infinite or lifetime in seconds.
            valid_lifetime: <str>

            # Infinite or lifetime in seconds.
            preferred_lifetime: <str>
            no_autoconfig_flag: <bool>
        ipv6_dhcp_relay_destinations:

            # DHCP server's IPv6 address.
          - address: <str; required; unique>
            vrf: <str>

            # Local interface to communicate with DHCP server - mutually exclusive to source_address.
            local_interface: <str>

            # Source IPv6 address to communicate with DHCP server - mutually exclusive to local_interface.
            source_address: <str>

            # Override the default link address specified in the relayed DHCP packet.
            link_address: <str>

        # Access list name.
        access_group_in: <str>

        # Access list name.
        access_group_out: <str>

        # IPv6 access list name.
        ipv6_access_group_in: <str>

        # IPv6 access list name.
        ipv6_access_group_out: <str>

        # MAC access list name.
        mac_access_group_in: <str>

        # MAC access list name.
        mac_access_group_out: <str>

        # Boundaries can be either 1 ACL or a list of multicast IP address_range(s)/prefix but not combination of both.
        multicast:
          ipv4:
            boundaries:

                # ACL name or multicast IP subnet.
              - boundary: <str>
                out: <bool>
            static: <bool>
          ipv6:
            boundaries:

                # ACL name or multicast IP subnet.
              - boundary: <str>
            static: <bool>
        ospf_network_point_to_point: <bool>
        ospf_area: <str>
        ospf_cost: <int>
        ospf_authentication: <str; "none" | "simple" | "message-digest">

        # Encrypted password - only type 7 supported.
        ospf_authentication_key: <str>
        ospf_message_digest_keys:
          - id: <int; required; unique>
            hash_algorithm: <str; "md5" | "sha1" | "sha256" | "sha384" | "sha512">

            # Encrypted password - only type 7 supported.
            key: <str>
        pim:
          ipv4:

            # Configure PIM border router. EOS default is false.
            border_router: <bool>
            dr_priority: <int; 0-429467295>
            sparse_mode: <bool>

            # Set the default for whether Bidirectional Forwarding Detection is enabled for PIM.
            bfd: <bool>
            bidirectional: <bool>
            hello:

              # Number of missed hellos after which the neighbor expires. Range <1.5-65535>.
              count: <str>

              # PIM hello interval in seconds.
              interval: <int; 1-65535>
        mac_security:
          profile: <str>

        # The TCP MSS clamping feature involves clamping the maximum segment size (MSS) in the TCP header
        # of TCP SYN packets if it exceeds the configured MSS ceiling limit for the interface.
        tcp_mss_ceiling:
          ipv4_segment_size: <int; 64-65475>
          ipv6_segment_size: <int; 64-65475>
          direction: <str; "egress" | "ingress">
        channel_group:
          id: <int>
          mode: <str; "on" | "active" | "passive">

        # ISIS instance.
        isis_enable: <str>

        # Enable BFD for ISIS.
        isis_bfd: <bool>
        isis_passive: <bool>
        isis_metric: <int>
        isis_network_point_to_point: <bool>
        isis_circuit_type: <str; "level-1-2" | "level-1" | "level-2">
        isis_hello_padding: <bool>
        isis_authentication_mode: <str; "text" | "md5">

        # Type-7 encrypted password.
        isis_authentication_key: <str>
        poe:

          # Disable PoE on a POE capable port. PoE is enabled on all ports that support it by default in EOS.
          disabled: <bool; default=False>

          # Prioritize a port's power in the event that one of the switch's power supplies loses power.
          priority: <str; "critical" | "high" | "medium" | "low">

          # Set the PoE power behavior for a PoE port when the system is rebooted.
          reboot:

            # PoE action for interface.
            action: <str; "maintain" | "power-off">

          # Set the PoE power behavior for a PoE port when the port goes down.
          link_down:

            # PoE action for interface.
            action: <str; "maintain" | "power-off">

            # Number of seconds to delay shutting the power off after a link down event occurs. Default value is 5 seconds in EOS.
            power_off_delay: <int; 1-86400>

          # Set the PoE power behavior for a PoE port when the port is admin down.
          shutdown:

            # PoE action for interface.
            action: <str; "maintain" | "power-off">

          # Override the hardware-negotiated power limit using either wattage or a power class. Note that if using a power class, AVD will automatically convert the class value to the wattage value corresponding to that power class.
          limit:
            class: <int; 0-8>
            watts: <str>

            # Set to ignore hardware classification.
            fixed: <bool>

          # Disable to prevent port from negotiating power with powered devices over LLDP. Enabled by default in EOS.
          negotiation_lldp: <bool>

          # Allow a subset of legacy devices to work with the PoE switch. Disabled by default in EOS because it can cause false positive detections.
          legacy_detect: <bool>
        ptp:
          enable: <bool>
          announce:
            interval: <int>
            timeout: <int>
          delay_req: <int>
          delay_mechanism: <str; "e2e" | "p2p">
          profile:
            g8275_1:
              destination_mac_address: <str; "forwardable" | "non-forwardable">
          sync_message:
            interval: <int>
          role: <str; "master" | "dynamic">

          # VLAN can be 'all' or list of vlans as string.
          vlan: <str>
          transport: <str; "ipv4" | "ipv6" | "layer2">

        # Interface profile.
        profile: <str>
        storm_control:
          all:

            # Configure maximum storm-control level.
            level: <str>

            # Optional field and is hardware dependent.
            unit: <str; "percent" | "pps"; default="percent">
          broadcast:

            # Configure maximum storm-control level.
            level: <str>

            # Optional field and is hardware dependent.
            unit: <str; "percent" | "pps"; default="percent">
          multicast:

            # Configure maximum storm-control level.
            level: <str>

            # Optional field and is hardware dependent.
            unit: <str; "percent" | "pps"; default="percent">
          unknown_unicast:

            # Configure maximum storm-control level.
            level: <str>

            # Optional field and is hardware dependent.
            unit: <str; "percent" | "pps"; default="percent">
        logging:
          event:
            link_status: <bool>
            congestion_drops: <bool>
            spanning_tree: <bool>

            # Discards due to storm-control.
            storm_control_discards: <bool>
        lldp:
          transmit: <bool>
          receive: <bool>

          # ZTP vlan number.
          ztp_vlan: <int>
        # This key is deprecated.
        # Support will be removed in AVD version 6.0.0.
        # Use <samp>switchport.trunk.private_vlan_secondary</samp> instead.
        trunk_private_vlan_secondary: <bool>

        # List of vlans as string.
        # This key is deprecated.
        # Support will be removed in AVD version 6.0.0.
        # Use <samp>switchport.pvlan_mapping</samp> instead.
        pvlan_mapping: <str>
        # This key is deprecated.
        # Support will be removed in AVD version 6.0.0.
        # Use <samp>switchport.vlan_translations</samp> instead.
        vlan_translations:

            # List of vlans as string (only one vlan if direction is "both").
          - from: <str>

            # VLAN ID.
            to: <int>
            direction: <str; "in" | "out" | "both"; default="both">
        dot1x:
          port_control: <str; "auto" | "force-authorized" | "force-unauthorized">
          port_control_force_authorized_phone: <bool>
          reauthentication: <bool>
          pae:
            mode: <str; "authenticator">
          authentication_failure:
            action: <str; "allow" | "drop">
            allow_vlan: <int; 1-4094>
          host_mode:
            mode: <str; "multi-host" | "single-host">
            multi_host_authenticated: <bool>
          mac_based_authentication:
            enabled: <bool>
            always: <bool>
            host_mode_common: <bool>

          # Operate interface in per-mac access-list mode.
          mac_based_access_list: <bool>
          timeout:
            idle_host: <int; 10-65535>
            quiet_period: <int; 1-65535>

            # Value can be 60-4294967295 or 'server'.
            reauth_period: <str>
            reauth_timeout_ignore: <bool>
            tx_period: <int; 1-65535>
          reauthorization_request_limit: <int; 1-10>
          unauthorized:
            access_vlan_membership_egress: <bool>
            native_vlan_membership_egress: <bool>
          eapol:
            disabled: <bool>
            authentication_failure_fallback_mba:
              enabled: <bool>
              timeout: <int; 0-65535>
          aaa:

            # Configure AAA timeout options.
            unresponsive:

              # EAP response to send. EOS default is `success`.
              eap_response: <str; "success" | "disabled">

              # Set action for supplicant when AAA times out.
              action:

                # Name of standard access-list to apply when AAA times out.
                traffic_allow_access_list: <str>

                # Use results from a previous AAA response.
                apply_cached_results: <bool>
                cached_results_timeout:

                  # Enable caching for a specific duration -
                  # <1-10000>      duration in days
                  # <1-14400000>   duration in minutes
                  # <1-240000>     duration in hours
                  # <1-864000000>  duration in seconds
                  time_duration: <int; >=1>
                  time_duration_unit: <str; "days" | "hours" | "minutes" | "seconds"; required>

                # Apply alternate action if primary action fails.
                # eg. aaa unresponsive action apply cached-results else traffic allow
                apply_alternate: <bool>

                # Set action for supplicant traffic when AAA times out.
                traffic_allow: <bool>
                traffic_allow_vlan: <int; 1-4094>

              # Set action for supplicant when AAA times out.
              phone_action:

                # Use results from a previous AAA response.
                apply_cached_results: <bool>
                cached_results_timeout:

                  # Enable caching for a specific duration -
                  # <1-10000>      duration in days
                  # <1-14400000>   duration in minutes
                  # <1-240000>     duration in hours
                  # <1-864000000>  duration in seconds
                  time_duration: <int; >=1>
                  time_duration_unit: <str; "days" | "hours" | "minutes" | "seconds"; required>

                # Apply alternate action if primary action fails.
                # eg. aaa unresponsive phone action apply cached-results else traffic allow
                apply_alternate: <bool>

                # Set action for supplicant traffic when AAA times out.
                traffic_allow: <bool>

        # QOS profile.
        service_profile: <str>
        shape:

          # Rate in kbps, pps or percent.
          # Supported options are platform dependent.
          # Examples:
          # - "5000 kbps"
          # - "1000 pps"
          # - "20 percent"
          rate: <str>
        qos:
          trust: <str; "dscp" | "cos" | "disabled">

          # DSCP value.
          dscp: <int>

          # COS value.
          cos: <int>
        spanning_tree_bpdufilter: <str; "enabled" | "disabled" | "True" | "False" | "true" | "false">
        spanning_tree_bpduguard: <str; "enabled" | "disabled" | "True" | "False" | "true" | "false">
        spanning_tree_guard: <str; "loop" | "root" | "disabled">
        spanning_tree_portfast: <str; "edge" | "network">
        vmtracer: <bool>
        priority_flow_control:
          enabled: <bool>
          priorities:
            - priority: <int; 0-7; required; unique>
              no_drop: <bool>
        bfd:
          echo: <bool>

          # Interval in milliseconds.
          interval: <int>

          # Rate in milliseconds.
          min_rx: <int>
          multiplier: <int; 3-50>
        service_policy:
          pbr:

            # Policy Based Routing Policy-map name.
            input: <str>
          qos:

            # Quality of Service Policy-map name.
            input: <str; required>
        mpls:
          ip: <bool>
          ldp:
            interface: <bool>
            igp_sync: <bool>
        lacp_timer:
          mode: <str; "fast" | "normal">
          multiplier: <int; 3-3000>
        lacp_port_priority: <int; 0-65535>
        transceiver:

          # Transceiver Laser Frequency in GHz (min 190000, max 200000).
          frequency: <str>

          # Unit of Transceiver Laser Frequency.
          frequency_unit: <str; "ghz">
          media:

            # Transceiver type.
            override: <str>
        ip_proxy_arp: <bool>
        traffic_policy:

          # Ingress traffic policy.
          input: <str>

          # Egress traffic policy.
          output: <str>
        bgp:

          # Name of session tracker.
          session_tracker: <str>
        ip_igmp_host_proxy:
          enabled: <bool>
          groups:

              # Multicast Address.
            - group: <str; required; unique>

              # The same source must not be present both in `exclude` and `include` list.
              exclude:
                - source: <str; required; unique>

              # The same source must not be present both in `exclude` and `include` list.
              include:
                - source: <str; required; unique>

          # Time interval between unsolicited reports.
          report_interval: <int; 1-31744>

          # Non-standard Access List name.
          access_lists:
            - name: <str; required; unique>

          # IGMP version on IGMP host-proxy interface.
          version: <int; 1-3>

        # Key only used for documentation or validation purposes.
        peer: <str>

        # Key only used for documentation or validation purposes.
        peer_interface: <str>

        # Key only used for documentation or validation purposes.
        peer_type: <str>
        sflow:
          enable: <bool>
          egress:
            enable: <bool>
            unmodified_enable: <bool>
        sync_e:
          enable: <bool>

          # The priority is used to influence the reference clock selection. The EOS default priority is 127. The priority can be configured to any integer between 1-255, or set to `disabled`.
          priority: <str>

        # Key only used for documentation or validation purposes.
        port_profile: <str>
        uc_tx_queues:

            # TX-Queue ID.
          - id: <int; required; unique>
            random_detect:

              # Explicit Congestion Notification.
              ecn:

                # Enable counter for random-detect ECNs.
                count: <bool>
                threshold:

                  # Indicate the units to be used for the threshold values.
                  units: <str; "segments" | "bytes" | "kbytes" | "mbytes" | "milliseconds"; required>

                  # Set the random-detect ECN minimum-threshold.
                  min: <int; 1-256000000; required>

                  # Set the random-detect ECN maximum-threshold.
                  max: <int; 1-256000000; required>

                  # Set the random-detect ECN max-mark-probability.
                  max_probability: <int; 1-100>

                  # Set the random-detect ECN weight.
                  weight: <int; 0-15>
        tx_queues:

            # TX-Queue ID.
          - id: <int; required; unique>
            random_detect:

              # Explicit Congestion Notification.
              ecn:

                # Enable counter for random-detect ECNs.
                count: <bool>
                threshold:

                  # Indicate the units to be used for the threshold values.
                  units: <str; "segments" | "bytes" | "kbytes" | "mbytes" | "milliseconds"; required>

                  # Set the random-detect ECN minimum-threshold.
                  min: <int; 1-256000000>

                  # Set the random-detect ECN maximum-threshold.
                  max: <int; 1-256000000; required>

                  # Set the random-detect ECN max-mark-probability.
                  max_probability: <int; 1-100; required>

                  # Set the random-detect ECN weight.
                  weight: <int; 0-15>

        # VRRP model.
        vrrp_ids:

            # VRID.
          - id: <int; required; unique>

            # Instance priority.
            priority_level: <int; 1-254>
            advertisement:

              # Interval in seconds.
              interval: <int; 1-255>
            preempt:
              enabled: <bool; required>
              delay:

                # Minimum preempt delay in seconds.
                minimum: <int; 0-3600>

                # Reload preempt delay in seconds.
                reload: <int; 0-3600>
            timers:
              delay:

                # Delay after reload in seconds.
                reload: <int; 0-3600>
            tracked_object:

                # Tracked object name.
              - name: <str; required; unique>

                # Decrement VRRP priority by 1-254.
                decrement: <int; 1-254>
                shutdown: <bool>
            ipv4:

              # Virtual IPv4 address.
              address: <str; required>
              version: <int; 2 | 3>
            ipv6:

              # Virtual IPv6 address.
              address: <str; required>

        # Set to false to disable interface validation by the `eos_validate_state` role.
        validate_state: <bool>

        # This should not be combined with `ethernet_interfaces[].type = switched/routed`.
        switchport:

          # Warning: This should not be combined with `ethernet_interfaces[].type = routed`.
          enabled: <bool>

          # Warning: This should not be combined with `ethernet_interfaces[].mode`.
          mode: <str; "access" | "dot1q-tunnel" | "trunk" | "trunk phone">

          # Set VLAN when interface is in access mode.
          # Warning: This should not be combined with `ethernet_interfaces[].mode = access/dot1q-tunnel` and `ethernet_interface[].vlans`.
          access_vlan: <int; 1-4094>
          trunk:

            # VLAN ID or range(s) of VLAN IDs.
            # Warning: This should not be combined with `ethernet_interfaces[].mode = trunk` and `ethernet_interface[].vlans`.
            allowed_vlan: <str>

            # Set native VLAN when interface is in trunking mode.
            # Warning: This should not be combined with `ethernet_interfaces[].native_vlan`.
            native_vlan: <int; 1-4094>

            # If setting both native_vlan and native_vlan_tag, native_vlan_tag takes precedence.
            # Warning: This should not be combined with `ethernet_interfaces[].native_vlan_tag`.
            native_vlan_tag: <bool>

            # Enable secondary VLAN mapping for a private vlan.
            # Warning: This should not be combined with `ethernet_ineterfaces[].trunk_private_vlan_secondary`.
            private_vlan_secondary: <bool>

            # Warning: This should not be combined with `ethernet_ineterfaces[].trunk_groups`.
            groups:

                # Trunk group name.
              - <str>

          # Warning: This should not be combined with `ethernet_interfaces[].phone`.
          phone:

            # Warning: This should not be combined with `ethernet_interfaces[].phone.vlan`.
            vlan: <int; 1-4094>

            # Warning: This should not be combined with `ethernet_interfaces[].phone.trunk`.
            trunk: <str; "tagged" | "tagged phone" | "untagged" | "untagged phone">

          # Secondary VLAN IDs of the private VLAN mapping.
          # Warning: This should not be combined with `ethernet_interfaces[].pvlan_mapping`.
          pvlan_mapping: <str>
          dot1q:

            # Ethertype/TPID (Tag Protocol IDentifier) for VLAN tagged frames.
            ethertype: <int; 1536-65535>

            # Allow/disallow VLAN tagged frames.
            vlan_tag: <str; "disallowed" | "required">

          # tx: Allow bridged traffic to go out of the source interface.
          # tx multicast: Allow multicast traffic only to go out of the source interface.
          source_interface: <str; "tx" | "tx multicast">

          # VLAN Translation mappings.
          # Warning: This should not be combined with `ethernet_interfaces[].vlan_translations`.
          vlan_translations:

            # Drop the ingress traffic that do not match any VLAN mapping.
            in_required: <bool>

            # Drop the egress traffic that do not match any VLAN mapping.
            out_required: <bool>

            # Map ingress traffic only.
            direction_in:

                # VLAN ID or range of VLAN IDs to map from. Range 1-4094.
              - from: <str; required>

                # VLAN ID to map to.
                to: <int; 1-4094; required>
                dot1q_tunnel: <bool>

                # Inner VLAN ID to map from.
                inner_vlan_from: <int; 1-4094>

            # Map egress traffic only.
            direction_out:

                # VLAN ID or range of VLAN IDs to map from. Range 1-4094.
              - from: <str; required>

                # VLAN ID to map to.
                to: <int; 1-4094>

                # VLAN ID or range of VLAN IDs or "all". Range 1-4094.
                # This takes precedence over `to` and `inner_vlan_to`.
                dot1q_tunnel_to: <str>

                # Inner VLAN ID to map to.
                inner_vlan_to: <int; 1-4094>

            # Map both egress and ingress traffic.
            direction_both:

                # VLAN ID or range of VLAN IDs to map from. Range 1-4094.
              - from: <str; required>

                # VLAN ID to map to.
                to: <int; 1-4094; required>
                dot1q_tunnel: <bool>

                # Inner VLAN ID to map from.
                inner_vlan_from: <int; 1-4094>

                # Enable use of network-side VLAN ID.
                # This setting can only be enabled when `inner_vlan_from` is defined.
                network: <bool>
          vlan_forwarding_accept_all: <bool>
          backup_link:

            # Backup interface. Example - Ethernet4, Vlan10 etc.
            interface: <str>

            # VLANs to carry on the backup interface (1-4094).
            prefer_vlan: <str>

          # The `backup_link` is required for this setting.
          backup:

            # Destination MAC address for MAC move updates.
            # The mac address should be multicast or broadcast.
            # Example: 01:00:00:00:00:00
            dest_macaddr: <str>

            # Initial MAC move delay in milliseconds.
            initial_mac_move_delay: <int; 0-65535>

            # Size of MAC move bursts.
            mac_move_burst: <int; 0-65535>

            # MAC move burst interval in milliseconds.
            mac_move_burst_interval: <int; 0-65535>

            # Preemption delay in milliseconds.
            preemption_delay: <int; 0-65535>
          port_security:
            enabled: <bool>

            # Maximum number of MAC addresses allowed on the interface.
            mac_address_maximum:

              # Disable port level check for port security (only in violation 'shutdown' mode).
              disabled: <bool>

              # MAC address limit.
              limit: <int; 1-1000>

            # Configure violation mode (shutdown or protect), EOS default is 'shutdown'.
            violation:

              # Configure port security mode.
              mode: <str; "shutdown" | "protect">

              # Log new addresses seen after limit is reached in protect mode.
              protect_log: <bool>

            # Default maximum MAC addresses for all VLANs on this interface.
            vlan_default_mac_address_maximum: <int; 0-1000>
            vlans:

                # VLAN ID or range(s) of VLAN IDs, <1-4094>.
                # Example:
                #   - 3
                #   - 1,3
                #   - 1-10
              - range: <str; required; unique>
                mac_address_maximum: <int; required>

          # In tap mode, the interface operates as a tap port.
          # Tap ports receive traffic for replication on one or more tool ports.
          tap:

            # VLAN ID or range(s) of VLAN IDs within range 1-4094.
            allowed_vlan: <str>

            # Default tap destination config.
            default:

              # Tap group names for the interface.
              groups:
                - <str>

              # Interfaces like -  Ethernet, InternalRecirc, Port-Channel, Recirc-Channel.
              interfaces:
                - <str>

              # Default nexthop-group names.
              nexthop_groups:
                - <str>
            identity:

              # Tap port ID tag.
              port_id: <int; 1-4094>

              # Inner tap port ID tag.
              inner_port_id: <int; 1-4094>

            # Pop all MPLS labels.
            mpls_pop_all: <bool>

            # Native VLAN ID when interface is in tap mode.
            native_vlan: <int; 1-4094>
            truncation:
              enabled: <bool; required>

              # Ingress packet truncation size in bytes.
              size: <int; 100-9236>
            mac_address:

              # MAC address for the source.
              src: <str>

              # MAC address for the destination.
              dest: <str; required>
            encapsulation:

              # Strip VXLAN encapsulation header.
              # `encapsulation.vxlan_strip` and `mpls_pop_all` are mutually exclusive.
              # `mpls_pop_all` takes precedence.
              vxlan_strip: <bool>
              gre:

                  # Strip GRE encapsulation header.
                - strip: <bool; required>

                  # Destination IP address of tunnel packets.
                  destination: <str>

                  # Source IP address of tunnel packets. Applied only when destination is defined.
                  source: <str>

                  # Protocol type in GRE header.
                  # Protocol range: 0x0000-0xFFFF. It should be unique.
                  protocol: <str>

                  # Feature header length in bytes.
                  # This setting does not reflect in the EOS running-config for protocol 0x0000.
                  feature_header_length: <int; 1-16>

                  # Extra ethernet header to prepend to the terminated packet.
                  # This setting does not reflect in the EOS running-config for protocol 0x0000.
                  re_encapsulation_ethernet_header: <bool>

          # In tool mode, the interface operates as a tool port.
          # Tool ports replicate traffic received by tap ports.
          tool:

            # Pop all MPLS labels.
            mpls_pop_all: <bool>
            encapsulation:

              # Remove a 802.1 BR tag in packet header. 'mpls_pop_all' takes precedence over 'dot1br_strip' in EOS.
              dot1br_strip: <bool>

              # Remove a VN-tag in packet header. 'mpls_pop_all' takes precedence over 'vn_tag_strip' in EOS.
              vn_tag_strip: <bool>

            # VLAN ID or range of VLAN IDs within range 1-4094.
            allowed_vlan: <str>
            identity:
              tag: <str; "dot1q" | "qinq">
              dot1q_dzgre_source: <str; "policy" | "port">
              qinq_dzgre_source: <str; "policy inner port" | "port inner policy">
            truncation:
              enabled: <bool; required>

              # Egress packet truncation size in bytes.
              size: <int; 160>

            # Tool groups for the interface.
            groups:
              - <str>

            # Indices of vlan tags to be removed.
            # Range: 1-2
            dot1q_remove_outer_vlan_tag: <str>

            # Preserve the DzGRE header.
            dzgre_preserve: <bool>

        # Multiline EOS CLI rendered directly on the ethernet interface in the final EOS configuration.
        eos_cli: <str>
    ```<|MERGE_RESOLUTION|>--- conflicted
+++ resolved
@@ -492,8 +492,7 @@
     | [<samp>&nbsp;&nbsp;&nbsp;&nbsp;&nbsp;&nbsp;&nbsp;&nbsp;vlan_default_mac_address_maximum</samp>](## "ethernet_interfaces.[].switchport.port_security.vlan_default_mac_address_maximum") | Integer |  |  | Min: 0<br>Max: 1000 | Default maximum MAC addresses for all VLANs on this interface. |
     | [<samp>&nbsp;&nbsp;&nbsp;&nbsp;&nbsp;&nbsp;&nbsp;&nbsp;vlans</samp>](## "ethernet_interfaces.[].switchport.port_security.vlans") | List, items: Dictionary |  |  |  |  |
     | [<samp>&nbsp;&nbsp;&nbsp;&nbsp;&nbsp;&nbsp;&nbsp;&nbsp;&nbsp;&nbsp;-&nbsp;range</samp>](## "ethernet_interfaces.[].switchport.port_security.vlans.[].range") | String | Required, Unique |  |  | VLAN ID or range(s) of VLAN IDs, <1-4094>.<br>Example:<br>  - 3<br>  - 1,3<br>  - 1-10<br> |
-<<<<<<< HEAD
-    | [<samp>&nbsp;&nbsp;&nbsp;&nbsp;&nbsp;&nbsp;&nbsp;&nbsp;&nbsp;&nbsp;&nbsp;&nbsp;mac_address_maximum</samp>](## "ethernet_interfaces.[].switchport.port_security.vlans.[].mac_address_maximum") | Integer |  |  |  |  |
+    | [<samp>&nbsp;&nbsp;&nbsp;&nbsp;&nbsp;&nbsp;&nbsp;&nbsp;&nbsp;&nbsp;&nbsp;&nbsp;mac_address_maximum</samp>](## "ethernet_interfaces.[].switchport.port_security.vlans.[].mac_address_maximum") | Integer | Required |  |  |  |
     | [<samp>&nbsp;&nbsp;&nbsp;&nbsp;&nbsp;&nbsp;tap</samp>](## "ethernet_interfaces.[].switchport.tap") | Dictionary |  |  |  | In tap mode, the interface operates as a tap port.<br>Tap ports receive traffic for replication on one or more tool ports. |
     | [<samp>&nbsp;&nbsp;&nbsp;&nbsp;&nbsp;&nbsp;&nbsp;&nbsp;allowed_vlan</samp>](## "ethernet_interfaces.[].switchport.tap.allowed_vlan") | String |  |  |  | VLAN ID or range(s) of VLAN IDs within range 1-4094. |
     | [<samp>&nbsp;&nbsp;&nbsp;&nbsp;&nbsp;&nbsp;&nbsp;&nbsp;default</samp>](## "ethernet_interfaces.[].switchport.tap.default") | Dictionary |  |  |  | Default tap destination config. |
@@ -540,9 +539,6 @@
     | [<samp>&nbsp;&nbsp;&nbsp;&nbsp;&nbsp;&nbsp;&nbsp;&nbsp;&nbsp;&nbsp;-&nbsp;&lt;str&gt;</samp>](## "ethernet_interfaces.[].switchport.tool.groups.[]") | String |  |  |  |  |
     | [<samp>&nbsp;&nbsp;&nbsp;&nbsp;&nbsp;&nbsp;&nbsp;&nbsp;dot1q_remove_outer_vlan_tag</samp>](## "ethernet_interfaces.[].switchport.tool.dot1q_remove_outer_vlan_tag") | String |  |  |  | Indices of vlan tags to be removed.<br>Range: 1-2 |
     | [<samp>&nbsp;&nbsp;&nbsp;&nbsp;&nbsp;&nbsp;&nbsp;&nbsp;dzgre_preserve</samp>](## "ethernet_interfaces.[].switchport.tool.dzgre_preserve") | Boolean |  |  |  | Preserve the DzGRE header. |
-=======
-    | [<samp>&nbsp;&nbsp;&nbsp;&nbsp;&nbsp;&nbsp;&nbsp;&nbsp;&nbsp;&nbsp;&nbsp;&nbsp;mac_address_maximum</samp>](## "ethernet_interfaces.[].switchport.port_security.vlans.[].mac_address_maximum") | Integer | Required |  |  |  |
->>>>>>> 9e080bd9
     | [<samp>&nbsp;&nbsp;&nbsp;&nbsp;eos_cli</samp>](## "ethernet_interfaces.[].eos_cli") | String |  |  |  | Multiline EOS CLI rendered directly on the ethernet interface in the final EOS configuration. |
 
 === "YAML"
