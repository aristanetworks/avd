--- conflicted
+++ resolved
@@ -28,21 +28,6 @@
 A set of network protocol or feature acronyms that should be represented in uppercase in the eos_validate_state report.
 """
 
-<<<<<<< HEAD
-AVD_TEST_CLASSES = {
-    AvdTestHardware: {"legacy_ansible_tags": ["hardware", "platform_information"]},
-    AvdTestNTP: {"legacy_ansible_tags": ["ntp"]},
-    AvdTestInterfacesState: {"legacy_ansible_tags": ["interfaces_state"]},
-    AvdTestLLDPTopology: {"legacy_ansible_tags": ["lldp_topology"]},
-    AvdTestMLAG: {"legacy_ansible_tags": ["mlag"]},
-    AvdTestP2PIPReachability: {"legacy_ansible_tags": ["ip_reachability"]},
-    AvdTestBGP: {"legacy_ansible_tags": ["bgp_check"]},
-    AvdTestReloadCause: {"legacy_ansible_tags": ["reload_cause", "optional", "never"]},
-    AvdTestRoutingTable: {"legacy_ansible_tags": ["routing_table"]},
-    AvdTestInbandReachability: {"legacy_ansible_tags": ["loopback_reachability", "loopback0_reachability", "optional"]},
-    AvdTestLoopback0Reachability: {"legacy_ansible_tags": ["loopback_reachability", "loopback0_reachability"]},
-    AvdTestDpsReachability: {},
-=======
 AVD_TEST_CLASSES: dict[str, dict[Any, Any]] = {
     AvdTestHardware: {},
     AvdTestNTP: {},
@@ -55,10 +40,10 @@
     AvdTestRoutingTable: {},
     AvdTestInbandReachability: {},
     AvdTestLoopback0Reachability: {},
->>>>>>> 23a02acf
     AvdTestAPIHttpsSSL: {},
     AvdTestIPSecurity: {},
     AvdTestStun: {},
+    AvdTestDpsReachability: {},
 }
 """
 A dict of all AVD eos_validate_state test classes.
