# Copyright (c) 2023 Arista Networks, Inc.
# Use of this source code is governed by the Apache License 2.0
# that can be found in the LICENSE file.
---
- name: "Load CVP device information for {{ inventory_hostname }}"
  tags: [build, provision, online]
  ansible.builtin.include_vars: "{{ structured_cvp_dir }}/{{ inventory_hostname }}.yml"

- name: "Create configlets on CVP {{ inventory_hostname }}."
  tags: [provision]
  arista.cvp.cv_configlet_v3:
    configlets: "{{ cvp_vars.cvp_configlets }}"
  register: cvp_configlets_status

- name: "Execute any configlet generated tasks to update configuration on {{ inventory_hostname }}"
  tags: [apply]
  arista.cvp.cv_task_v3:
    tasks: "{{ cvp_configlets_status.taskIds }}"
  when:
    - cvp_configlets_status.taskIds | length > 0
    - execute_tasks|bool

- name: "Building Containers topology on {{ inventory_hostname }}"
  tags: [provision, containers]
  arista.cvp.cv_container_v3:
    topology: "{{ cvp_containers }}"
    state: present
    apply_mode: "{{ container_apply_mode }}"
  register: cvp_container_results

- name: "Execute pending tasks on {{ inventory_hostname }}"
  tags: [apply]
  arista.cvp.cv_task_v3:
    tasks: "{{ cvp_container_results.taskIds }}"
  when:
    - cvp_container_results.taskIds | length > 0
    - execute_tasks|bool

- name: "Configure devices on {{ inventory_hostname }}"
  tags: [provision, apply]
  arista.cvp.cv_device_v3:
    devices: "{{ cvp_devices }}"  # noqa: args[module]
    state: present
    apply_mode: "{{ device_apply_mode }}"
<<<<<<< HEAD
    inventory_mode: "{{ device_inventory_mode | default(omit) }}"
=======
>>>>>>> febe7781
    search_key: "{{ device_search_key }}"
  register: cvp_devices_results

- name: "Execute pending tasks on {{ inventory_hostname }}"
  tags: [apply]
  arista.cvp.cv_task_v3:
    tasks: "{{ cvp_devices_results.taskIds }}"
  when:
    - cvp_devices_results.taskIds | length > 0
    - execute_tasks|bool<|MERGE_RESOLUTION|>--- conflicted
+++ resolved
@@ -42,10 +42,7 @@
     devices: "{{ cvp_devices }}"  # noqa: args[module]
     state: present
     apply_mode: "{{ device_apply_mode }}"
-<<<<<<< HEAD
     inventory_mode: "{{ device_inventory_mode | default(omit) }}"
-=======
->>>>>>> febe7781
     search_key: "{{ device_search_key }}"
   register: cvp_devices_results
 
