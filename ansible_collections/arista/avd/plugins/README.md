--- conflicted
+++ resolved
@@ -697,7 +697,6 @@
   when: generate_device_documentation | arista.avd.default(true)
 ```
 
-<<<<<<< HEAD
 ### Batch Template
 
 The `arista.avd.batch_template`  Action Plugin performs templating of one template for multiple "items".
@@ -719,36 +718,10 @@
     required: true
     type: list
     elements: str
-=======
-### Verify Requirements
-
-The `arista.avd.verify_requirements` module is an Ansible Action Plugin providing the following capabilities:
-
-- Display the current running version of the collection.
-- Given a list of python requirements, verify if the installed libraries match these requirements.
-- Validate the ansible version against collection requirements.
-- Validate the collection requirements against the collection requirements.
-- Validate the running python version.
-
-A task is added to every `eos_*` role in the collection but the Verify Requirement task will run only once per playbook when multiple roles are used.
-
-Added in: version 4.0.0 of arista.avd
-
-Module options (= is mandatory):
-
-```yaml
-# Boolean, if set to True, the play does not stop if any requirement error is detected | Optional
-avd_ignore_requirements: <bool | default false>
-
-# List of strings of python requirements with pip file syntax | Required
-requirements: <list of str>
->>>>>>> 4f17785a
-```
 
 Example:
 
 ```yaml
-<<<<<<< HEAD
 - name: Output eos_cli_config_gen Documentation
   tags: [eos_cli_config_gen]
   delegate_to: localhost
@@ -759,7 +732,35 @@
     items: "{{ documentation_schema | list }}"
   vars:
     documentation_schema: "{{ role_name | arista.avd.convert_schema(type='documentation') }}"
-=======
+```
+
+### Verify Requirements
+
+The `arista.avd.verify_requirements` module is an Ansible Action Plugin providing the following capabilities:
+
+- Display the current running version of the collection.
+- Given a list of python requirements, verify if the installed libraries match these requirements.
+- Validate the ansible version against collection requirements.
+- Validate the collection requirements against the collection requirements.
+- Validate the running python version.
+
+A task is added to every `eos_*` role in the collection but the Verify Requirement task will run only once per playbook when multiple roles are used.
+
+Added in: version 4.0.0 of arista.avd
+
+Module options (= is mandatory):
+
+```yaml
+# Boolean, if set to True, the play does not stop if any requirement error is detected | Optional
+avd_ignore_requirements: <bool | default false>
+
+# List of strings of python requirements with pip file syntax | Required
+requirements: <list of str>
+```
+
+Example:
+
+```yaml
 - name: Verify collection requirements
   arista.avd.verify_requirements:
     requirements:
@@ -875,5 +876,4 @@
         }
     }
 }
->>>>>>> 4f17785a
 ```