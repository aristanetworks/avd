from __future__ import annotations

from functools import cached_property
from typing import TYPE_CHECKING

from ansible_collections.arista.avd.plugins.filter.convert_dicts import convert_dicts
from ansible_collections.arista.avd.plugins.filter.natural_sort import natural_sort
from ansible_collections.arista.avd.plugins.plugin_utils.utils import default, get

if TYPE_CHECKING:
    from .shared_utils import SharedUtils


class MiscMixin:
    """
    Mixin Class providing a subset of SharedUtils
    Class should only be used as Mixin to the SharedUtils class
    Using type-hint on self to get proper type-hints on attributes across all Mixins.
    """

    @cached_property
    def all_fabric_devices(self: SharedUtils) -> list[str]:
        avd_switch_facts: dict = get(self.hostvars, "avd_switch_facts", required=True)
        return list(avd_switch_facts.keys())

    @cached_property
    def hostname(self: SharedUtils) -> str:
        """
        hostname set based on inventory_hostname variable
        """
        return get(self.hostvars, "inventory_hostname", required=True)

    @cached_property
    def id(self: SharedUtils) -> int | None:
        return get(self.switch_data_combined, "id")

    @cached_property
    def trunk_groups(self: SharedUtils) -> dict:
        return {
            "mlag": {"name": get(self.hostvars, "trunk_groups.mlag.name", default="MLAG")},
            "mlag_l3": {"name": get(self.hostvars, "trunk_groups.mlag_l3.name", default="LEAF_PEER_L3")},
            "uplink": {"name": get(self.hostvars, "trunk_groups.uplink.name", default="UPLINK")},
        }

    @cached_property
    def enable_trunk_groups(self: SharedUtils) -> bool:
        return get(self.hostvars, "enable_trunk_groups", default=False)

    @cached_property
    def filter_only_vlans_in_use(self: SharedUtils) -> bool:
        return get(self.switch_data_combined, "filter.only_vlans_in_use", default=False)

    @cached_property
    def filter_tags(self: SharedUtils) -> list:
        """
        Return filter.tags + group if defined
        """
        filter_tags = get(self.switch_data_combined, "filter.tags", default=["all"])
        if self.group is not None:
            filter_tags.append(self.group)
        return filter_tags

    @cached_property
    def filter_tenants(self: SharedUtils) -> list:
        return get(self.switch_data_combined, "filter.tenants", default=["all"])

    @cached_property
    def igmp_snooping_enabled(self: SharedUtils) -> bool:
        default_igmp_snooping_enabled = get(self.hostvars, "default_igmp_snooping_enabled", default=True)
        return get(self.switch_data_combined, "igmp_snooping_enabled", default=default_igmp_snooping_enabled) is True

    @cached_property
    def only_local_vlan_trunk_groups(self: SharedUtils) -> bool:
        return self.enable_trunk_groups and get(self.hostvars, "only_local_vlan_trunk_groups", default=False)

    @cached_property
    def system_mac_address(self: SharedUtils) -> str | None:
        """
        system_mac_address is inherited from
        Fabric Topology data model system_mac_address ->
            Host variable var system_mac_address ->
        """
        return default(get(self.switch_data_combined, "system_mac_address"), get(self.hostvars, "system_mac_address"))

    @cached_property
    def uplink_switches(self: SharedUtils) -> list:
        return get(self.switch_data_combined, "uplink_switches", default=[])

    @cached_property
    def virtual_router_mac_address(self: SharedUtils) -> str | None:
        return get(self.switch_data_combined, "virtual_router_mac_address")

    @cached_property
    def serial_number(self: SharedUtils) -> str | None:
        """
        serial_number is inherited from
        Fabric Topology data model serial_number ->
            Host variable var serial_number
        """
        return default(get(self.switch_data_combined, "serial_number"), get(self.hostvars, "serial_number"))

    @cached_property
    def max_parallel_uplinks(self: SharedUtils) -> int:
        """
        Exposed in avd_switch_facts
        """
        return get(self.switch_data_combined, "max_parallel_uplinks", default=1)

    @cached_property
    def max_uplink_switches(self: SharedUtils) -> int:
        """
        max_uplink_switches will default to the length of uplink_switches
        """
        return get(self.switch_data_combined, "max_uplink_switches", default=len(self.uplink_switches))

    @cached_property
    def p2p_uplinks_mtu(self: SharedUtils) -> int:
        return get(self.hostvars, "p2p_uplinks_mtu", default=9214)

    @cached_property
    def evpn_short_esi_prefix(self: SharedUtils) -> str:
        return get(self.hostvars, "evpn_short_esi_prefix", default="0000:0000:")

    @cached_property
    def shutdown_interfaces_towards_undeployed_peers(self: SharedUtils) -> bool:
        return get(self.hostvars, "shutdown_interfaces_towards_undeployed_peers") is True

    @cached_property
    def bfd_multihop(self: SharedUtils) -> dict:
        DEFAULT_BFD_MULTIHOP = {
            "interval": 300,
            "min_rx": 300,
            "multiplier": 3,
        }
        return get(self.hostvars, "bfd_multihop", default=DEFAULT_BFD_MULTIHOP)

    @cached_property
    def evpn_ebgp_multihop(self: SharedUtils) -> int:
        return get(self.hostvars, "evpn_ebgp_multihop", default=3)

    @cached_property
    def evpn_ebgp_gateway_multihop(self: SharedUtils) -> int:
        return get(self.hostvars, "evpn_ebgp_gateway_multihop", default=15)

    @cached_property
    def evpn_overlay_bgp_rtc(self: SharedUtils) -> bool:
        return get(self.hostvars, "evpn_overlay_bgp_rtc") is True

    @cached_property
    def evpn_prevent_readvertise_to_server(self: SharedUtils) -> bool:
        return get(self.hostvars, "evpn_prevent_readvertise_to_server") is True

    @cached_property
    def dc_name(self: SharedUtils) -> str | None:
        return get(self.hostvars, "dc_name")

    @cached_property
    def network_services_keys(self: SharedUtils) -> list[dict]:
        """
        Return sorted network_services_keys filtered for invalid entries and unused keys

        NOTE: This method is called _before_ any schema validation, since we need to resolve network_services_keys dynamically
        """
        DEFAULT_NETWORK_SERVICES_KEYS = [{"name": "tenants"}]
        network_services_keys = get(self.hostvars, "network_services_keys", default=DEFAULT_NETWORK_SERVICES_KEYS)
        network_services_keys = [entry for entry in network_services_keys if entry.get("name") is not None and self.hostvars.get(entry["name"]) is not None]
        return natural_sort(network_services_keys, "name")

    @cached_property
    def port_profiles(self: SharedUtils) -> list:
        port_profiles = get(self.hostvars, "port_profiles", default=[])
        # Support legacy data model by converting nested dict to list of dict
        return convert_dicts(port_profiles, "profile")

    @cached_property
    def uplink_interface_speed(self: SharedUtils) -> str | None:
        return get(self.switch_data_combined, "uplink_interface_speed")

    @cached_property
    def uplink_bfd(self: SharedUtils) -> bool:
        return get(self.switch_data_combined, "uplink_bfd") is True

    @cached_property
    def uplink_ptp(self: SharedUtils) -> dict | None:
        return get(self.switch_data_combined, "uplink_ptp")

    @cached_property
    def uplink_macsec(self: SharedUtils) -> dict | None:
        return get(self.switch_data_combined, "uplink_macsec")

    @cached_property
    def uplink_structured_config(self: SharedUtils) -> dict | None:
        return get(self.switch_data_combined, "uplink_structured_config")

    @cached_property
    def p2p_uplinks_qos_profile(self: SharedUtils) -> str | None:
        return get(self.hostvars, "p2p_uplinks_qos_profile")

    @cached_property
    def isis_default_metric(self: SharedUtils) -> int:
        return get(self.hostvars, "isis_default_metric", default=50)

    @cached_property
    def isis_default_circuit_type(self: SharedUtils) -> str | None:
        return get(self.hostvars, "isis_default_circuit_type", default="level-2")

    @cached_property
    def pod_name(self: SharedUtils) -> str | None:
        return get(self.hostvars, "pod_name")

    @cached_property
<<<<<<< HEAD
    def fabric_sflow_uplinks(self: SharedUtils) -> bool | None:
        return get(self.hostvars, "fabric_sflow.uplinks")

    @cached_property
    def fabric_sflow_downlinks(self: SharedUtils) -> bool | None:
        return get(self.hostvars, "fabric_sflow.downlinks")

    @cached_property
    def fabric_sflow_endpoints(self: SharedUtils) -> bool | None:
        return get(self.hostvars, "fabric_sflow.endpoints")

    @cached_property
    def fabric_sflow_l3_edge(self: SharedUtils) -> bool | None:
        return get(self.hostvars, "fabric_sflow.l3_edge")

    @cached_property
    def fabric_sflow_core_interfaces(self: SharedUtils) -> bool | None:
        return get(self.hostvars, "fabric_sflow.core_interfaces")

    @cached_property
    def fabric_sflow_mlag_interfaces(self: SharedUtils) -> bool | None:
        return get(self.hostvars, "fabric_sflow.mlag_interfaces")
=======
    def fabric_ip_addressing_mlag_algorithm(self: SharedUtils) -> str:
        """
        This method fetches the MLAG algorithm value from host variables.
        It defaults to 'first_id' if the variable is not defined.
        """
        return get(self.hostvars, "fabric_ip_addressing.mlag.algorithm", default="first_id")
>>>>>>> b92f9505
<|MERGE_RESOLUTION|>--- conflicted
+++ resolved
@@ -209,7 +209,6 @@
         return get(self.hostvars, "pod_name")
 
     @cached_property
-<<<<<<< HEAD
     def fabric_sflow_uplinks(self: SharedUtils) -> bool | None:
         return get(self.hostvars, "fabric_sflow.uplinks")
 
@@ -232,11 +231,11 @@
     @cached_property
     def fabric_sflow_mlag_interfaces(self: SharedUtils) -> bool | None:
         return get(self.hostvars, "fabric_sflow.mlag_interfaces")
-=======
+
+    @cached_property
     def fabric_ip_addressing_mlag_algorithm(self: SharedUtils) -> str:
         """
         This method fetches the MLAG algorithm value from host variables.
         It defaults to 'first_id' if the variable is not defined.
         """
-        return get(self.hostvars, "fabric_ip_addressing.mlag.algorithm", default="first_id")
->>>>>>> b92f9505
+        return get(self.hostvars, "fabric_ip_addressing.mlag.algorithm", default="first_id")