--- conflicted
+++ resolved
@@ -1,18 +1,12 @@
 # Copyright (c) 2023-2024 Arista Networks, Inc.
 # Use of this source code is governed by the Apache License 2.0
 # that can be found in the LICENSE file.
-
-<<<<<<< HEAD
-from pathlib import Path
-
-__metaclass__ = type
-=======
->>>>>>> 6578610c
 
 import cProfile
 import json
 import pstats
 from collections import ChainMap
+from pathlib import Path
 from typing import Any
 
 import yaml
@@ -183,15 +177,7 @@
 
         return result
 
-<<<<<<< HEAD
     def write_file(self, content: str, filename: str, file_mode: str = "0o664", dir_mode: str = "0o775") -> bool:
-=======
-    def write_file(self, content: str, task_vars: dict) -> dict:
-        """
-        This function implements the Ansible 'copy' action_module, to benefit from Ansible builtin functionality like 'changed'.
-
-        Reuse task data.
->>>>>>> 6578610c
         """
         This function writes the file only if the content has changed.
 
