--- conflicted
+++ resolved
@@ -670,20 +670,18 @@
 | EVPN-OVERLAY-CORE | True |
 | EVPN-OVERLAY-PEERS | True |
 
-<<<<<<< HEAD
+#### EVPN Host Flapping Settings
+
+| State | Window | Threshold | Expiry Timeout |
+| ----- | ------ | --------- | -------------- |
+| Enabled | 180 Seconds | 5 | 10 Seconds |
+
 #### EVPN DCI Gateway Summary
 
 | Settings | Value |
 | -------- | ----- |
 | Remote Domain Peer Groups | EVPN-OVERLAY-CORE |
 | L3 Gateway Configured | True |
-=======
-#### EVPN Host Flapping Settings
-
-| State | Window | Threshold | Expiry Timeout |
-| ----- | ------ | --------- | -------------- |
-| Enabled | 180 Seconds | 5 | 10 Seconds |
->>>>>>> bc7b6638
 
 ### Router BGP VLAN Aware Bundles
 
@@ -783,12 +781,9 @@
       vlan 350
    !
    address-family evpn
-<<<<<<< HEAD
+      host-flap detection window 180 threshold 5 expiry timeout 10 seconds
       neighbor EVPN-OVERLAY-CORE activate
       neighbor EVPN-OVERLAY-CORE domain remote
-=======
-      host-flap detection window 180 threshold 5 expiry timeout 10 seconds
->>>>>>> bc7b6638
       neighbor EVPN-OVERLAY-PEERS activate
       neighbor default next-hop-self received-evpn-routes route-type ip-prefix
    !
