<<<<<<< HEAD
=======
# DC1-CL1B
# Table of Contents

- [Management](#management)
  - [Management Interfaces](#management-interfaces)
  - [Name Servers](#name-servers)
  - [NTP](#ntp)
  - [Management API HTTP](#management-api-http)
- [Authentication](#authentication)
  - [Local Users](#local-users)
- [System Boot Settings](#system-boot-settings)
  - [Boot Secret Summary](#boot-secret-summary)
  - [System Boot Configuration](#system-boot-configuration)
- [Monitoring](#monitoring)
  - [TerminAttr Daemon](#terminattr-daemon)
  - [SNMP](#snmp)
- [Hardware TCAM Profile](#hardware-tcam-profile)
  - [Hardware TCAM configuration](#hardware-tcam-configuration)
- [MLAG](#mlag)
  - [MLAG Summary](#mlag-summary)
  - [MLAG Device Configuration](#mlag-device-configuration)
- [Spanning Tree](#spanning-tree)
  - [Spanning Tree Summary](#spanning-tree-summary)
  - [Spanning Tree Device Configuration](#spanning-tree-device-configuration)
- [Internal VLAN Allocation Policy](#internal-vlan-allocation-policy)
  - [Internal VLAN Allocation Policy Summary](#internal-vlan-allocation-policy-summary)
  - [Internal VLAN Allocation Policy Configuration](#internal-vlan-allocation-policy-configuration)
- [VLANs](#vlans)
  - [VLANs Summary](#vlans-summary)
  - [VLANs Device Configuration](#vlans-device-configuration)
- [Interfaces](#interfaces)
  - [Ethernet Interfaces](#ethernet-interfaces)
  - [Port-Channel Interfaces](#port-channel-interfaces)
  - [Loopback Interfaces](#loopback-interfaces)
  - [VLAN Interfaces](#vlan-interfaces)
  - [VXLAN Interface](#vxlan-interface)
- [Routing](#routing)
  - [Service Routing Protocols Model](#service-routing-protocols-model)
  - [IP Routing](#ip-routing)
  - [IPv6 Routing](#ipv6-routing)
  - [Static Routes](#static-routes)
  - [Router BGP](#router-bgp)
- [BFD](#bfd)
  - [Router BFD](#router-bfd)
- [Multicast](#multicast)
  - [IP IGMP Snooping](#ip-igmp-snooping)
- [Filters](#filters)
  - [Prefix-lists](#prefix-lists)
  - [Route-maps](#route-maps)
- [ACL](#acl)
- [VRF Instances](#vrf-instances)
  - [VRF Instances Summary](#vrf-instances-summary)
  - [VRF Instances Device Configuration](#vrf-instances-device-configuration)
- [Platform](#platform)
  - [Platform Summary](#platform-summary)
  - [Platform Configuration](#platform-configuration)
- [Quality Of Service](#quality-of-service)

# Management

## Management Interfaces

### Management Interfaces Summary

#### IPv4

| Management Interface | description | Type | VRF | IP Address | Gateway |
| -------------------- | ----------- | ---- | --- | ---------- | ------- |
| Management1 | oob_management | oob | MGMT | 192.168.200.120/24 | 192.168.200.5 |

#### IPv6

| Management Interface | description | Type | VRF | IPv6 Address | IPv6 Gateway |
| -------------------- | ----------- | ---- | --- | ------------ | ------------ |
| Management1 | oob_management | oob | MGMT | -  | - |

### Management Interfaces Device Configuration

```eos
!
interface Management1
   description oob_management
   no shutdown
   vrf MGMT
   ip address 192.168.200.120/24
```

## Name Servers

### Name Servers Summary

| Name Server | Source VRF |
| ----------- | ---------- |
| 192.168.200.5 | MGMT |
| 8.8.8.8 | MGMT |

### Name Servers Device Configuration

```eos
ip name-server vrf MGMT 8.8.8.8
ip name-server vrf MGMT 192.168.200.5
```

## NTP

### NTP Summary

#### NTP Local Interface

| Interface | VRF |
| --------- | --- |
| Management1 | MGMT |

#### NTP Servers

| Server | VRF | Preferred | Burst | iBurst | Version | Min Poll | Max Poll | Local-interface | Key |
| ------ | --- | --------- | ----- | ------ | ------- | -------- | -------- | --------------- | --- |
| 192.168.200.5 | MGMT | True | - | - | - | - | - | - | - |

### NTP Device Configuration

```eos
!
ntp local-interface vrf MGMT Management1
ntp server vrf MGMT 192.168.200.5 prefer
```

## Management API HTTP

### Management API HTTP Summary

| HTTP | HTTPS | Default Services |
| ---- | ----- | ---------------- |
| False | True | False |

### Management API VRF Access

| VRF Name | IPv4 ACL | IPv6 ACL |
| -------- | -------- | -------- |
| MGMT | - | - |

### Management API HTTP Configuration

```eos
!
management api http-commands
   protocol https
   no default-services
   no shutdown
   !
   vrf MGMT
      no shutdown
```

# Authentication

## Local Users

### Local Users Summary

| User | Privilege | Role |
| ---- | --------- | ---- |
| admin | 15 | network-admin |
| cvpadmin | 15 | network-admin |

### Local Users Device Configuration

```eos
!
username admin privilege 15 role network-admin nopassword
username cvpadmin privilege 15 role network-admin secret sha512 $6$rZKcbIZ7iWGAWTUM$TCgDn1KcavS0s.OV8lacMTUkxTByfzcGlFlYUWroxYuU7M/9bIodhRO7nXGzMweUxvbk8mJmQl8Bh44cRktUj.
username cvpadmin ssh-key ssh-rsa AAAAB3NzaC1yc2EAA82spi2mkxp4FgaLi4CjWkpnL1A/MD7WhrSNgqXToF7QCb9Lidagy9IHafQxfu7LwkFdyQIMu8XNwDZIycuf29wHbDdz1N+YNVK8zwyNAbMOeKMqblsEm2YIorgjzQX1m9+/rJeFBKz77PSgeMp/Rc3txFVuSmFmeTy3aMkU= cvpadmin@hostmachine.local
```

# System Boot Settings

## Boot Secret Summary

- The sha512 hashed Aboot password is configured

## System Boot Configuration

```eos
!
boot secret sha512 a153de6290ff1409257ade45f
```

# Monitoring

## TerminAttr Daemon

### TerminAttr Daemon Summary

| CV Compression | CloudVision Servers | VRF | Authentication | Smash Excludes | Ingest Exclude | Bypass AAA |
| -------------- | ------------------- | --- | -------------- | -------------- | -------------- | ---------- |
| gzip | 192.168.200.11:9910 | MGMT | key,telarista | ale,flexCounter,hardware,kni,pulse,strata | /Sysdb/cell/1/agent,/Sysdb/cell/2/agent | False |

### TerminAttr Daemon Device Configuration

```eos
!
daemon TerminAttr
   exec /usr/bin/TerminAttr -cvaddr=192.168.200.11:9910 -cvauth=key,telarista -cvvrf=MGMT -smashexcludes=ale,flexCounter,hardware,kni,pulse,strata -ingestexclude=/Sysdb/cell/1/agent,/Sysdb/cell/2/agent -taillogs
   no shutdown
```

## SNMP

### SNMP Configuration Summary

| Contact | Location | SNMP Traps | State |
| ------- | -------- | ---------- | ----- |
| example@example.com | DC1_FABRIC DC1-CL1B | All | Disabled |

### SNMP Device Configuration

```eos
!
snmp-server contact example@example.com
snmp-server location DC1_FABRIC DC1-CL1B
```

# Hardware TCAM Profile

TCAM profile __`vxlan-routing`__ is active

## Hardware TCAM configuration

```eos
!
hardware tcam
   system profile vxlan-routing
```

# MLAG

## MLAG Summary

| Domain-id | Local-interface | Peer-address | Peer-link |
| --------- | --------------- | ------------ | --------- |
| DC1_CL1 | Vlan4092 | 10.255.252.18 | Port-Channel5 |

Dual primary detection is disabled.

## MLAG Device Configuration

```eos
!
mlag configuration
   domain-id DC1_CL1
   local-interface Vlan4092
   peer-address 10.255.252.18
   peer-link Port-Channel5
   reload-delay mlag 900
   reload-delay non-mlag 1020
```

# Spanning Tree

## Spanning Tree Summary

STP mode: **mstp**

STP Root Super: **True**

### MSTP Instance and Priority

| Instance(s) | Priority |
| -------- | -------- |
| 0 | 4096 |

### Global Spanning-Tree Settings

- Spanning Tree disabled for VLANs: **4090,4092**

## Spanning Tree Device Configuration

```eos
!
spanning-tree root super
spanning-tree mode mstp
no spanning-tree vlan-id 4090,4092
spanning-tree mst 0 priority 4096
```

# Internal VLAN Allocation Policy

## Internal VLAN Allocation Policy Summary

| Policy Allocation | Range Beginning | Range Ending |
| ------------------| --------------- | ------------ |
| ascending | 1006 | 1199 |

## Internal VLAN Allocation Policy Configuration

```eos
!
vlan internal order ascending range 1006 1199
```

# VLANs

## VLANs Summary

| VLAN ID | Name | Trunk Groups |
| ------- | ---- | ------------ |
| 110 | Tenant_A_OP_Zone_1 | - |
| 111 | Tenant_A_OP_Zone_2 | - |
| 112 | Tenant_A_OP_Zone_3 | - |
| 120 | Tenant_A_WEB_Zone_1 | - |
| 121 | Tenant_A_WEBZone_2 | - |
| 130 | Tenant_A_APP_Zone_1 | - |
| 131 | Tenant_A_APP_Zone_2 | - |
| 140 | Tenant_A_DB_BZone_1 | - |
| 141 | Tenant_A_DB_Zone_2 | - |
| 150 | Tenant_A_WAN_Zone_1 | - |
| 160 | Tenant_A_VMOTION | - |
| 161 | Tenant_A_NFS | - |
| 210 | Tenant_B_OP_Zone_1 | - |
| 211 | Tenant_B_OP_Zone_2 | - |
| 250 | Tenant_B_WAN_Zone_1 | - |
| 310 | Tenant_C_OP_Zone_1 | - |
| 311 | Tenant_C_OP_Zone_2 | - |
| 350 | Tenant_C_WAN_Zone_1 | - |
| 4090 | LEAF_PEER_L3 | LEAF_PEER_L3 |
| 4092 | MLAG_PEER | MLAG |

## VLANs Device Configuration

```eos
!
vlan 110
   name Tenant_A_OP_Zone_1
!
vlan 111
   name Tenant_A_OP_Zone_2
!
vlan 112
   name Tenant_A_OP_Zone_3
!
vlan 120
   name Tenant_A_WEB_Zone_1
!
vlan 121
   name Tenant_A_WEBZone_2
!
vlan 130
   name Tenant_A_APP_Zone_1
!
vlan 131
   name Tenant_A_APP_Zone_2
!
vlan 140
   name Tenant_A_DB_BZone_1
!
vlan 141
   name Tenant_A_DB_Zone_2
!
vlan 150
   name Tenant_A_WAN_Zone_1
!
vlan 160
   name Tenant_A_VMOTION
!
vlan 161
   name Tenant_A_NFS
!
vlan 210
   name Tenant_B_OP_Zone_1
!
vlan 211
   name Tenant_B_OP_Zone_2
!
vlan 250
   name Tenant_B_WAN_Zone_1
!
vlan 310
   name Tenant_C_OP_Zone_1
!
vlan 311
   name Tenant_C_OP_Zone_2
!
vlan 350
   name Tenant_C_WAN_Zone_1
!
vlan 4090
   name LEAF_PEER_L3
   trunk group LEAF_PEER_L3
!
vlan 4092
   name MLAG_PEER
   trunk group MLAG
```

# Interfaces

## Ethernet Interfaces

### Ethernet Interfaces Summary

#### L2

| Interface | Description | Mode | VLANs | Native VLAN | Trunk Group | Channel-Group |
| --------- | ----------- | ---- | ----- | ----------- | ----------- | ------------- |
| Ethernet5 | MLAG_PEER_DC1-CL1A_Ethernet5 | *trunk | *1-4094 | *- | *['LEAF_PEER_L3', 'MLAG'] | 5 |
| Ethernet6 | MLAG_PEER_DC1-CL1A_Ethernet6 | *trunk | *1-4094 | *- | *['LEAF_PEER_L3', 'MLAG'] | 5 |

*Inherited from Port-Channel Interface

#### IPv4

| Interface | Description | Type | Channel Group | IP Address | VRF |  MTU | Shutdown | ACL In | ACL Out |
| --------- | ----------- | -----| ------------- | ---------- | ----| ---- | -------- | ------ | ------- |
| Ethernet1 | P2P_LINK_TO_DC1-SPINE1_Ethernet15 | routed | - | 172.31.255.161/31 | default | 1500 | false | - | - |
| Ethernet2 | P2P_LINK_TO_DC1-SPINE2_Ethernet15 | routed | - | 172.31.255.163/31 | default | 1500 | false | - | - |
| Ethernet3 | P2P_LINK_TO_DC1-SPINE3_Ethernet15 | routed | - | 172.31.255.165/31 | default | 1500 | false | - | - |
| Ethernet4 | P2P_LINK_TO_DC1-SPINE4_Ethernet15 | routed | - | 172.31.255.167/31 | default | 1500 | false | - | - |

### Ethernet Interfaces Device Configuration

```eos
!
interface Ethernet1
   description P2P_LINK_TO_DC1-SPINE1_Ethernet15
   no shutdown
   mtu 1500
   speed forced 100gfull
   no switchport
   ip address 172.31.255.161/31
!
interface Ethernet2
   description P2P_LINK_TO_DC1-SPINE2_Ethernet15
   no shutdown
   mtu 1500
   speed forced 100gfull
   no switchport
   ip address 172.31.255.163/31
!
interface Ethernet3
   description P2P_LINK_TO_DC1-SPINE3_Ethernet15
   no shutdown
   mtu 1500
   speed forced 100gfull
   no switchport
   ip address 172.31.255.165/31
!
interface Ethernet4
   description P2P_LINK_TO_DC1-SPINE4_Ethernet15
   no shutdown
   mtu 1500
   speed forced 100gfull
   no switchport
   ip address 172.31.255.167/31
!
interface Ethernet5
   description MLAG_PEER_DC1-CL1A_Ethernet5
   no shutdown
   speed 100g
   channel-group 5 mode active
!
interface Ethernet6
   description MLAG_PEER_DC1-CL1A_Ethernet6
   no shutdown
   speed 100g
   channel-group 5 mode active
```

## Port-Channel Interfaces

### Port-Channel Interfaces Summary

#### L2

| Interface | Description | Type | Mode | VLANs | Native VLAN | Trunk Group | LACP Fallback Timeout | LACP Fallback Mode | MLAG ID | EVPN ESI |
| --------- | ----------- | ---- | ---- | ----- | ----------- | ------------| --------------------- | ------------------ | ------- | -------- |
| Port-Channel5 | MLAG_PEER_DC1-CL1A_Po5 | switched | trunk | 1-4094 | - | ['LEAF_PEER_L3', 'MLAG'] | - | - | - | - |

### Port-Channel Interfaces Device Configuration

```eos
!
interface Port-Channel5
   description MLAG_PEER_DC1-CL1A_Po5
   no shutdown
   switchport
   switchport trunk allowed vlan 1-4094
   switchport mode trunk
   switchport trunk group LEAF_PEER_L3
   switchport trunk group MLAG
```

## Loopback Interfaces

### Loopback Interfaces Summary

#### IPv4

| Interface | Description | VRF | IP Address |
| --------- | ----------- | --- | ---------- |
| Loopback0 | EVPN_Overlay_Peering | default | 192.168.255.19/32 |
| Loopback1 | VTEP_VXLAN_Tunnel_Source | default | 192.168.254.18/32 |

#### IPv6

| Interface | Description | VRF | IPv6 Address |
| --------- | ----------- | --- | ------------ |
| Loopback0 | EVPN_Overlay_Peering | default | - |
| Loopback1 | VTEP_VXLAN_Tunnel_Source | default | - |


### Loopback Interfaces Device Configuration

```eos
!
interface Loopback0
   description EVPN_Overlay_Peering
   no shutdown
   ip address 192.168.255.19/32
!
interface Loopback1
   description VTEP_VXLAN_Tunnel_Source
   no shutdown
   ip address 192.168.254.18/32
```

## VLAN Interfaces

### VLAN Interfaces Summary

| Interface | Description | VRF |  MTU | Shutdown |
| --------- | ----------- | --- | ---- | -------- |
| Vlan4090 | MLAG_PEER_L3_PEERING | default | 1500 | false |
| Vlan4092 | MLAG_PEER | default | 1500 | false |

#### IPv4

| Interface | VRF | IP Address | IP Address Virtual | IP Router Virtual Address | VRRP | ACL In | ACL Out |
| --------- | --- | ---------- | ------------------ | ------------------------- | ---- | ------ | ------- |
| Vlan4090 |  default  |  10.255.251.19/31  |  -  |  -  |  -  |  -  |  -  |
| Vlan4092 |  default  |  10.255.252.19/31  |  -  |  -  |  -  |  -  |  -  |

### VLAN Interfaces Device Configuration

```eos
!
interface Vlan4090
   description MLAG_PEER_L3_PEERING
   no shutdown
   mtu 1500
   ip address 10.255.251.19/31
!
interface Vlan4092
   description MLAG_PEER
   no shutdown
   mtu 1500
   no autostate
   ip address 10.255.252.19/31
```

## VXLAN Interface

### VXLAN Interface Summary

| Setting | Value |
| ------- | ----- |
| Source Interface | Loopback1 |
| UDP port | 4789 |
| EVPN MLAG Shared Router MAC | mlag-system-id |

#### VLAN to VNI, Flood List and Multicast Group Mappings

| VLAN | VNI | Flood List | Multicast Group |
| ---- | --- | ---------- | --------------- |
| 110 | 10110 | - | - |
| 111 | 50111 | - | - |
| 112 | 10112 | - | - |
| 120 | 10120 | - | - |
| 121 | 10121 | - | - |
| 130 | 10130 | - | - |
| 131 | 10131 | - | - |
| 140 | 10140 | - | - |
| 141 | 10141 | - | - |
| 150 | 10150 | - | - |
| 160 | 10160 | - | - |
| 161 | 10161 | - | - |
| 210 | 20210 | - | - |
| 211 | 20211 | - | - |
| 250 | 20250 | - | - |
| 310 | 30310 | - | - |
| 311 | 30311 | - | - |
| 350 | 30350 | - | - |

### VXLAN Interface Device Configuration

```eos
!
interface Vxlan1
   description DC1-CL1B_VTEP
   vxlan source-interface Loopback1
   vxlan virtual-router encapsulation mac-address mlag-system-id
   vxlan udp-port 4789
   vxlan vlan 110 vni 10110
   vxlan vlan 111 vni 50111
   vxlan vlan 112 vni 10112
   vxlan vlan 120 vni 10120
   vxlan vlan 121 vni 10121
   vxlan vlan 130 vni 10130
   vxlan vlan 131 vni 10131
   vxlan vlan 140 vni 10140
   vxlan vlan 141 vni 10141
   vxlan vlan 150 vni 10150
   vxlan vlan 160 vni 10160
   vxlan vlan 161 vni 10161
   vxlan vlan 210 vni 20210
   vxlan vlan 211 vni 20211
   vxlan vlan 250 vni 20250
   vxlan vlan 310 vni 30310
   vxlan vlan 311 vni 30311
   vxlan vlan 350 vni 30350
```

# Routing
## Service Routing Protocols Model

Multi agent routing protocol model enabled

```eos
!
service routing protocols model multi-agent
```

## IP Routing

### IP Routing Summary

| VRF | Routing Enabled |
| --- | --------------- |
| default | true |
| MGMT | false |

### IP Routing Device Configuration

```eos
!
ip routing
no ip routing vrf MGMT
```
## IPv6 Routing

### IPv6 Routing Summary

| VRF | Routing Enabled |
| --- | --------------- |
| default | false |
| MGMT | false |

## Static Routes

### Static Routes Summary

| VRF | Destination Prefix | Next Hop IP             | Exit interface      | Administrative Distance       | Tag               | Route Name                    | Metric         |
| --- | ------------------ | ----------------------- | ------------------- | ----------------------------- | ----------------- | ----------------------------- | -------------- |
| MGMT | 0.0.0.0/0 | 192.168.200.5 | - | 1 | - | - | - |

### Static Routes Device Configuration

```eos
!
ip route vrf MGMT 0.0.0.0/0 192.168.200.5
```

## Router BGP

### Router BGP Summary

| BGP AS | Router ID |
| ------ | --------- |
| 65109|  192.168.255.19 |

| BGP Tuning |
| ---------- |
| no bgp default ipv4-unicast |
| distance bgp 20 200 200 |
| maximum-paths 4 ecmp 4 |

### Router BGP Peer Groups

#### EVPN-OVERLAY-PEERS

| Settings | Value |
| -------- | ----- |
| Address Family | evpn |
| Source | Loopback0 |
| BFD | True |
| Ebgp multihop | 3 |
| Send community | all |
| Maximum routes | 0 (no limit) |

#### MLAG-PEERS

| Settings | Value |
| -------- | ----- |
| Address Family | ipv4 |
| Remote AS | 65109 |
| Next-hop self | True |
| Send community | all |
| Maximum routes | 12000 |

#### UNDERLAY-PEERS

| Settings | Value |
| -------- | ----- |
| Address Family | ipv4 |
| Send community | all |
| Maximum routes | 12000 |

### BGP Neighbors

| Neighbor | Remote AS | VRF | Shutdown | Send-community | Maximum-routes | Allowas-in | BFD | RIB Pre-Policy Retain |
| -------- | --------- | --- | -------- | -------------- | -------------- | ---------- | --- | --------------------- |
| 10.255.251.18 | Inherited from peer group MLAG-PEERS | default | - | Inherited from peer group MLAG-PEERS | Inherited from peer group MLAG-PEERS | - | - | - |
| 172.31.255.160 | 65001 | default | - | Inherited from peer group UNDERLAY-PEERS | Inherited from peer group UNDERLAY-PEERS | - | - | - |
| 172.31.255.162 | 65001 | default | - | Inherited from peer group UNDERLAY-PEERS | Inherited from peer group UNDERLAY-PEERS | - | - | - |
| 172.31.255.164 | 65001 | default | - | Inherited from peer group UNDERLAY-PEERS | Inherited from peer group UNDERLAY-PEERS | - | - | - |
| 172.31.255.166 | 65001 | default | - | Inherited from peer group UNDERLAY-PEERS | Inherited from peer group UNDERLAY-PEERS | - | - | - |
| 192.168.255.1 | 65001 | default | - | Inherited from peer group EVPN-OVERLAY-PEERS | Inherited from peer group EVPN-OVERLAY-PEERS | - | Inherited from peer group EVPN-OVERLAY-PEERS | - |
| 192.168.255.2 | 65001 | default | - | Inherited from peer group EVPN-OVERLAY-PEERS | Inherited from peer group EVPN-OVERLAY-PEERS | - | Inherited from peer group EVPN-OVERLAY-PEERS | - |
| 192.168.255.3 | 65001 | default | - | Inherited from peer group EVPN-OVERLAY-PEERS | Inherited from peer group EVPN-OVERLAY-PEERS | - | Inherited from peer group EVPN-OVERLAY-PEERS | - |
| 192.168.255.4 | 65001 | default | - | Inherited from peer group EVPN-OVERLAY-PEERS | Inherited from peer group EVPN-OVERLAY-PEERS | - | Inherited from peer group EVPN-OVERLAY-PEERS | - |

### Router BGP EVPN Address Family

#### EVPN Peer Groups

| Peer Group | Activate |
| ---------- | -------- |
| EVPN-OVERLAY-PEERS | True |

#### EVPN Host Flapping Settings

| State | Window | Threshold | Expiry Timeout |
| ----- | ------ | --------- | -------------- |
| Enabled | 180 Seconds | 5 | 10 Seconds |

### Router BGP VLAN Aware Bundles

| VLAN Aware Bundle | Route-Distinguisher | Both Route-Target | Import Route Target | Export Route-Target | Redistribute | VLANs |
| ----------------- | ------------------- | ----------------- | ------------------- | ------------------- | ------------ | ----- |
| Tenant_A_APP_Zone | 192.168.255.19:12 | 12:12 | - | - | learned | 130-131 |
| Tenant_A_DB_Zone | 192.168.255.19:13 | 13:13 | - | - | learned | 140-141 |
| Tenant_A_NFS | 192.168.255.19:20161 | 20161:20161 | - | - | learned | 161 |
| Tenant_A_OP_Zone | 192.168.255.19:9 | 9:9 | - | - | learned | 110-112 |
| Tenant_A_VMOTION | 192.168.255.19:20160 | 20160:20160 | - | - | learned | 160 |
| Tenant_A_WAN_Zone | 192.168.255.19:14 | 14:14 | - | - | learned | 150 |
| Tenant_A_WEB_Zone | 192.168.255.19:11 | 11:11 | - | - | learned | 120-121 |
| Tenant_B_OP_Zone | 192.168.255.19:20 | 20:20 | - | - | learned | 210-211 |
| Tenant_B_WAN_Zone | 192.168.255.19:21 | 21:21 | - | - | learned | 250 |
| Tenant_C_OP_Zone | 192.168.255.19:30 | 30:30 | - | - | learned | 310-311 |
| Tenant_C_WAN_Zone | 192.168.255.19:31 | 31:31 | - | - | learned | 350 |

### Router BGP Device Configuration

```eos
!
router bgp 65109
   router-id 192.168.255.19
   no bgp default ipv4-unicast
   distance bgp 20 200 200
   maximum-paths 4 ecmp 4
   neighbor EVPN-OVERLAY-PEERS peer group
   neighbor EVPN-OVERLAY-PEERS update-source Loopback0
   neighbor EVPN-OVERLAY-PEERS bfd
   neighbor EVPN-OVERLAY-PEERS ebgp-multihop 3
   neighbor EVPN-OVERLAY-PEERS password 7 q+VNViP5i4rVjW1cxFv2wA==
   neighbor EVPN-OVERLAY-PEERS send-community
   neighbor EVPN-OVERLAY-PEERS maximum-routes 0
   neighbor MLAG-PEERS peer group
   neighbor MLAG-PEERS remote-as 65109
   neighbor MLAG-PEERS next-hop-self
   neighbor MLAG-PEERS description DC1-CL1A
   neighbor MLAG-PEERS password 7 vnEaG8gMeQf3d3cN6PktXQ==
   neighbor MLAG-PEERS send-community
   neighbor MLAG-PEERS maximum-routes 12000
   neighbor MLAG-PEERS route-map RM-MLAG-PEER-IN in
   neighbor UNDERLAY-PEERS peer group
   neighbor UNDERLAY-PEERS password 7 AQQvKeimxJu+uGQ/yYvv9w==
   neighbor UNDERLAY-PEERS send-community
   neighbor UNDERLAY-PEERS maximum-routes 12000
   neighbor 10.255.251.18 peer group MLAG-PEERS
   neighbor 10.255.251.18 description DC1-CL1A
   neighbor 172.31.255.160 peer group UNDERLAY-PEERS
   neighbor 172.31.255.160 remote-as 65001
   neighbor 172.31.255.160 description DC1-SPINE1_Ethernet15
   neighbor 172.31.255.162 peer group UNDERLAY-PEERS
   neighbor 172.31.255.162 remote-as 65001
   neighbor 172.31.255.162 description DC1-SPINE2_Ethernet15
   neighbor 172.31.255.164 peer group UNDERLAY-PEERS
   neighbor 172.31.255.164 remote-as 65001
   neighbor 172.31.255.164 description DC1-SPINE3_Ethernet15
   neighbor 172.31.255.166 peer group UNDERLAY-PEERS
   neighbor 172.31.255.166 remote-as 65001
   neighbor 172.31.255.166 description DC1-SPINE4_Ethernet15
   neighbor 192.168.255.1 peer group EVPN-OVERLAY-PEERS
   neighbor 192.168.255.1 remote-as 65001
   neighbor 192.168.255.1 description DC1-SPINE1
   neighbor 192.168.255.2 peer group EVPN-OVERLAY-PEERS
   neighbor 192.168.255.2 remote-as 65001
   neighbor 192.168.255.2 description DC1-SPINE2
   neighbor 192.168.255.3 peer group EVPN-OVERLAY-PEERS
   neighbor 192.168.255.3 remote-as 65001
   neighbor 192.168.255.3 description DC1-SPINE3
   neighbor 192.168.255.4 peer group EVPN-OVERLAY-PEERS
   neighbor 192.168.255.4 remote-as 65001
   neighbor 192.168.255.4 description DC1-SPINE4
   redistribute connected route-map RM-CONN-2-BGP
   !
   vlan-aware-bundle Tenant_A_APP_Zone
      rd 192.168.255.19:12
      route-target both 12:12
      redistribute learned
      vlan 130-131
   !
   vlan-aware-bundle Tenant_A_DB_Zone
      rd 192.168.255.19:13
      route-target both 13:13
      redistribute learned
      vlan 140-141
   !
   vlan-aware-bundle Tenant_A_NFS
      rd 192.168.255.19:20161
      route-target both 20161:20161
      redistribute learned
      vlan 161
   !
   vlan-aware-bundle Tenant_A_OP_Zone
      rd 192.168.255.19:9
      route-target both 9:9
      redistribute learned
      vlan 110-112
   !
   vlan-aware-bundle Tenant_A_VMOTION
      rd 192.168.255.19:20160
      route-target both 20160:20160
      redistribute learned
      vlan 160
   !
   vlan-aware-bundle Tenant_A_WAN_Zone
      rd 192.168.255.19:14
      route-target both 14:14
      redistribute learned
      vlan 150
   !
   vlan-aware-bundle Tenant_A_WEB_Zone
      rd 192.168.255.19:11
      route-target both 11:11
      redistribute learned
      vlan 120-121
   !
   vlan-aware-bundle Tenant_B_OP_Zone
      rd 192.168.255.19:20
      route-target both 20:20
      redistribute learned
      vlan 210-211
   !
   vlan-aware-bundle Tenant_B_WAN_Zone
      rd 192.168.255.19:21
      route-target both 21:21
      redistribute learned
      vlan 250
   !
   vlan-aware-bundle Tenant_C_OP_Zone
      rd 192.168.255.19:30
      route-target both 30:30
      redistribute learned
      vlan 310-311
   !
   vlan-aware-bundle Tenant_C_WAN_Zone
      rd 192.168.255.19:31
      route-target both 31:31
      redistribute learned
      vlan 350
   !
   address-family evpn
      host-flap detection window 180 threshold 5 expiry timeout 10 seconds
      neighbor EVPN-OVERLAY-PEERS activate
   !
   address-family ipv4
      no neighbor EVPN-OVERLAY-PEERS activate
      neighbor MLAG-PEERS activate
      neighbor UNDERLAY-PEERS activate
```

# BFD

## Router BFD

### Router BFD Multihop Summary

| Interval | Minimum RX | Multiplier |
| -------- | ---------- | ---------- |
| 1200 | 1200 | 3 |

### Router BFD Device Configuration

```eos
!
router bfd
   multihop interval 1200 min-rx 1200 multiplier 3
```

# Multicast

## IP IGMP Snooping

### IP IGMP Snooping Summary

| IGMP Snooping | Fast Leave | Interface Restart Query | Proxy | Restart Query Interval | Robustness Variable |
| ------------- | ---------- | ----------------------- | ----- | ---------------------- | ------------------- |
| Enabled | - | - | - | - | - |

#### IP IGMP Snooping Vlan Summary

| Vlan | IGMP Snooping | Fast Leave | Max Groups | Proxy |
| ---- | ------------- | ---------- | ---------- | ----- |
| 120 | False | - | - | - |

### IP IGMP Snooping Device Configuration

```eos
!
no ip igmp snooping vlan 120
```

# Filters

## Prefix-lists

### Prefix-lists Summary

#### PL-LOOPBACKS-EVPN-OVERLAY

| Sequence | Action |
| -------- | ------ |
| 10 | permit 192.168.255.0/24 eq 32 |
| 20 | permit 192.168.254.0/24 eq 32 |

### Prefix-lists Device Configuration

```eos
!
ip prefix-list PL-LOOPBACKS-EVPN-OVERLAY
   seq 10 permit 192.168.255.0/24 eq 32
   seq 20 permit 192.168.254.0/24 eq 32
```

## Route-maps

### Route-maps Summary

#### RM-CONN-2-BGP

| Sequence | Type | Match and/or Set |
| -------- | ---- | ---------------- |
| 10 | permit | match ip address prefix-list PL-LOOPBACKS-EVPN-OVERLAY |

#### RM-MLAG-PEER-IN

| Sequence | Type | Match and/or Set |
| -------- | ---- | ---------------- |
| 10 | permit | set origin incomplete |

### Route-maps Device Configuration

```eos
!
route-map RM-CONN-2-BGP permit 10
   match ip address prefix-list PL-LOOPBACKS-EVPN-OVERLAY
!
route-map RM-MLAG-PEER-IN permit 10
   description Make routes learned over MLAG Peer-link less preferred on spines to ensure optimal routing
   set origin incomplete
```

# ACL

# VRF Instances

## VRF Instances Summary

| VRF Name | IP Routing |
| -------- | ---------- |
| MGMT | disabled |

## VRF Instances Device Configuration

```eos
!
vrf instance MGMT
```

# Platform

## Platform Summary

### Platform Sand Summary

| Settings | Value |
| -------- | ----- |
| Hardware Only Lag | True |

## Platform Configuration

```eos
!
platform sand lag hardware-only
```

# Quality Of Service
>>>>>>> 04661f5f
<|MERGE_RESOLUTION|>--- conflicted
+++ resolved
@@ -1,5 +1,3 @@
-<<<<<<< HEAD
-=======
 # DC1-CL1B
 # Table of Contents
 
@@ -1017,5 +1015,4 @@
 platform sand lag hardware-only
 ```
 
-# Quality Of Service
->>>>>>> 04661f5f
+# Quality Of Service