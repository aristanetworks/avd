--- conflicted
+++ resolved
@@ -1,5 +1,3 @@
-<<<<<<< HEAD
-=======
 # DC1-BL2A
 # Table of Contents
 
@@ -850,5 +848,4 @@
 platform sand lag hardware-only
 ```
 
-# Quality Of Service
->>>>>>> 04661f5f
+# Quality Of Service