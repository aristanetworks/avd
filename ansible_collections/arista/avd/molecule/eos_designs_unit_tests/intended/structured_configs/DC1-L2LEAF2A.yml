hostname: DC1-L2LEAF2A
is_deployed: true
static_routes:
- vrf: MGMT
  destination_address_prefix: 0.0.0.0/0
  gateway: 192.168.200.5
service_routing_protocols_model: multi-agent
daemon_terminattr:
  cvaddrs:
  - 192.168.200.11:9910
  cvauth:
    method: key
    key: telarista
  cvvrf: MGMT
  smashexcludes: ale,flexCounter,hardware,kni,pulse,strata
  ingestexclude: /Sysdb/cell/1/agent,/Sysdb/cell/2/agent
  disable_aaa: false
vlan_internal_order:
  allocation: ascending
  range:
    beginning: 1006
    ending: 1199
aaa_root:
  disabled: true
config_end: true
enable_password:
  disabled: true
transceiver_qsfp_default_mode_4x10: true
ip_name_servers:
- ip_address: 192.168.200.5
  vrf: MGMT
- ip_address: 8.8.8.8
  vrf: MGMT
- ip_address: 2001:db8::1
  vrf: MGMT
- ip_address: 2001:db8::2
  vrf: MGMT
spanning_tree:
  mode: mstp
  mst_instances:
  - id: '0'
    priority: 16384
  no_spanning_tree_vlan: '4091'
local_users:
- name: admin
  disabled: true
  privilege: 15
  role: network-admin
  no_password: true
- name: cvpadmin
  privilege: 15
  role: network-admin
  sha512_password: $6$rZKcbIZ7iWGAWTUM$TCgDn1KcavS0s.OV8lacMTUkxTByfzcGlFlYUWroxYuU7M/9bIodhRO7nXGzMweUxvbk8mJmQl8Bh44cRktUj.
  ssh_key: ssh-rsa AAAAB3NzaC1yc2EAA82spi2mkxp4FgaLi4CjWkpnL1A/MD7WhrSNgqXToF7QCb9Lidagy9IHafQxfu7LwkFdyQIMu8XNwDZIycuf29wHbDdz1N+YNVK8zwyNAbMOeKMqblsEm2YIorgjzQX1m9+/rJeFBKz77PSgeMp/Rc3txFVuSmFmeTy3aMkU=
    cvpadmin@hostmachine.local
  secondary_ssh_key: ssh-rsa AAAAB3NzaC1yc2EAA82spi2mkxp4FgaLi4CjWkpnL1A/MD7WhrSNgqXToF7QCb9Lidagy9IHafQxfu7LwkFdyQIMu8XNwDZIycuf29wHbDdz1N+YNVK8zwyNAbMOeKMqblsEm2YIorgjzQX1m9+/rJeFBKz77PSgeMp/Rc3txFVuSmFmeTy3aMkz=
    cvpadmin@hostmachine.local
vrfs:
- name: MGMT
  ip_routing: false
management_interfaces:
- name: Management1
  description: OOB_MANAGEMENT
  shutdown: false
  vrf: MGMT
  ip_address: 192.168.200.113/24
  gateway: 192.168.200.5
  type: oob
management_api_http:
  enable_vrfs:
  - name: MGMT
  enable_https: true
  default_services: false
ntp:
  local_interface:
    name: Management1
    vrf: MGMT
  servers:
  - name: 192.168.200.5
    vrf: MGMT
    preferred: true
  - name: 2001:db8::3
    vrf: MGMT
snmp_server:
  contact: example@example.com
  location: EOS_DESIGNS_UNIT_TESTS rackE DC1-L2LEAF2A
vlans:
- id: 4091
  tenant: system
  name: MLAG_PEER
  trunk_groups:
  - MLAG
- id: 130
  name: Tenant_A_APP_Zone_1
  tenant: Tenant_A
- id: 131
  name: Tenant_A_APP_Zone_2
  tenant: Tenant_A
- id: 140
  name: Tenant_A_DB_BZone_1
  tenant: Tenant_A
- id: 141
  name: Tenant_A_DB_Zone_2
  tenant: Tenant_A
- id: 122
  name: Tenant_A_ERP_Zone_1
  tenant: Tenant_A
- id: 110
  name: Tenant_A_OP_Zone_1
  tenant: Tenant_A
- id: 111
  name: Tenant_A_OP_Zone_2
  tenant: Tenant_A
- id: 112
  name: Tenant_A_OP_Zone_3
  tenant: Tenant_A
- id: 150
  name: Tenant_A_WAN_Zone_1
  tenant: Tenant_A
- id: 120
  name: Tenant_A_WEB_Zone_1
  tenant: Tenant_A
- id: 121
  name: Tenant_A_WEBZone_2
  tenant: Tenant_A
- id: 160
  name: Tenant_A_VMOTION
  tenant: Tenant_A
- id: 161
  name: Tenant_A_NFS
  tenant: Tenant_A
- id: 210
  name: Tenant_B_OP_Zone_1
  tenant: Tenant_B
- id: 211
  name: Tenant_B_OP_Zone_2
  tenant: Tenant_B
- id: 250
  name: Tenant_B_WAN_Zone_1
  tenant: Tenant_B
- id: 310
  name: Tenant_C_OP_Zone_1
  tenant: Tenant_C
- id: 311
  name: Tenant_C_OP_Zone_2
  tenant: Tenant_C
- id: 350
  name: Tenant_C_WAN_Zone_1
  tenant: Tenant_C
vlan_interfaces:
- name: Vlan4091
  description: MLAG_PEER
  shutdown: false
  no_autostate: true
  mtu: 1500
  ip_address: 10.255.252.16/31
port_channel_interfaces:
- name: Port-Channel3
  description: MLAG_PEER_DC1-L2LEAF2B_Po3
  switchport:
    enabled: true
    mode: trunk
    trunk:
      groups:
      - MLAG
  shutdown: false
- name: Port-Channel1001
  description: DC1_SVC3_Po1007
  switchport:
    enabled: true
    mode: trunk
    trunk:
      allowed_vlan: 110-112,120-121,130-131,140-141,150,160-161,210-211,250,310-311,350
  shutdown: false
<<<<<<< HEAD
  mode: trunk
  vlans: 110-112,120-122,130-131,140-141,150,160-161,210-211,250,310-311,350
=======
>>>>>>> 79a4b25e
  mlag: 1001
ethernet_interfaces:
- name: Ethernet3
  peer: DC1-L2LEAF2B
  peer_interface: Ethernet3
  peer_type: mlag_peer
  description: MLAG_PEER_DC1-L2LEAF2B_Ethernet3
  shutdown: false
  channel_group:
    id: 3
    mode: active
- name: Ethernet4
  peer: DC1-L2LEAF2B
  peer_interface: Ethernet4
  peer_type: mlag_peer
  description: MLAG_PEER_DC1-L2LEAF2B_Ethernet4
  shutdown: false
  channel_group:
    id: 3
    mode: active
- name: Ethernet1
  peer: DC1-SVC3A
  peer_interface: Ethernet7
  peer_type: l3leaf
  description: DC1-SVC3A_Ethernet7
  speed: forced 100gfull
  shutdown: false
  channel_group:
    id: 1001
    mode: active
- name: Ethernet2
  peer: DC1-SVC3B
  peer_interface: Ethernet7
  peer_type: l3leaf
  description: DC1-SVC3B_Ethernet7
  speed: forced 100gfull
  shutdown: false
  channel_group:
    id: 1001
    mode: active
mlag_configuration:
  domain_id: DC1_L2LEAF2
  local_interface: Vlan4091
  peer_address: 10.255.252.17
  peer_link: Port-Channel3
  reload_delay_mlag: '300'
  reload_delay_non_mlag: '330'
  peer_address_heartbeat:
    peer_ip: 192.168.200.114
    vrf: MGMT
  dual_primary_detection_delay: 5
ip_igmp_snooping:
  globally_enabled: true
  vlans:
  - id: 122
    enabled: false
  - id: 120
    enabled: false
metadata:
  platform: vEOS-LAB<|MERGE_RESOLUTION|>--- conflicted
+++ resolved
@@ -172,11 +172,6 @@
     trunk:
       allowed_vlan: 110-112,120-121,130-131,140-141,150,160-161,210-211,250,310-311,350
   shutdown: false
-<<<<<<< HEAD
-  mode: trunk
-  vlans: 110-112,120-122,130-131,140-141,150,160-161,210-211,250,310-311,350
-=======
->>>>>>> 79a4b25e
   mlag: 1001
 ethernet_interfaces:
 - name: Ethernet3
