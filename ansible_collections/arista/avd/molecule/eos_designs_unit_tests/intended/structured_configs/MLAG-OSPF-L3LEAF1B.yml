--- conflicted
+++ resolved
@@ -146,13 +146,6 @@
       - LEAF_PEER_L3
       - MLAG
   shutdown: false
-<<<<<<< HEAD
-  mode: trunk
-  trunk_groups:
-  - MLAG
-  - LEAF_PEER_L3
-=======
->>>>>>> bcdf59b5
 ethernet_interfaces:
 - name: Ethernet5
   peer: MLAG-OSPF-L3LEAF1A
