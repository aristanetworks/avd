hostname: cv-pathfinder-edge2B
is_deployed: true
router_bgp:
  as: '65000'
  router_id: 192.168.42.3
  bgp:
    default:
      ipv4_unicast: false
  maximum_paths:
    paths: 16
  redistribute_routes:
  - source_protocol: connected
    route_map: RM-CONN-2-BGP
  updates:
    wait_install: true
  peer_groups:
  - name: IPv4-UNDERLAY-PEERS
    type: ipv4
    maximum_routes: 12000
    send_community: all
    route_map_in: RM-BGP-UNDERLAY-PEERS-IN
    route_map_out: RM-BGP-UNDERLAY-PEERS-OUT
    allowas_in:
      enabled: true
      times: 1
  - name: WAN-OVERLAY-PEERS
    type: wan
    update_source: Dps1
    bfd: true
    password: htm4AZe9mIQOO1uiMuGgYQ==
    send_community: all
    maximum_routes: 0
    remote_as: '65000'
    ttl_maximum_hops: 1
    bfd_timers:
      interval: 1000
      min_rx: 1000
      multiplier: 10
  address_family_ipv4:
    peer_groups:
    - name: IPv4-UNDERLAY-PEERS
      activate: true
    - name: WAN-OVERLAY-PEERS
      activate: false
<<<<<<< HEAD
  redistribute:
    connected:
      enabled: true
      route_map: RM-CONN-2-BGP
=======
>>>>>>> ec81f6cc
  neighbors:
  - ip_address: 172.17.0.8
    peer_group: IPv4-UNDERLAY-PEERS
    remote_as: '65199'
    peer: site-ha-enabled-leaf2A
    description: site-ha-enabled-leaf2A_Ethernet2
  - ip_address: 172.17.0.10
    peer_group: IPv4-UNDERLAY-PEERS
    remote_as: '65199'
    peer: site-ha-enabled-leaf2B
    description: site-ha-enabled-leaf2B_Ethernet2
  - ip_address: 192.168.144.1
    peer_group: WAN-OVERLAY-PEERS
    peer: cv-pathfinder-pathfinder
    description: cv-pathfinder-pathfinder_Dps1
  - ip_address: 192.168.142.2
    peer: cv-pathfinder-edge2A
    description: cv-pathfinder-edge2A
    remote_as: '65000'
    update_source: Dps1
    route_reflector_client: true
    send_community: all
    route_map_in: RM-WAN-HA-PEER-IN
    route_map_out: RM-WAN-HA-PEER-OUT
  vrfs:
  - name: IT
    router_id: 192.168.42.3
    neighbors:
    - ip_address: 172.17.0.8
      peer_group: IPv4-UNDERLAY-PEERS
      remote_as: '65199'
      description: site-ha-enabled-leaf2A_Ethernet2.1000_vrf_IT
    - ip_address: 172.17.0.10
      peer_group: IPv4-UNDERLAY-PEERS
      remote_as: '65199'
      description: site-ha-enabled-leaf2B_Ethernet2.1000_vrf_IT
    rd: 192.168.42.3:1000
    route_targets:
      import:
      - address_family: evpn
        route_targets:
        - 1000:1000
      export:
      - address_family: evpn
        route_targets:
        - 1000:1000
    redistribute:
      connected:
        enabled: true
  - name: PROD
    router_id: 192.168.42.3
    neighbors:
    - ip_address: 172.17.0.8
      peer_group: IPv4-UNDERLAY-PEERS
      remote_as: '65199'
      description: site-ha-enabled-leaf2A_Ethernet2.142_vrf_PROD
    - ip_address: 172.17.0.10
      peer_group: IPv4-UNDERLAY-PEERS
      remote_as: '65199'
      description: site-ha-enabled-leaf2B_Ethernet2.142_vrf_PROD
    rd: 192.168.42.3:142
    route_targets:
      import:
      - address_family: evpn
        route_targets:
        - 142:142
      export:
      - address_family: evpn
        route_targets:
        - 142:142
    redistribute:
      connected:
        enabled: true
  - name: ATTRACTED-VRF-FROM-UPLINK
    router_id: 192.168.42.3
    neighbors:
    - ip_address: 172.17.0.8
      peer_group: IPv4-UNDERLAY-PEERS
      remote_as: '65199'
      description: site-ha-enabled-leaf2A_Ethernet2.666_vrf_ATTRACTED-VRF-FROM-UPLINK
    - ip_address: 172.17.0.10
      peer_group: IPv4-UNDERLAY-PEERS
      remote_as: '65199'
      description: site-ha-enabled-leaf2B_Ethernet2.666_vrf_ATTRACTED-VRF-FROM-UPLINK
    rd: 192.168.42.3:666
    route_targets:
      import:
      - address_family: evpn
        route_targets:
        - 666:666
      export:
      - address_family: evpn
        route_targets:
        - 666:666
    redistribute:
      connected:
        enabled: true
  - name: default
    rd: 192.168.42.3:1
    route_targets:
      import:
      - address_family: evpn
        route_targets:
        - '1:1'
      export:
      - address_family: evpn
        route_targets:
        - '1:1'
        - route-map RM-EVPN-EXPORT-VRF-DEFAULT
  address_family_evpn:
    peer_groups:
    - name: WAN-OVERLAY-PEERS
      activate: true
      encapsulation: vxlan
      route_map_in: RM-EVPN-SOO-IN
      route_map_out: RM-EVPN-SOO-OUT
    neighbor_default:
      next_hop_self_received_evpn_routes:
        enable: true
    neighbors:
    - ip_address: 192.168.142.2
      activate: true
      encapsulation: vxlan
  address_family_ipv4_sr_te:
    peer_groups:
    - name: WAN-OVERLAY-PEERS
      activate: true
  address_family_link_state:
    peer_groups:
    - name: WAN-OVERLAY-PEERS
      activate: true
    path_selection:
      roles:
        producer: true
  address_family_path_selection:
    peer_groups:
    - name: WAN-OVERLAY-PEERS
      activate: true
    bgp:
      additional_paths:
        receive: true
        send: any
service_routing_protocols_model: multi-agent
ip_routing: true
aaa_root:
  disabled: true
config_end: true
enable_password:
  disabled: true
transceiver_qsfp_default_mode_4x10: false
spanning_tree:
  mode: none
vrfs:
- name: MGMT
  ip_routing: false
- name: IT
  tenant: TenantA
  ip_routing: true
- name: PROD
  tenant: TenantA
  ip_routing: true
- name: ATTRACTED-VRF-FROM-UPLINK
  tenant: TenantC
  ip_routing: true
management_api_http:
  enable_vrfs:
  - name: MGMT
  enable_https: true
ethernet_interfaces:
- name: Ethernet52
  peer: site-ha-enabled-leaf2A
  peer_interface: Ethernet2
  peer_type: l3leaf
  description: P2P_site-ha-enabled-leaf2A_Ethernet2
  shutdown: false
  mtu: 9214
  switchport:
    enabled: false
  ip_address: 172.17.0.9/31
- name: Ethernet52.1000
  peer: site-ha-enabled-leaf2A
  peer_interface: Ethernet2.1000
  peer_type: l3leaf
  vrf: IT
  description: P2P_site-ha-enabled-leaf2A_Ethernet2.1000_VRF_IT
  shutdown: false
  encapsulation_dot1q:
    vlan: 1000
  mtu: 9214
  ip_address: 172.17.0.9/31
- name: Ethernet52.142
  peer: site-ha-enabled-leaf2A
  peer_interface: Ethernet2.142
  peer_type: l3leaf
  vrf: PROD
  description: P2P_site-ha-enabled-leaf2A_Ethernet2.142_VRF_PROD
  shutdown: false
  encapsulation_dot1q:
    vlan: 142
  mtu: 9214
  ip_address: 172.17.0.9/31
- name: Ethernet52.666
  peer: site-ha-enabled-leaf2A
  peer_interface: Ethernet2.666
  peer_type: l3leaf
  vrf: ATTRACTED-VRF-FROM-UPLINK
  description: P2P_site-ha-enabled-leaf2A_Ethernet2.666_VRF_ATTRACTED-VRF-FROM-UPLINK
  shutdown: false
  encapsulation_dot1q:
    vlan: 666
  mtu: 9214
  ip_address: 172.17.0.9/31
- name: Ethernet53
  peer: site-ha-enabled-leaf2B
  peer_interface: Ethernet2
  peer_type: l3leaf
  description: P2P_site-ha-enabled-leaf2B_Ethernet2
  shutdown: false
  mtu: 9214
  switchport:
    enabled: false
  ip_address: 172.17.0.11/31
- name: Ethernet53.1000
  peer: site-ha-enabled-leaf2B
  peer_interface: Ethernet2.1000
  peer_type: l3leaf
  vrf: IT
  description: P2P_site-ha-enabled-leaf2B_Ethernet2.1000_VRF_IT
  shutdown: false
  encapsulation_dot1q:
    vlan: 1000
  mtu: 9214
  ip_address: 172.17.0.11/31
- name: Ethernet53.142
  peer: site-ha-enabled-leaf2B
  peer_interface: Ethernet2.142
  peer_type: l3leaf
  vrf: PROD
  description: P2P_site-ha-enabled-leaf2B_Ethernet2.142_VRF_PROD
  shutdown: false
  encapsulation_dot1q:
    vlan: 142
  mtu: 9214
  ip_address: 172.17.0.11/31
- name: Ethernet53.666
  peer: site-ha-enabled-leaf2B
  peer_interface: Ethernet2.666
  peer_type: l3leaf
  vrf: ATTRACTED-VRF-FROM-UPLINK
  description: P2P_site-ha-enabled-leaf2B_Ethernet2.666_VRF_ATTRACTED-VRF-FROM-UPLINK
  shutdown: false
  encapsulation_dot1q:
    vlan: 666
  mtu: 9214
  ip_address: 172.17.0.11/31
- name: Ethernet2
  peer_type: l3_interface
  ip_address: 172.15.6.6/31
  shutdown: false
  switchport:
    enabled: false
  description: Colt_10423
loopback_interfaces:
- name: Loopback0
  description: ROUTER_ID
  shutdown: false
  ip_address: 192.168.42.3/32
as_path:
  access_lists:
  - name: ASPATH-WAN
    entries:
    - type: permit
      match: '65000'
prefix_lists:
- name: PL-LOOPBACKS-EVPN-OVERLAY
  sequence_numbers:
  - sequence: 10
    action: permit 192.168.42.0/24 eq 32
- name: PL-WAN-HA-PREFIXES
  sequence_numbers:
  - sequence: 10
    action: permit 172.17.0.8/31
  - sequence: 20
    action: permit 172.17.0.10/31
- name: PL-WAN-HA-PEER-PREFIXES
  sequence_numbers:
  - sequence: 10
    action: permit 172.17.0.4/31
  - sequence: 20
    action: permit 172.17.0.6/31
route_maps:
- name: RM-CONN-2-BGP
  sequence_numbers:
  - sequence: 10
    type: permit
    match:
    - ip address prefix-list PL-LOOPBACKS-EVPN-OVERLAY
    set:
    - extcommunity soo 192.168.42.2:423 additive
  - sequence: 50
    type: permit
    match:
    - ip address prefix-list PL-WAN-HA-PREFIXES
- name: RM-BGP-UNDERLAY-PEERS-IN
  sequence_numbers:
  - sequence: 40
    type: permit
    description: Mark prefixes originated from the LAN
    set:
    - extcommunity soo 192.168.42.2:423 additive
  - sequence: 10
    type: permit
    description: Allow WAN HA peer interface prefixes
    match:
    - ip address prefix-list PL-WAN-HA-PEER-PREFIXES
  - sequence: 20
    type: deny
    description: Deny other routes from the HA peer
    match:
    - as-path ASPATH-WAN
- name: RM-BGP-UNDERLAY-PEERS-OUT
  sequence_numbers:
  - sequence: 10
    type: permit
    description: Make routes learned from WAN HA peer less preferred on LAN routers
    match:
    - tag 50
    - route-type internal
    set:
    - metric 50
  - sequence: 20
    type: permit
- name: RM-EVPN-SOO-IN
  sequence_numbers:
  - sequence: 10
    type: deny
    match:
    - extcommunity ECL-EVPN-SOO
  - sequence: 20
    type: permit
- name: RM-EVPN-SOO-OUT
  sequence_numbers:
  - sequence: 10
    type: permit
    set:
    - extcommunity soo 192.168.42.2:423 additive
- name: RM-WAN-HA-PEER-IN
  sequence_numbers:
  - sequence: 10
    type: permit
    description: Set tag 50 on routes received from HA peer over EVPN
    set:
    - tag 50
- name: RM-WAN-HA-PEER-OUT
  sequence_numbers:
  - sequence: 10
    type: permit
    description: Make EVPN routes learned from WAN less preferred on HA peer
    match:
    - route-type internal
    set:
    - local-preference 50
  - sequence: 20
    type: permit
    description: Make locally injected routes less preferred on HA peer
    set:
    - local-preference 75
- name: RM-EVPN-EXPORT-VRF-DEFAULT
  sequence_numbers:
  - sequence: 10
    type: permit
    match:
    - extcommunity ECL-EVPN-SOO
agents:
- name: KernelFib
  environment_variables:
  - name: KERNELFIB_PROGRAM_ALL_ECMP
    value: '1'
ip_extcommunity_lists:
- name: ECL-EVPN-SOO
  entries:
  - type: permit
    extcommunities: soo 192.168.42.2:423
ip_security:
  ike_policies:
  - name: CP-IKE-POLICY
    local_id: 192.168.142.3
  sa_policies:
  - name: CP-SA-POLICY
    esp:
      encryption: aes256gcm128
    pfs_dh_group: 14
  profiles:
  - name: ONE-PROFILE-TO-CONTROL-THEM-ALL
    ike_policy: CP-IKE-POLICY
    sa_policy: CP-SA-POLICY
    connection: start
    shared_key: ABCDEF1234567890
    dpd:
      interval: 10
      time: 50
      action: clear
    mode: transport
  key_controller:
    profile: ONE-PROFILE-TO-CONTROL-THEM-ALL
management_security:
  ssl_profiles:
  - name: profileA
    certificate:
      file: profileA.crt
      key: profileA.key
    trust_certificate:
      certificates:
      - aristaDeviceCertProvisionerDefaultRootCA.crt
    tls_versions: '1.2'
router_adaptive_virtual_topology:
  topology_role: edge
  region:
    name: AVD_Land_West
    id: 42
  zone:
    name: AVD_Land_West-ZONE
    id: 1
  site:
    name: Site423
    id: 423
  profiles:
  - name: DEFAULT-AVT-POLICY-CONTROL-PLANE
    load_balance_policy: LB-DEFAULT-AVT-POLICY-CONTROL-PLANE
  - name: DEFAULT-AVT-POLICY-VIDEO
    load_balance_policy: LB-DEFAULT-AVT-POLICY-VIDEO
  - name: DEFAULT-AVT-POLICY-DEFAULT
    load_balance_policy: LB-DEFAULT-AVT-POLICY-DEFAULT
  - name: PROD-AVT-POLICY-VOICE
    load_balance_policy: LB-PROD-AVT-POLICY-VOICE
  - name: PROD-AVT-POLICY-VIDEO
    load_balance_policy: LB-PROD-AVT-POLICY-VIDEO
  - name: PROD-AVT-POLICY-MPLS-ONLY
    load_balance_policy: LB-PROD-AVT-POLICY-MPLS-ONLY
  - name: PROD-AVT-POLICY-DEFAULT
    load_balance_policy: LB-PROD-AVT-POLICY-DEFAULT
  - name: DEFAULT-POLICY-DEFAULT
    load_balance_policy: LB-DEFAULT-POLICY-DEFAULT
  vrfs:
  - name: default
    policy: DEFAULT-AVT-POLICY-WITH-CP
    profiles:
    - name: DEFAULT-AVT-POLICY-CONTROL-PLANE
      id: 254
    - name: DEFAULT-AVT-POLICY-VIDEO
      id: 3
    - name: DEFAULT-AVT-POLICY-DEFAULT
      id: 1
  - name: PROD
    policy: PROD-AVT-POLICY
    profiles:
    - name: PROD-AVT-POLICY-VOICE
      id: 2
    - name: PROD-AVT-POLICY-VIDEO
      id: 4
    - name: PROD-AVT-POLICY-MPLS-ONLY
      id: 5
    - name: PROD-AVT-POLICY-DEFAULT
      id: 1
  - name: IT
    policy: DEFAULT-AVT-POLICY
    profiles:
    - name: DEFAULT-AVT-POLICY-VIDEO
      id: 3
    - name: DEFAULT-AVT-POLICY-DEFAULT
      id: 1
  - name: ATTRACTED-VRF-FROM-UPLINK
    policy: DEFAULT-POLICY
    profiles:
    - name: DEFAULT-POLICY-DEFAULT
      id: 1
  policies:
  - name: DEFAULT-AVT-POLICY-WITH-CP
    matches:
    - application_profile: APP-PROFILE-CONTROL-PLANE
      avt_profile: DEFAULT-AVT-POLICY-CONTROL-PLANE
    - application_profile: VIDEO
      avt_profile: DEFAULT-AVT-POLICY-VIDEO
    - application_profile: default
      avt_profile: DEFAULT-AVT-POLICY-DEFAULT
  - name: PROD-AVT-POLICY
    matches:
    - application_profile: VOICE
      avt_profile: PROD-AVT-POLICY-VOICE
    - application_profile: VIDEO
      avt_profile: PROD-AVT-POLICY-VIDEO
    - application_profile: MPLS-ONLY
      avt_profile: PROD-AVT-POLICY-MPLS-ONLY
    - application_profile: default
      avt_profile: PROD-AVT-POLICY-DEFAULT
  - name: DEFAULT-AVT-POLICY
    matches:
    - application_profile: VIDEO
      avt_profile: DEFAULT-AVT-POLICY-VIDEO
    - application_profile: default
      avt_profile: DEFAULT-AVT-POLICY-DEFAULT
  - name: DEFAULT-POLICY
    matches:
    - application_profile: default
      avt_profile: DEFAULT-POLICY-DEFAULT
router_bfd:
  multihop:
    interval: 300
    min_rx: 300
    multiplier: 3
router_path_selection:
  tcp_mss_ceiling:
    ipv4_segment_size: auto
  path_groups:
  - name: MPLS
    id: 100
    local_interfaces:
    - name: Ethernet2
      stun:
        server_profiles:
        - MPLS-cv-pathfinder-pathfinder-Ethernet2_2
    dynamic_peers:
      enabled: true
      ipsec: false
    static_peers:
    - router_ip: 192.168.144.1
      name: cv-pathfinder-pathfinder
      ipv4_addresses:
      - 172.16.0.1
    keepalive:
      interval: 300
      failure_threshold: 5
  - name: CUSTOM_LAN_HA
    id: 65535
    flow_assignment: lan
    local_interfaces:
    - name: Ethernet52
    - name: Ethernet53
    static_peers:
    - router_ip: 192.168.142.2
      name: cv-pathfinder-edge2A
      ipv4_addresses:
      - 172.17.0.5
      - 172.17.0.7
    ipsec_profile: ONE-PROFILE-TO-CONTROL-THEM-ALL
  load_balance_policies:
  - name: LB-DEFAULT-AVT-POLICY-CONTROL-PLANE
    path_groups:
    - name: MPLS
    - name: CUSTOM_LAN_HA
  - name: LB-DEFAULT-AVT-POLICY-VIDEO
    path_groups:
    - name: MPLS
    - name: CUSTOM_LAN_HA
  - name: LB-DEFAULT-AVT-POLICY-DEFAULT
    path_groups:
    - name: MPLS
      priority: 4223
    - name: CUSTOM_LAN_HA
  - name: LB-PROD-AVT-POLICY-VOICE
    path_groups:
    - name: MPLS
    - name: CUSTOM_LAN_HA
    jitter: 42
    lowest_hop_count: true
  - name: LB-PROD-AVT-POLICY-VIDEO
    path_groups:
    - name: MPLS
    - name: CUSTOM_LAN_HA
    loss_rate: '42.0'
  - name: LB-PROD-AVT-POLICY-MPLS-ONLY
    path_groups:
    - name: MPLS
    - name: CUSTOM_LAN_HA
  - name: LB-PROD-AVT-POLICY-DEFAULT
    path_groups:
    - name: MPLS
      priority: 2
    - name: CUSTOM_LAN_HA
  - name: LB-DEFAULT-POLICY-DEFAULT
    path_groups:
    - name: MPLS
    - name: CUSTOM_LAN_HA
router_traffic_engineering:
  enabled: true
stun:
  client:
    server_profiles:
    - name: MPLS-cv-pathfinder-pathfinder-Ethernet2_2
      ip_address: 172.16.0.1
      ssl_profile: profileA
application_traffic_recognition:
  application_profiles:
  - name: VIDEO
    categories:
    - name: VIDEO1
    applications:
    - name: CUSTOM-APPLICATION-1
    - name: skype
    application_transports:
    - rtp
  - name: VOICE
    applications:
    - name: CUSTOM-VOICE-APPLICATION
  - name: MPLS-ONLY
  - name: APP-PROFILE-CONTROL-PLANE
    applications:
    - name: APP-CONTROL-PLANE
  categories:
  - name: VIDEO1
    applications:
    - name: CUSTOM-APPLICATION-2
    - name: CUSTOM-DSCP-APPLICATION
    - name: microsoft-teams
  applications:
    ipv4_applications:
    - name: CUSTOM-APPLICATION-1
      protocols:
      - tcp
      src_prefix_set_name: CUSTOM-SRC-PREFIX-1
      dest_prefix_set_name: CUSTOM-DEST-PREFIX-1
    - name: CUSTOM-APPLICATION-2
      protocols:
      - tcp
      tcp_src_port_set_name: TCP-SRC-2
      tcp_dest_port_set_name: TCP-DEST-2
    - name: CUSTOM-DSCP-APPLICATION
      dscp_ranges:
      - ef
      - 12-14
      - cs6
      - '42'
    - name: APP-CONTROL-PLANE
      dest_prefix_set_name: PFX-PATHFINDERS
  field_sets:
    l4_ports:
    - name: TCP-SRC-2
      port_values:
      - '42'
    - name: TCP-DEST-2
      port_values:
      - '666'
      - '777'
    ipv4_prefixes:
    - name: CUSTOM-SRC-PREFIX-1
      prefix_values:
      - 42.42.42.0/24
    - name: CUSTOM-DEST-PREFIX-1
      prefix_values:
      - 6.6.6.0/24
    - name: PFX-PATHFINDERS
      prefix_values:
      - 192.168.144.1/32
dps_interfaces:
- name: Dps1
  description: DPS Interface
  mtu: 9194
  ip_address: 192.168.142.3/32
  flow_tracker:
    hardware: FLOW-TRACKER
vxlan_interface:
  vxlan1:
    description: cv-pathfinder-edge2B_VTEP
    vxlan:
      udp_port: 4789
      source_interface: Dps1
      vrfs:
      - name: default
        vni: 1
      - name: IT
        vni: 100
      - name: PROD
        vni: 42
      - name: ATTRACTED-VRF-FROM-UPLINK
        vni: 166
flow_tracking:
  hardware:
    trackers:
    - name: FLOW-TRACKER
      record_export:
        on_inactive_timeout: 70000
        on_interval: 300000
      exporters:
      - name: CV-TELEMETRY
        collector:
          host: 127.0.0.1
        local_interface: Loopback0
        template_interval: 3600000
    shutdown: false
metadata:
  cv_tags:
    device_tags:
    - name: Role
      value: edge
    - name: Region
      value: AVD_Land_West
    - name: Zone
      value: AVD_Land_West-ZONE
    - name: Site
      value: Site423
    interface_tags:
    - interface: Ethernet52
      tags:
      - name: Type
        value: lan
    - interface: Ethernet52.1000
      tags:
      - name: Type
        value: lan
    - interface: Ethernet52.142
      tags:
      - name: Type
        value: lan
    - interface: Ethernet52.666
      tags:
      - name: Type
        value: lan
    - interface: Ethernet53
      tags:
      - name: Type
        value: lan
    - interface: Ethernet53.1000
      tags:
      - name: Type
        value: lan
    - interface: Ethernet53.142
      tags:
      - name: Type
        value: lan
    - interface: Ethernet53.666
      tags:
      - name: Type
        value: lan
    - interface: Ethernet2
      tags:
      - name: Type
        value: wan
      - name: Carrier
        value: Colt
      - name: Circuit
        value: '10423'
  cv_pathfinder:
    role: edge
    ssl_profile: profileA
    vtep_ip: 192.168.142.3
    region: AVD_Land_West
    zone: AVD_Land_West-ZONE
    site: Site423
    interfaces:
    - name: Ethernet2
      carrier: Colt
      circuit_id: '10423'
      pathgroup: MPLS
    pathfinders:
    - vtep_ip: 192.168.144.1<|MERGE_RESOLUTION|>--- conflicted
+++ resolved
@@ -42,13 +42,6 @@
       activate: true
     - name: WAN-OVERLAY-PEERS
       activate: false
-<<<<<<< HEAD
-  redistribute:
-    connected:
-      enabled: true
-      route_map: RM-CONN-2-BGP
-=======
->>>>>>> ec81f6cc
   neighbors:
   - ip_address: 172.17.0.8
     peer_group: IPv4-UNDERLAY-PEERS
