hostname: uplink_lan_wan_router2
is_deployed: true
router_bgp:
  as: '65100'
  router_id: 192.168.1.2
  bgp:
    default:
      ipv4_unicast: false
  maximum_paths:
    paths: 16
  updates:
    wait_install: true
  redistribute_routes:
  - source_protocol: connected
    route_map: RM-CONN-2-BGP
  peer_groups:
  - name: WAN-OVERLAY-PEERS
    type: wan
    update_source: Dps1
    bfd: true
    send_community: all
    maximum_routes: 0
    remote_as: '65100'
    ttl_maximum_hops: 1
    bfd_timers:
      interval: 1000
      min_rx: 1000
      multiplier: 10
  address_family_evpn:
    peer_groups:
    - name: WAN-OVERLAY-PEERS
      activate: true
      route_map_in: RM-EVPN-SOO-IN
      route_map_out: RM-EVPN-SOO-OUT
  address_family_ipv4:
    peer_groups:
    - name: WAN-OVERLAY-PEERS
      activate: false
  address_family_ipv4_sr_te:
    peer_groups:
    - name: WAN-OVERLAY-PEERS
      activate: true
  address_family_link_state:
    peer_groups:
    - name: WAN-OVERLAY-PEERS
      activate: true
    path_selection:
      roles:
        producer: true
  address_family_path_selection:
    peer_groups:
    - name: WAN-OVERLAY-PEERS
      activate: true
    bgp:
      additional_paths:
        receive: true
        send:
          any: true
  vrfs:
  - name: VRF1
    router_id: 192.168.1.2
    rd: 192.168.1.2:123
    route_targets:
      import:
      - address_family: evpn
        route_targets:
        - 123:123
      export:
      - address_family: evpn
        route_targets:
        - 123:123
    redistribute_routes:
    - source_protocol: connected
  - name: default
    rd: 192.168.1.2:1
    route_targets:
      import:
      - address_family: evpn
        route_targets:
        - '1:1'
      export:
      - address_family: evpn
        route_targets:
        - '1:1'
        - route-map RM-EVPN-EXPORT-VRF-DEFAULT
service_routing_protocols_model: multi-agent
ip_routing: true
transceiver_qsfp_default_mode_4x10: false
spanning_tree:
  mode: none
vrfs:
- name: MGMT
  ip_routing: false
- name: VRF1
  tenant: TEST
  ip_routing: true
  ipv6_routing: true
management_api_http:
  enable_vrfs:
  - name: MGMT
  enable_https: true
ethernet_interfaces:
- name: Ethernet2
  peer: uplink_lan_l2leaf
  peer_interface: Ethernet2
  peer_type: l2leaf
  description: UPLINK_LAN_L2LEAF_Ethernet2
  shutdown: false
  type: routed
  mtu: 9214
- name: Ethernet2.10
  peer: uplink_lan_l2leaf
  peer_interface: Ethernet2 VLAN 10
  peer_type: l2leaf
  description: VLAN10_NATIVE
  shutdown: false
  type: l3dot1q
  encapsulation_dot1q_vlan: 10
  vrf: VRF1
  ip_address: 10.0.10.1/24
  mtu: 9214
  flow_tracker:
    hardware: WAN-FLOW-TRACKER
- name: Ethernet2.100
  peer: uplink_lan_l2leaf
  peer_interface: Ethernet2 VLAN 100
  peer_type: l2leaf
  description: My vlan 100
  shutdown: false
  type: l3dot1q
  encapsulation_dot1q_vlan: 100
  vrf: VRF1
  ip_address: 10.0.100.1/24
  ipv6_address: cafe::cafe/64
  ipv6_enable: true
  eos_cli: comment yo
  flow_tracker:
    hardware: WAN-FLOW-TRACKER
  _custom_key: custom_value
- name: Ethernet1
  peer_type: l3_interface
  ip_address: 10.9.9.1/31
  shutdown: false
  type: routed
  description: Comcast_999
loopback_interfaces:
- name: Loopback0
  description: Router_ID
  shutdown: false
  ip_address: 192.168.1.2/32
as_path:
  access_lists:
  - name: ASPATH-WAN
    entries:
    - type: permit
      match: '65100'
prefix_lists:
- name: PL-LOOPBACKS-EVPN-OVERLAY
  sequence_numbers:
  - sequence: 10
    action: permit 192.168.1.0/24 eq 32
route_maps:
- name: RM-CONN-2-BGP
  sequence_numbers:
  - sequence: 10
    type: permit
    match:
    - ip address prefix-list PL-LOOPBACKS-EVPN-OVERLAY
    set:
    - extcommunity soo 192.168.1.2:2 additive
- name: RM-BGP-UNDERLAY-PEERS-IN
  sequence_numbers:
  - sequence: 40
    type: permit
    description: Mark prefixes originated from the LAN
    set:
    - extcommunity soo 192.168.1.2:2 additive
- name: RM-BGP-UNDERLAY-PEERS-OUT
  sequence_numbers:
  - sequence: 10
    type: permit
    description: Advertise local routes towards LAN
    match:
    - extcommunity ECL-EVPN-SOO
  - sequence: 20
    type: permit
    description: Advertise routes received from WAN iBGP towards LAN
    match:
    - route-type internal
- name: RM-EVPN-SOO-IN
  sequence_numbers:
  - sequence: 10
    type: deny
    match:
    - extcommunity ECL-EVPN-SOO
  - sequence: 20
    type: permit
- name: RM-EVPN-SOO-OUT
  sequence_numbers:
  - sequence: 10
    type: permit
    set:
    - extcommunity soo 192.168.1.2:2 additive
- name: RM-EVPN-EXPORT-VRF-DEFAULT
  sequence_numbers:
  - sequence: 10
    type: permit
    match:
    - extcommunity ECL-EVPN-SOO
agents:
- name: KernelFib
  environment_variables:
  - name: KERNELFIB_PROGRAM_ALL_ECMP
    value: '1'
flow_tracking:
  hardware:
    trackers:
    - name: WAN-FLOW-TRACKER
      record_export:
        on_inactive_timeout: 70000
        on_interval: 5000
      exporters:
      - name: DPI-EXPORTER
        collector:
          host: 127.0.0.1
        local_interface: Loopback0
        template_interval: 5000
    shutdown: false
ip_extcommunity_lists:
- name: ECL-EVPN-SOO
  entries:
  - type: permit
    extcommunities: soo 192.168.1.2:2
ip_security:
  ike_policies:
  - name: CP-IKE-POLICY
    local_id: 192.168.2.2
  sa_policies:
  - name: CP-SA-POLICY
    esp:
      encryption: aes256gcm128
    pfs_dh_group: 14
  profiles:
  - name: CP-PROFILE
    ike_policy: CP-IKE-POLICY
    sa_policy: CP-SA-POLICY
    connection: start
    shared_key: test
    dpd:
      interval: 10
      time: 50
      action: clear
    mode: transport
  key_controller:
    profile: CP-PROFILE
management_security:
  ssl_profiles:
  - name: STUN-DTLS
    certificate:
      file: STUN-DTLS.crt
      key: STUN-DTLS.key
    trust_certificate:
      certificates:
      - aristaDeviceCertProvisionerDefaultRootCA.crt
    tls_versions: '1.2'
router_adaptive_virtual_topology:
  topology_role: edge
  region:
    name: region1
    id: 1
  zone:
    name: region1-ZONE
    id: 1
  site:
    name: site2
    id: 2
  profiles:
  - name: DEFAULT-POLICY-CONTROL-PLANE
    load_balance_policy: LB-DEFAULT-POLICY-CONTROL-PLANE
  - name: DEFAULT-POLICY-DEFAULT
    load_balance_policy: LB-DEFAULT-POLICY-DEFAULT
  vrfs:
  - name: VRF1
    policy: DEFAULT-POLICY
    profiles:
    - name: DEFAULT-POLICY-DEFAULT
      id: 1
  - name: default
    policy: DEFAULT-POLICY-WITH-CP
    profiles:
    - name: DEFAULT-POLICY-CONTROL-PLANE
      id: 254
    - name: DEFAULT-POLICY-DEFAULT
      id: 1
  policies:
  - name: DEFAULT-POLICY
    matches:
    - application_profile: default
      avt_profile: DEFAULT-POLICY-DEFAULT
  - name: DEFAULT-POLICY-WITH-CP
    matches:
    - application_profile: APP-PROFILE-CONTROL-PLANE
      avt_profile: DEFAULT-POLICY-CONTROL-PLANE
    - application_profile: default
      avt_profile: DEFAULT-POLICY-DEFAULT
router_bfd:
  multihop:
    interval: 300
    min_rx: 300
    multiplier: 3
router_path_selection:
  tcp_mss_ceiling:
    ipv4_segment_size: auto
  path_groups:
  - name: INET
    id: 100
    local_interfaces:
    - name: Ethernet1
    dynamic_peers:
      enabled: true
  load_balance_policies:
  - name: LB-DEFAULT-POLICY-DEFAULT
    path_groups:
    - name: INET
  - name: LB-DEFAULT-POLICY-CONTROL-PLANE
<<<<<<< HEAD
    path_groups:
    - name: INET
  policies:
  - name: DEFAULT-POLICY
    default_match:
      load_balance: LB-DEFAULT-POLICY-DEFAULT
  - name: DEFAULT-POLICY-WITH-CP
    rules:
    - id: 10
      application_profile: APP-PROFILE-CONTROL-PLANE
      load_balance: LB-DEFAULT-POLICY-CONTROL-PLANE
    default_match:
      load_balance: LB-DEFAULT-POLICY-DEFAULT
  vrfs:
  - name: VRF1
    path_selection_policy: DEFAULT-POLICY
  - name: default
    path_selection_policy: DEFAULT-POLICY-WITH-CP
=======
router_traffic_engineering:
  enabled: true
>>>>>>> fb694911
application_traffic_recognition:
  application_profiles:
  - name: APP-PROFILE-CONTROL-PLANE
    applications:
    - name: APP-CONTROL-PLANE
  applications:
    ipv4_applications:
    - name: APP-CONTROL-PLANE
      dest_prefix_set_name: PFX-PATHFINDERS
  field_sets:
    ipv4_prefixes:
    - name: PFX-PATHFINDERS
dps_interfaces:
- name: Dps1
  description: DPS Interface
  mtu: 9214
  ip_address: 192.168.2.2/32
  flow_tracker:
    hardware: WAN-FLOW-TRACKER
vxlan_interface:
  Vxlan1:
    description: uplink_lan_wan_router2_VTEP
    vxlan:
      udp_port: 4789
      source_interface: Dps1
      vrfs:
      - name: VRF1
        vni: 123
      - name: default
        vni: 1
metadata:
  cv_tags:
    device_tags:
    - name: Role
      value: edge
    - name: Region
      value: region1
    - name: Zone
      value: region1-ZONE
    - name: Site
      value: site2
    interface_tags:
    - interface: Ethernet2
      tags:
      - name: Type
        value: lan
    - interface: Ethernet2.10
      tags:
      - name: Type
        value: lan
    - interface: Ethernet2.100
      tags:
      - name: Type
        value: lan
  cv_pathfinder:
    role: edge
    vtep_ip: 192.168.2.2
    region: region1
    zone: region1-ZONE
    site: site2<|MERGE_RESOLUTION|>--- conflicted
+++ resolved
@@ -143,6 +143,8 @@
   shutdown: false
   type: routed
   description: Comcast_999
+  flow_tracker:
+    hardware: WAN-FLOW-TRACKER
 loopback_interfaces:
 - name: Loopback0
   description: Router_ID
@@ -323,29 +325,10 @@
     path_groups:
     - name: INET
   - name: LB-DEFAULT-POLICY-CONTROL-PLANE
-<<<<<<< HEAD
     path_groups:
     - name: INET
-  policies:
-  - name: DEFAULT-POLICY
-    default_match:
-      load_balance: LB-DEFAULT-POLICY-DEFAULT
-  - name: DEFAULT-POLICY-WITH-CP
-    rules:
-    - id: 10
-      application_profile: APP-PROFILE-CONTROL-PLANE
-      load_balance: LB-DEFAULT-POLICY-CONTROL-PLANE
-    default_match:
-      load_balance: LB-DEFAULT-POLICY-DEFAULT
-  vrfs:
-  - name: VRF1
-    path_selection_policy: DEFAULT-POLICY
-  - name: default
-    path_selection_policy: DEFAULT-POLICY-WITH-CP
-=======
 router_traffic_engineering:
   enabled: true
->>>>>>> fb694911
 application_traffic_recognition:
   application_profiles:
   - name: APP-PROFILE-CONTROL-PLANE
@@ -400,9 +383,22 @@
       tags:
       - name: Type
         value: lan
+    - interface: Ethernet1
+      tags:
+      - name: Type
+        value: wan
+      - name: Carrier
+        value: Comcast
+      - name: Circuit
+        value: '999'
   cv_pathfinder:
     role: edge
     vtep_ip: 192.168.2.2
     region: region1
     zone: region1-ZONE
-    site: site2+    site: site2
+    interfaces:
+    - name: Ethernet1
+      carrier: Comcast
+      circuit_id: '999'
+      pathgroup: INET