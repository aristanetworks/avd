hostname: DC1-BL1A
is_deployed: true
router_bgp:
  as: '65104'
  router_id: 192.168.255.14
  bgp_defaults:
  - distance bgp 20 200 200
  bgp:
    default:
      ipv4_unicast: false
  maximum_paths:
    paths: 4
    ecmp: 4
  redistribute_routes:
  - source_protocol: connected
    route_map: RM-CONN-2-BGP
  updates:
    wait_install: true
  peer_groups:
  - name: UNDERLAY-PEERS
    type: ipv4
    password: 0nsCUm70mvSTxVO0ldytrg==
    maximum_routes: 12000
    send_community: all
  - name: EVPN-OVERLAY-PEERS
    type: evpn
    update_source: Loopback0
    bfd: true
    password: q+VNViP5i4rVjW1cxFv2wA==
    send_community: all
    maximum_routes: 0
    ebgp_multihop: 3
  - name: EVPN-OVERLAY-CORE
    type: evpn
    update_source: Loopback0
    bfd: true
    send_community: all
    maximum_routes: 0
    ebgp_multihop: 15
  address_family_ipv4:
    peer_groups:
    - name: UNDERLAY-PEERS
      activate: true
    - name: EVPN-OVERLAY-PEERS
      activate: false
    - name: EVPN-OVERLAY-CORE
      activate: false
<<<<<<< HEAD
  redistribute:
    connected:
      enabled: true
      route_map: RM-CONN-2-BGP
=======
>>>>>>> ec81f6cc
  neighbors:
  - ip_address: 172.31.254.160
    peer_group: UNDERLAY-PEERS
    remote_as: '65001'
    peer: DC1-SPINE1
    description: DC1-SPINE1_Ethernet22
  - ip_address: 172.31.254.162
    peer_group: UNDERLAY-PEERS
    remote_as: '65001'
    peer: DC1-SPINE2
    description: DC1-SPINE2_Ethernet22
  - ip_address: 172.31.254.164
    peer_group: UNDERLAY-PEERS
    remote_as: '65001'
    peer: DC1-SPINE3
    description: DC1-SPINE3_Ethernet22
  - ip_address: 172.31.254.166
    peer_group: UNDERLAY-PEERS
    remote_as: '65001'
    peer: DC1-SPINE4
    description: DC1-SPINE4_Ethernet22
  - ip_address: 192.168.255.1
    peer_group: EVPN-OVERLAY-PEERS
    peer: DC1-SPINE1
    description: DC1-SPINE1
    remote_as: '65001'
  - ip_address: 192.168.255.2
    peer_group: EVPN-OVERLAY-PEERS
    peer: DC1-SPINE2
    description: DC1-SPINE2
    remote_as: '65001'
  - ip_address: 192.168.255.3
    peer_group: EVPN-OVERLAY-PEERS
    peer: DC1-SPINE3
    description: DC1-SPINE3
    remote_as: '65001'
  - ip_address: 192.168.255.4
    peer_group: EVPN-OVERLAY-PEERS
    peer: DC1-SPINE4
    description: DC1-SPINE4
    remote_as: '65001'
  - ip_address: 192.168.255.16
    peer_group: EVPN-OVERLAY-CORE
    peer: DC1-BL2A
    description: DC1-BL2A
    remote_as: '65106'
  - ip_address: 192.168.42.42
    peer_group: EVPN-OVERLAY-CORE
    peer: DC1-BL2B
    description: DC1-BL2B
    remote_as: '65042'
  address_family_evpn:
    neighbor_default:
      next_hop_self_received_evpn_routes:
        enable: true
        inter_domain: true
    peer_groups:
    - name: EVPN-OVERLAY-CORE
      domain_remote: true
      activate: true
    - name: EVPN-OVERLAY-PEERS
      activate: true
    evpn_hostflap_detection:
      window: 180
      threshold: 5
      enabled: true
      expiry_timeout: 10
  address_family_rtc:
    peer_groups:
    - name: EVPN-OVERLAY-CORE
      activate: true
    - name: EVPN-OVERLAY-PEERS
      activate: true
  vrfs:
  - name: Tenant_A_L3_VRF_Zone
    rd: 192.168.254.14:15
    route_targets:
      import:
      - address_family: evpn
        route_targets:
        - '65104:15'
      export:
      - address_family: evpn
        route_targets:
        - '65104:15'
    router_id: 192.168.255.14
    redistribute:
      connected:
        enabled: true
  - name: Tenant_A_WAN_Zone
    rd: 192.168.254.14:14
    route_targets:
      import:
      - address_family: evpn
        route_targets:
        - '65104:14'
        - 65000:456
      - address_family: vpn-ipv4
        route_targets:
        - 65000:123
      export:
      - address_family: evpn
        route_targets:
        - '65104:14'
        - 65000:789
      - address_family: vpn-ipv4
        route_targets:
        - 65000:123
    router_id: 192.168.255.14
    redistribute:
      connected:
        enabled: true
      static:
        enabled: true
      ospf:
        enabled: true
    address_family_ipv4:
      neighbors:
      - ip_address: 123.1.1.10
        activate: true
      - ip_address: 123.1.1.11
        activate: true
        prefix_list_in: PL-TEST-IN-AF4
        prefix_list_out: PL-TEST-OUT-AF4
    neighbors:
    - ip_address: 123.1.1.10
      remote_as: '1234'
      password: oBztv71m2uhR7hh58/OCNA==
      description: External IPv4 BGP peer
      send_community: standard extended
      maximum_routes: 0
      maximum_routes_warning_only: true
      default_originate:
        always: false
        route_map: RM-Tenant_A_WAN_Zone-123.1.1.10-SET-NEXT-HOP-OUT
      update_source: Loopback123
      ebgp_multihop: 3
      route_map_in: RM-123-1-1-10-IN
      shutdown: true
      route_map_out: RM-Tenant_A_WAN_Zone-123.1.1.10-SET-NEXT-HOP-OUT
      local_as: '123'
    - ip_address: 123.1.1.11
      remote_as: '65000.100'
      password: oBztv71m2uhR7hh58/OCNA==
      description: External IPv4 BGP peer
      send_community: standard extended
      maximum_routes: 0
      default_originate:
        always: false
      update_source: Loopback123
      ebgp_multihop: 3
      route_map_in: RM-123-1-1-11-IN
      route_map_out: RM-123-1-1-11-OUT
      local_as: '123'
      bfd: true
    - ip_address: fd5a:fe45:8831:06c5::a
      remote_as: '12345'
      send_community: all
      route_map_out: RM-Tenant_A_WAN_Zone-fd5a:fe45:8831:06c5::a-SET-NEXT-HOP-OUT
    - ip_address: fd5a:fe45:8831:06c5::b
      remote_as: '12345'
    address_family_ipv6:
      neighbors:
      - ip_address: fd5a:fe45:8831:06c5::a
        activate: true
        prefix_list_in: PL-TEST-IN-AF6
        prefix_list_out: PL-TEST-OUT-AF6
      - ip_address: fd5a:fe45:8831:06c5::b
        activate: true
    updates:
      wait_install: true
  - name: Tenant_B_OP_Zone
    rd: 192.168.254.14:20
    route_targets:
      import:
      - address_family: evpn
        route_targets:
        - '65104:20'
      export:
      - address_family: evpn
        route_targets:
        - '65104:20'
    router_id: 192.168.255.14
    redistribute:
      connected:
        enabled: true
  - name: Tenant_B_WAN_Zone
    rd: 192.168.254.14:21
    route_targets:
      import:
      - address_family: evpn
        route_targets:
        - '65104:21'
      export:
      - address_family: evpn
        route_targets:
        - '65104:21'
    router_id: 192.168.255.14
    redistribute:
      connected:
        enabled: true
  - name: Tenant_C_WAN_Zone
    rd: 192.168.254.14:31
    route_targets:
      import:
      - address_family: evpn
        route_targets:
        - '65104:31'
      export:
      - address_family: evpn
        route_targets:
        - '65104:31'
    router_id: 192.168.255.14
    redistribute:
      connected:
        enabled: true
  vlan_aware_bundles:
  - name: Tenant_A_WAN_Zone
    rd: 192.168.254.14:14
    route_targets:
      both:
      - '65104:14'
      import_export_evpn_domains:
      - domain: remote
        route_target: '65104:14'
    redistribute_routes:
    - learned
    vlan: '150'
    rd_evpn_domain:
      domain: remote
      rd: 192.168.254.14:14
  - name: Tenant_B_WAN_Zone
    rd: 192.168.254.14:21
    route_targets:
      both:
      - '65104:21'
    redistribute_routes:
    - learned
    vlan: '250'
  - name: Tenant_C_WAN_Zone
    rd: 192.168.254.14:31
    route_targets:
      both:
      - '65104:31'
    redistribute_routes:
    - learned
    vlan: '350'
static_routes:
- vrf: MGMT
  destination_address_prefix: 0.0.0.0/0
  gateway: 192.168.200.5
- destination_address_prefix: 10.3.4.0/24
  gateway: 1.2.3.4
  vrf: Tenant_A_WAN_Zone
service_routing_protocols_model: multi-agent
ip_routing: true
hardware:
  speed_groups:
  - speed_group: '1'
    serdes: 10G
  - speed_group: '2'
    serdes: 25G
  - speed_group: '3'
    serdes: 25G
  - speed_group: '4'
    serdes: 10G
  - speed_group: 5/1
    serdes: 25G
daemon_terminattr:
  cvaddrs:
  - 192.168.200.11:9910
  cvauth:
    method: key
    key: ''
  cvvrf: MGMT
  smashexcludes: ale,flexCounter,hardware,kni,pulse,strata
  ingestexclude: /Sysdb/cell/1/agent,/Sysdb/cell/2/agent
  disable_aaa: false
vlan_internal_order:
  allocation: ascending
  range:
    beginning: 1006
    ending: 1199
aaa_root:
  disabled: true
config_end: true
enable_password:
  disabled: true
transceiver_qsfp_default_mode_4x10: true
event_handlers:
- name: evpn-blacklist-recovery
  actions:
    bash_command: FastCli -p 15 -c "clear bgp evpn host-flap"
  delay: 300
  trigger: on-logging
  trigger_on_logging:
    regex: EVPN-3-BLACKLISTED_DUPLICATE_MAC
  asynchronous: true
ip_name_servers:
- ip_address: 192.168.200.5
  vrf: MGMT
- ip_address: 8.8.8.8
  vrf: MGMT
- ip_address: 2001:db8::1
  vrf: MGMT
- ip_address: 2001:db8::2
  vrf: MGMT
- ip_address: 1.1.1.1
  vrf: MGMT
spanning_tree:
  root_super: true
  mode: mstp
  mst_instances:
  - id: '0'
    priority: 4096
local_users:
- name: admin
  disabled: true
  privilege: 15
  role: network-admin
  no_password: true
- name: cvpadmin
  privilege: 15
  role: network-admin
  sha512_password: $6$rZKcbIZ7iWGAWTUM$TCgDn1KcavS0s.OV8lacMTUkxTByfzcGlFlYUWroxYuU7M/9bIodhRO7nXGzMweUxvbk8mJmQl8Bh44cRktUj.
  ssh_key: ssh-rsa AAAAB3NzaC1yc2EAA82spi2mkxp4FgaLi4CjWkpnL1A/MD7WhrSNgqXToF7QCb9Lidagy9IHafQxfu7LwkFdyQIMu8XNwDZIycuf29wHbDdz1N+YNVK8zwyNAbMOeKMqblsEm2YIorgjzQX1m9+/rJeFBKz77PSgeMp/Rc3txFVuSmFmeTy3aMkU=
    cvpadmin@hostmachine.local
  secondary_ssh_key: ssh-rsa AAAAB3NzaC1yc2EAA82spi2mkxp4FgaLi4CjWkpnL1A/MD7WhrSNgqXToF7QCb9Lidagy9IHafQxfu7LwkFdyQIMu8XNwDZIycuf29wHbDdz1N+YNVK8zwyNAbMOeKMqblsEm2YIorgjzQX1m9+/rJeFBKz77PSgeMp/Rc3txFVuSmFmeTy3aMkz=
    cvpadmin@hostmachine.local
clock:
  timezone: correctly_templated_timezone
vrfs:
- name: MGMT
  ip_routing: false
- name: Tenant_A_L3_VRF_Zone
  tenant: Tenant_A
  ip_routing: true
- name: Tenant_A_WAN_Zone
  tenant: Tenant_A
  ip_routing: true
- name: Tenant_B_OP_Zone
  tenant: Tenant_B
  ip_routing: true
- name: Tenant_B_WAN_Zone
  tenant: Tenant_B
  ip_routing: true
- name: Tenant_C_WAN_Zone
  tenant: Tenant_C
  ip_routing: true
management_interfaces:
- name: Management99
  description: OOB_MANAGEMENT
  shutdown: false
  vrf: MGMT
  ip_address: 192.168.200.110/24
  gateway: 192.168.200.5
  type: oob
tcam_profile:
  system: vxlan-routing
platform:
  sand:
    lag:
      hardware_only: true
mac_address_table:
  aging_time: 42
  notification_host_flap:
    logging: true
management_api_http:
  enable_vrfs:
  - name: MGMT
  enable_https: true
  default_services: false
ntp: null
snmp_server:
  contact: example@example.com
  location: EOS_DESIGNS_UNIT_TESTS DC1-BL1A
ethernet_interfaces:
- name: Ethernet1
  peer: DC1-SPINE1
  peer_interface: Ethernet22
  peer_type: spine
  description: P2P_LINK_TO_DC1-SPINE1_Ethernet22
  speed: forced 100gfull
  shutdown: false
  mtu: 1500
  switchport:
    enabled: false
  ip_address: 172.31.254.161/31
- name: Ethernet2
  peer: DC1-SPINE2
  peer_interface: Ethernet22
  peer_type: spine
  description: P2P_LINK_TO_DC1-SPINE2_Ethernet22
  speed: forced 100gfull
  shutdown: false
  mtu: 1500
  switchport:
    enabled: false
  ip_address: 172.31.254.163/31
- name: Ethernet3
  peer: DC1-SPINE3
  peer_interface: Ethernet22
  peer_type: spine
  description: P2P_LINK_TO_DC1-SPINE3_Ethernet22
  speed: forced 100gfull
  shutdown: false
  mtu: 1500
  switchport:
    enabled: false
  ip_address: 172.31.254.165/31
- name: Ethernet4
  peer: DC1-SPINE4
  peer_interface: Ethernet22
  peer_type: spine
  description: P2P_LINK_TO_DC1-SPINE4_Ethernet22
  speed: forced 100gfull
  shutdown: false
  mtu: 1500
  switchport:
    enabled: false
  ip_address: 172.31.254.167/31
- name: Ethernet8
  peer_type: l3_interface
  ip_address: 10.10.10.10/24
  mtu: 9000
  shutdown: false
  description: test
  switchport:
    enabled: false
  vrf: Tenant_A_L3_VRF_Zone
- name: Ethernet9
  peer_type: l3_interface
  ip_address: 10.10.20.20/24
  mtu: 9000
  shutdown: false
  description: test
  switchport:
    enabled: false
  vrf: Tenant_A_L3_VRF_Zone
- name: Ethernet10
  peer_type: l3_interface
  ip_address: 10.10.30.10/24
  mtu: 9000
  shutdown: false
  description: test-DC1-BL1A
  switchport:
    enabled: false
  vrf: Tenant_A_L3_VRF_Zone
- name: Ethernet11
  peer_type: l3_interface
  ip_address: 10.10.30.10/24
  mtu: 9000
  shutdown: false
  description: DC1-BL1A descriptions preferred over single description
  switchport:
    enabled: false
  vrf: Tenant_A_L3_VRF_Zone
- name: Ethernet12
  peer_type: l3_interface
  ip_address: 10.10.40.10/24
  mtu: 9000
  shutdown: false
  description: test l3 interfaces acls
  access_group_in: TEST-IPV4-ACL-WITH-IP-FIELDS-IN_Ethernet12
  access_group_out: TEST-IPV4-ACL-WITH-IP-FIELDS-OUT_Ethernet12
  switchport:
    enabled: false
  vrf: Tenant_A_L3_VRF_Zone
- name: Ethernet13.10
  peer_type: l3_interface
  ip_address: 10.10.40.20/24
  mtu: 9000
  shutdown: false
  description: test l3 interfaces acls
  access_group_in: TEST-IPV4-ACL-WITH-IP-FIELDS-IN_Ethernet13.10
  access_group_out: TEST-IPV4-ACL-WITH-IP-FIELDS-OUT_Ethernet13.10
  encapsulation_dot1q:
    vlan: 10
  vrf: Tenant_A_L3_VRF_Zone
- name: Ethernet7
  peer_type: l3_interface
  ip_address: 10.10.10.10/24
  mtu: 9000
  shutdown: false
  description: test
  switchport:
    enabled: false
  vrf: Tenant_A_WAN_Zone
  ospf_area: 0.0.0.0
  ospf_network_point_to_point: true
  ospf_cost: 100
  ospf_authentication: message-digest
  ospf_message_digest_keys:
  - id: 1
    hash_algorithm: sha1
    key: AQQvKeimxJu+uGQ/yYvv9w==
  - id: 2
    hash_algorithm: sha512
    key: AQQvKeimxJu+uGQ/yYvv9w==
- name: Ethernet13
  switchport:
    enabled: false
  peer_type: l3_interface
  shutdown: false
- name: Ethernet4000
  description: My test
  ip_address: 10.3.2.1/21
  shutdown: false
  switchport:
    enabled: false
  mtu: 1500
  peer: MY-own-peer
  peer_interface: Ethernet123
  peer_type: my_precious
loopback_interfaces:
- name: Loopback0
  description: MY_ROUTER_ID_LOOPBACK
  shutdown: false
  ip_address: 192.168.255.14/32
- name: Loopback1
  description: VXLAN_TUNNEL_SOURCE
  shutdown: false
  ip_address: 192.168.254.14/32
  ip_address_secondaries:
  - 192.168.255.255/32
prefix_lists:
- name: PL-LOOPBACKS-EVPN-OVERLAY
  sequence_numbers:
  - sequence: 10
    action: permit 192.168.255.0/24 eq 32
  - sequence: 20
    action: permit 192.168.254.0/24 eq 32
  - sequence: 30
    action: permit 192.168.255.255/32
route_maps:
- name: RM-CONN-2-BGP
  sequence_numbers:
  - sequence: 10
    type: permit
    match:
    - ip address prefix-list PL-LOOPBACKS-EVPN-OVERLAY
- name: RM-Tenant_A_WAN_Zone-123.1.1.10-SET-NEXT-HOP-OUT
  sequence_numbers:
  - sequence: 10
    type: permit
    set:
    - ip next-hop 123.1.1.1
- name: RM-Tenant_A_WAN_Zone-fd5a:fe45:8831:06c5::a-SET-NEXT-HOP-OUT
  sequence_numbers:
  - sequence: 10
    type: permit
    set:
    - ipv6 next-hop fd5a:fe45:8831:06c5::1
router_bfd:
  multihop:
    interval: 1200
    min_rx: 1200
    multiplier: 3
vlans:
- id: 150
  name: Tenant_A_WAN_Zone_1
  tenant: Tenant_A
- id: 250
  name: Tenant_B_WAN_Zone_1
  tenant: Tenant_B
- id: 350
  name: Tenant_C_WAN_Zone_1
  tenant: Tenant_C
ip_access_lists:
- name: TEST-IPV4-ACL-WITH-IP-FIELDS-IN_Ethernet12
  entries:
  - sequence: 15
    action: deny
    protocol: ip
    source: any
    destination: 10.10.40.10
- name: TEST-IPV4-ACL-WITH-IP-FIELDS-IN_Ethernet13.10
  entries:
  - sequence: 15
    action: deny
    protocol: ip
    source: any
    destination: 10.10.40.20
- name: TEST-IPV4-ACL-WITH-IP-FIELDS-OUT_Ethernet12
  entries:
  - remark: Some remark will not require source and destination fields.
  - action: permit
    protocol: ip
    source: 10.10.40.10
    destination: any
- name: TEST-IPV4-ACL-WITH-IP-FIELDS-OUT_Ethernet13.10
  entries:
  - remark: Some remark will not require source and destination fields.
  - action: permit
    protocol: ip
    source: 10.10.40.20
    destination: any
ip_igmp_snooping:
  globally_enabled: true
ip_virtual_router_mac_address: 00:dc:00:00:00:0a
vlan_interfaces:
- name: Vlan150
  tenant: Tenant_A
  tags:
  - wan
  description: Tenant_A_WAN_Zone_1
  shutdown: false
  ip_address_virtual: 10.1.40.1/24
  vrf: Tenant_A_WAN_Zone
  ospf_area: '1'
  ospf_network_point_to_point: false
  ospf_cost: 100
  ospf_authentication: simple
  ospf_authentication_key: AQQvKeimxJu+uGQ/yYvv9w==
- name: Vlan250
  tenant: Tenant_B
  tags:
  - wan
  description: Tenant_B_WAN_Zone_1
  shutdown: false
  ip_address_virtual: 10.2.50.1/24
  vrf: Tenant_B_WAN_Zone
- name: Vlan350
  tenant: Tenant_C
  tags:
  - wan
  description: Tenant_C_WAN_Zone_1
  shutdown: false
  ip_address_virtual: 10.3.50.1/24
  vrf: Tenant_C_WAN_Zone
router_ospf:
  process_ids:
  - id: 14
    vrf: Tenant_A_WAN_Zone
    passive_interface_default: true
    router_id: 192.168.255.14
    no_passive_interfaces:
    - Ethernet7
    - Vlan150
    max_lsa: 15000
    redistribute:
      bgp:
        enabled: true
      connected:
        enabled: true
        route_map: RM_TEST
vxlan_interface:
  vxlan1:
    description: DC1-BL1A_VTEP
    vxlan:
      udp_port: 4789
      source_interface: Loopback1
      vlans:
      - id: 150
        vni: 10150
      - id: 250
        vni: 20250
      - id: 350
        vni: 30350
      vrfs:
      - name: Tenant_A_L3_VRF_Zone
        vni: 15
      - name: Tenant_A_WAN_Zone
        vni: 14
      - name: Tenant_B_OP_Zone
        vni: 20
      - name: Tenant_B_WAN_Zone
        vni: 21
      - name: Tenant_C_WAN_Zone
        vni: 31
metadata:
  platform: 7280R
  cv_tags:
    device_tags:
    - name: topology_hint_fabric
      value: EOS_DESIGNS_UNIT_TESTS
    - name: topology_hint_type
      value: leaf
    - name: topology_hint_rack
      value: DC1_BL1
sflow:
  vrfs:
  - name: OOB
    destinations:
    - destination: 192.168.200.10
    - destination: 10.0.200.90
    source_interface: Management99<|MERGE_RESOLUTION|>--- conflicted
+++ resolved
@@ -45,13 +45,6 @@
       activate: false
     - name: EVPN-OVERLAY-CORE
       activate: false
-<<<<<<< HEAD
-  redistribute:
-    connected:
-      enabled: true
-      route_map: RM-CONN-2-BGP
-=======
->>>>>>> ec81f6cc
   neighbors:
   - ip_address: 172.31.254.160
     peer_group: UNDERLAY-PEERS
