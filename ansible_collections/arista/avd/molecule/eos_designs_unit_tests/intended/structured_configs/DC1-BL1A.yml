--- conflicted
+++ resolved
@@ -259,9 +259,9 @@
         route_targets:
         - '65104:31'
     router_id: 192.168.255.14
-<<<<<<< HEAD
-    redistribute_routes:
-    - source_protocol: connected
+    redistribute:
+      connected:
+        enabled: true
   - name: TENANT_D_WAN_ZONE
     rd: 192.168.254.14:42
     route_targets:
@@ -274,11 +274,6 @@
         route_targets:
         - '65104:42'
     router_id: 192.168.255.14
-=======
-    redistribute:
-      connected:
-        enabled: true
->>>>>>> 9e080bd9
   vlan_aware_bundles:
   - name: Tenant_A_WAN_Zone
     rd: 192.168.254.14:14
