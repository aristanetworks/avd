hostname: autovpn-edge
is_deployed: true
router_bgp:
  as: '65000'
  router_id: 192.168.30.1
  bgp:
    default:
      ipv4_unicast: false
  maximum_paths:
    paths: 16
  updates:
    wait_install: true
  redistribute_routes:
  - source_protocol: connected
    route_map: RM-CONN-2-BGP
  peer_groups:
  - name: WAN-OVERLAY-PEERS
    type: wan
    update_source: Dps1
    bfd: true
    password: htm4AZe9mIQOO1uiMuGgYQ==
    send_community: all
    maximum_routes: 0
    remote_as: '65000'
    ttl_maximum_hops: 1
    bfd_timers:
      interval: 1000
      min_rx: 1000
      multiplier: 10
  address_family_evpn:
    peer_groups:
    - name: WAN-OVERLAY-PEERS
      activate: true
      route_map_in: RM-EVPN-SOO-IN
      route_map_out: RM-EVPN-SOO-OUT
  address_family_ipv4:
    peer_groups:
    - name: WAN-OVERLAY-PEERS
      activate: false
  address_family_path_selection:
    peer_groups:
    - name: WAN-OVERLAY-PEERS
      activate: true
    bgp:
      additional_paths:
        receive: true
        send:
          any: true
  neighbors:
  - ip_address: 192.168.131.1
    peer_group: WAN-OVERLAY-PEERS
    peer: autovpn-rr1
    description: autovpn-rr1
  - ip_address: 192.168.131.2
    peer_group: WAN-OVERLAY-PEERS
    peer: autovpn-rr2
    description: autovpn-rr2
  vrfs:
  - name: default
    rd: 192.168.30.1:1
    route_targets:
      import:
      - address_family: evpn
        route_targets:
        - '1:1'
      export:
      - address_family: evpn
        route_targets:
        - '1:1'
        - route-map RM-EVPN-EXPORT-VRF-DEFAULT
  - name: PROD
    router_id: 192.168.30.1
    rd: 192.168.30.1:42
    route_targets:
      import:
      - address_family: evpn
        route_targets:
        - '42:42'
      export:
      - address_family: evpn
        route_targets:
        - '42:42'
    redistribute_routes:
    - source_protocol: connected
service_routing_protocols_model: multi-agent
ip_routing: true
transceiver_qsfp_default_mode_4x10: false
spanning_tree:
  mode: none
vrfs:
- name: MGMT
  ip_routing: false
- name: IT
  tenant: TenantA
  ip_routing: true
- name: PROD
  tenant: TenantA
  ip_routing: true
management_api_http:
  enable_vrfs:
  - name: MGMT
  enable_https: true
ethernet_interfaces:
- name: Ethernet1
  peer_type: l3_interface
  ip_address: dhcp
  shutdown: false
  type: routed
  description: Comcast_666
  dhcp_client_accept_default_route: true
- name: Ethernet2
  peer_type: l3_interface
  ip_address: 10.14.14.14/31
  shutdown: false
  type: routed
  description: MPLS-SP-1_Cat6
loopback_interfaces:
- name: Loopback0
  description: Router_ID
  shutdown: false
  ip_address: 192.168.30.1/32
prefix_lists:
- name: PL-LOOPBACKS-EVPN-OVERLAY
  sequence_numbers:
  - sequence: 10
    action: permit 192.168.30.0/24 eq 32
route_maps:
- name: RM-CONN-2-BGP
  sequence_numbers:
  - sequence: 10
    type: permit
    match:
    - ip address prefix-list PL-LOOPBACKS-EVPN-OVERLAY
    set:
    - extcommunity soo 192.168.30.1:0 additive
- name: RM-EVPN-SOO-IN
  sequence_numbers:
  - sequence: 10
    type: deny
    match:
    - extcommunity ECL-EVPN-SOO
  - sequence: 20
    type: permit
- name: RM-EVPN-SOO-OUT
  sequence_numbers:
  - sequence: 10
    type: permit
    set:
    - extcommunity soo 192.168.30.1:0 additive
- name: RM-EVPN-EXPORT-VRF-DEFAULT
  sequence_numbers:
  - sequence: 10
    type: permit
    match:
    - extcommunity ECL-EVPN-SOO
agents:
- name: KernelFib
  environment_variables:
  - name: KERNELFIB_PROGRAM_ALL_ECMP
    value: '1'
ip_extcommunity_lists:
- name: ECL-EVPN-SOO
  entries:
  - type: permit
    extcommunities: soo 192.168.30.1:0
ip_security:
  ike_policies:
  - name: AUTOVPN-IKE
    local_id: 192.168.130.1
  sa_policies:
  - name: AUTOVPN-SA
  profiles:
  - name: AUTOVPN
    ike_policy: AUTOVPN-IKE
    sa_policy: AUTOVPN-SA
    connection: start
    shared_key: ABCDEF1234567890
    dpd:
      interval: 10
      time: 50
      action: clear
    mode: transport
  key_controller:
    profile: AUTOVPN
router_bfd:
  multihop:
    interval: 300
    min_rx: 300
    multiplier: 3
router_path_selection:
  tcp_mss_ceiling:
    ipv4_segment_size: auto
  path_groups:
  - name: INET
    id: 101
    local_interfaces:
    - name: Ethernet1
      stun:
        server_profiles:
        - INET-autovpn-rr1-Ethernet1
        - INET-autovpn-rr2-Ethernet1
    dynamic_peers:
      enabled: true
    static_peers:
    - router_ip: 192.168.131.1
      name: autovpn-rr1
      ipv4_addresses:
      - 10.7.7.7
    - router_ip: 192.168.131.2
      name: autovpn-rr2
      ipv4_addresses:
      - 10.8.8.8
    ipsec_profile: AUTOVPN
  - name: MPLS
    id: 100
    local_interfaces:
    - name: Ethernet2
    dynamic_peers:
      enabled: true
      ipsec: false
  load_balance_policies:
  - name: LB-DEFAULT-AUTOVPN-POLICY-CONTROL-PLANE
    path_groups:
    - name: INET
<<<<<<< HEAD
    - name: MPLS
=======
      priority: 42
>>>>>>> 368c63f1
  - name: LB-DEFAULT-AUTOVPN-POLICY-IT
    path_groups:
    - name: MPLS
    - name: INET
      priority: 2
  - name: LB-PROD-AUTOVPN-POLICY-VOICE
    path_groups:
    - name: INET
  - name: LB-PROD-AUTOVPN-POLICY-VIDEO
    path_groups:
    - name: INET
  - name: LB-PROD-AUTOVPN-POLICY-DEFAULT
    path_groups:
    - name: INET
  policies:
  - name: DEFAULT-AUTOVPN-POLICY-WITH-CP
    rules:
    - id: 10
      application_profile: APP-PROFILE-CONTROL-PLANE
      load_balance: LB-DEFAULT-AUTOVPN-POLICY-CONTROL-PLANE
    - id: 20
      application_profile: IT
      load_balance: LB-DEFAULT-AUTOVPN-POLICY-IT
  - name: PROD-AUTOVPN-POLICY
    rules:
    - id: 10
      application_profile: VOICE
      load_balance: LB-PROD-AUTOVPN-POLICY-VOICE
    - id: 20
      application_profile: VIDEO
      load_balance: LB-PROD-AUTOVPN-POLICY-VIDEO
    default_match:
      load_balance: LB-PROD-AUTOVPN-POLICY-DEFAULT
  vrfs:
  - name: default
    path_selection_policy: DEFAULT-AUTOVPN-POLICY-WITH-CP
  - name: PROD
    path_selection_policy: PROD-AUTOVPN-POLICY
stun:
  client:
    server_profiles:
    - name: INET-autovpn-rr1-Ethernet1
      ip_address: 10.7.7.7
    - name: INET-autovpn-rr2-Ethernet1
      ip_address: 10.8.8.8
application_traffic_recognition:
  application_profiles:
  - name: IT
  - name: VOICE
  - name: VIDEO
  - name: APP-PROFILE-CONTROL-PLANE
    applications:
    - name: APP-CONTROL-PLANE
  applications:
    ipv4_applications:
    - name: APP-CONTROL-PLANE
      dest_prefix_set_name: PFX-PATHFINDERS
  field_sets:
    ipv4_prefixes:
    - name: PFX-PATHFINDERS
      prefix_values:
      - 192.168.131.1/32
      - 192.168.131.2/32
dps_interfaces:
- name: Dps1
  description: DPS Interface
  mtu: 9214
  ip_address: 192.168.130.1/32
vxlan_interface:
  Vxlan1:
    description: autovpn-edge_VTEP
    vxlan:
      udp_port: 4789
      source_interface: Dps1
      vrfs:
      - name: default
        vni: 1
      - name: PROD
        vni: 42<|MERGE_RESOLUTION|>--- conflicted
+++ resolved
@@ -221,12 +221,9 @@
   load_balance_policies:
   - name: LB-DEFAULT-AUTOVPN-POLICY-CONTROL-PLANE
     path_groups:
-    - name: INET
-<<<<<<< HEAD
     - name: MPLS
-=======
+    - name: INET
       priority: 42
->>>>>>> 368c63f1
   - name: LB-DEFAULT-AUTOVPN-POLICY-IT
     path_groups:
     - name: MPLS
