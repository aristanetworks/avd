hostname: sflow-tests-spine2
is_deployed: true
router_bgp:
  as: '65200'
  router_id: 10.255.0.2
  bgp:
    default:
      ipv4_unicast: false
  maximum_paths:
    paths: 4
    ecmp: 4
  redistribute_routes:
  - source_protocol: connected
    route_map: RM-CONN-2-BGP
  updates:
    wait_install: true
  peer_groups:
  - name: IPv4-UNDERLAY-PEERS
    type: ipv4
    maximum_routes: 12000
    send_community: all
  - name: EVPN-OVERLAY-PEERS
    type: evpn
    update_source: Loopback0
    bfd: true
    send_community: all
    maximum_routes: 0
    ebgp_multihop: 3
    next_hop_unchanged: true
  address_family_ipv4:
    peer_groups:
    - name: IPv4-UNDERLAY-PEERS
      activate: true
    - name: EVPN-OVERLAY-PEERS
      activate: false
<<<<<<< HEAD
  redistribute:
    connected:
      enabled: true
      route_map: RM-CONN-2-BGP
=======
>>>>>>> ec81f6cc
  address_family_evpn:
    peer_groups:
    - name: EVPN-OVERLAY-PEERS
      activate: true
static_routes:
- vrf: MGMT
  destination_address_prefix: 0.0.0.0/0
  gateway: 192.168.0.1
service_routing_protocols_model: multi-agent
ip_routing: true
vlan_internal_order:
  allocation: ascending
  range:
    beginning: 1006
    ending: 1199
aaa_root:
  disabled: true
config_end: true
enable_password:
  disabled: true
transceiver_qsfp_default_mode_4x10: true
spanning_tree:
  mode: none
vrfs:
- name: MGMT
  ip_routing: false
management_interfaces:
- name: Management1
  description: OOB_MANAGEMENT
  shutdown: false
  vrf: MGMT
  ip_address: 192.168.0.21/24
  gateway: 192.168.0.1
  type: oob
management_api_http:
  enable_vrfs:
  - name: MGMT
  enable_https: true
loopback_interfaces:
- name: Loopback0
  description: ROUTER_ID
  shutdown: false
  ip_address: 10.255.0.2/32
prefix_lists:
- name: PL-LOOPBACKS-EVPN-OVERLAY
  sequence_numbers:
  - sequence: 10
    action: permit 10.255.0.0/27 eq 32
route_maps:
- name: RM-CONN-2-BGP
  sequence_numbers:
  - sequence: 10
    type: permit
    match:
    - ip address prefix-list PL-LOOPBACKS-EVPN-OVERLAY
router_bfd:
  multihop:
    interval: 300
    min_rx: 300
    multiplier: 3
ethernet_interfaces:
- name: Ethernet9
  peer: sflow-tests-spine1
  peer_interface: Ethernet9
  peer_type: spine
  switchport:
    enabled: false
  shutdown: false
  mtu: 9214
  sflow:
    enable: true
  description: P2P_sflow-tests-spine1_Ethernet9
- name: Ethernet10
  peer: sflow-tests-spine1
  peer_interface: Ethernet10
  peer_type: spine
  switchport:
    enabled: false
  shutdown: false
  mtu: 9214
  sflow:
    enable: false
  description: P2P_sflow-tests-spine1_Ethernet10
- name: Ethernet11
  peer: sflow-tests-spine1
  peer_interface: Ethernet11
  peer_type: spine
  switchport:
    enabled: false
  shutdown: false
  mtu: 9214
  sflow:
    enable: true
  description: P2P_sflow-tests-spine1_Ethernet11
- name: Ethernet12
  peer: sflow-tests-spine1
  peer_interface: Ethernet12
  peer_type: spine
  switchport:
    enabled: false
  shutdown: false
  mtu: 9214
  sflow:
    enable: true
  description: P2P_sflow-tests-spine1_Ethernet12
- name: Ethernet13
  peer: sflow-tests-spine1
  peer_interface: Ethernet13
  peer_type: spine
  switchport:
    enabled: false
  shutdown: false
  mtu: 9214
  sflow:
    enable: false
  description: P2P_sflow-tests-spine1_Ethernet13
- name: Ethernet14
  peer: sflow-tests-spine1
  peer_interface: Ethernet14
  peer_type: spine
  switchport:
    enabled: false
  shutdown: false
  mtu: 9214
  sflow:
    enable: true
  description: P2P_sflow-tests-spine1_Ethernet14
sflow:
  run: true
  vrfs:
  - name: MGMT
    destinations:
    - destination: 10.10.10.10
    - destination: 10.10.10.11
    source_interface: Management1
  - name: sflowvrf
    destinations:
    - destination: 10.10.10.12
      port: 1234
    source_interface: Loopback321
metadata:
  platform: vEOS-LAB<|MERGE_RESOLUTION|>--- conflicted
+++ resolved
@@ -33,13 +33,6 @@
       activate: true
     - name: EVPN-OVERLAY-PEERS
       activate: false
-<<<<<<< HEAD
-  redistribute:
-    connected:
-      enabled: true
-      route_map: RM-CONN-2-BGP
-=======
->>>>>>> ec81f6cc
   address_family_evpn:
     peer_groups:
     - name: EVPN-OVERLAY-PEERS
