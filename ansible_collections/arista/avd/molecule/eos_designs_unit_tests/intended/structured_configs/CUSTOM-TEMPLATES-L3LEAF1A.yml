hostname: CUSTOM-TEMPLATES-L3LEAF1A
is_deployed: true
router_bgp:
  as: '65101'
  router_id: 192.168.255.21
  bgp:
    default:
      ipv4_unicast: false
  maximum_paths:
    paths: 4
    ecmp: 4
  updates:
    wait_install: true
  peer_groups:
  - name: MLAG-IPv4-UNDERLAY-PEER
    type: ipv4
    remote_as: '65101'
    next_hop_self: true
    description: CUSTOM-TEMPLATES-L3LEAF1B
    maximum_routes: 12000
    send_community: all
    route_map_in: RM-MLAG-PEER-IN
  - name: IPv4-UNDERLAY-PEERS
    type: ipv4
    maximum_routes: 12000
    send_community: all
  - name: EVPN-OVERLAY-PEERS
    type: evpn
    update_source: Loopback0
    bfd: true
    send_community: all
    maximum_routes: 0
    ebgp_multihop: 3
  address_family_ipv4:
    peer_groups:
    - name: MLAG-IPv4-UNDERLAY-PEER
      activate: true
    - name: IPv4-UNDERLAY-PEERS
      activate: true
    - name: EVPN-OVERLAY-PEERS
      activate: false
  neighbors:
  - ip_address: 10.255.251.11
    peer_group: MLAG-IPv4-UNDERLAY-PEER
    peer: CUSTOM-TEMPLATES-L3LEAF1B
    description: CUSTOM-TEMPLATES-L3LEAF1B
  - ip_address: 172.31.255.20
    peer_group: IPv4-UNDERLAY-PEERS
    remote_as: '65001'
    peer: CUSTOM-TEMPLATES-SPINE1
    description: CUSTOM-TEMPLATES-SPINE1_Ethernet1
  - ip_address: 192.168.255.1
    peer_group: EVPN-OVERLAY-PEERS
    peer: CUSTOM-TEMPLATES-SPINE1
    description: CUSTOM-TEMPLATES-SPINE1
    remote_as: '65001'
  redistribute_routes:
  - source_protocol: connected
    route_map: RM-CONN-2-BGP
  address_family_evpn:
    peer_groups:
    - name: EVPN-OVERLAY-PEERS
      activate: true
  vrfs:
  - name: TEST_VRF
    rd: 192.168.255.21:1
    route_targets:
      import:
      - address_family: evpn
        route_targets:
        - '1:1'
      export:
      - address_family: evpn
        route_targets:
        - '1:1'
    router_id: 192.168.255.21
    redistribute_routes:
    - source_protocol: connected
    neighbors:
    - ip_address: 10.255.240.11
      peer_group: MLAG-IPv4-UNDERLAY-PEER
      description: CUSTOM-TEMPLATES-L3LEAF1B
    updates:
      wait_install: true
  vlans:
  - id: 110
    tenant: CUSTOM_TEMPLATES_TENANT
    rd: 192.168.255.21:11110
    route_targets:
      both:
      - 11110:11110
    redistribute_routes:
    - learned
static_routes:
- vrf: MGMT
  destination_address_prefix: 0.0.0.0/0
  gateway: 192.168.200.1
service_routing_protocols_model: multi-agent
ip_routing: true
vlan_internal_order:
  allocation: ascending
  range:
    beginning: 1006
    ending: 1199
aaa_root:
  disabled: true
config_end: true
enable_password:
  disabled: true
transceiver_qsfp_default_mode_4x10: true
vrfs:
- name: MGMT
  ip_routing: false
- name: TEST_VRF
  tenant: CUSTOM_TEMPLATES_TENANT
  ip_routing: true
management_interfaces:
- name: Management1
  description: OOB_MANAGEMENT
  shutdown: false
  vrf: MGMT
  ip_address: 192.168.200.101/24
  gateway: 192.168.200.1
  type: oob
management_api_http:
  enable_vrfs:
  - name: MGMT
  enable_https: true
spanning_tree:
  no_spanning_tree_vlan: 4093-4094
vlans:
- id: 4093
  tenant: system
  name: LEAF_PEER_L3
  trunk_groups:
  - MLAG
- id: 4094
  tenant: system
  name: MLAG_PEER
  trunk_groups:
  - MLAG
- id: 110
  name: Tenant_A_OP_Zone_1
  tenant: CUSTOM_TEMPLATES_TENANT
- id: 3000
  name: MLAG_iBGP_TEST_VRF
  trunk_groups:
  - MLAG
  tenant: CUSTOM_TEMPLATES_TENANT
vlan_interfaces:
- name: Vlan4093
  description: MLAG_PEER_L3_PEERING
  shutdown: false
  mtu: 9214
  ip_address: 10.255.251.10/31
- name: Vlan4094
  description: MLAG_PEER
  shutdown: false
  no_autostate: true
  mtu: 9214
  ip_address: 10.255.252.10/31
- name: Vlan110
  tenant: CUSTOM_TEMPLATES_TENANT
  tags:
  - opzone
  description: Tenant_A_OP_Zone_1
  shutdown: false
  ip_address_virtual: 10.1.10.1/24
  vrf: TEST_VRF
- name: Vlan3000
  tenant: CUSTOM_TEMPLATES_TENANT
  type: underlay_peering
  shutdown: false
  description: 'MLAG_PEER_L3_iBGP: vrf TEST_VRF'
  vrf: TEST_VRF
  mtu: 9214
  ip_address: 10.255.240.10/31
port_channel_interfaces:
- name: Port-Channel3
  description: TEST_CUSTOM_PREFIX_MLAG_PEER_CUSTOM-TEMPLATES-L3LEAF1B_Eth3_Eth4_Po3
  switchport:
    enabled: true
    mode: trunk
    trunk:
      groups:
      - LEAF_PEER_L3
      - MLAG
  shutdown: false
<<<<<<< HEAD
  mode: trunk
  trunk_groups:
  - MLAG
=======
>>>>>>> bcdf59b5
- name: Port-Channel5
  description: TEST_CUSTOM_PREFIX_CUSTOM-TEMPLATES-L2LEAF1A_Po5_To_Po1_CUSTOM_TEMPLATES_L2LEAF1
  switchport:
    enabled: true
    mode: trunk
    trunk:
      allowed_vlan: none
  shutdown: false
  mlag: 5
ethernet_interfaces:
- name: Ethernet3
  peer: CUSTOM-TEMPLATES-L3LEAF1B
  peer_interface: Ethernet3
  peer_type: mlag_peer
  description: TEST_CUSTOM_PREFIX_MLAG_PEER_CUSTOM-TEMPLATES-L3LEAF1B_Ethernet3
  shutdown: false
  channel_group:
    id: 3
    mode: active
- name: Ethernet4
  peer: CUSTOM-TEMPLATES-L3LEAF1B
  peer_interface: Ethernet4
  peer_type: mlag_peer
  description: TEST_CUSTOM_PREFIX_MLAG_PEER_CUSTOM-TEMPLATES-L3LEAF1B_Ethernet4
  shutdown: false
  channel_group:
    id: 3
    mode: active
- name: Ethernet1
  peer: CUSTOM-TEMPLATES-SPINE1
  peer_interface: Ethernet1
  peer_type: spine
  description: TEST_CUSTOM_PREFIX_P2P_LINK_TO_CUSTOM-TEMPLATES-SPINE1_Ethernet1
  shutdown: false
  mtu: 9214
  switchport:
    enabled: false
  ip_address: 172.31.255.21/31
- name: Ethernet5
  peer: CUSTOM-TEMPLATES-L2LEAF1A
  peer_interface: Ethernet1
  peer_type: l2leaf
  description: TEST_CUSTOM_PREFIX_CUSTOM-TEMPLATES-L2LEAF1A_Ethernet1
  shutdown: false
  channel_group:
    id: 5
    mode: active
- name: Ethernet6
  peer: CUSTOM-TEMPLATES-L2LEAF1B
  peer_interface: Ethernet1
  peer_type: l2leaf
  description: TEST_CUSTOM_PREFIX_CUSTOM-TEMPLATES-L2LEAF1B_Ethernet1
  shutdown: false
  channel_group:
    id: 5
    mode: active
- name: Ethernet11
  peer: SERVER-1
  peer_interface: Nic1
  peer_type: server
  description: TEST_CUSTOM_PREFIX_SERVER-1_Nic1_management
  shutdown: false
  switchport:
    enabled: true
    mode: trunk
mlag_configuration:
  domain_id: CUSTOM_TEMPLATES_L3LEAF1
  local_interface: Vlan4094
  peer_address: 10.255.252.11
  peer_link: Port-Channel3
  reload_delay_mlag: '300'
  reload_delay_non_mlag: '330'
route_maps:
- name: RM-MLAG-PEER-IN
  sequence_numbers:
  - sequence: 10
    type: permit
    set:
    - origin incomplete
    description: Make routes learned over MLAG Peer-link less preferred on spines to ensure optimal routing
- name: RM-CONN-2-BGP
  sequence_numbers:
  - sequence: 10
    type: permit
    match:
    - ip address prefix-list PL-LOOPBACKS-EVPN-OVERLAY
loopback_interfaces:
- name: Loopback0
  description: TEST_CUSTOM_PREFIX_EVPN_Overlay_Peering_L3LEAF
  shutdown: false
  ip_address: 192.168.255.21/32
- name: Loopback1
  description: TEST_CUSTOM_PREFIX_VTEP_VXLAN_Tunnel_Source_L3LEAF
  shutdown: false
  ip_address: 192.168.254.21/32
prefix_lists:
- name: PL-LOOPBACKS-EVPN-OVERLAY
  sequence_numbers:
  - sequence: 10
    action: permit 192.168.255.0/24 eq 32
  - sequence: 20
    action: permit 192.168.254.0/24 eq 32
router_bfd:
  multihop:
    interval: 300
    min_rx: 300
    multiplier: 3
ip_igmp_snooping:
  globally_enabled: true
ip_virtual_router_mac_address: 00:dc:00:00:00:0a
vxlan_interface:
  vxlan1:
    description: CUSTOM-TEMPLATES-L3LEAF1A_VTEP
    vxlan:
      udp_port: 4789
      source_interface: Loopback1
      virtual_router_encapsulation_mac_address: mlag-system-id
      vlans:
      - id: 110
        vni: 11110
      vrfs:
      - name: TEST_VRF
        vni: 1
metadata:
  platform: vEOS-LAB<|MERGE_RESOLUTION|>--- conflicted
+++ resolved
@@ -183,15 +183,8 @@
     mode: trunk
     trunk:
       groups:
-      - LEAF_PEER_L3
       - MLAG
   shutdown: false
-<<<<<<< HEAD
-  mode: trunk
-  trunk_groups:
-  - MLAG
-=======
->>>>>>> bcdf59b5
 - name: Port-Channel5
   description: TEST_CUSTOM_PREFIX_CUSTOM-TEMPLATES-L2LEAF1A_Po5_To_Po1_CUSTOM_TEMPLATES_L2LEAF1
   switchport:
