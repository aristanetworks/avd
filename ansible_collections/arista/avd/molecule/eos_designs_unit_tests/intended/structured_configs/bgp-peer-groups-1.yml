hostname: bgp-peer-groups-1
is_deployed: true
router_bgp:
  as: '65001'
  router_id: 192.168.255.111
  bgp:
    default:
      ipv4_unicast: false
  maximum_paths:
    paths: 4
    ecmp: 4
  updates:
    wait_install: true
  peer_groups:
  - name: MLAG-IPv4-UNDERLAY-PEER
    type: ipv4
    remote_as: '65001'
    next_hop_self: true
    description: Description for mlag_ipv4_underlay_peer via structured_config
    bfd: true
    maximum_routes: 12000
    send_community: all
    route_map_in: RM-MLAG-PEER-IN
  - name: IPv4-UNDERLAY-PEERS
    type: ipv4
    bfd: true
    maximum_routes: 12000
    send_community: all
    description: Description for ipv4_underlay_peers via structured_config
  - name: EVPN-OVERLAY-PEERS
    type: evpn
    update_source: Loopback0
    bfd: false
    send_community: all
    maximum_routes: 0
    remote_as: '65001'
    description: Description for evpn_overlay_peers via structured_config
  address_family_ipv4:
    peer_groups:
    - name: MLAG-IPv4-UNDERLAY-PEER
      activate: true
    - name: IPv4-UNDERLAY-PEERS
      activate: true
    - name: EVPN-OVERLAY-PEERS
      activate: false
  neighbors:
  - ip_address: 192.168.253.205
    peer_group: MLAG-IPv4-UNDERLAY-PEER
    peer: bgp-peer-groups-2
    description: bgp-peer-groups-2
  - ip_address: 192.168.255.112
    peer_group: EVPN-OVERLAY-PEERS
    peer: bgp-peer-groups-2
    description: bgp-peer-groups-2
  redistribute_routes:
  - source_protocol: connected
    route_map: RM-CONN-2-BGP
  address_family_evpn:
    peer_groups:
    - name: EVPN-OVERLAY-PEERS
      activate: true
      route_map_in: RM-EVPN-SOO-IN
      route_map_out: RM-EVPN-SOO-OUT
  address_family_vpn_ipv4: {}
static_routes:
- vrf: MGMT
  destination_address_prefix: 0.0.0.0/0
  gateway: 192.168.0.1
service_routing_protocols_model: multi-agent
ip_routing: true
vlan_internal_order:
  allocation: ascending
  range:
    beginning: 1006
    ending: 1199
aaa_root:
  disabled: true
config_end: true
enable_password:
  disabled: true
transceiver_qsfp_default_mode_4x10: true
vrfs:
- name: MGMT
  ip_routing: false
management_api_http:
  enable_vrfs:
  - name: MGMT
  enable_https: true
spanning_tree:
  no_spanning_tree_vlan: '4094'
vlans:
- id: 4094
  tenant: system
  name: MLAG_PEER
  trunk_groups:
  - MLAG
vlan_interfaces:
- name: Vlan4094
  description: MLAG_PEER
  shutdown: false
  no_autostate: true
  mtu: 9214
  ip_address: 192.168.253.204/31
port_channel_interfaces:
- name: Port-Channel3
  description: MLAG_PEER_bgp-peer-groups-2_Po3
  switchport:
    enabled: true
    mode: trunk
    trunk:
      groups:
      - LEAF_PEER_L3
      - MLAG
  shutdown: false
<<<<<<< HEAD
  mode: trunk
  trunk_groups:
  - MLAG
=======
>>>>>>> bcdf59b5
ethernet_interfaces:
- name: Ethernet3
  peer: bgp-peer-groups-2
  peer_interface: Ethernet3
  peer_type: mlag_peer
  description: MLAG_PEER_bgp-peer-groups-2_Ethernet3
  shutdown: false
  channel_group:
    id: 3
    mode: active
mlag_configuration:
  domain_id: mlag
  local_interface: Vlan4094
  peer_address: 192.168.253.205
  peer_link: Port-Channel3
  reload_delay_mlag: '300'
  reload_delay_non_mlag: '330'
route_maps:
- name: RM-MLAG-PEER-IN
  sequence_numbers:
  - sequence: 10
    type: permit
    set:
    - origin incomplete
    description: Make routes learned over MLAG Peer-link less preferred on spines to ensure optimal routing
- name: RM-CONN-2-BGP
  sequence_numbers:
  - sequence: 10
    type: permit
    match:
    - ip address prefix-list PL-LOOPBACKS-EVPN-OVERLAY
- name: RM-EVPN-SOO-IN
  sequence_numbers:
  - sequence: 10
    type: deny
    match:
    - extcommunity ECL-EVPN-SOO
  - sequence: 20
    type: permit
- name: RM-EVPN-SOO-OUT
  sequence_numbers:
  - sequence: 10
    type: permit
    set:
    - extcommunity soo 192.168.254.111:1 additive
loopback_interfaces:
- name: Loopback0
  description: ROUTER_ID
  shutdown: false
  ip_address: 192.168.255.111/32
- name: Loopback1
  description: VXLAN_TUNNEL_SOURCE
  shutdown: false
  ip_address: 192.168.254.111/32
prefix_lists:
- name: PL-LOOPBACKS-EVPN-OVERLAY
  sequence_numbers:
  - sequence: 10
    action: permit 192.168.255.0/24 eq 32
  - sequence: 20
    action: permit 192.168.254.0/24 eq 32
ip_extcommunity_lists:
- name: ECL-EVPN-SOO
  entries:
  - type: permit
    extcommunities: soo 192.168.254.111:1
router_bfd:
  multihop:
    interval: 300
    min_rx: 300
    multiplier: 3
ip_igmp_snooping:
  globally_enabled: true
vxlan_interface:
  vxlan1:
    description: bgp-peer-groups-1_VTEP
    vxlan:
      udp_port: 4789
      source_interface: Loopback1
      virtual_router_encapsulation_mac_address: mlag-system-id<|MERGE_RESOLUTION|>--- conflicted
+++ resolved
@@ -109,15 +109,8 @@
     mode: trunk
     trunk:
       groups:
-      - LEAF_PEER_L3
       - MLAG
   shutdown: false
-<<<<<<< HEAD
-  mode: trunk
-  trunk_groups:
-  - MLAG
-=======
->>>>>>> bcdf59b5
 ethernet_interfaces:
 - name: Ethernet3
   peer: bgp-peer-groups-2
