hostname: MLAG_IPV6_L3LEAF1A
is_deployed: true
router_bgp:
  as: '65001'
  router_id: 192.168.255.35
  bgp:
    default:
      ipv4_unicast: false
  maximum_paths:
    paths: 4
    ecmp: 4
  updates:
    wait_install: true
  peer_groups:
  - name: MLAG-IPv4-UNDERLAY-PEER
    type: ipv4
    remote_as: '65001'
    next_hop_self: true
    description: MLAG_IPV6_L3LEAF1B
    maximum_routes: 12000
    send_community: all
    route_map_in: RM-MLAG-PEER-IN
  - name: IPv4-UNDERLAY-PEERS
    type: ipv4
    maximum_routes: 12000
    send_community: all
  - name: EVPN-OVERLAY-PEERS
    type: evpn
    update_source: Loopback0
    bfd: true
    send_community: all
    maximum_routes: 0
    ebgp_multihop: 3
  address_family_ipv4:
    peer_groups:
    - name: MLAG-IPv4-UNDERLAY-PEER
      activate: true
    - name: IPv4-UNDERLAY-PEERS
      activate: true
    - name: EVPN-OVERLAY-PEERS
      activate: false
  neighbors:
  - ip_address: 10.10.224.5
    peer_group: MLAG-IPv4-UNDERLAY-PEER
    peer: MLAG_IPV6_L3LEAF1B
    description: MLAG_IPV6_L3LEAF1B
  redistribute_routes:
  - source_protocol: connected
    route_map: RM-CONN-2-BGP
  address_family_evpn:
    peer_groups:
    - name: EVPN-OVERLAY-PEERS
      activate: true
service_routing_protocols_model: multi-agent
ip_routing: true
vlan_internal_order:
  allocation: ascending
  range:
    beginning: 1006
    ending: 1199
aaa_root:
  disabled: true
config_end: true
enable_password:
  disabled: true
transceiver_qsfp_default_mode_4x10: true
vrfs:
- name: MGMT
  ip_routing: false
management_interfaces:
- name: Management1
  description: OOB_MANAGEMENT
  shutdown: false
  vrf: MGMT
  ip_address: 192.168.201.116/24
  gateway: null
  type: oob
management_api_http:
  enable_vrfs:
  - name: MGMT
  enable_https: true
spanning_tree:
  no_spanning_tree_vlan: 4093-4094
vlans:
- id: 4093
  tenant: system
  name: LEAF_PEER_L3
  trunk_groups:
  - MLAG
- id: 4094
  tenant: system
  name: MLAG_PEER
  trunk_groups:
  - MLAG
vlan_interfaces:
- name: Vlan4093
  description: MLAG_PEER_L3_PEERING
  shutdown: false
  mtu: 9214
  ip_address: 10.10.224.4/31
- name: Vlan4094
  description: MLAG_PEER
  shutdown: false
  no_autostate: true
  mtu: 9214
  ipv6_address: 2001:db8:0:2::1/64
port_channel_interfaces:
- name: Port-Channel5
  description: MLAG_PEER_MLAG_IPV6_L3LEAF1B_Po5
  switchport:
    enabled: true
    mode: trunk
    trunk:
      groups:
      - LEAF_PEER_L3
      - MLAG
  shutdown: false
<<<<<<< HEAD
  mode: trunk
  trunk_groups:
  - MLAG
=======
>>>>>>> bcdf59b5
ethernet_interfaces:
- name: Ethernet5
  peer: MLAG_IPV6_L3LEAF1B
  peer_interface: Ethernet5
  peer_type: mlag_peer
  description: MLAG_PEER_MLAG_IPV6_L3LEAF1B_Ethernet5
  shutdown: false
  channel_group:
    id: 5
    mode: active
- name: Ethernet6
  peer: MLAG_IPV6_L3LEAF1B
  peer_interface: Ethernet6
  peer_type: mlag_peer
  description: MLAG_PEER_MLAG_IPV6_L3LEAF1B_Ethernet6
  shutdown: false
  channel_group:
    id: 5
    mode: active
mlag_configuration:
  domain_id: MLAG_IPV6
  local_interface: Vlan4094
  peer_address: 2001:db8:0:2::2
  peer_link: Port-Channel5
  reload_delay_mlag: '300'
  reload_delay_non_mlag: '330'
route_maps:
- name: RM-MLAG-PEER-IN
  sequence_numbers:
  - sequence: 10
    type: permit
    set:
    - origin incomplete
    description: Make routes learned over MLAG Peer-link less preferred on spines to ensure optimal routing
- name: RM-CONN-2-BGP
  sequence_numbers:
  - sequence: 10
    type: permit
    match:
    - ip address prefix-list PL-LOOPBACKS-EVPN-OVERLAY
loopback_interfaces:
- name: Loopback0
  description: ROUTER_ID
  shutdown: false
  ip_address: 192.168.255.35/32
- name: Loopback1
  description: VXLAN_TUNNEL_SOURCE
  shutdown: false
  ip_address: 192.168.254.35/32
prefix_lists:
- name: PL-LOOPBACKS-EVPN-OVERLAY
  sequence_numbers:
  - sequence: 10
    action: permit 192.168.255.0/24 eq 32
  - sequence: 20
    action: permit 192.168.254.0/24 eq 32
router_bfd:
  multihop:
    interval: 300
    min_rx: 300
    multiplier: 3
ip_igmp_snooping:
  globally_enabled: true
vxlan_interface:
  vxlan1:
    description: MLAG_IPV6_L3LEAF1A_VTEP
    vxlan:
      udp_port: 4789
      source_interface: Loopback1
      virtual_router_encapsulation_mac_address: mlag-system-id
metadata:
  platform: vEOS-LAB<|MERGE_RESOLUTION|>--- conflicted
+++ resolved
@@ -112,15 +112,8 @@
     mode: trunk
     trunk:
       groups:
-      - LEAF_PEER_L3
       - MLAG
   shutdown: false
-<<<<<<< HEAD
-  mode: trunk
-  trunk_groups:
-  - MLAG
-=======
->>>>>>> bcdf59b5
 ethernet_interfaces:
 - name: Ethernet5
   peer: MLAG_IPV6_L3LEAF1B
