hostname: cv-pathfinder-edge3B
is_deployed: true
router_bgp:
  as: '65000'
  router_id: 192.168.42.7
  bgp:
    default:
      ipv4_unicast: false
  maximum_paths:
    paths: 16
  updates:
    wait_install: true
  peer_groups:
  - name: IPv4-UNDERLAY-PEERS
    type: ipv4
    maximum_routes: 12000
    send_community: all
    route_map_in: RM-BGP-UNDERLAY-PEERS-IN
    route_map_out: RM-BGP-UNDERLAY-PEERS-OUT
  - name: WAN-OVERLAY-PEERS
    type: wan
    update_source: Dps1
    bfd: true
    password: htm4AZe9mIQOO1uiMuGgYQ==
    send_community: all
    maximum_routes: 0
    remote_as: '65000'
    ttl_maximum_hops: 1
    bfd_timers:
      interval: 1000
      min_rx: 1000
      multiplier: 10
  address_family_ipv4:
    peer_groups:
    - name: IPv4-UNDERLAY-PEERS
      activate: true
    - name: WAN-OVERLAY-PEERS
      activate: false
  redistribute_routes:
  - source_protocol: connected
    route_map: RM-CONN-2-BGP
  address_family_evpn:
    peer_groups:
    - name: WAN-OVERLAY-PEERS
      activate: true
      encapsulation: path-selection
      route_map_in: RM-EVPN-SOO-IN
      route_map_out: RM-EVPN-SOO-OUT
    neighbor_default:
      next_hop_self_received_evpn_routes:
        enable: true
    neighbors:
    - ip_address: 192.168.142.6
      activate: true
      encapsulation: path-selection
  address_family_ipv4_sr_te:
    peer_groups:
    - name: WAN-OVERLAY-PEERS
      activate: true
  address_family_link_state:
    peer_groups:
    - name: WAN-OVERLAY-PEERS
      activate: true
    path_selection:
      roles:
        producer: true
  address_family_path_selection:
    peer_groups:
    - name: WAN-OVERLAY-PEERS
      activate: true
    bgp:
      additional_paths:
        receive: true
        send:
          any: true
  neighbors:
  - ip_address: 192.168.144.1
    peer_group: WAN-OVERLAY-PEERS
    peer: cv-pathfinder-pathfinder
    description: cv-pathfinder-pathfinder_Dps1
  - ip_address: 192.168.142.6
    peer: cv-pathfinder-edge3A
    description: cv-pathfinder-edge3A
    remote_as: '65000'
    update_source: Dps1
    route_reflector_client: true
    send_community: all
    route_map_in: RM-WAN-HA-PEER-IN
    route_map_out: RM-WAN-HA-PEER-OUT
  vrfs:
  - name: default
    rd: 192.168.42.7:1
    route_targets:
      import:
      - address_family: evpn
        route_targets:
        - '1:1'
      export:
      - address_family: evpn
        route_targets:
        - '1:1'
        - route-map RM-EVPN-EXPORT-VRF-DEFAULT
  - name: IT
    rd: 192.168.42.7:1000
    route_targets:
      import:
      - address_family: evpn
        route_targets:
        - 1000:1000
      export:
      - address_family: evpn
        route_targets:
        - 1000:1000
    router_id: 192.168.42.7
    redistribute_routes:
    - source_protocol: connected
  - name: PROD
    rd: 192.168.42.7:142
    route_targets:
      import:
      - address_family: evpn
        route_targets:
        - 142:142
      export:
      - address_family: evpn
        route_targets:
        - 142:142
    router_id: 192.168.42.7
    redistribute_routes:
    - source_protocol: connected
service_routing_protocols_model: multi-agent
ip_routing: true
aaa_root:
  disabled: true
config_end: true
enable_password:
  disabled: true
transceiver_qsfp_default_mode_4x10: false
spanning_tree:
  mode: none
vrfs:
- name: MGMT
  ip_routing: false
- name: IT
  tenant: TenantA
  ip_routing: true
- name: PROD
  tenant: TenantA
  ip_routing: true
management_api_http:
  enable_vrfs:
  - name: MGMT
  enable_https: true
ethernet_interfaces:
- name: Ethernet2
  peer_type: l3_interface
  ip_address: 172.15.6.6/31
  shutdown: false
  switchport:
    enabled: false
  description: Colt_10423
- name: Ethernet52
  switchport:
    enabled: false
  peer_type: l3_interface
  peer: cv-pathfinder-edge3A
  shutdown: false
<<<<<<< HEAD
  description: WAN_HA_cv-pathfinder-edge3A_Ethernet52
  ip_address: 10.10.10.1/31
  flow_tracker:
    hardware: FLOW-TRACKER
=======
  description: DIRECT LAN HA LINK
  ip_address: 10.10.10.2/24
  flow_tracker: null
>>>>>>> 61657ba5
  mtu: 9100
loopback_interfaces:
- name: Loopback0
  description: ROUTER_ID
  shutdown: false
  ip_address: 192.168.42.7/32
prefix_lists:
- name: PL-LOOPBACKS-EVPN-OVERLAY
  sequence_numbers:
  - sequence: 10
    action: permit 192.168.42.0/24 eq 32
route_maps:
- name: RM-CONN-2-BGP
  sequence_numbers:
  - sequence: 10
    type: permit
    match:
    - ip address prefix-list PL-LOOPBACKS-EVPN-OVERLAY
    set:
    - extcommunity soo 192.168.42.6:404 additive
- name: RM-BGP-UNDERLAY-PEERS-IN
  sequence_numbers:
  - sequence: 40
    type: permit
    description: Mark prefixes originated from the LAN
    set:
    - extcommunity soo 192.168.42.6:404 additive
- name: RM-BGP-UNDERLAY-PEERS-OUT
  sequence_numbers:
  - sequence: 10
    type: permit
    description: Make routes learned from WAN HA peer less preferred on LAN routers
    match:
    - tag 50
    - route-type internal
    set:
    - metric 50
  - sequence: 20
    type: permit
- name: RM-EVPN-SOO-IN
  sequence_numbers:
  - sequence: 10
    type: deny
    match:
    - extcommunity ECL-EVPN-SOO
  - sequence: 20
    type: permit
- name: RM-EVPN-SOO-OUT
  sequence_numbers:
  - sequence: 10
    type: permit
    set:
    - extcommunity soo 192.168.42.6:404 additive
- name: RM-WAN-HA-PEER-IN
  sequence_numbers:
  - sequence: 10
    type: permit
    description: Set tag 50 on routes received from HA peer over EVPN
    set:
    - tag 50
- name: RM-WAN-HA-PEER-OUT
  sequence_numbers:
  - sequence: 10
    type: permit
    description: Make EVPN routes learned from WAN less preferred on HA peer
    match:
    - route-type internal
    set:
    - local-preference 50
  - sequence: 20
    type: permit
    description: Make locally injected routes less preferred on HA peer
    set:
    - local-preference 75
- name: RM-EVPN-EXPORT-VRF-DEFAULT
  sequence_numbers:
  - sequence: 10
    type: permit
    match:
    - extcommunity ECL-EVPN-SOO
agents:
- name: KernelFib
  environment_variables:
  - name: KERNELFIB_PROGRAM_ALL_ECMP
    value: '1'
ip_extcommunity_lists:
- name: ECL-EVPN-SOO
  entries:
  - type: permit
    extcommunities: soo 192.168.42.6:404
ip_security:
  ike_policies:
  - name: DP-IKE-POLICY
    local_id: 192.168.142.7
  - name: CP-IKE-POLICY
    local_id: 192.168.142.7
  sa_policies:
  - name: DP-SA-POLICY
    esp:
      encryption: aes256gcm128
    pfs_dh_group: 14
  - name: CP-SA-POLICY
    esp:
      encryption: aes256gcm128
    pfs_dh_group: 14
  profiles:
  - name: DP-PROFILE
    ike_policy: DP-IKE-POLICY
    sa_policy: DP-SA-POLICY
    connection: start
    shared_key: ABCDEF1234567890666
    dpd:
      interval: 10
      time: 50
      action: clear
    mode: transport
  - name: CP-PROFILE
    ike_policy: CP-IKE-POLICY
    sa_policy: CP-SA-POLICY
    connection: start
    shared_key: ABCDEF1234567890
    dpd:
      interval: 10
      time: 50
      action: clear
    mode: transport
  key_controller:
    profile: DP-PROFILE
management_security:
  ssl_profiles:
  - name: profileA
    certificate:
      file: profileA.crt
      key: profileA.key
    trust_certificate:
      certificates:
      - aristaDeviceCertProvisionerDefaultRootCA.crt
    tls_versions: '1.2'
router_adaptive_virtual_topology:
  topology_role: edge
  region:
    name: AVD_Land_West
    id: 42
  zone:
    name: AVD_Land_West-ZONE
    id: 1
  site:
    name: Site404
    id: 404
  profiles:
  - name: DEFAULT-AVT-POLICY-CONTROL-PLANE
    load_balance_policy: LB-DEFAULT-AVT-POLICY-CONTROL-PLANE
  - name: DEFAULT-AVT-POLICY-VIDEO
    load_balance_policy: LB-DEFAULT-AVT-POLICY-VIDEO
  - name: DEFAULT-AVT-POLICY-DEFAULT
    load_balance_policy: LB-DEFAULT-AVT-POLICY-DEFAULT
  - name: PROD-AVT-POLICY-VOICE
    load_balance_policy: LB-PROD-AVT-POLICY-VOICE
  - name: PROD-AVT-POLICY-VIDEO
    load_balance_policy: LB-PROD-AVT-POLICY-VIDEO
  - name: PROD-AVT-POLICY-MPLS-ONLY
    load_balance_policy: LB-PROD-AVT-POLICY-MPLS-ONLY
  - name: PROD-AVT-POLICY-DEFAULT
    load_balance_policy: LB-PROD-AVT-POLICY-DEFAULT
  vrfs:
  - name: default
    policy: DEFAULT-AVT-POLICY-WITH-CP
    profiles:
    - name: DEFAULT-AVT-POLICY-CONTROL-PLANE
      id: 254
    - name: DEFAULT-AVT-POLICY-VIDEO
      id: 3
    - name: DEFAULT-AVT-POLICY-DEFAULT
      id: 1
  - name: PROD
    policy: PROD-AVT-POLICY
    profiles:
    - name: PROD-AVT-POLICY-VOICE
      id: 2
    - name: PROD-AVT-POLICY-VIDEO
      id: 4
    - name: PROD-AVT-POLICY-MPLS-ONLY
      id: 5
    - name: PROD-AVT-POLICY-DEFAULT
      id: 1
  - name: IT
    policy: DEFAULT-AVT-POLICY
    profiles:
    - name: DEFAULT-AVT-POLICY-VIDEO
      id: 3
    - name: DEFAULT-AVT-POLICY-DEFAULT
      id: 1
  policies:
  - name: DEFAULT-AVT-POLICY-WITH-CP
    matches:
    - application_profile: APP-PROFILE-CONTROL-PLANE
      avt_profile: DEFAULT-AVT-POLICY-CONTROL-PLANE
    - application_profile: VIDEO
      avt_profile: DEFAULT-AVT-POLICY-VIDEO
    - application_profile: default
      avt_profile: DEFAULT-AVT-POLICY-DEFAULT
  - name: PROD-AVT-POLICY
    matches:
    - application_profile: VOICE
      avt_profile: PROD-AVT-POLICY-VOICE
    - application_profile: VIDEO
      avt_profile: PROD-AVT-POLICY-VIDEO
    - application_profile: MPLS-ONLY
      avt_profile: PROD-AVT-POLICY-MPLS-ONLY
    - application_profile: default
      avt_profile: PROD-AVT-POLICY-DEFAULT
  - name: DEFAULT-AVT-POLICY
    matches:
    - application_profile: VIDEO
      avt_profile: DEFAULT-AVT-POLICY-VIDEO
    - application_profile: default
      avt_profile: DEFAULT-AVT-POLICY-DEFAULT
router_bfd:
  multihop:
    interval: 300
    min_rx: 300
    multiplier: 3
router_path_selection:
  tcp_mss_ceiling:
    ipv4_segment_size: auto
  path_groups:
  - name: MPLS
    id: 100
    local_interfaces:
    - name: Ethernet2
      stun:
        server_profiles:
        - MPLS-cv-pathfinder-pathfinder-Ethernet2_2
    dynamic_peers:
      enabled: true
      ipsec: false
    static_peers:
    - router_ip: 192.168.144.1
      name: cv-pathfinder-pathfinder
      ipv4_addresses:
      - 172.16.0.1
    keepalive:
      interval: 300
      failure_threshold: 5
  - name: LAN_HA
    id: 65535
    flow_assignment: lan
    local_interfaces:
    - name: Ethernet52
    static_peers:
    - router_ip: 192.168.142.6
      name: cv-pathfinder-edge3A
      ipv4_addresses:
      - 10.10.10.1
    ipsec_profile: DP-PROFILE
  load_balance_policies:
  - name: LB-DEFAULT-AVT-POLICY-CONTROL-PLANE
    path_groups:
    - name: MPLS
    - name: LAN_HA
  - name: LB-DEFAULT-AVT-POLICY-VIDEO
    path_groups:
    - name: MPLS
    - name: LAN_HA
  - name: LB-DEFAULT-AVT-POLICY-DEFAULT
    path_groups:
    - name: MPLS
      priority: 4223
    - name: LAN_HA
  - name: LB-PROD-AVT-POLICY-VOICE
    path_groups:
    - name: MPLS
    - name: LAN_HA
    jitter: 42
    lowest_hop_count: true
  - name: LB-PROD-AVT-POLICY-VIDEO
    path_groups:
    - name: MPLS
    - name: LAN_HA
    loss_rate: '42.0'
  - name: LB-PROD-AVT-POLICY-MPLS-ONLY
    path_groups:
    - name: MPLS
    - name: LAN_HA
  - name: LB-PROD-AVT-POLICY-DEFAULT
    path_groups:
    - name: MPLS
      priority: 2
    - name: LAN_HA
router_traffic_engineering:
  enabled: true
stun:
  client:
    server_profiles:
    - name: MPLS-cv-pathfinder-pathfinder-Ethernet2_2
      ip_address: 172.16.0.1
      ssl_profile: profileA
application_traffic_recognition:
  application_profiles:
  - name: VIDEO
    categories:
    - name: VIDEO1
    applications:
    - name: CUSTOM-APPLICATION-1
    - name: skype
    application_transports:
    - rtp
  - name: VOICE
    applications:
    - name: CUSTOM-VOICE-APPLICATION
  - name: MPLS-ONLY
  - name: APP-PROFILE-CONTROL-PLANE
    applications:
    - name: APP-CONTROL-PLANE
  categories:
  - name: VIDEO1
    applications:
    - name: CUSTOM-APPLICATION-2
    - name: CUSTOM-DSCP-APPLICATION
    - name: microsoft-teams
  applications:
    ipv4_applications:
    - name: CUSTOM-APPLICATION-1
      protocols:
      - tcp
      src_prefix_set_name: CUSTOM-SRC-PREFIX-1
      dest_prefix_set_name: CUSTOM-DEST-PREFIX-1
    - name: CUSTOM-APPLICATION-2
      protocols:
      - tcp
      tcp_src_port_set_name: TCP-SRC-2
      tcp_dest_port_set_name: TCP-DEST-2
    - name: CUSTOM-DSCP-APPLICATION
      dscp_ranges:
      - ef
      - 12-14
      - cs6
      - '42'
    - name: APP-CONTROL-PLANE
      dest_prefix_set_name: PFX-PATHFINDERS
  field_sets:
    l4_ports:
    - name: TCP-SRC-2
      port_values:
      - '42'
    - name: TCP-DEST-2
      port_values:
      - '666'
      - '777'
    ipv4_prefixes:
    - name: CUSTOM-SRC-PREFIX-1
      prefix_values:
      - 42.42.42.0/24
    - name: CUSTOM-DEST-PREFIX-1
      prefix_values:
      - 6.6.6.0/24
    - name: PFX-PATHFINDERS
      prefix_values:
      - 192.168.144.1/32
dps_interfaces:
- name: Dps1
  description: DPS Interface
  mtu: 9194
  ip_address: 192.168.142.7/32
  flow_tracker:
    hardware: FLOW-TRACKER
vxlan_interface:
  vxlan1:
    description: cv-pathfinder-edge3B_VTEP
    vxlan:
      udp_port: 4789
      source_interface: Dps1
      vrfs:
      - name: default
        vni: 1
      - name: IT
        vni: 100
      - name: PROD
        vni: 42
flow_tracking:
  hardware:
    trackers:
    - name: FLOW-TRACKER
      record_export:
        on_inactive_timeout: 70000
        on_interval: 300000
      exporters:
      - name: CV-TELEMETRY
        collector:
          host: 127.0.0.1
        local_interface: Loopback0
        template_interval: 3600000
    shutdown: false
metadata:
  cv_tags:
    device_tags:
    - name: Role
      value: edge
    - name: Region
      value: AVD_Land_West
    - name: Zone
      value: AVD_Land_West-ZONE
    - name: Site
      value: Site404
    interface_tags:
    - interface: Ethernet2
      tags:
      - name: Type
        value: wan
      - name: Carrier
        value: Colt
      - name: Circuit
        value: '10423'
    - interface: Ethernet52
      tags:
      - name: Type
        value: lan
  cv_pathfinder:
    role: edge
    ssl_profile: profileA
    vtep_ip: 192.168.142.7
    region: AVD_Land_West
    zone: AVD_Land_West-ZONE
    site: Site404
    interfaces:
    - name: Ethernet2
      carrier: Colt
      circuit_id: '10423'
      pathgroup: MPLS
    pathfinders:
    - vtep_ip: 192.168.144.1<|MERGE_RESOLUTION|>--- conflicted
+++ resolved
@@ -165,16 +165,10 @@
   peer_type: l3_interface
   peer: cv-pathfinder-edge3A
   shutdown: false
-<<<<<<< HEAD
   description: WAN_HA_cv-pathfinder-edge3A_Ethernet52
-  ip_address: 10.10.10.1/31
+  ip_address: 10.10.10.2/24
   flow_tracker:
     hardware: FLOW-TRACKER
-=======
-  description: DIRECT LAN HA LINK
-  ip_address: 10.10.10.2/24
-  flow_tracker: null
->>>>>>> 61657ba5
   mtu: 9100
 loopback_interfaces:
 - name: Loopback0
