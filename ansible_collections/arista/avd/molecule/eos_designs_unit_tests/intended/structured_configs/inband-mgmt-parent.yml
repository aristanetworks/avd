--- conflicted
+++ resolved
@@ -12,7 +12,6 @@
   redistribute_routes:
   - source_protocol: connected
     route_map: RM-CONN-2-BGP
-  - source_protocol: attached-host
   updates:
     wait_install: true
   peer_groups:
@@ -33,15 +32,6 @@
       activate: true
     - name: EVPN-OVERLAY-PEERS
       activate: false
-<<<<<<< HEAD
-  redistribute:
-    connected:
-      enabled: true
-      route_map: RM-CONN-2-BGP
-    attached_host:
-      enabled: true
-=======
->>>>>>> ec81f6cc
   address_family_evpn:
     peer_groups:
     - name: EVPN-OVERLAY-PEERS
@@ -62,6 +52,9 @@
     redistribute:
       connected:
         enabled: true
+  redistribute:
+    attached_host:
+      enabled: true
 service_routing_protocols_model: multi-agent
 ip_routing: true
 vlan_internal_order:
