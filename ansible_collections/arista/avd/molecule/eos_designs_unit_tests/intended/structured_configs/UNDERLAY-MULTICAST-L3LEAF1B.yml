hostname: UNDERLAY-MULTICAST-L3LEAF1B
is_deployed: true
router_bgp:
  as: '65101'
  router_id: 192.168.255.4
  bgp:
    default:
      ipv4_unicast: false
  maximum_paths:
    paths: 4
    ecmp: 4
  updates:
    wait_install: true
  peer_groups:
  - name: MLAG-IPv4-UNDERLAY-PEER
    type: ipv4
    remote_as: '65101'
    next_hop_self: true
    description: UNDERLAY-MULTICAST-L3LEAF1A
    maximum_routes: 12000
    send_community: all
    route_map_in: RM-MLAG-PEER-IN
  - name: IPv4-UNDERLAY-PEERS
    type: ipv4
    maximum_routes: 12000
    send_community: all
  - name: EVPN-OVERLAY-PEERS
    type: evpn
    update_source: Loopback0
    bfd: true
    send_community: all
    maximum_routes: 0
    ebgp_multihop: 3
  address_family_ipv4:
    peer_groups:
    - name: MLAG-IPv4-UNDERLAY-PEER
      activate: true
    - name: IPv4-UNDERLAY-PEERS
      activate: true
    - name: EVPN-OVERLAY-PEERS
      activate: false
  neighbors:
  - ip_address: 10.255.251.0
    peer_group: MLAG-IPv4-UNDERLAY-PEER
    peer: UNDERLAY-MULTICAST-L3LEAF1A
    description: UNDERLAY-MULTICAST-L3LEAF1A
  - ip_address: 172.31.255.4
    peer_group: IPv4-UNDERLAY-PEERS
    remote_as: '65001'
    peer: UNDERLAY-MULTICAST-SPINE1
    description: UNDERLAY-MULTICAST-SPINE1_Ethernet2
  - ip_address: 172.31.255.6
    peer_group: IPv4-UNDERLAY-PEERS
    remote_as: '65001'
    peer: UNDERLAY-MULTICAST-SPINE2
    description: UNDERLAY-MULTICAST-SPINE2_Ethernet2
  - ip_address: 192.168.255.1
    peer_group: EVPN-OVERLAY-PEERS
    peer: UNDERLAY-MULTICAST-SPINE1
    description: UNDERLAY-MULTICAST-SPINE1
    remote_as: '65001'
  - ip_address: 192.168.255.2
    peer_group: EVPN-OVERLAY-PEERS
    peer: UNDERLAY-MULTICAST-SPINE2
    description: UNDERLAY-MULTICAST-SPINE2
    remote_as: '65001'
  redistribute_routes:
  - source_protocol: connected
    route_map: RM-CONN-2-BGP
  address_family_evpn:
    peer_groups:
    - name: EVPN-OVERLAY-PEERS
      activate: true
static_routes:
- vrf: MGMT
  destination_address_prefix: 0.0.0.0/0
  gateway: 192.168.200.5
service_routing_protocols_model: multi-agent
ip_routing: true
router_multicast:
  ipv4:
    routing: true
vlan_internal_order:
  allocation: ascending
  range:
    beginning: 1006
    ending: 1199
aaa_root:
  disabled: true
config_end: true
enable_password:
  disabled: true
transceiver_qsfp_default_mode_4x10: true
vrfs:
- name: MGMT
  ip_routing: false
management_interfaces:
- name: Management1
  description: OOB_MANAGEMENT
  shutdown: false
  vrf: MGMT
  ip_address: 192.168.200.106/24
  gateway: 192.168.200.5
  type: oob
management_api_http:
  enable_vrfs:
  - name: MGMT
  enable_https: true
spanning_tree:
  no_spanning_tree_vlan: 4093-4094
vlans:
- id: 4093
  tenant: system
  name: LEAF_PEER_L3
  trunk_groups:
  - MLAG
- id: 4094
  tenant: system
  name: MLAG_PEER
  trunk_groups:
  - MLAG
vlan_interfaces:
- name: Vlan4093
  description: MLAG_PEER_L3_PEERING
  shutdown: false
  mtu: 9214
  ip_address: 10.255.251.1/31
  pim:
    ipv4:
      sparse_mode: true
- name: Vlan4094
  description: MLAG_PEER
  shutdown: false
  no_autostate: true
  mtu: 9214
  ip_address: 10.255.252.1/31
port_channel_interfaces:
- name: Port-Channel3
  description: MLAG_PEER_UNDERLAY-MULTICAST-L3LEAF1A_Po3
  switchport:
    enabled: true
    mode: trunk
    trunk:
      groups:
      - LEAF_PEER_L3
      - MLAG
  shutdown: false
<<<<<<< HEAD
  mode: trunk
  trunk_groups:
  - MLAG
=======
>>>>>>> bcdf59b5
ethernet_interfaces:
- name: Ethernet3
  peer: UNDERLAY-MULTICAST-L3LEAF1A
  peer_interface: Ethernet3
  peer_type: mlag_peer
  description: MLAG_PEER_UNDERLAY-MULTICAST-L3LEAF1A_Ethernet3
  shutdown: false
  channel_group:
    id: 3
    mode: active
- name: Ethernet4
  peer: UNDERLAY-MULTICAST-L3LEAF1A
  peer_interface: Ethernet4
  peer_type: mlag_peer
  description: MLAG_PEER_UNDERLAY-MULTICAST-L3LEAF1A_Ethernet4
  shutdown: false
  channel_group:
    id: 3
    mode: active
- name: Ethernet1
  peer: UNDERLAY-MULTICAST-SPINE1
  peer_interface: Ethernet2
  peer_type: spine
  description: P2P_LINK_TO_UNDERLAY-MULTICAST-SPINE1_Ethernet2
  shutdown: false
  mtu: 9214
  switchport:
    enabled: false
  ip_address: 172.31.255.5/31
  pim:
    ipv4:
      sparse_mode: true
- name: Ethernet2
  peer: UNDERLAY-MULTICAST-SPINE2
  peer_interface: Ethernet2
  peer_type: spine
  description: P2P_LINK_TO_UNDERLAY-MULTICAST-SPINE2_Ethernet2
  shutdown: false
  mtu: 9214
  switchport:
    enabled: false
  ip_address: 172.31.255.7/31
mlag_configuration:
  domain_id: DC1_LEAF1
  local_interface: Vlan4094
  peer_address: 10.255.252.0
  peer_link: Port-Channel3
  reload_delay_mlag: '300'
  reload_delay_non_mlag: '330'
route_maps:
- name: RM-MLAG-PEER-IN
  sequence_numbers:
  - sequence: 10
    type: permit
    set:
    - origin incomplete
    description: Make routes learned over MLAG Peer-link less preferred on spines to ensure optimal routing
- name: RM-CONN-2-BGP
  sequence_numbers:
  - sequence: 10
    type: permit
    match:
    - ip address prefix-list PL-LOOPBACKS-EVPN-OVERLAY
  - sequence: 40
    type: permit
    match:
    - ip address prefix-list PL-LOOPBACKS-PIM-RP
loopback_interfaces:
- name: Loopback0
  description: ROUTER_ID
  shutdown: false
  ip_address: 192.168.255.4/32
- name: Loopback1
  description: VXLAN_TUNNEL_SOURCE
  shutdown: false
  ip_address: 192.168.254.3/32
- name: Loopback4
  description: PIM RP
  ip_address: 192.168.200.4/32
prefix_lists:
- name: PL-LOOPBACKS-EVPN-OVERLAY
  sequence_numbers:
  - sequence: 10
    action: permit 192.168.255.0/24 eq 32
  - sequence: 20
    action: permit 192.168.254.0/24 eq 32
- name: PL-LOOPBACKS-PIM-RP
  sequence_numbers:
  - sequence: 10
    action: permit 192.168.200.4/32
router_pim_sparse_mode:
  ipv4:
    rp_addresses:
    - address: 192.168.200.1
      groups:
      - 239.255.1.0/24
    - address: 192.168.200.2
      access_lists:
      - RP_ACL_2
    - address: 192.168.200.3
      access_lists:
      - RP_ACL_3
    - address: 192.168.200.4
      access_lists:
      - RP_ACL_4
    - address: 192.168.200.5
      access_lists:
      - RP_ACL_5
    anycast_rps:
    - address: 192.168.200.4
      other_anycast_rp_addresses:
      - address: 192.168.255.3
      - address: 192.168.255.4
standard_access_lists:
- name: RP_ACL_2
  sequence_numbers:
  - sequence: 10
    action: permit 239.255.2.0/24
- name: RP_ACL_3
  sequence_numbers:
  - sequence: 10
    action: permit 239.255.3.0/24
- name: RP_ACL_4
  sequence_numbers:
  - sequence: 10
    action: permit 239.255.4.0/24
- name: RP_ACL_5
  sequence_numbers:
  - sequence: 10
    action: permit 239.255.5.0/24
router_bfd:
  multihop:
    interval: 300
    min_rx: 300
    multiplier: 3
ip_igmp_snooping:
  globally_enabled: true
vxlan_interface:
  vxlan1:
    description: UNDERLAY-MULTICAST-L3LEAF1B_VTEP
    vxlan:
      udp_port: 4789
      source_interface: Loopback1
      virtual_router_encapsulation_mac_address: mlag-system-id
metadata:
  platform: vEOS-LAB<|MERGE_RESOLUTION|>--- conflicted
+++ resolved
@@ -142,15 +142,8 @@
     mode: trunk
     trunk:
       groups:
-      - LEAF_PEER_L3
       - MLAG
   shutdown: false
-<<<<<<< HEAD
-  mode: trunk
-  trunk_groups:
-  - MLAG
-=======
->>>>>>> bcdf59b5
 ethernet_interfaces:
 - name: Ethernet3
   peer: UNDERLAY-MULTICAST-L3LEAF1A
