--- conflicted
+++ resolved
@@ -154,16 +154,11 @@
 ip_igmp_snooping:
   globally_enabled: true
   vlans:
-<<<<<<< HEAD
-  - enabled: false
-    id: 120
+  - id: 120
+    enabled: false
 cloudvision_tags:
   device_tags:
   - label: topology_hint_fabric
     value: EOS_DESIGNS_UNIT_TESTS
   - label: topology_hint_type
-    value: leaf
-=======
-  - id: 120
-    enabled: false
->>>>>>> e10d5ed5
+    value: leaf