hostname: cv-pathfinder-edge1
is_deployed: true
router_bgp:
  as: '65000'
  router_id: 192.168.42.2
  bgp:
    default:
      ipv4_unicast: false
  maximum_paths:
    paths: 16
  redistribute_routes:
  - source_protocol: connected
    route_map: RM-CONN-2-BGP
  updates:
    wait_install: true
  neighbors:
  - ip_address: 172.29.0.13
    remote_as: '64520'
    route_map_in: RM-BGP-172.29.0.13-IN
    route_map_out: RM-BGP-172.29.0.13-OUT
  - ip_address: 172.28.0.14
    remote_as: '64520'
    route_map_out: RM-BGP-172.28.0.14-OUT
  - ip_address: 172.17.0.2
    peer_group: IPv4-UNDERLAY-PEERS
    remote_as: '65199'
    peer: site-ha-disabled-leaf
    description: site-ha-disabled-leaf_Ethernet2
  - ip_address: 192.168.144.2
    peer_group: WAN-OVERLAY-PEERS
    peer: cv-pathfinder-pathfinder1
    description: cv-pathfinder-pathfinder1_Dps1
  - ip_address: 192.168.144.3
    peer_group: WAN-OVERLAY-PEERS
    peer: cv-pathfinder-pathfinder2
    description: cv-pathfinder-pathfinder2_Dps1
  address_family_ipv4:
    neighbors:
    - ip_address: 172.29.0.13
      activate: true
    - ip_address: 172.28.0.14
      activate: true
    peer_groups:
    - name: IPv4-UNDERLAY-PEERS
      activate: true
    - name: WAN-OVERLAY-PEERS
      activate: false
  peer_groups:
  - name: IPv4-UNDERLAY-PEERS
    type: ipv4
    maximum_routes: 12000
    send_community: all
    route_map_in: RM-BGP-UNDERLAY-PEERS-IN
  - name: WAN-OVERLAY-PEERS
    type: wan
    update_source: Dps1
    bfd: true
    password: htm4AZe9mIQOO1uiMuGgYQ==
    send_community: all
    maximum_routes: 0
    remote_as: '65000'
    ttl_maximum_hops: 1
    bfd_timers:
      interval: 1000
      min_rx: 1000
      multiplier: 10
<<<<<<< HEAD
  address_family_ipv4:
    peer_groups:
    - name: IPv4-UNDERLAY-PEERS
      activate: true
    - name: WAN-OVERLAY-PEERS
      activate: false
  redistribute:
    connected:
      enabled: true
      route_map: RM-CONN-2-BGP
  neighbors:
  - ip_address: 172.17.0.2
    peer_group: IPv4-UNDERLAY-PEERS
    remote_as: '65199'
    peer: site-ha-disabled-leaf
    description: site-ha-disabled-leaf_Ethernet2
  - ip_address: 172.29.0.13
    remote_as: '64520'
    route_map_in: RM-BGP-172.29.0.13-IN
    route_map_out: RM-BGP-172.29.0.13-OUT
  - ip_address: 172.28.0.14
    remote_as: '64520'
    route_map_out: RM-BGP-172.28.0.14-OUT
  - ip_address: 192.168.144.2
    peer_group: WAN-OVERLAY-PEERS
    peer: cv-pathfinder-pathfinder1
    description: cv-pathfinder-pathfinder1_Dps1
  - ip_address: 192.168.144.3
    peer_group: WAN-OVERLAY-PEERS
    peer: cv-pathfinder-pathfinder2
    description: cv-pathfinder-pathfinder2_Dps1
=======
>>>>>>> ec81f6cc
  vrfs:
  - name: IT
    router_id: 192.168.42.2
    neighbors:
    - ip_address: 172.17.0.2
      peer_group: IPv4-UNDERLAY-PEERS
      remote_as: '65199'
      description: site-ha-disabled-leaf_Ethernet2.1000_vrf_IT
    rd: 192.168.42.2:1000
    route_targets:
      import:
      - address_family: evpn
        route_targets:
        - 1000:1000
      export:
      - address_family: evpn
        route_targets:
        - 1000:1000
    redistribute:
      connected:
        enabled: true
  - name: PROD
    router_id: 192.168.42.2
    neighbors:
    - ip_address: 172.17.0.2
      peer_group: IPv4-UNDERLAY-PEERS
      remote_as: '65199'
      description: site-ha-disabled-leaf_Ethernet2.142_vrf_PROD
    rd: 192.168.42.2:142
    route_targets:
      import:
      - address_family: evpn
        route_targets:
        - 142:142
      export:
      - address_family: evpn
        route_targets:
        - 142:142
    redistribute:
      connected:
        enabled: true
  - name: ATTRACTED-VRF-FROM-UPLINK
    router_id: 192.168.42.2
    neighbors:
    - ip_address: 172.17.0.2
      peer_group: IPv4-UNDERLAY-PEERS
      remote_as: '65199'
      description: site-ha-disabled-leaf_Ethernet2.666_vrf_ATTRACTED-VRF-FROM-UPLINK
    rd: 192.168.42.2:666
    route_targets:
      import:
      - address_family: evpn
        route_targets:
        - 666:666
      export:
      - address_family: evpn
        route_targets:
        - 666:666
    redistribute:
      connected:
        enabled: true
  - name: default
    rd: 192.168.42.2:1
    route_targets:
      import:
      - address_family: evpn
        route_targets:
        - '1:1'
      export:
      - address_family: evpn
        route_targets:
        - '1:1'
        - route-map RM-EVPN-EXPORT-VRF-DEFAULT
  address_family_evpn:
    peer_groups:
    - name: WAN-OVERLAY-PEERS
      activate: true
      encapsulation: path-selection
      route_map_in: RM-EVPN-SOO-IN
      route_map_out: RM-EVPN-SOO-OUT
  address_family_ipv4_sr_te:
    peer_groups:
    - name: WAN-OVERLAY-PEERS
      activate: true
  address_family_link_state:
    peer_groups:
    - name: WAN-OVERLAY-PEERS
      activate: true
    path_selection:
      roles:
        producer: true
  address_family_path_selection:
    peer_groups:
    - name: WAN-OVERLAY-PEERS
      activate: true
    bgp:
      additional_paths:
        receive: true
        send: any
service_routing_protocols_model: multi-agent
ip_routing: true
aaa_root:
  disabled: true
config_end: true
enable_password:
  disabled: true
transceiver_qsfp_default_mode_4x10: false
spanning_tree:
  mode: none
vrfs:
- name: MGMT
  ip_routing: false
- name: IT
  tenant: TenantA
  ip_routing: true
- name: PROD
  tenant: TenantA
  ip_routing: true
- name: ATTRACTED-VRF-FROM-UPLINK
  tenant: TenantC
  ip_routing: true
management_api_http:
  enable_vrfs:
  - name: MGMT
  enable_https: true
prefix_lists:
- name: PL2
  sequence_numbers:
  - sequence: 10
    action: permit 5.0.0.0/0
  - sequence: 20
    action: deny 10.00.0.0/24
- name: ALLOW-DEFAULT
  sequence_numbers:
  - sequence: 10
    action: permit 0.0.0.0/0
- name: PL-LOOPBACKS-EVPN-OVERLAY
  sequence_numbers:
  - sequence: 10
    action: permit 192.168.42.0/24 eq 32
route_maps:
- name: RM-BGP-172.29.0.13-IN
  sequence_numbers:
  - sequence: 10
    type: permit
    match:
    - ip address prefix-list PL2
- name: RM-BGP-172.29.0.13-OUT
  sequence_numbers:
  - sequence: 10
    type: permit
    match:
    - ip address prefix-list ALLOW-DEFAULT
  - sequence: 20
    type: deny
- name: RM-BGP-172.28.0.14-OUT
  sequence_numbers:
  - sequence: 10
    type: permit
    match:
    - ip address prefix-list PL2
  - sequence: 20
    type: deny
- name: RM-CONN-2-BGP
  sequence_numbers:
  - sequence: 10
    type: permit
    match:
    - ip address prefix-list PL-LOOPBACKS-EVPN-OVERLAY
    set:
    - extcommunity soo 192.168.42.2:511 additive
- name: RM-BGP-UNDERLAY-PEERS-IN
  sequence_numbers:
  - sequence: 40
    type: permit
    description: Mark prefixes originated from the LAN
    set:
    - extcommunity soo 192.168.42.2:511 additive
- name: RM-EVPN-SOO-IN
  sequence_numbers:
  - sequence: 10
    type: deny
    match:
    - extcommunity ECL-EVPN-SOO
  - sequence: 20
    type: permit
- name: RM-EVPN-SOO-OUT
  sequence_numbers:
  - sequence: 10
    type: permit
    set:
    - extcommunity soo 192.168.42.2:511 additive
- name: RM-EVPN-EXPORT-VRF-DEFAULT
  sequence_numbers:
  - sequence: 10
    type: permit
    match:
    - extcommunity ECL-EVPN-SOO
ethernet_interfaces:
- name: Ethernet52
  peer: site-ha-disabled-leaf
  peer_interface: Ethernet2
  peer_type: l3leaf
  description: P2P_site-ha-disabled-leaf_Ethernet2
  shutdown: false
  mtu: 9214
  switchport:
    enabled: false
  ip_address: 172.17.0.3/31
- name: Ethernet52.1000
  peer: site-ha-disabled-leaf
  peer_interface: Ethernet2.1000
  peer_type: l3leaf
  vrf: IT
  description: P2P_site-ha-disabled-leaf_Ethernet2.1000_VRF_IT
  shutdown: false
  encapsulation_dot1q:
    vlan: 1000
  mtu: 9214
  ip_address: 172.17.0.3/31
- name: Ethernet52.142
  peer: site-ha-disabled-leaf
  peer_interface: Ethernet2.142
  peer_type: l3leaf
  vrf: PROD
  description: P2P_site-ha-disabled-leaf_Ethernet2.142_VRF_PROD
  shutdown: false
  encapsulation_dot1q:
    vlan: 142
  mtu: 9214
  ip_address: 172.17.0.3/31
- name: Ethernet52.666
  peer: site-ha-disabled-leaf
  peer_interface: Ethernet2.666
  peer_type: l3leaf
  vrf: ATTRACTED-VRF-FROM-UPLINK
  description: P2P_site-ha-disabled-leaf_Ethernet2.666_VRF_ATTRACTED-VRF-FROM-UPLINK
  shutdown: false
  encapsulation_dot1q:
    vlan: 666
  mtu: 9214
  ip_address: 172.17.0.3/31
- name: Ethernet1/49.3
  peer_type: l3_interface
  ip_address: dhcp
  shutdown: false
  description: Inmrasat_S511
  access_group_in: TEST-IPV4-ACL-WITH-IP-FIELDS-IN_Ethernet1_49.3
  encapsulation_dot1q:
    vlan: 3
- name: Ethernet2
  peer_type: l3_interface
  ip_address: dhcp
  shutdown: false
  switchport:
    enabled: false
  description: AWS-1_212
  dhcp_client_accept_default_route: true
- name: Ethernet3
  peer_type: l3_interface
  ip_address: dhcp
  shutdown: false
  switchport:
    enabled: false
  description: ATT_404
  dhcp_client_accept_default_route: true
  ip_nat:
    service_profile: NAT-IE-DIRECT
- name: Ethernet4
  peer_type: l3_interface
  ip_address: dhcp
  shutdown: false
  switchport:
    enabled: false
  dhcp_client_accept_default_route: true
- name: Ethernet5
  peer_type: l3_interface
  ip_address: dhcp
  shutdown: false
  switchport:
    enabled: false
  dhcp_client_accept_default_route: true
- name: Ethernet1/49
  switchport:
    enabled: false
  peer_type: l3_interface
  shutdown: false
loopback_interfaces:
- name: Loopback0
  description: ROUTER_ID
  shutdown: false
  ip_address: 192.168.42.2/32
agents:
- name: KernelFib
  environment_variables:
  - name: KERNELFIB_PROGRAM_ALL_ECMP
    value: '1'
ip_access_lists:
- name: TEST-IPV4-ACL-WITH-IP-FIELDS-IN_Ethernet1_49.3
  entries:
  - sequence: 15
    action: deny
    protocol: ip
    source: any
    destination: 172.24.49.3
  - action: permit
    protocol: ip
    source: 172.24.49.2
    destination: 172.24.49.3
- name: ACL-NAT-IE-DIRECT
  entries:
  - sequence: 10
    action: deny
    protocol: ip
    source: any
    destination: 5.0.0.0/24
  - sequence: 20
    action: permit
    protocol: ip
    source: any
    destination: any
- name: ACL-NAT-IE-ZSCALER
  entries:
  - sequence: 10
    action: permit
    protocol: ip
    source: any
    destination: 10.0.0.0/24
  - sequence: 20
    action: deny
    protocol: ip
    source: any
    destination: any
ip_extcommunity_lists:
- name: ECL-EVPN-SOO
  entries:
  - type: permit
    extcommunities: soo 192.168.42.2:511
ip_security:
  ike_policies:
  - name: CP-IKE-POLICY
    local_id: 192.168.142.2
  - name: IE-ZSCALER-EXIT-POLICY-1-IKE-POLICY
    local_id_fqdn: cv-pathfinder-edge1_ZSCALER-EXIT-POLICY-1@test.local
    ike_lifetime: 24
    encryption: aes256
    dh_group: 24
  - name: IE-ZSCALER-EXIT-POLICY-2-IKE-POLICY
    local_id_fqdn: cv-pathfinder-edge1_ZSCALER-EXIT-POLICY-2@test.local
    ike_lifetime: 24
    encryption: aes256
    dh_group: 24
  sa_policies:
  - name: DP-SA-POLICY
    esp:
      encryption: aes256gcm128
    pfs_dh_group: 14
  - name: CP-SA-POLICY
    esp:
      encryption: aes256gcm128
    pfs_dh_group: 14
  - name: IE-ZSCALER-EXIT-POLICY-1-SA-POLICY
    pfs_dh_group: 24
    sa_lifetime:
      value: 8
    esp:
      integrity: sha256
      encryption: aes256
  - name: IE-ZSCALER-EXIT-POLICY-2-SA-POLICY
    pfs_dh_group: 24
    sa_lifetime:
      value: 8
    esp:
      integrity: sha256
      encryption: aes256
  profiles:
  - name: DP-PROFILE
    sa_policy: DP-SA-POLICY
    connection: start
    shared_key: ABCDEF1234567890666
    dpd:
      interval: 10
      time: 50
      action: clear
    mode: transport
  - name: CP-PROFILE
    ike_policy: CP-IKE-POLICY
    sa_policy: CP-SA-POLICY
    connection: start
    shared_key: ABCDEF1234567890
    dpd:
      interval: 10
      time: 50
      action: clear
    mode: transport
  - name: IE-ZSCALER-EXIT-POLICY-1-PROFILE
    ike_policy: IE-ZSCALER-EXIT-POLICY-1-IKE-POLICY
    sa_policy: IE-ZSCALER-EXIT-POLICY-1-SA-POLICY
    shared_key: 0007054B145A1F0E0928424A0C0B4812160C09551511170B121907214A333B286214687C782720215B0867637B7B666B3873293274733B31233B6D2A332315696A
    dpd:
      interval: 10
      time: 60
      action: clear
    connection: start
  - name: IE-ZSCALER-EXIT-POLICY-2-PROFILE
    ike_policy: IE-ZSCALER-EXIT-POLICY-2-IKE-POLICY
    sa_policy: IE-ZSCALER-EXIT-POLICY-2-SA-POLICY
    shared_key: 0007054B145A1F0E0928424A0C0B4812160C09551511170B121907214A333B286214687C782720215B0B67637B7B666B3873293274733B31233B6D2A332315696A
    dpd:
      interval: 10
      time: 60
      action: clear
    connection: start
  key_controller:
    profile: DP-PROFILE
management_security:
  ssl_profiles:
  - name: profileA
    certificate:
      file: profileA.crt
      key: profileA.key
    trust_certificate:
      certificates:
      - aristaDeviceCertProvisionerDefaultRootCA.crt
    tls_versions: '1.2'
router_adaptive_virtual_topology:
  topology_role: edge
  region:
    name: AVD_Land_East
    id: 43
  zone:
    name: AVD_Land_East-ZONE
    id: 1
  site:
    name: Site511
    id: 511
  profiles:
  - name: DEFAULT-AVT-POLICY-CONTROL-PLANE
    load_balance_policy: LB-DEFAULT-AVT-POLICY-CONTROL-PLANE
  - name: DEFAULT-AVT-POLICY-VIDEO
    load_balance_policy: LB-DEFAULT-AVT-POLICY-VIDEO
    internet_exit_policy: DIRECT-EXIT-POLICY-1
  - name: DEFAULT-AVT-POLICY-DEFAULT
    load_balance_policy: LB-DEFAULT-AVT-POLICY-DEFAULT
  - name: PROD-AVT-POLICY-VOICE
    load_balance_policy: LB-PROD-AVT-POLICY-VOICE
    internet_exit_policy: ZSCALER-EXIT-POLICY-1
  - name: PROD-AVT-POLICY-VIDEO
    load_balance_policy: LB-PROD-AVT-POLICY-VIDEO
    internet_exit_policy: ZSCALER-EXIT-POLICY-2
  - name: PROD-AVT-POLICY-DEFAULT
    load_balance_policy: LB-PROD-AVT-POLICY-DEFAULT
  - name: DEFAULT-POLICY-DEFAULT
    load_balance_policy: LB-DEFAULT-POLICY-DEFAULT
  vrfs:
  - name: default
    policy: DEFAULT-AVT-POLICY-WITH-CP
    profiles:
    - name: DEFAULT-AVT-POLICY-CONTROL-PLANE
      id: 254
    - name: DEFAULT-AVT-POLICY-VIDEO
      id: 3
    - name: DEFAULT-AVT-POLICY-DEFAULT
      id: 1
  - name: PROD
    policy: PROD-AVT-POLICY
    profiles:
    - name: PROD-AVT-POLICY-VOICE
      id: 2
    - name: PROD-AVT-POLICY-VIDEO
      id: 4
    - name: PROD-AVT-POLICY-DEFAULT
      id: 1
  - name: IT
    policy: DEFAULT-AVT-POLICY
    profiles:
    - name: DEFAULT-AVT-POLICY-VIDEO
      id: 3
    - name: DEFAULT-AVT-POLICY-DEFAULT
      id: 1
  - name: ATTRACTED-VRF-FROM-UPLINK
    policy: DEFAULT-POLICY
    profiles:
    - name: DEFAULT-POLICY-DEFAULT
      id: 1
  policies:
  - name: DEFAULT-AVT-POLICY-WITH-CP
    matches:
    - application_profile: APP-PROFILE-CONTROL-PLANE
      avt_profile: DEFAULT-AVT-POLICY-CONTROL-PLANE
    - application_profile: VIDEO
      avt_profile: DEFAULT-AVT-POLICY-VIDEO
    - application_profile: default
      avt_profile: DEFAULT-AVT-POLICY-DEFAULT
  - name: PROD-AVT-POLICY
    matches:
    - application_profile: VOICE
      avt_profile: PROD-AVT-POLICY-VOICE
    - application_profile: VIDEO
      avt_profile: PROD-AVT-POLICY-VIDEO
    - application_profile: default
      avt_profile: PROD-AVT-POLICY-DEFAULT
  - name: DEFAULT-AVT-POLICY
    matches:
    - application_profile: VIDEO
      avt_profile: DEFAULT-AVT-POLICY-VIDEO
    - application_profile: default
      avt_profile: DEFAULT-AVT-POLICY-DEFAULT
  - name: DEFAULT-POLICY
    matches:
    - application_profile: default
      avt_profile: DEFAULT-POLICY-DEFAULT
router_bfd:
  multihop:
    interval: 300
    min_rx: 300
    multiplier: 3
router_path_selection:
  tcp_mss_ceiling:
    ipv4_segment_size: auto
  path_groups:
  - name: Satellite
    id: 104
    local_interfaces:
    - name: Ethernet1/49.3
    dynamic_peers:
      enabled: true
    ipsec_profile: CP-PROFILE
    keepalive:
      auto: true
  - name: AWS
    id: 105
    local_interfaces:
    - name: Ethernet2
    dynamic_peers:
      enabled: true
    ipsec_profile: CP-PROFILE
  - name: INET
    id: 101
    local_interfaces:
    - name: Ethernet3
      stun:
        server_profiles:
        - INET-cv-pathfinder-pathfinder1-Ethernet1
        - INET-cv-pathfinder-pathfinder2-Ethernet1
    dynamic_peers:
      enabled: true
    static_peers:
    - router_ip: 192.168.144.2
      name: cv-pathfinder-pathfinder1
      ipv4_addresses:
      - 10.8.8.8
    - router_ip: 192.168.144.3
      name: cv-pathfinder-pathfinder2
      ipv4_addresses:
      - 10.9.9.6
    ipsec_profile: CP-PROFILE
  load_balance_policies:
  - name: LB-DEFAULT-AVT-POLICY-CONTROL-PLANE
    path_groups:
    - name: INET
    - name: Satellite
      priority: 2
  - name: LB-DEFAULT-AVT-POLICY-VIDEO
    path_groups:
    - name: INET
  - name: LB-DEFAULT-AVT-POLICY-DEFAULT
    path_groups:
    - name: INET
  - name: LB-PROD-AVT-POLICY-VOICE
    path_groups:
    - name: INET
      priority: 2
    jitter: 42
    lowest_hop_count: true
  - name: LB-PROD-AVT-POLICY-VIDEO
    path_groups:
    - name: INET
      priority: 2
    loss_rate: '42.0'
  - name: LB-PROD-AVT-POLICY-DEFAULT
    path_groups:
    - name: INET
  - name: LB-DEFAULT-POLICY-DEFAULT
    path_groups:
    - name: AWS
    - name: INET
    - name: Satellite
      priority: 2
router_traffic_engineering:
  enabled: true
stun:
  client:
    server_profiles:
    - name: INET-cv-pathfinder-pathfinder1-Ethernet1
      ip_address: 10.8.8.8
      ssl_profile: profileA
    - name: INET-cv-pathfinder-pathfinder2-Ethernet1
      ip_address: 10.9.9.6
      ssl_profile: profileA
application_traffic_recognition:
  application_profiles:
  - name: VIDEO
    categories:
    - name: VIDEO1
    applications:
    - name: CUSTOM-APPLICATION-1
    - name: skype
    application_transports:
    - rtp
  - name: VOICE
    applications:
    - name: CUSTOM-VOICE-APPLICATION
  - name: APP-PROFILE-CONTROL-PLANE
    applications:
    - name: APP-CONTROL-PLANE
  categories:
  - name: VIDEO1
    applications:
    - name: CUSTOM-APPLICATION-2
    - name: CUSTOM-DSCP-APPLICATION
    - name: microsoft-teams
  applications:
    ipv4_applications:
    - name: CUSTOM-APPLICATION-1
      protocols:
      - tcp
      src_prefix_set_name: CUSTOM-SRC-PREFIX-1
      dest_prefix_set_name: CUSTOM-DEST-PREFIX-1
    - name: CUSTOM-APPLICATION-2
      protocols:
      - tcp
      tcp_src_port_set_name: TCP-SRC-2
      tcp_dest_port_set_name: TCP-DEST-2
    - name: CUSTOM-DSCP-APPLICATION
      dscp_ranges:
      - ef
      - 12-14
      - cs6
      - '42'
    - name: APP-CONTROL-PLANE
      dest_prefix_set_name: PFX-PATHFINDERS
  field_sets:
    l4_ports:
    - name: TCP-SRC-2
      port_values:
      - '42'
    - name: TCP-DEST-2
      port_values:
      - '666'
      - '777'
    ipv4_prefixes:
    - name: CUSTOM-SRC-PREFIX-1
      prefix_values:
      - 42.42.42.0/24
    - name: CUSTOM-DEST-PREFIX-1
      prefix_values:
      - 6.6.6.0/24
    - name: PFX-PATHFINDERS
      prefix_values:
      - 192.168.144.2/32
      - 192.168.144.3/32
ip_nat:
  profiles:
  - name: NAT-IE-DIRECT
    source:
      dynamic:
      - access_list: ACL-NAT-IE-DIRECT
        nat_type: overload
  - name: NAT-IE-ZSCALER
    source:
      dynamic:
      - access_list: ACL-NAT-IE-ZSCALER
        pool_name: PORT-ONLY-POOL
        nat_type: pool
  pools:
  - name: PORT-ONLY-POOL
    type: port-only
    ranges:
    - first_port: 1500
      last_port: 65535
static_routes:
- destination_address_prefix: 10.37.121.1/32
  name: IE-ZSCALER-PRI
  gateway: 172.31.0.1
- destination_address_prefix: 10.39.77.1/32
  name: IE-ZSCALER-SEC
  gateway: 172.31.0.1
- destination_address_prefix: 10.50.9.1/32
  name: IE-ZSCALER-TER
  gateway: 172.31.0.1
router_service_insertion:
  enabled: true
  connections:
  - name: IE-Ethernet3
    monitor_connectivity_host: IE-Ethernet3
    ethernet_interface:
      name: Ethernet3
      next_hop: 172.31.0.1
  - name: IE-Tunnel100
    monitor_connectivity_host: IE-Tunnel100
    tunnel_interface:
      primary: Tunnel100
  - name: IE-Tunnel101
    monitor_connectivity_host: IE-Tunnel101
    tunnel_interface:
      primary: Tunnel101
  - name: IE-Tunnel102
    monitor_connectivity_host: IE-Tunnel102
    tunnel_interface:
      primary: Tunnel102
  - name: IE-Tunnel110
    monitor_connectivity_host: IE-Tunnel110
    tunnel_interface:
      primary: Tunnel110
  - name: IE-Tunnel111
    monitor_connectivity_host: IE-Tunnel111
    tunnel_interface:
      primary: Tunnel111
  - name: IE-Tunnel112
    monitor_connectivity_host: IE-Tunnel112
    tunnel_interface:
      primary: Tunnel112
router_internet_exit:
  exit_groups:
  - name: DIRECT-EXIT-POLICY-1
    local_connections:
    - name: IE-Ethernet3
  - name: ZSCALER-EXIT-POLICY-1_PRI
    local_connections:
    - name: IE-Tunnel100
  - name: ZSCALER-EXIT-POLICY-1_SEC
    local_connections:
    - name: IE-Tunnel101
  - name: ZSCALER-EXIT-POLICY-1_TER
    local_connections:
    - name: IE-Tunnel102
  - name: ZSCALER-EXIT-POLICY-2_PRI
    local_connections:
    - name: IE-Tunnel110
  - name: ZSCALER-EXIT-POLICY-2_SEC
    local_connections:
    - name: IE-Tunnel111
  - name: ZSCALER-EXIT-POLICY-2_TER
    local_connections:
    - name: IE-Tunnel112
  policies:
  - name: DIRECT-EXIT-POLICY-1
    exit_groups:
    - name: DIRECT-EXIT-POLICY-1
  - name: ZSCALER-EXIT-POLICY-1
    exit_groups:
    - name: ZSCALER-EXIT-POLICY-1_PRI
    - name: ZSCALER-EXIT-POLICY-1_SEC
    - name: ZSCALER-EXIT-POLICY-1_TER
    - name: system-default-exit-group
  - name: ZSCALER-EXIT-POLICY-2
    exit_groups:
    - name: ZSCALER-EXIT-POLICY-2_PRI
    - name: ZSCALER-EXIT-POLICY-2_SEC
    - name: ZSCALER-EXIT-POLICY-2_TER
dps_interfaces:
- name: Dps1
  description: DPS Interface
  mtu: 9194
  ip_address: 192.168.142.2/32
  flow_tracker:
    hardware: FLOW-TRACKER
vxlan_interface:
  vxlan1:
    description: cv-pathfinder-edge1_VTEP
    vxlan:
      udp_port: 4789
      source_interface: Dps1
      vrfs:
      - name: default
        vni: 1
      - name: IT
        vni: 100
      - name: PROD
        vni: 42
      - name: ATTRACTED-VRF-FROM-UPLINK
        vni: 166
tunnel_interfaces:
- name: Tunnel100
  description: Internet Exit ZSCALER-EXIT-POLICY-1 PRI
  mtu: 1394
  ip_address: unnumbered Loopback0
  tunnel_mode: ipsec
  source_interface: Ethernet3
  destination: 10.37.121.1
  ipsec_profile: IE-ZSCALER-EXIT-POLICY-1-PROFILE
  nat_profile: NAT-IE-ZSCALER
- name: Tunnel101
  description: Internet Exit ZSCALER-EXIT-POLICY-1 SEC
  mtu: 1394
  ip_address: unnumbered Loopback0
  tunnel_mode: ipsec
  source_interface: Ethernet3
  destination: 10.39.77.1
  ipsec_profile: IE-ZSCALER-EXIT-POLICY-1-PROFILE
  nat_profile: NAT-IE-ZSCALER
- name: Tunnel102
  description: Internet Exit ZSCALER-EXIT-POLICY-1 TER
  mtu: 1394
  ip_address: unnumbered Loopback0
  tunnel_mode: ipsec
  source_interface: Ethernet3
  destination: 10.50.9.1
  ipsec_profile: IE-ZSCALER-EXIT-POLICY-1-PROFILE
  nat_profile: NAT-IE-ZSCALER
- name: Tunnel110
  description: Internet Exit ZSCALER-EXIT-POLICY-2 PRI
  mtu: 1394
  ip_address: unnumbered Loopback0
  tunnel_mode: ipsec
  source_interface: Ethernet3
  destination: 10.37.121.1
  ipsec_profile: IE-ZSCALER-EXIT-POLICY-2-PROFILE
  nat_profile: NAT-IE-ZSCALER
- name: Tunnel111
  description: Internet Exit ZSCALER-EXIT-POLICY-2 SEC
  mtu: 1394
  ip_address: unnumbered Loopback0
  tunnel_mode: ipsec
  source_interface: Ethernet3
  destination: 10.39.77.1
  ipsec_profile: IE-ZSCALER-EXIT-POLICY-2-PROFILE
  nat_profile: NAT-IE-ZSCALER
- name: Tunnel112
  description: Internet Exit ZSCALER-EXIT-POLICY-2 TER
  mtu: 1394
  ip_address: unnumbered Loopback0
  tunnel_mode: ipsec
  source_interface: Ethernet3
  destination: 10.50.9.1
  ipsec_profile: IE-ZSCALER-EXIT-POLICY-2-PROFILE
  nat_profile: NAT-IE-ZSCALER
monitor_connectivity:
  interface_sets:
  - name: SET-Ethernet3
    interfaces: Ethernet3
  - name: SET-Tunnel100
    interfaces: Tunnel100
  - name: SET-Tunnel101
    interfaces: Tunnel101
  - name: SET-Tunnel102
    interfaces: Tunnel102
  - name: SET-Tunnel110
    interfaces: Tunnel110
  - name: SET-Tunnel111
    interfaces: Tunnel111
  - name: SET-Tunnel112
    interfaces: Tunnel112
  hosts:
  - name: IE-Ethernet3
    description: Internet Exit DIRECT-EXIT-POLICY-1
    ip: 172.31.0.1
    local_interfaces: SET-Ethernet3
    address_only: false
  - name: IE-Tunnel100
    description: Internet Exit ZSCALER-EXIT-POLICY-1 PRI
    ip: 10.37.121.1
    local_interfaces: SET-Tunnel100
    address_only: false
    url: http://gateway.zscalerbeta.net/vpntest
  - name: IE-Tunnel101
    description: Internet Exit ZSCALER-EXIT-POLICY-1 SEC
    ip: 10.39.77.1
    local_interfaces: SET-Tunnel101
    address_only: false
    url: http://gateway.zscalerbeta.net/vpntest
  - name: IE-Tunnel102
    description: Internet Exit ZSCALER-EXIT-POLICY-1 TER
    ip: 10.50.9.1
    local_interfaces: SET-Tunnel102
    address_only: false
    url: http://gateway.zscalerbeta.net/vpntest
  - name: IE-Tunnel110
    description: Internet Exit ZSCALER-EXIT-POLICY-2 PRI
    ip: 10.37.121.1
    local_interfaces: SET-Tunnel110
    address_only: false
    url: http://gateway.zscalerbeta.net/vpntest
  - name: IE-Tunnel111
    description: Internet Exit ZSCALER-EXIT-POLICY-2 SEC
    ip: 10.39.77.1
    local_interfaces: SET-Tunnel111
    address_only: false
    url: http://gateway.zscalerbeta.net/vpntest
  - name: IE-Tunnel112
    description: Internet Exit ZSCALER-EXIT-POLICY-2 TER
    ip: 10.50.9.1
    local_interfaces: SET-Tunnel112
    address_only: false
    url: http://gateway.zscalerbeta.net/vpntest
  shutdown: false
metadata:
  cv_pathfinder:
    internet_exit_policies:
    - name: ZSCALER-EXIT-POLICY-1
      type: zscaler
      city: Santa Clara, CA
      country: United States
      firewall: false
      ips_control: false
      acceptable_use_policy: false
      vpn_credentials:
      - fqdn: cv-pathfinder-edge1_ZSCALER-EXIT-POLICY-1@test.local
        vpn_type: UFQDN
        pre_shared_key: 0007054B145A1F0E0928424A0C0B4812160C09551511170B121907214A333B286214687C782720215B0867637B7B666B3873293274733B31233B6D2A332315696A
      tunnels:
      - name: Tunnel100
        preference: Preferred
      - name: Tunnel101
        preference: Alternate
      - name: Tunnel102
        preference: Alternate
    - name: ZSCALER-EXIT-POLICY-2
      type: zscaler
      city: Santa Clara, CA
      country: United States
      firewall: false
      ips_control: false
      acceptable_use_policy: false
      vpn_credentials:
      - fqdn: cv-pathfinder-edge1_ZSCALER-EXIT-POLICY-2@test.local
        vpn_type: UFQDN
        pre_shared_key: 0007054B145A1F0E0928424A0C0B4812160C09551511170B121907214A333B286214687C782720215B0B67637B7B666B3873293274733B31233B6D2A332315696A
      tunnels:
      - name: Tunnel110
        preference: Preferred
      - name: Tunnel111
        preference: Alternate
      - name: Tunnel112
        preference: Alternate
    role: edge
    ssl_profile: profileA
    vtep_ip: 192.168.142.2
    region: AVD_Land_East
    zone: AVD_Land_East-ZONE
    site: Site511
    interfaces:
    - name: Ethernet1/49.3
      carrier: Inmrasat
      circuit_id: S511
      pathgroup: Satellite
    - name: Ethernet2
      carrier: AWS-1
      circuit_id: '212'
      pathgroup: AWS
    - name: Ethernet3
      carrier: ATT
      circuit_id: '404'
      pathgroup: INET
    pathfinders:
    - vtep_ip: 192.168.144.2
    - vtep_ip: 192.168.144.3
  cv_tags:
    device_tags:
    - name: Role
      value: edge
    - name: Region
      value: AVD_Land_East
    - name: Zone
      value: AVD_Land_East-ZONE
    - name: Site
      value: Site511
    interface_tags:
    - interface: Ethernet52
      tags:
      - name: Type
        value: lan
    - interface: Ethernet52.1000
      tags:
      - name: Type
        value: lan
    - interface: Ethernet52.142
      tags:
      - name: Type
        value: lan
    - interface: Ethernet52.666
      tags:
      - name: Type
        value: lan
    - interface: Ethernet1/49.3
      tags:
      - name: Type
        value: wan
      - name: Carrier
        value: Inmrasat
      - name: Circuit
        value: S511
    - interface: Ethernet2
      tags:
      - name: Type
        value: wan
      - name: Carrier
        value: AWS-1
      - name: Circuit
        value: '212'
    - interface: Ethernet3
      tags:
      - name: Type
        value: wan
      - name: Carrier
        value: ATT
      - name: Circuit
        value: '404'
    - interface: Ethernet4
      tags:
      - name: Type
        value: lan
    - interface: Ethernet5
      tags:
      - name: Type
        value: lan
    - interface: Ethernet1/49
      tags:
      - name: Type
        value: lan
flow_tracking:
  hardware:
    trackers:
    - name: FLOW-TRACKER
      record_export:
        on_inactive_timeout: 70000
        on_interval: 300000
      exporters:
      - name: CV-TELEMETRY
        collector:
          host: 127.0.0.1
        local_interface: Loopback0
        template_interval: 3600000
    shutdown: false<|MERGE_RESOLUTION|>--- conflicted
+++ resolved
@@ -64,40 +64,6 @@
       interval: 1000
       min_rx: 1000
       multiplier: 10
-<<<<<<< HEAD
-  address_family_ipv4:
-    peer_groups:
-    - name: IPv4-UNDERLAY-PEERS
-      activate: true
-    - name: WAN-OVERLAY-PEERS
-      activate: false
-  redistribute:
-    connected:
-      enabled: true
-      route_map: RM-CONN-2-BGP
-  neighbors:
-  - ip_address: 172.17.0.2
-    peer_group: IPv4-UNDERLAY-PEERS
-    remote_as: '65199'
-    peer: site-ha-disabled-leaf
-    description: site-ha-disabled-leaf_Ethernet2
-  - ip_address: 172.29.0.13
-    remote_as: '64520'
-    route_map_in: RM-BGP-172.29.0.13-IN
-    route_map_out: RM-BGP-172.29.0.13-OUT
-  - ip_address: 172.28.0.14
-    remote_as: '64520'
-    route_map_out: RM-BGP-172.28.0.14-OUT
-  - ip_address: 192.168.144.2
-    peer_group: WAN-OVERLAY-PEERS
-    peer: cv-pathfinder-pathfinder1
-    description: cv-pathfinder-pathfinder1_Dps1
-  - ip_address: 192.168.144.3
-    peer_group: WAN-OVERLAY-PEERS
-    peer: cv-pathfinder-pathfinder2
-    description: cv-pathfinder-pathfinder2_Dps1
-=======
->>>>>>> ec81f6cc
   vrfs:
   - name: IT
     router_id: 192.168.42.2
