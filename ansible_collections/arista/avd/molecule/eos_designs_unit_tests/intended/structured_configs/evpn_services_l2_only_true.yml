router_bgp:
  as: '101'
  router_id: 192.168.255.109
  bgp:
    default:
      ipv4_unicast: false
  maximum_paths:
    paths: 4
    ecmp: 4
  updates:
    wait_install: true
  peer_groups:
  - name: UNDERLAY-PEERS
    type: ipv4
    password: 0nsCUm70mvSTxVO0ldytrg==
    maximum_routes: 12000
    send_community: all
  - name: EVPN-OVERLAY-PEERS
    type: evpn
    update_source: Loopback0
    bfd: true
    password: q+VNViP5i4rVjW1cxFv2wA==
    send_community: all
    maximum_routes: 0
    ebgp_multihop: 3
  address_family_ipv4:
    peer_groups:
    - name: UNDERLAY-PEERS
      activate: true
    - name: EVPN-OVERLAY-PEERS
      activate: false
  redistribute_routes:
  - source_protocol: connected
    route_map: RM-CONN-2-BGP
  address_family_evpn:
    peer_groups:
    - name: EVPN-OVERLAY-PEERS
      activate: true
    evpn_hostflap_detection:
      window: 180
      threshold: 5
      enabled: true
      expiry_timeout: 10
  vlan_aware_bundles:
  - name: Tenant_A_APP_Zone
    rd: 192.168.255.109:12
    route_targets:
      both:
      - '12:12'
    redistribute_routes:
    - learned
    vlan: 130-132
  - name: Tenant_A_DB_Zone
    rd: 192.168.255.109:13
    route_targets:
      both:
      - '13:13'
    redistribute_routes:
    - learned
    vlan: 140-141
  - name: Tenant_A_OP_Zone
    rd: 192.168.255.109:9
    route_targets:
      both:
      - '9:9'
    redistribute_routes:
    - learned
    vlan: 110-113
  - name: Tenant_A_WAN_Zone
    rd: 192.168.255.109:14
    route_targets:
      both:
      - '14:14'
    redistribute_routes:
    - learned
    vlan: 150-151
  - name: Tenant_A_WEB_Zone
    rd: 192.168.255.109:11
    route_targets:
      both:
      - '11:11'
    redistribute_routes:
    - learned
    vlan: 120-121
  - name: Tenant_A_NFS
    tenant: Tenant_A
    rd: 192.168.255.109:20161
    route_targets:
      both:
      - 20161:20161
    redistribute_routes:
    - learned
    vlan: '161'
  - name: Tenant_A_VMOTION
    tenant: Tenant_A
    rd: 192.168.255.109:20160
    route_targets:
      both:
      - 20160:20160
    redistribute_routes:
    - learned
    vlan: '160'
  - name: l2vlan_with_no_tags
    tenant: Tenant_A
    rd: 192.168.255.109:20162
    route_targets:
      both:
      - 20162:20162
    redistribute_routes:
    - learned
    vlan: '162'
  - name: overlapping_name
    tenant: Tenant_A
    rd: 192.168.255.109:20163
    route_targets:
      both:
      - 20163:20163
    redistribute_routes:
    - learned
    vlan: 163-165
  - name: Tenant_B_OP_Zone
    rd: 192.168.255.109:20
    route_targets:
      both:
      - '20:20'
    redistribute_routes:
    - learned
    vlan: 210-211
  - name: Tenant_B_WAN_Zone
    rd: 192.168.255.109:21
    route_targets:
      both:
      - '21:21'
    redistribute_routes:
    - learned
    vlan: '250'
  - name: Tenant_C_OP_Zone
    rd: 192.168.255.109:30
    route_targets:
      both:
      - '30:30'
    redistribute_routes:
    - learned
    vlan: 310-311
  - name: Tenant_C_WAN_Zone
    rd: 192.168.255.109:31
    route_targets:
      both:
      - '31:31'
    redistribute_routes:
    - learned
    vlan: '350'
  - name: '12345678'
    rd: 192.168.255.109:41
    route_targets:
      both:
      - '41:41'
    redistribute_routes:
    - learned
    vlan: 450-452
  - name: Tenant_D_OP_Zone
    rd: 192.168.255.109:40
    route_targets:
      both:
      - '40:40'
    redistribute_routes:
    - learned
    vlan: 410-413
static_routes:
- vrf: MGMT
  destination_address_prefix: 0.0.0.0/0
  gateway: 192.168.200.5
service_routing_protocols_model: multi-agent
ip_routing: true
daemon_terminattr:
  cvaddrs:
  - 192.168.200.11:9910
  cvauth:
    method: key
    key: telarista
  cvvrf: MGMT
  smashexcludes: ale,flexCounter,hardware,kni,pulse,strata
  ingestexclude: /Sysdb/cell/1/agent,/Sysdb/cell/2/agent
  disable_aaa: false
vlan_internal_order:
  allocation: ascending
  range:
    beginning: 1006
    ending: 1199
ip_name_servers:
- ip_address: 192.168.200.5
  vrf: MGMT
- ip_address: 8.8.8.8
  vrf: MGMT
snmp_server:
  contact: example@example.com
  location: EOS_DESIGNS_UNIT_TESTS evpn_services_l2_only_true
local_users:
- name: admin
  disabled: true
  privilege: 15
  role: network-admin
  no_password: true
- name: cvpadmin
  privilege: 15
  role: network-admin
  sha512_password: $6$rZKcbIZ7iWGAWTUM$TCgDn1KcavS0s.OV8lacMTUkxTByfzcGlFlYUWroxYuU7M/9bIodhRO7nXGzMweUxvbk8mJmQl8Bh44cRktUj.
  ssh_key: ssh-rsa AAAAB3NzaC1yc2EAA82spi2mkxp4FgaLi4CjWkpnL1A/MD7WhrSNgqXToF7QCb9Lidagy9IHafQxfu7LwkFdyQIMu8XNwDZIycuf29wHbDdz1N+YNVK8zwyNAbMOeKMqblsEm2YIorgjzQX1m9+/rJeFBKz77PSgeMp/Rc3txFVuSmFmeTy3aMkU=
    cvpadmin@hostmachine.local
vrfs:
- name: MGMT
  ip_routing: false
management_api_http:
  enable_vrfs:
  - name: MGMT
  enable_https: true
  default_services: false
loopback_interfaces:
- name: Loopback0
  description: EVPN_Overlay_Peering
  shutdown: false
  ip_address: 192.168.255.109/32
- name: Loopback1
  description: VTEP_VXLAN_Tunnel_Source
  shutdown: false
  ip_address: 192.168.254.109/32
prefix_lists:
- name: PL-LOOPBACKS-EVPN-OVERLAY
  sequence_numbers:
  - sequence: 10
    action: permit 192.168.255.0/24 eq 32
  - sequence: 20
    action: permit 192.168.254.0/24 eq 32
route_maps:
- name: RM-CONN-2-BGP
  sequence_numbers:
  - sequence: 10
    type: permit
    match:
    - ip address prefix-list PL-LOOPBACKS-EVPN-OVERLAY
router_bfd:
  multihop:
    interval: 1200
    min_rx: 1200
    multiplier: 3
vlans:
- id: 130
  name: Tenant_A_APP_Zone_1
  tenant: Tenant_A
- id: 131
  name: Tenant_A_APP_Zone_2
  tenant: Tenant_A
- id: 132
  name: Tenant_A_APP_Zone_3
  tenant: Tenant_A
- id: 140
  name: Tenant_A_DB_BZone_1
  tenant: Tenant_A
- id: 141
  name: Tenant_A_DB_Zone_2
  tenant: Tenant_A
- id: 110
  name: Tenant_A_OP_Zone_1
  tenant: Tenant_A
- id: 111
  name: Tenant_A_OP_Zone_2
  tenant: Tenant_A
- id: 112
  name: Tenant_A_OP_Zone_3
  tenant: Tenant_A
- id: 113
  name: Tenant_A_OP_Zone_4
  tenant: Tenant_A
- id: 150
  name: Tenant_A_WAN_Zone_1
  tenant: Tenant_A
- id: 151
  name: svi_with_no_tags
  tenant: Tenant_A
- id: 120
  name: Tenant_A_WEB_Zone_1
  tenant: Tenant_A
- id: 121
  name: Tenant_A_WEBZone_2
  tenant: Tenant_A
- id: 160
  name: Tenant_A_VMOTION
  tenant: Tenant_A
- id: 161
  name: Tenant_A_NFS
  tenant: Tenant_A
- id: 162
  name: l2vlan_with_no_tags
  tenant: Tenant_A
- id: 163
  name: overlapping_name
  tenant: Tenant_A
- id: 164
  name: overlapping_name
  tenant: Tenant_A
- id: 165
  name: overlapping_name
  tenant: Tenant_A
- id: 210
  name: Tenant_B_OP_Zone_1
  tenant: Tenant_B
- id: 211
  name: Tenant_B_OP_Zone_2
  tenant: Tenant_B
- id: 250
  name: Tenant_B_WAN_Zone_1
  tenant: Tenant_B
- id: 310
  name: Tenant_C_OP_Zone_1
  tenant: Tenant_C
- id: 311
  name: Tenant_C_OP_Zone_2
  tenant: Tenant_C
- id: 350
  name: Tenant_C_WAN_Zone_1
  tenant: Tenant_C
- id: 450
  name: Tenant_D_v6_WAN_Zone_1
  tenant: Tenant_D
- id: 451
  name: Tenant_D_v6_WAN_Zone_2
  tenant: Tenant_D
- id: 452
  name: Tenant_D_v6_WAN_Zone_3
  tenant: Tenant_D
- id: 410
  name: Tenant_D_v6_OP_Zone_1
  tenant: Tenant_D
- id: 411
  name: Tenant_D_v6_OP_Zone_2
  tenant: Tenant_D
- id: 412
  name: Tenant_D_v6_OP_Zone_1
  tenant: Tenant_D
- id: 413
  name: Tenant_D_v6_OP_Zone_3
  tenant: Tenant_D
ip_igmp_snooping:
  globally_enabled: true
  vlans:
  - id: 120
    enabled: false
vxlan_interface:
  Vxlan1:
    description: evpn_services_l2_only_true_VTEP
    vxlan:
      udp_port: 4789
      source_interface: Loopback1
      vlans:
      - id: 130
        vni: 10130
      - id: 131
        vni: 10131
      - id: 132
        vni: 10132
      - id: 140
        vni: 10140
      - id: 141
        vni: 10141
      - id: 110
        vni: 10110
      - id: 111
        vni: 50111
      - id: 112
        vni: 10112
      - id: 113
        vni: 10113
      - id: 150
        vni: 10150
      - id: 151
        vni: 10151
      - id: 120
        vni: 10120
      - id: 121
        vni: 10121
      - id: 160
        vni: 10160
      - id: 161
        vni: 10161
      - id: 162
        vni: 10162
      - id: 163
        vni: 10163
      - id: 164
        vni: 10164
      - id: 165
        vni: 10165
      - id: 210
        vni: 20210
      - id: 211
        vni: 20211
      - id: 250
        vni: 20250
      - id: 310
        vni: 30310
      - id: 311
        vni: 30311
      - id: 350
        vni: 30350
      - id: 450
        vni: 40450
      - id: 451
        vni: 40451
      - id: 452
        vni: 40452
      - id: 410
        vni: 40410
      - id: 411
        vni: 40411
      - id: 412
        vni: 40412
      - id: 413
<<<<<<< HEAD
        vni: 40413
      - id: 450
        vni: 40450
      - id: 451
        vni: 40451
      - id: 452
        vni: 40452
cloudvision_tags:
  device_tags:
  - label: topology_hint_fabric
    value: EOS_DESIGNS_UNIT_TESTS
  - label: topology_hint_type
    value: leaf
=======
        vni: 40413
>>>>>>> e10d5ed5
<|MERGE_RESOLUTION|>--- conflicted
+++ resolved
@@ -415,20 +415,10 @@
       - id: 412
         vni: 40412
       - id: 413
-<<<<<<< HEAD
         vni: 40413
-      - id: 450
-        vni: 40450
-      - id: 451
-        vni: 40451
-      - id: 452
-        vni: 40452
 cloudvision_tags:
   device_tags:
   - label: topology_hint_fabric
     value: EOS_DESIGNS_UNIT_TESTS
   - label: topology_hint_type
-    value: leaf
-=======
-        vni: 40413
->>>>>>> e10d5ed5
+    value: leaf