--- conflicted
+++ resolved
@@ -186,12 +186,7 @@
       router-id 192.168.255.34
       update wait-install
       neighbor 10.10.224.2 peer group MLAG-IPv4-UNDERLAY-PEER
-<<<<<<< HEAD
-      neighbor 10.10.224.2 description MLAG_SAME_SUBNET_L3LEAF2B
+      neighbor 10.10.224.2 description MLAG_SAME_SUBNET_L3LEAF2B_Vlan3000
       redistribute connected route-map RM-CONN-2-BGP-VRFS
-=======
-      neighbor 10.10.224.2 description MLAG_SAME_SUBNET_L3LEAF2B_Vlan3000
-      redistribute connected
->>>>>>> 9b3695e5
 !
 end