!
no enable password
no aaa root
!
<<<<<<< HEAD
management api http-commands
   protocol https
   no shutdown
   !
   vrf MGMT
      no shutdown
!
daemon TerminAttr
   exec /usr/bin/TerminAttr -cvaddr=apiserver.arista.io:443 -cvauth=token-secure,/tmp/cv-onboarding-token -cvvrf=MGMT -smashexcludes=ale,flexCounter,hardware,kni,pulse,strata -ingestexclude=/Sysdb/cell/1/agent,/Sysdb/cell/2/agent -taillogs
   no shutdown
!
=======
>>>>>>> 863f2c9f
vlan internal order ascending range 1006 1199
!
transceiver qsfp default-mode 4x10G
!
service routing protocols model multi-agent
!
hostname inband-mgmt-parent-vrf
ip name-server vrf MGMT 1.1.1.1
ip name-server vrf MGMT 8.8.8.8
!
vlan 101
   name INBAND_MGMT
!
vlan 102
   name INBAND_MGMT
!
vlan 103
   name Inband management vlan
!
vrf instance INBANDMGMT
!
vrf instance MGMT
!
management api http-commands
   protocol https
   no shutdown
   !
   vrf MGMT
      no shutdown
!
interface Port-Channel21
   description INBAND-MGMT-SUBNET_Po1
   no shutdown
   switchport trunk allowed vlan 101
   switchport mode trunk
   switchport
   port-channel lacp fallback timeout 30
   port-channel lacp fallback individual
!
interface Port-Channel22
   description INBAND-MGMT-SUBNET-VRF_Po1
   no shutdown
   switchport trunk allowed vlan 102
   switchport mode trunk
   switchport
   port-channel lacp fallback timeout 90
   port-channel lacp fallback individual
!
interface Port-Channel23
   description INBAND-MGMT-IP_Po1
   no shutdown
   switchport trunk allowed vlan 103
   switchport mode trunk
   switchport
!
interface Port-Channel101
   description inband-mgmt-mlag-test_Po1
   no shutdown
   switchport trunk allowed vlan 101
   switchport mode trunk
   switchport
   port-channel lacp fallback timeout 30
   port-channel lacp fallback individual
!
interface Ethernet1
   description P2P_LINK_TO_INBAND-MGMT-SPINE1-ZTP_Ethernet2
   no shutdown
   mtu 9214
   no switchport
   ip address 172.16.255.3/31
!
interface Ethernet21
   description INBAND-MGMT-SUBNET_Ethernet2
   no shutdown
   switchport access vlan 101
   switchport mode access
   switchport
   channel-group 21 mode active
!
interface Ethernet22
   description INBAND-MGMT-SUBNET-VRF_Ethernet2
   no shutdown
   switchport access vlan 102
   switchport mode access
   switchport
   channel-group 22 mode active
!
interface Ethernet23
   description INBAND-MGMT-IP_Ethernet2
   no shutdown
   channel-group 23 mode active
!
interface Ethernet101
   description INBAND-MGMT-MLAG-A_Ethernet2
   no shutdown
   switchport access vlan 101
   switchport mode access
   switchport
   channel-group 101 mode active
!
interface Ethernet102
   description INBAND-MGMT-MLAG-B_Ethernet2
   no shutdown
   switchport access vlan 101
   switchport mode access
   switchport
   channel-group 101 mode active
!
interface Loopback0
   description ROUTER_ID
   no shutdown
   ip address 10.0.255.2/32
!
interface Loopback1
   description VXLAN_TUNNEL_SOURCE
   no shutdown
   ip address 10.0.254.2/32
!
interface Vlan101
   description Inband Management
   no shutdown
   mtu 1500
   vrf INBANDMGMT
   ip address 192.168.101.2/24
   ip attached-host route export 19
   ip virtual-router address 192.168.101.1
!
interface Vlan102
   description Inband Management
   no shutdown
   mtu 1500
   vrf INBANDMGMT
   ip address 192.168.102.2/24
   ip attached-host route export 19
   ip virtual-router address 192.168.102.1
!
interface Vlan103
   description Inband management vlan
   shutdown
   vrf INBANDMGMT
   ip address 192.168.103.1/24
!
interface Vxlan1
   description inband-mgmt-parent-vrf_VTEP
   vxlan source-interface Loopback1
   vxlan udp-port 4789
   vxlan vrf INBANDMGMT vni 1
!
ip virtual-router mac-address 00:1c:73:00:dc:01
!
ip routing
ip routing vrf INBANDMGMT
no ip routing vrf MGMT
!
ip prefix-list PL-LOOPBACKS-EVPN-OVERLAY
   seq 10 permit 10.0.255.0/24 eq 32
   seq 20 permit 10.0.254.0/24 eq 32
!
ntp server 2.2.2.55 prefer
ntp server pool.ntp.org
!
route-map RM-CONN-2-BGP permit 10
   match ip address prefix-list PL-LOOPBACKS-EVPN-OVERLAY
!
router bfd
   multihop interval 300 min-rx 300 multiplier 3
!
router bgp 65001
   router-id 10.0.255.2
   maximum-paths 4 ecmp 4
   update wait-install
   no bgp default ipv4-unicast
   neighbor EVPN-OVERLAY-PEERS peer group
   neighbor EVPN-OVERLAY-PEERS update-source Loopback0
   neighbor EVPN-OVERLAY-PEERS bfd
   neighbor EVPN-OVERLAY-PEERS ebgp-multihop 3
   neighbor EVPN-OVERLAY-PEERS send-community
   neighbor EVPN-OVERLAY-PEERS maximum-routes 0
   neighbor IPv4-UNDERLAY-PEERS peer group
   neighbor IPv4-UNDERLAY-PEERS send-community
   neighbor IPv4-UNDERLAY-PEERS maximum-routes 12000
   neighbor 10.0.254.1 peer group EVPN-OVERLAY-PEERS
   neighbor 10.0.254.1 remote-as 64999
   neighbor 10.0.254.1 description inband-mgmt-spine1-ztp
   neighbor 172.16.255.2 peer group IPv4-UNDERLAY-PEERS
   neighbor 172.16.255.2 remote-as 64999
   neighbor 172.16.255.2 description inband-mgmt-spine1-ztp_Ethernet2
   redistribute connected route-map RM-CONN-2-BGP
   !
   address-family evpn
      neighbor EVPN-OVERLAY-PEERS activate
   !
   address-family ipv4
      no neighbor EVPN-OVERLAY-PEERS activate
      neighbor IPv4-UNDERLAY-PEERS activate
   !
   vrf INBANDMGMT
      rd 10.0.255.2:1
      route-target import evpn 1:1
      route-target export evpn 1:1
      router-id 10.0.255.2
      redistribute connected
!
end<|MERGE_RESOLUTION|>--- conflicted
+++ resolved
@@ -2,20 +2,10 @@
 no enable password
 no aaa root
 !
-<<<<<<< HEAD
-management api http-commands
-   protocol https
-   no shutdown
-   !
-   vrf MGMT
-      no shutdown
-!
 daemon TerminAttr
    exec /usr/bin/TerminAttr -cvaddr=apiserver.arista.io:443 -cvauth=token-secure,/tmp/cv-onboarding-token -cvvrf=MGMT -smashexcludes=ale,flexCounter,hardware,kni,pulse,strata -ingestexclude=/Sysdb/cell/1/agent,/Sysdb/cell/2/agent -taillogs
    no shutdown
 !
-=======
->>>>>>> 863f2c9f
 vlan internal order ascending range 1006 1199
 !
 transceiver qsfp default-mode 4x10G
@@ -81,7 +71,7 @@
    port-channel lacp fallback individual
 !
 interface Ethernet1
-   description P2P_LINK_TO_INBAND-MGMT-SPINE1-ZTP_Ethernet2
+   description P2P_inband-mgmt-spine1-ztp_Ethernet2
    no shutdown
    mtu 9214
    no switchport
@@ -199,7 +189,7 @@
    neighbor IPv4-UNDERLAY-PEERS maximum-routes 12000
    neighbor 10.0.254.1 peer group EVPN-OVERLAY-PEERS
    neighbor 10.0.254.1 remote-as 64999
-   neighbor 10.0.254.1 description inband-mgmt-spine1-ztp
+   neighbor 10.0.254.1 description inband-mgmt-spine1-ztp_Loopback0
    neighbor 172.16.255.2 peer group IPv4-UNDERLAY-PEERS
    neighbor 172.16.255.2 remote-as 64999
    neighbor 172.16.255.2 description inband-mgmt-spine1-ztp_Ethernet2
