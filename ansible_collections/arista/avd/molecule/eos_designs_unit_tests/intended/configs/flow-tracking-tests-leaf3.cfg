--- conflicted
+++ resolved
@@ -322,12 +322,7 @@
       route-target export evpn 1:1
       router-id 10.254.1.5
       neighbor 10.254.1.105 peer group MLAG-IPv4-UNDERLAY-PEER
-<<<<<<< HEAD
-      neighbor 10.254.1.105 description flow-tracking-tests-leaf4
+      neighbor 10.254.1.105 description flow-tracking-tests-leaf4_Vlan3000
       redistribute connected route-map RM-CONN-2-BGP-VRFS
-=======
-      neighbor 10.254.1.105 description flow-tracking-tests-leaf4_Vlan3000
-      redistribute connected
->>>>>>> 9b3695e5
 !
 end