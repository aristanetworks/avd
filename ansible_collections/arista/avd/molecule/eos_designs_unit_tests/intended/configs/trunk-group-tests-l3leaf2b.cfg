!
no enable password
no aaa root
!
management api http-commands
   protocol https
   no shutdown
   !
   vrf MGMT
      no shutdown
!
vlan internal order ascending range 1006 1199
!
transceiver qsfp default-mode 4x10G
!
service routing protocols model multi-agent
!
hostname trunk-group-tests-l3leaf2b
!
no spanning-tree vlan-id 4093-4094
!
vlan 200
   name svi200_with_trunk_groups
   trunk group CUSTOM_MLAG_TG_NAME
   trunk group trunk-group-tests-l2leaf4
!
vlan 210
   name l2vlan210_with_trunk_groups
   trunk group CUSTOM_MLAG_TG_NAME
   trunk group trunk-group-tests-l2leaf4
!
vlan 3199
   name MLAG_L3_VRF_TG_200
   trunk group CUSTOM_MLAG_TG_NAME
!
vlan 4093
   name MLAG_L3
   trunk group CUSTOM_MLAG_TG_NAME
!
vlan 4094
   name MLAG
   trunk group CUSTOM_MLAG_TG_NAME
!
vrf instance MGMT
!
vrf instance TG_200
!
interface Port-Channel1
   description TRUNK-GROUP-TESTS-L2LEAF4_Po1
   no shutdown
   switchport mode trunk
   switchport trunk group trunk-group-tests-l2leaf4
   switchport
   mlag 1
!
interface Port-Channel3
   description MLAG_trunk-group-tests-l3leaf2a_Port-Channel3
   no shutdown
   switchport mode trunk
   switchport trunk group CUSTOM_MLAG_TG_NAME
   switchport
!
interface Ethernet1
   description TRUNK-GROUP-TESTS-L2LEAF4_Ethernet2
   no shutdown
   channel-group 1 mode active
!
interface Ethernet3
   description MLAG_trunk-group-tests-l3leaf2a_Ethernet3
   no shutdown
   channel-group 3 mode active
!
interface Ethernet4
   description MLAG_trunk-group-tests-l3leaf2a_Ethernet4
   no shutdown
   channel-group 3 mode active
!
interface Loopback0
   description ROUTER_ID
   no shutdown
   ip address 192.168.250.12/32
!
interface Loopback1
   description VXLAN_TUNNEL_SOURCE
   no shutdown
   ip address 192.168.249.11/32
!
interface Vlan200
   description svi200_with_trunk_groups
   no shutdown
   vrf TG_200
   ip address virtual 10.2.0.1/24
!
interface Vlan3199
   description MLAG_L3_VRF_TG_200
   no shutdown
   mtu 9214
   vrf TG_200
   ip address 10.255.247.5/31
!
interface Vlan4093
   description MLAG_L3
   no shutdown
   mtu 9214
   ip address 10.255.247.5/31
!
interface Vlan4094
   description MLAG
   no shutdown
   mtu 9214
   no autostate
   ip address 10.255.248.5/31
!
interface Vxlan1
   description trunk-group-tests-l3leaf2b_VTEP
   vxlan source-interface Loopback1
   vxlan virtual-router encapsulation mac-address mlag-system-id
   vxlan udp-port 4789
   vxlan vlan 200 vni 10200
   vxlan vlan 210 vni 10210
   vxlan vrf TG_200 vni 200
!
ip virtual-router mac-address 00:dc:00:00:00:0a
!
ip routing
no ip routing vrf MGMT
ip routing vrf TG_200
!
ip prefix-list PL-LOOPBACKS-EVPN-OVERLAY
   seq 10 permit 192.168.250.0/24 eq 32
   seq 20 permit 192.168.249.0/24 eq 32
!
ip prefix-list PL-MLAG-PEER-VRFS
   seq 10 permit 10.255.247.4/31
!
mlag configuration
   domain-id TRUNK_GROUP_TESTS_L3LEAF2
   local-interface Vlan4094
   peer-address 10.255.248.4
   peer-link Port-Channel3
   reload-delay mlag 300
   reload-delay non-mlag 330
!
ip route vrf MGMT 0.0.0.0/0 1.1.1.1
!
route-map RM-CONN-2-BGP permit 10
   match ip address prefix-list PL-LOOPBACKS-EVPN-OVERLAY
!
route-map RM-CONN-2-BGP-VRFS deny 10
   match ip address prefix-list PL-MLAG-PEER-VRFS
!
route-map RM-CONN-2-BGP-VRFS permit 20
!
route-map RM-MLAG-PEER-IN permit 10
   description Make routes learned over MLAG Peer-link less preferred on spines to ensure optimal routing
   set origin incomplete
!
router bfd
   multihop interval 300 min-rx 300 multiplier 3
!
router bgp 65002
   router-id 192.168.250.12
   maximum-paths 4 ecmp 4
   update wait-install
   no bgp default ipv4-unicast
   neighbor EVPN-OVERLAY-PEERS peer group
   neighbor EVPN-OVERLAY-PEERS update-source Loopback0
   neighbor EVPN-OVERLAY-PEERS bfd
   neighbor EVPN-OVERLAY-PEERS ebgp-multihop 3
   neighbor EVPN-OVERLAY-PEERS send-community
   neighbor EVPN-OVERLAY-PEERS maximum-routes 0
   neighbor IPv4-UNDERLAY-PEERS peer group
   neighbor IPv4-UNDERLAY-PEERS send-community
   neighbor IPv4-UNDERLAY-PEERS maximum-routes 12000
   neighbor MLAG-IPv4-UNDERLAY-PEER peer group
   neighbor MLAG-IPv4-UNDERLAY-PEER remote-as 65002
   neighbor MLAG-IPv4-UNDERLAY-PEER next-hop-self
   neighbor MLAG-IPv4-UNDERLAY-PEER description trunk-group-tests-l3leaf2a
   neighbor MLAG-IPv4-UNDERLAY-PEER send-community
   neighbor MLAG-IPv4-UNDERLAY-PEER maximum-routes 12000
   neighbor MLAG-IPv4-UNDERLAY-PEER route-map RM-MLAG-PEER-IN in
   neighbor 10.255.247.4 peer group MLAG-IPv4-UNDERLAY-PEER
   neighbor 10.255.247.4 description trunk-group-tests-l3leaf2a_Vlan4093
   redistribute connected route-map RM-CONN-2-BGP
   !
   vlan 200
      rd 192.168.250.12:10200
      route-target both 10200:10200
      redistribute learned
   !
   vlan 210
      rd 192.168.250.12:10210
      route-target both 10210:10210
      redistribute learned
   !
   address-family evpn
      neighbor EVPN-OVERLAY-PEERS activate
   !
   address-family ipv4
      no neighbor EVPN-OVERLAY-PEERS activate
      neighbor IPv4-UNDERLAY-PEERS activate
      neighbor MLAG-IPv4-UNDERLAY-PEER activate
   !
   vrf TG_200
      rd 192.168.250.12:200
      route-target import evpn 200:200
      route-target export evpn 200:200
      router-id 192.168.250.12
      update wait-install
      neighbor 10.255.247.4 peer group MLAG-IPv4-UNDERLAY-PEER
<<<<<<< HEAD
      neighbor 10.255.247.4 description trunk-group-tests-l3leaf2a
      redistribute connected route-map RM-CONN-2-BGP-VRFS
=======
      neighbor 10.255.247.4 description trunk-group-tests-l3leaf2a_Vlan3199
      redistribute connected
>>>>>>> 9b3695e5
!
end<|MERGE_RESOLUTION|>--- conflicted
+++ resolved
@@ -208,12 +208,7 @@
       router-id 192.168.250.12
       update wait-install
       neighbor 10.255.247.4 peer group MLAG-IPv4-UNDERLAY-PEER
-<<<<<<< HEAD
-      neighbor 10.255.247.4 description trunk-group-tests-l3leaf2a
+      neighbor 10.255.247.4 description trunk-group-tests-l3leaf2a_Vlan3199
       redistribute connected route-map RM-CONN-2-BGP-VRFS
-=======
-      neighbor 10.255.247.4 description trunk-group-tests-l3leaf2a_Vlan3199
-      redistribute connected
->>>>>>> 9b3695e5
 !
 end