--- conflicted
+++ resolved
@@ -406,13 +406,8 @@
       router-id 192.168.250.9
       update wait-install
       neighbor 10.255.247.1 peer group MLAG-IPv4-UNDERLAY-PEER
-<<<<<<< HEAD
-      neighbor 10.255.247.1 description trunk-group-tests-l3leaf1b
+      neighbor 10.255.247.1 description trunk-group-tests-l3leaf1b_Vlan3099
       redistribute connected route-map RM-CONN-2-BGP-VRFS
-=======
-      neighbor 10.255.247.1 description trunk-group-tests-l3leaf1b_Vlan3099
-      redistribute connected
->>>>>>> 9b3695e5
    !
    vrf TG_200
       rd 192.168.250.9:200
@@ -421,13 +416,8 @@
       router-id 192.168.250.9
       update wait-install
       neighbor 10.255.247.1 peer group MLAG-IPv4-UNDERLAY-PEER
-<<<<<<< HEAD
-      neighbor 10.255.247.1 description trunk-group-tests-l3leaf1b
+      neighbor 10.255.247.1 description trunk-group-tests-l3leaf1b_Vlan3199
       redistribute connected route-map RM-CONN-2-BGP-VRFS
-=======
-      neighbor 10.255.247.1 description trunk-group-tests-l3leaf1b_Vlan3199
-      redistribute connected
->>>>>>> 9b3695e5
    !
    vrf TG_300
       rd 192.168.250.9:300
@@ -436,12 +426,7 @@
       router-id 192.168.250.9
       update wait-install
       neighbor 10.255.247.1 peer group MLAG-IPv4-UNDERLAY-PEER
-<<<<<<< HEAD
-      neighbor 10.255.247.1 description trunk-group-tests-l3leaf1b
+      neighbor 10.255.247.1 description trunk-group-tests-l3leaf1b_Vlan3299
       redistribute connected route-map RM-CONN-2-BGP-VRFS
-=======
-      neighbor 10.255.247.1 description trunk-group-tests-l3leaf1b_Vlan3299
-      redistribute connected
->>>>>>> 9b3695e5
 !
 end