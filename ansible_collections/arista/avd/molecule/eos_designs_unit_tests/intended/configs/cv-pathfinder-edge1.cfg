--- conflicted
+++ resolved
@@ -260,13 +260,6 @@
       dh-group 24
    !
    sa policy CP-SA-POLICY
-<<<<<<< HEAD
-=======
-      esp encryption aes256gcm128
-      pfs dh-group 14
-   !
-   sa policy DP-SA-POLICY
->>>>>>> 3e61a4f1
       esp encryption aes256gcm128
       pfs dh-group 14
    !
@@ -282,38 +275,27 @@
       sa lifetime 8 hours
       pfs dh-group 24
    !
-<<<<<<< HEAD
+   profile IE-ZSCALER-EXIT-POLICY-1-PROFILE
+      ike-policy IE-ZSCALER-EXIT-POLICY-1-IKE-POLICY
+      sa-policy IE-ZSCALER-EXIT-POLICY-1-SA-POLICY
+      connection start
+      shared-key 7 0007054B145A1F0E0928424A0C0B4812160C09551511170B121907214A333B286214687C782720215B0867637B7B666B3873293274733B31233B6D2A332315696A
+      dpd 10 60 clear
+   !
+   profile IE-ZSCALER-EXIT-POLICY-2-PROFILE
+      ike-policy IE-ZSCALER-EXIT-POLICY-2-IKE-POLICY
+      sa-policy IE-ZSCALER-EXIT-POLICY-2-SA-POLICY
+      connection start
+      shared-key 7 0007054B145A1F0E0928424A0C0B4812160C09551511170B121907214A333B286214687C782720215B0B67637B7B666B3873293274733B31233B6D2A332315696A
+      dpd 10 60 clear
+   !
    profile ONE-PROFILE-TO-CONTROL-THEM-ALL
-=======
-   profile CP-PROFILE
->>>>>>> 3e61a4f1
       ike-policy CP-IKE-POLICY
       sa-policy CP-SA-POLICY
       connection start
       shared-key 7 ABCDEF1234567890
       dpd 10 50 clear
       mode transport
-   !
-   profile DP-PROFILE
-      sa-policy DP-SA-POLICY
-      connection start
-      shared-key 7 ABCDEF1234567890666
-      dpd 10 50 clear
-      mode transport
-   !
-   profile IE-ZSCALER-EXIT-POLICY-1-PROFILE
-      ike-policy IE-ZSCALER-EXIT-POLICY-1-IKE-POLICY
-      sa-policy IE-ZSCALER-EXIT-POLICY-1-SA-POLICY
-      connection start
-      shared-key 7 0007054B145A1F0E0928424A0C0B4812160C09551511170B121907214A333B286214687C782720215B0867637B7B666B3873293274733B31233B6D2A332315696A
-      dpd 10 60 clear
-   !
-   profile IE-ZSCALER-EXIT-POLICY-2-PROFILE
-      ike-policy IE-ZSCALER-EXIT-POLICY-2-IKE-POLICY
-      sa-policy IE-ZSCALER-EXIT-POLICY-2-SA-POLICY
-      connection start
-      shared-key 7 0007054B145A1F0E0928424A0C0B4812160C09551511170B121907214A333B286214687C782720215B0B67637B7B666B3873293274733B31233B6D2A332315696A
-      dpd 10 60 clear
    !
    key controller
       profile ONE-PROFILE-TO-CONTROL-THEM-ALL
