--- conflicted
+++ resolved
@@ -299,12 +299,7 @@
       route-target export evpn 1:1
       router-id 10.254.1.6
       neighbor 10.254.1.104 peer group MLAG-IPv4-UNDERLAY-PEER
-<<<<<<< HEAD
-      neighbor 10.254.1.104 description sflow-tests-leaf3
+      neighbor 10.254.1.104 description sflow-tests-leaf3_Vlan3000
       redistribute connected route-map RM-CONN-2-BGP-VRFS
-=======
-      neighbor 10.254.1.104 description sflow-tests-leaf3_Vlan3000
-      redistribute connected
->>>>>>> 9b3695e5
 !
 end