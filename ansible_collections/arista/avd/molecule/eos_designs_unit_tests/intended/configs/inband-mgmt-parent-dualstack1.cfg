--- conflicted
+++ resolved
@@ -1,19 +1,17 @@
 !
-<<<<<<< HEAD
+no enable password
+no aaa root
+!
+management api http-commands
+   protocol https
+   no shutdown
+   !
+   vrf MGMT
+      no shutdown
+!
 daemon TerminAttr
    exec /usr/bin/TerminAttr -cvaddr=apiserver.arista.io:443 -cvauth=token-secure,/tmp/cv-onboarding-token -cvvrf=MGMT -smashexcludes=ale,flexCounter,hardware,kni,pulse,strata -ingestexclude=/Sysdb/cell/1/agent,/Sysdb/cell/2/agent -taillogs
    no shutdown
-=======
-no enable password
-no aaa root
-!
-management api http-commands
-   protocol https
-   no shutdown
-   !
-   vrf MGMT
-      no shutdown
->>>>>>> 598da553
 !
 vlan internal order ascending range 1006 1199
 !
@@ -24,9 +22,6 @@
 hostname inband-mgmt-parent-dualstack1
 ip name-server vrf MGMT 1.1.1.1
 ip name-server vrf MGMT 8.8.8.8
-!
-ntp server 2.2.2.55 prefer
-ntp server pool.ntp.org
 !
 no spanning-tree vlan-id 4093-4094
 !
@@ -229,6 +224,9 @@
    peer-link Port-Channel11
    reload-delay mlag 300
    reload-delay non-mlag 330
+!
+ntp server 2.2.2.55 prefer
+ntp server pool.ntp.org
 !
 route-map RM-CONN-2-BGP permit 10
    match ip address prefix-list PL-LOOPBACKS-EVPN-OVERLAY
