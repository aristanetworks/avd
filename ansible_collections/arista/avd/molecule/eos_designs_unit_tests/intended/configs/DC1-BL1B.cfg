!
boot secret sha512 a153de6290ff1409257ade45f
!
no enable password
no aaa root
!
no username admin
username cvpadmin privilege 15 role network-admin secret sha512 $6$rZKcbIZ7iWGAWTUM$TCgDn1KcavS0s.OV8lacMTUkxTByfzcGlFlYUWroxYuU7M/9bIodhRO7nXGzMweUxvbk8mJmQl8Bh44cRktUj.
username cvpadmin ssh-key ssh-rsa AAAAB3NzaC1yc2EAA82spi2mkxp4FgaLi4CjWkpnL1A/MD7WhrSNgqXToF7QCb9Lidagy9IHafQxfu7LwkFdyQIMu8XNwDZIycuf29wHbDdz1N+YNVK8zwyNAbMOeKMqblsEm2YIorgjzQX1m9+/rJeFBKz77PSgeMp/Rc3txFVuSmFmeTy3aMkU= cvpadmin@hostmachine.local
username cvpadmin ssh-key secondary ssh-rsa AAAAB3NzaC1yc2EAA82spi2mkxp4FgaLi4CjWkpnL1A/MD7WhrSNgqXToF7QCb9Lidagy9IHafQxfu7LwkFdyQIMu8XNwDZIycuf29wHbDdz1N+YNVK8zwyNAbMOeKMqblsEm2YIorgjzQX1m9+/rJeFBKz77PSgeMp/Rc3txFVuSmFmeTy3aMkz= cvpadmin@hostmachine.local
!
daemon TerminAttr
   exec /usr/bin/TerminAttr -cvaddr=192.168.200.11:9910 -cvauth=key,telarista -cvvrf=MGMT -smashexcludes=ale,flexCounter,hardware,kni,pulse,strata -ingestexclude=/Sysdb/cell/1/agent,/Sysdb/cell/2/agent -taillogs
   no shutdown
!
vlan internal order ascending range 1006 1199
!
hardware speed-group 1 serdes 10G
hardware speed-group 2 serdes 25G
hardware speed-group 3 serdes 25G
hardware speed-group 4 serdes 10G
hardware speed-group 5/1 serdes 25G
!
transceiver qsfp default-mode 4x10G
!
service routing protocols model multi-agent
!
hostname DC1-BL1B
ip name-server vrf MGMT 8.8.8.8
ip name-server vrf MGMT 192.168.200.5
ip name-server vrf MGMT 2001:db8::1
ip name-server vrf MGMT 2001:db8::2
!
platform sand lag hardware-only
!
sflow vrf OOB destination 10.0.200.90
sflow vrf OOB destination 192.168.200.10
sflow vrf OOB source-interface Management99
!
snmp-server contact example@example.com
snmp-server location EOS_DESIGNS_UNIT_TESTS DC1-BL1B
!
spanning-tree mode mstp
spanning-tree root super
spanning-tree mst 0 priority 4096
!
vlan 150
   name Tenant_A_WAN_Zone_1
!
vlan 250
   name Tenant_B_WAN_Zone_1
!
vlan 350
   name Tenant_C_WAN_Zone_1
!
vlan 453
   name Tenant_D_WAN_Zone_1
!
vrf instance MGMT
!
vrf instance Tenant_A_L3_VRF_Zone
!
vrf instance Tenant_A_WAN_Zone
!
vrf instance Tenant_B_OP_Zone
!
vrf instance Tenant_B_WAN_Zone
!
vrf instance Tenant_C_WAN_Zone
!
<<<<<<< HEAD
vrf instance TENANT_D_WAN_ZONE
=======
management api http-commands
   protocol https
   no default-services
   no shutdown
   !
   vrf MGMT
      no shutdown
>>>>>>> 7d5efb8c
!
interface Ethernet1
   description P2P_LINK_TO_DC1-SPINE1_Ethernet23
   no shutdown
   mtu 1500
   speed forced 100gfull
   no switchport
   ip address 172.31.254.193/31
!
interface Ethernet2
   description P2P_LINK_TO_DC1-SPINE2_Ethernet23
   no shutdown
   mtu 1500
   speed forced 100gfull
   no switchport
   ip address 172.31.254.195/31
!
interface Ethernet3
   description P2P_LINK_TO_DC1-SPINE3_Ethernet23
   no shutdown
   mtu 1500
   speed forced 100gfull
   no switchport
   ip address 172.31.254.197/31
!
interface Ethernet4
   description P2P_LINK_TO_DC1-SPINE4_Ethernet23
   no shutdown
   mtu 1500
   speed forced 100gfull
   no switchport
   ip address 172.31.254.199/31
!
interface Ethernet7
   description test
   no shutdown
   mtu 9000
   no switchport
   vrf Tenant_A_WAN_Zone
   ip address 10.10.20.20/24
!
interface Ethernet8
   description test
   no shutdown
   mtu 9000
   no switchport
   vrf Tenant_A_L3_VRF_Zone
   ip address 10.10.30.10/24
!
interface Ethernet9
   description test
   no shutdown
   mtu 9000
   no switchport
   vrf Tenant_A_L3_VRF_Zone
   ip address 10.10.40.20/24
!
interface Ethernet10
   description test-DC1-BL1B
   no shutdown
   mtu 9000
   no switchport
   vrf Tenant_A_L3_VRF_Zone
   ip address 10.10.40.20/24
!
interface Ethernet11
   description DC1-BL1B descriptions preferred over single description
   no shutdown
   mtu 9000
   no switchport
   vrf Tenant_A_L3_VRF_Zone
   ip address 10.10.40.20/24
!
interface Ethernet12
   description test l3 interfaces acls
   no shutdown
   mtu 9000
   no switchport
   vrf Tenant_A_L3_VRF_Zone
   ip address 10.10.50.10/24
   ip access-group TEST-IPV4-ACL-WITH-IP-FIELDS-IN_Ethernet12 in
   ip access-group TEST-IPV4-ACL-WITH-IP-FIELDS-OUT_Ethernet12 out
!
interface Ethernet13
   no shutdown
   no switchport
!
interface Ethernet13.10
   description test l3 interfaces acls
   no shutdown
   mtu 9000
   encapsulation dot1q vlan 10
   vrf Tenant_A_L3_VRF_Zone
   ip address 10.10.50.20/24
   ip access-group TEST-IPV4-ACL-WITH-IP-FIELDS-IN_Ethernet13.10 in
   ip access-group TEST-IPV4-ACL-WITH-IP-FIELDS-OUT_Ethernet13.10 out
!
interface Ethernet4000
   description My second test
   no shutdown
   mtu 1500
   no switchport
   ip address 10.1.2.3/12
!
interface Loopback0
   description ROUTER_ID
   no shutdown
   ip address 192.168.255.15/32
!
interface Loopback1
   description VXLAN_TUNNEL_SOURCE
   no shutdown
   ip address 192.168.254.15/32
!
interface Management99
   description OOB_MANAGEMENT
   no shutdown
   vrf MGMT
   ip address 192.168.200.111/24
!
interface Vlan150
   description Tenant_A_WAN_Zone_1
   no shutdown
   vrf Tenant_A_WAN_Zone
   ip ospf cost 100
   ip ospf authentication
   ip ospf authentication-key 7 AQQvKeimxJu+uGQ/yYvv9w==
   ip ospf area 1
   ip address virtual 10.1.40.1/24
!
interface Vlan250
   description Tenant_B_WAN_Zone_1
   no shutdown
   vrf Tenant_B_WAN_Zone
   ip address virtual 10.2.50.1/24
!
interface Vlan350
   description Tenant_C_WAN_Zone_1
   no shutdown
   vrf Tenant_C_WAN_Zone
   ip address virtual 10.3.50.1/24
!
interface Vlan453
   description Tenant_D_WAN_Zone_1
   no shutdown
   vrf TENANT_D_WAN_ZONE
   ipv6 enable
   ipv6 address virtual 10.0.10.1/24
!
interface Vxlan1
   description DC1-BL1B_VTEP
   vxlan source-interface Loopback1
   vxlan udp-port 4789
   vxlan vlan 150 vni 10150
   vxlan vlan 250 vni 20250
   vxlan vlan 350 vni 30350
   vxlan vlan 453 vni 40453
   vxlan vrf Tenant_A_L3_VRF_Zone vni 15
   vxlan vrf Tenant_A_WAN_Zone vni 14
   vxlan vrf Tenant_B_OP_Zone vni 20
   vxlan vrf Tenant_B_WAN_Zone vni 21
   vxlan vrf Tenant_C_WAN_Zone vni 31
   vxlan vrf TENANT_D_WAN_ZONE vni 42
!
hardware tcam
   system profile vxlan-routing
!
ip virtual-router mac-address 00:dc:00:00:00:0a
!
ip access-list TEST-IPV4-ACL-WITH-IP-FIELDS-IN_Ethernet12
   15 deny ip any host 10.10.50.10
!
ip access-list TEST-IPV4-ACL-WITH-IP-FIELDS-IN_Ethernet13.10
   15 deny ip any host 10.10.50.20
!
ip access-list TEST-IPV4-ACL-WITH-IP-FIELDS-OUT_Ethernet12
   remark Some remark will not require source and destination fields.
   permit ip host 10.10.50.10 any
!
ip access-list TEST-IPV4-ACL-WITH-IP-FIELDS-OUT_Ethernet13.10
   remark Some remark will not require source and destination fields.
   permit ip host 10.10.50.20 any
!
ip routing
no ip routing vrf MGMT
ip routing vrf Tenant_A_L3_VRF_Zone
ip routing vrf Tenant_A_WAN_Zone
ip routing vrf Tenant_B_OP_Zone
ip routing vrf Tenant_B_WAN_Zone
ip routing vrf Tenant_C_WAN_Zone
ip routing vrf TENANT_D_WAN_ZONE
!
ip prefix-list PL-LOOPBACKS-EVPN-OVERLAY
   seq 10 permit 192.168.255.0/24 eq 32
   seq 20 permit 192.168.254.0/24 eq 32
ipv6 unicast-routing vrf TENANT_D_WAN_ZONE
!
ip route vrf MGMT 0.0.0.0/0 192.168.200.5
ip route vrf Tenant_A_WAN_Zone 10.3.4.0/24 1.2.3.4
!
route-map RM-CONN-2-BGP permit 10
   match ip address prefix-list PL-LOOPBACKS-EVPN-OVERLAY
!
route-map RM-Tenant_A_WAN_Zone-123.1.1.10-SET-NEXT-HOP-OUT permit 10
   set ip next-hop 123.1.1.1
!
route-map RM-Tenant_A_WAN_Zone-fd5a:fe45:8831:06c5::a-SET-NEXT-HOP-OUT permit 10
   set ipv6 next-hop fd5a:fe45:8831:06c5::1
!
router bfd
   multihop interval 1200 min-rx 1200 multiplier 3
!
router bgp 65105
   router-id 192.168.255.15
   maximum-paths 4 ecmp 4
   update wait-install
   no bgp default ipv4-unicast
   distance bgp 20 200 200
   neighbor EVPN-OVERLAY-CORE peer group
   neighbor EVPN-OVERLAY-CORE update-source Loopback0
   neighbor EVPN-OVERLAY-CORE bfd
   neighbor EVPN-OVERLAY-CORE ebgp-multihop 15
   neighbor EVPN-OVERLAY-CORE send-community
   neighbor EVPN-OVERLAY-CORE maximum-routes 0
   neighbor EVPN-OVERLAY-PEERS peer group
   neighbor EVPN-OVERLAY-PEERS update-source Loopback0
   neighbor EVPN-OVERLAY-PEERS bfd
   neighbor EVPN-OVERLAY-PEERS ebgp-multihop 3
   neighbor EVPN-OVERLAY-PEERS password 7 q+VNViP5i4rVjW1cxFv2wA==
   neighbor EVPN-OVERLAY-PEERS send-community
   neighbor EVPN-OVERLAY-PEERS maximum-routes 0
   neighbor UNDERLAY-PEERS peer group
   neighbor UNDERLAY-PEERS password 7 0nsCUm70mvSTxVO0ldytrg==
   neighbor UNDERLAY-PEERS send-community
   neighbor UNDERLAY-PEERS maximum-routes 12000
   neighbor 1.1.1.1 peer group EVPN-OVERLAY-CORE
   neighbor 1.1.1.1 remote-as 65555
   neighbor 1.1.1.1 description MY_EVPN_GW1_USER_DEFINED
   neighbor 2.2.2.2 peer group EVPN-OVERLAY-CORE
   neighbor 2.2.2.2 remote-as 65555
   neighbor 2.2.2.2 description MY_EVPN_GW2_USER_DEFINED
   neighbor 172.31.254.192 peer group UNDERLAY-PEERS
   neighbor 172.31.254.192 remote-as 65001
   neighbor 172.31.254.192 description DC1-SPINE1_Ethernet23
   neighbor 172.31.254.194 peer group UNDERLAY-PEERS
   neighbor 172.31.254.194 remote-as 65001
   neighbor 172.31.254.194 description DC1-SPINE2_Ethernet23
   neighbor 172.31.254.196 peer group UNDERLAY-PEERS
   neighbor 172.31.254.196 remote-as 65001
   neighbor 172.31.254.196 description DC1-SPINE3_Ethernet23
   neighbor 172.31.254.198 peer group UNDERLAY-PEERS
   neighbor 172.31.254.198 remote-as 65001
   neighbor 172.31.254.198 description DC1-SPINE4_Ethernet23
   neighbor 192.168.255.1 peer group EVPN-OVERLAY-PEERS
   neighbor 192.168.255.1 remote-as 65001
   neighbor 192.168.255.1 description DC1-SPINE1
   neighbor 192.168.255.2 peer group EVPN-OVERLAY-PEERS
   neighbor 192.168.255.2 remote-as 65001
   neighbor 192.168.255.2 description DC1-SPINE2
   neighbor 192.168.255.3 peer group EVPN-OVERLAY-PEERS
   neighbor 192.168.255.3 remote-as 65001
   neighbor 192.168.255.3 description DC1-SPINE3
   neighbor 192.168.255.4 peer group EVPN-OVERLAY-PEERS
   neighbor 192.168.255.4 remote-as 65001
   neighbor 192.168.255.4 description DC1-SPINE4
   redistribute connected route-map RM-CONN-2-BGP
   !
   vlan-aware-bundle Tenant_A_WAN_Zone
      rd 192.168.254.15:14
      rd evpn domain remote 192.168.254.15:14
      route-target both 65105:14
      route-target import export evpn domain remote 65105:14
      redistribute learned
      vlan 150
   !
   vlan-aware-bundle Tenant_B_WAN_Zone
      rd 192.168.254.15:21
      route-target both 65105:21
      redistribute learned
      vlan 250
   !
   vlan-aware-bundle Tenant_C_WAN_Zone
      rd 192.168.254.15:31
      route-target both 65105:31
      redistribute learned
      vlan 350
   !
   vlan-aware-bundle TENANT_D_WAN_ZONE
      rd 192.168.254.15:42
      rd evpn domain remote 192.168.254.15:42
      route-target both 65105:42
      route-target import export evpn domain remote 65105:42
      redistribute learned
      vlan 453
   !
   address-family evpn
      host-flap detection window 180 threshold 5 expiry timeout 10 seconds
      neighbor EVPN-OVERLAY-CORE activate
      neighbor EVPN-OVERLAY-CORE domain remote
      neighbor EVPN-OVERLAY-PEERS activate
      neighbor default next-hop-self received-evpn-routes route-type ip-prefix
   !
   address-family rt-membership
      neighbor EVPN-OVERLAY-CORE activate
      neighbor EVPN-OVERLAY-PEERS activate
   !
   address-family ipv4
      no neighbor EVPN-OVERLAY-CORE activate
      no neighbor EVPN-OVERLAY-PEERS activate
      neighbor UNDERLAY-PEERS activate
   !
   vrf Tenant_A_L3_VRF_Zone
      rd 192.168.254.15:15
      route-target import evpn 65105:15
      route-target export evpn 65105:15
      router-id 192.168.255.15
      redistribute connected
   !
   vrf Tenant_A_WAN_Zone
      rd 192.168.254.15:14
      route-target import evpn 65105:14
      route-target import evpn 65000:456
      route-target import vpn-ipv4 65000:123
      route-target export evpn 65105:14
      route-target export evpn 65000:789
      route-target export vpn-ipv4 65000:123
      router-id 192.168.255.15
      update wait-install
      neighbor 123.1.1.10 remote-as 1234
      neighbor 123.1.1.10 password 7 oBztv71m2uhR7hh58/OCNA==
      neighbor 123.1.1.10 local-as 123 no-prepend replace-as
      neighbor 123.1.1.10 description External IPv4 BGP peer
      neighbor 123.1.1.10 ebgp-multihop 3
      neighbor 123.1.1.10 shutdown
      neighbor 123.1.1.10 send-community standard extended
      neighbor 123.1.1.10 maximum-routes 0 warning-only
      neighbor 123.1.1.10 default-originate route-map RM-Tenant_A_WAN_Zone-123.1.1.10-SET-NEXT-HOP-OUT
      neighbor 123.1.1.10 update-source Loopback123
      neighbor 123.1.1.10 route-map RM-Tenant_A_WAN_Zone-123.1.1.10-SET-NEXT-HOP-OUT out
      neighbor 123.1.1.10 route-map RM-123-1-1-10-IN in
      neighbor 123.1.1.11 remote-as 65000.100
      neighbor 123.1.1.11 password 7 oBztv71m2uhR7hh58/OCNA==
      neighbor 123.1.1.11 local-as 123 no-prepend replace-as
      neighbor 123.1.1.11 description External IPv4 BGP peer
      neighbor 123.1.1.11 ebgp-multihop 3
      neighbor 123.1.1.11 bfd
      neighbor 123.1.1.11 send-community standard extended
      neighbor 123.1.1.11 maximum-routes 0
      neighbor 123.1.1.11 default-originate
      neighbor 123.1.1.11 update-source Loopback123
      neighbor 123.1.1.11 route-map RM-123-1-1-11-OUT out
      neighbor 123.1.1.11 route-map RM-123-1-1-11-IN in
      neighbor fd5a:fe45:8831:06c5::a remote-as 12345
      neighbor fd5a:fe45:8831:06c5::a send-community
      neighbor fd5a:fe45:8831:06c5::a route-map RM-Tenant_A_WAN_Zone-fd5a:fe45:8831:06c5::a-SET-NEXT-HOP-OUT out
      neighbor fd5a:fe45:8831:06c5::b remote-as 12345
      redistribute connected
      redistribute ospf
      redistribute static
      !
      address-family ipv4
         neighbor 123.1.1.10 activate
         neighbor 123.1.1.11 activate
         neighbor 123.1.1.11 prefix-list PL-TEST-IN-AF4 in
         neighbor 123.1.1.11 prefix-list PL-TEST-OUT-AF4 out
      !
      address-family ipv6
         neighbor fd5a:fe45:8831:06c5::a activate
         neighbor fd5a:fe45:8831:06c5::a prefix-list PL-TEST-IN-AF6 in
         neighbor fd5a:fe45:8831:06c5::a prefix-list PL-TEST-OUT-AF6 out
         neighbor fd5a:fe45:8831:06c5::b activate
   !
   vrf Tenant_B_OP_Zone
      rd 192.168.254.15:20
      route-target import evpn 65105:20
      route-target export evpn 65105:20
      router-id 192.168.255.15
      redistribute connected
   !
   vrf Tenant_B_WAN_Zone
      rd 192.168.254.15:21
      route-target import evpn 65105:21
      route-target export evpn 65105:21
      router-id 192.168.255.15
      redistribute connected
   !
   vrf Tenant_C_WAN_Zone
      rd 192.168.254.15:31
      route-target import evpn 65105:31
      route-target export evpn 65105:31
      router-id 192.168.255.15
      redistribute connected
   !
   vrf TENANT_D_WAN_ZONE
      rd 192.168.254.15:42
      route-target import evpn 65105:42
      route-target export evpn 65105:42
      router-id 192.168.255.15
!
router ospf 14 vrf Tenant_A_WAN_Zone
   router-id 192.168.255.15
   passive-interface default
   no passive-interface Vlan150
   max-lsa 15000
   redistribute connected route-map RM_TEST
   redistribute bgp
!
end<|MERGE_RESOLUTION|>--- conflicted
+++ resolved
@@ -68,9 +68,8 @@
 !
 vrf instance Tenant_C_WAN_Zone
 !
-<<<<<<< HEAD
 vrf instance TENANT_D_WAN_ZONE
-=======
+!
 management api http-commands
    protocol https
    no default-services
@@ -78,7 +77,6 @@
    !
    vrf MGMT
       no shutdown
->>>>>>> 7d5efb8c
 !
 interface Ethernet1
    description P2P_LINK_TO_DC1-SPINE1_Ethernet23
