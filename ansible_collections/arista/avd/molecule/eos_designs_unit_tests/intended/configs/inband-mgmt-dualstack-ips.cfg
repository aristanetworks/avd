!
<<<<<<< HEAD
daemon TerminAttr
   exec /usr/bin/TerminAttr -cvaddr=apiserver.arista.io:443 -cvauth=token-secure,/tmp/cv-onboarding-token -cvvrf=MGMT -smashexcludes=ale,flexCounter,hardware,kni,pulse,strata -ingestexclude=/Sysdb/cell/1/agent,/Sysdb/cell/2/agent -taillogs
   no shutdown
=======
no enable password
no aaa root
!
management api http-commands
   protocol https
   no shutdown
   !
   vrf MGMT
      no shutdown
>>>>>>> 598da553
!
vlan internal order ascending range 1006 1199
!
transceiver qsfp default-mode 4x10G
!
service routing protocols model multi-agent
!
hostname inband-mgmt-dualstack-ips
ip name-server vrf MGMT 1.1.1.1
ip name-server vrf MGMT 8.8.8.8
!
ntp server 2.2.2.55 prefer
ntp server pool.ntp.org
!
vlan 105
   name INBAND_MGMT
!
vrf instance MGMT
!
interface Port-Channel1
   description INBAND-MGMT-PARENTS-DUALSTACK_Po25
   no shutdown
   switchport trunk allowed vlan 105
   switchport mode trunk
   switchport
!
interface Ethernet1
   description INBAND-MGMT-PARENT-DUALSTACK1_Ethernet25
   no shutdown
   channel-group 1 mode active
!
interface Ethernet2
   description INBAND-MGMT-PARENT-DUALSTACK2_Ethernet25
   no shutdown
   channel-group 1 mode active
!
interface Vlan105
   description Inband Management
   no shutdown
   mtu 1500
   ip address 192.168.105.22/24
   ipv6 enable
   ipv6 address 2a00:105::123/64
no ip routing vrf MGMT
!
ip route 0.0.0.0/0 192.168.105.1
!
ipv6 route ::/0 2a00:105::1
!
end<|MERGE_RESOLUTION|>--- conflicted
+++ resolved
@@ -1,9 +1,4 @@
 !
-<<<<<<< HEAD
-daemon TerminAttr
-   exec /usr/bin/TerminAttr -cvaddr=apiserver.arista.io:443 -cvauth=token-secure,/tmp/cv-onboarding-token -cvvrf=MGMT -smashexcludes=ale,flexCounter,hardware,kni,pulse,strata -ingestexclude=/Sysdb/cell/1/agent,/Sysdb/cell/2/agent -taillogs
-   no shutdown
-=======
 no enable password
 no aaa root
 !
@@ -13,7 +8,10 @@
    !
    vrf MGMT
       no shutdown
->>>>>>> 598da553
+!
+daemon TerminAttr
+   exec /usr/bin/TerminAttr -cvaddr=apiserver.arista.io:443 -cvauth=token-secure,/tmp/cv-onboarding-token -cvvrf=MGMT -smashexcludes=ale,flexCounter,hardware,kni,pulse,strata -ingestexclude=/Sysdb/cell/1/agent,/Sysdb/cell/2/agent -taillogs
+   no shutdown
 !
 vlan internal order ascending range 1006 1199
 !
@@ -24,9 +22,6 @@
 hostname inband-mgmt-dualstack-ips
 ip name-server vrf MGMT 1.1.1.1
 ip name-server vrf MGMT 8.8.8.8
-!
-ntp server 2.2.2.55 prefer
-ntp server pool.ntp.org
 !
 vlan 105
    name INBAND_MGMT
@@ -63,4 +58,7 @@
 !
 ipv6 route ::/0 2a00:105::1
 !
+ntp server 2.2.2.55 prefer
+ntp server pool.ntp.org
+!
 end