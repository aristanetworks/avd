--- conflicted
+++ resolved
@@ -1,21 +1,11 @@
 !
 no enable password
 no aaa root
-!
-<<<<<<< HEAD
-management api http-commands
-   protocol https
-   no shutdown
-   !
-   vrf MGMT
-      no shutdown
 !
 daemon TerminAttr
    exec /usr/bin/TerminAttr -cvaddr=apiserver.arista.io:443 -cvauth=token-secure,/tmp/cv-onboarding-token -cvvrf=MGMT -smashexcludes=ale,flexCounter,hardware,kni,pulse,strata -ingestexclude=/Sysdb/cell/1/agent,/Sysdb/cell/2/agent -taillogs
    no shutdown
 !
-=======
->>>>>>> 863f2c9f
 vlan internal order ascending range 1006 1199
 !
 transceiver qsfp default-mode 4x10G
