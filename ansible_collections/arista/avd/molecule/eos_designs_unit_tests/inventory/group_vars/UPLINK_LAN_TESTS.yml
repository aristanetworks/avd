--- conflicted
+++ resolved
@@ -97,11 +97,7 @@
 wan_carriers:
   - name: Comcast
     path_group: INET
-<<<<<<< HEAD
-
-=======
     trusted: true
->>>>>>> aee50eaa
 bgp_peer_groups:
   wan_overlay_peers:
     listen_range_prefixes: [0.0.0.0/0]
