--- conflicted
+++ resolved
@@ -248,14 +248,10 @@
 
 wan_path_groups:
   - name: MPLS
-<<<<<<< HEAD
     ipsec:
       static_peers: false
       dynamic_peers: false
     # TODO remove one once auto-id is implemented - for now required in schema
-=======
-    ipsec: false
->>>>>>> 368c63f1
     id: 100
     dps_keepalive:
       interval: 300
