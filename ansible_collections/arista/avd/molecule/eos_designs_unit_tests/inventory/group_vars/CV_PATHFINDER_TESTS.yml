--- conflicted
+++ resolved
@@ -256,27 +256,21 @@
     id: 101
   - name: LTE
     id: 102
-<<<<<<< HEAD
     # The expectation here is that LTE shouldn't be present in the default lb policy.
     excluded_from_default_policy: true
-=======
     dps_keepalive:
       interval: 100
       failure_threshold: 12
->>>>>>> fb694911
   - name: Equinix
     id: 103
     default_preference: alternate
   - name: Satellite
     id: 104
-<<<<<<< HEAD
     default_preference: alternate
+    dps_keepalive:
+      interval: auto
   - name: AWS
     id: 105
-=======
-    dps_keepalive:
-      interval: auto
->>>>>>> fb694911
 
 wan_carriers:
   - name: Comcast
