hostname: DC2-RS2
is_deployed: true
router_bgp:
  as: '65201'
  router_id: 172.16.20.2
  bgp_defaults:
  - distance bgp 20 200 200
  bgp:
    default:
      ipv4_unicast: false
  maximum_paths:
    paths: 4
    ecmp: 4
  redistribute_routes:
  - source_protocol: connected
    route_map: RM-CONN-2-BGP
  updates:
    wait_install: true
  peer_groups:
  - name: IPv4-UNDERLAY-PEERS
    type: ipv4
    maximum_routes: 12000
    send_community: all
  address_family_ipv4:
    peer_groups:
    - name: IPv4-UNDERLAY-PEERS
      activate: true
<<<<<<< HEAD
  redistribute:
    connected:
      enabled: true
      route_map: RM-CONN-2-BGP
=======
>>>>>>> ec81f6cc
  neighbors:
  - ip_address: 172.17.20.8
    peer_group: IPv4-UNDERLAY-PEERS
    remote_as: '65200'
    peer: DC2-SUPER-SPINE1
    description: DC2-SUPER-SPINE1_Ethernet5
  - ip_address: 172.17.20.10
    peer_group: IPv4-UNDERLAY-PEERS
    remote_as: '65200'
    peer: DC2-SUPER-SPINE1
    description: DC2-SUPER-SPINE1_Ethernet7
static_routes:
- vrf: MGMT
  destination_address_prefix: 0.0.0.0/0
  gateway: 192.168.1.254
service_routing_protocols_model: multi-agent
ip_routing: true
vlan_internal_order:
  allocation: ascending
  range:
    beginning: 1006
    ending: 1199
aaa_root:
  disabled: true
config_end: true
enable_password:
  disabled: true
transceiver_qsfp_default_mode_4x10: true
spanning_tree:
  mode: none
local_users:
- name: admin
  privilege: 15
  role: network-admin
  no_password: true
  sha512_password: $6$eJ5TvI8oru5i9e8G$R1X/SbtGTk9xoEHEBQASc7SC2nHYmi.crVgp2pXuCXwxsXEA81e4E0cXgQ6kX08fIeQzauqhv2kS.RGJFCon5/
vrfs:
- name: MGMT
  ip_routing: false
management_interfaces:
- name: Management1
  description: OOB_MANAGEMENT
  shutdown: false
  vrf: MGMT
  ip_address: 192.168.1.19/24
  gateway: 192.168.1.254
  type: oob
management_api_http:
  enable_vrfs:
  - name: MGMT
  enable_https: true
eos_cli: "interface Loopback1111\n  description Loopback created from raw_eos_cli under platform_settings vEOS-LAB\n"
snmp_server:
  location: TWODC_5STAGE_CLOS DC2 DC2-RS2
ethernet_interfaces:
- name: Ethernet1
  peer: DC2-SUPER-SPINE1
  peer_interface: Ethernet5
  peer_type: super-spine
  description: P2P_DC2-SUPER-SPINE1_Ethernet5
  shutdown: false
  service_profile: QOS-PROFILE
  switchport:
    enabled: false
  ip_address: 172.17.20.9/31
- name: Ethernet2
  peer: DC2-SUPER-SPINE1
  peer_interface: Ethernet7
  peer_type: super-spine
  description: P2P_DC2-SUPER-SPINE1_Ethernet7
  shutdown: false
  service_profile: QOS-PROFILE
  switchport:
    enabled: false
  ip_address: 172.17.20.11/31
loopback_interfaces:
- name: Loopback0
  description: ROUTER_ID
  shutdown: false
  ip_address: 172.16.20.2/32
prefix_lists:
- name: PL-LOOPBACKS-EVPN-OVERLAY
  sequence_numbers:
  - sequence: 10
    action: permit 172.16.20.0/24 eq 32
route_maps:
- name: RM-CONN-2-BGP
  sequence_numbers:
  - sequence: 10
    type: permit
    match:
    - ip address prefix-list PL-LOOPBACKS-EVPN-OVERLAY
metadata:
  platform: vEOS-LAB<|MERGE_RESOLUTION|>--- conflicted
+++ resolved
@@ -25,13 +25,6 @@
     peer_groups:
     - name: IPv4-UNDERLAY-PEERS
       activate: true
-<<<<<<< HEAD
-  redistribute:
-    connected:
-      enabled: true
-      route_map: RM-CONN-2-BGP
-=======
->>>>>>> ec81f6cc
   neighbors:
   - ip_address: 172.17.20.8
     peer_group: IPv4-UNDERLAY-PEERS
