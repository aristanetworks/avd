--- conflicted
+++ resolved
@@ -13,7 +13,6 @@
     ecmp: 4
   redistribute_routes:
   - source_protocol: connected
-  - source_protocol: attached-host
   updates:
     wait_install: true
   peer_groups:
@@ -111,14 +110,6 @@
     peer_group: IPv4-UNDERLAY-PEERS
     bfd: true
     local_as: '65120'
-<<<<<<< HEAD
-  redistribute:
-    connected:
-      enabled: true
-    attached_host:
-      enabled: true
-=======
->>>>>>> ec81f6cc
   address_family_evpn:
     neighbor_default:
       next_hop_self_received_evpn_routes:
@@ -309,6 +300,9 @@
     rd_evpn_domain:
       domain: remote
       rd: 172.16.110.5:32600
+  redistribute:
+    attached_host:
+      enabled: true
 static_routes:
 - vrf: MGMT
   destination_address_prefix: 0.0.0.0/0
