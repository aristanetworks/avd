--- conflicted
+++ resolved
@@ -12,7 +12,6 @@
   redistribute_routes:
   - source_protocol: connected
     route_map: RM-CONN-2-BGP
-  - source_protocol: attached-host
   peer_groups:
   - name: MLAG-IPv4-UNDERLAY-PEER
     type: ipv4
@@ -82,15 +81,6 @@
   - ip_address: 10.1.1.1
     description: External peer
     peer_group: EVPN-OVERLAY-PEERS
-<<<<<<< HEAD
-  redistribute:
-    connected:
-      enabled: true
-      route_map: RM-CONN-2-BGP
-    attached_host:
-      enabled: true
-=======
->>>>>>> ec81f6cc
   address_family_evpn:
     peer_groups:
     - name: EVPN-OVERLAY-PEERS
@@ -185,6 +175,9 @@
       - 13402:13402
     redistribute_routes:
     - learned
+  redistribute:
+    attached_host:
+      enabled: true
 static_routes:
 - vrf: MGMT
   destination_address_prefix: 0.0.0.0/0
