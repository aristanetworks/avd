--- conflicted
+++ resolved
@@ -54,16 +54,6 @@
     remote_as: '65101'
     peer: dc1-leaf1b
     description: dc1-leaf1b_Ethernet7
-<<<<<<< HEAD
-  - ip_address: 10.255.1.1
-    peer: dc1-wan1
-    description: dc1-wan1
-    remote_as: '65000'
-    update_source: Dps1
-    route_reflector_client: true
-    send_community: all
-    route_map_in: RM-WAN-HA-LOCAL-PREF-IN
-=======
   - ip_address: 10.255.255.10
     peer_group: WAN-OVERLAY-PEERS
     peer: dc1-leaf1a
@@ -72,7 +62,14 @@
     peer_group: WAN-OVERLAY-PEERS
     peer: dc1-leaf1b
     description: dc1-leaf1b
->>>>>>> ae0c60b2
+  - ip_address: 10.255.1.1
+    peer: dc1-wan1
+    description: dc1-wan1
+    remote_as: '65101'
+    update_source: Dps1
+    route_reflector_client: true
+    send_community: all
+    route_map_in: RM-WAN-HA-LOCAL-PREF-IN
   address_family_evpn:
     peer_groups:
     - name: WAN-OVERLAY-PEERS
