[
  {
    "name": "dc2-leaf1a",
    "test": "VerifyAcctConsoleMethods",
    "categories": [
      "aaa"
    ],
    "description": "Verifies the AAA accounting console method lists for different accounting types (system, exec, commands, dot1x)."
  },
  {
    "name": "dc2-leaf1a",
    "test": "VerifyAcctDefaultMethods",
    "categories": [
      "aaa"
    ],
    "description": "Verifies the AAA accounting default method lists for different accounting types (system, exec, commands, dot1x)."
  },
  {
    "name": "dc2-leaf1a",
    "test": "VerifyAuthenMethods",
    "categories": [
      "aaa"
    ],
    "description": "Verifies the AAA authentication method lists for different authentication types (login, enable, dot1x)."
  },
  {
    "name": "dc2-leaf1a",
    "test": "VerifyAuthzMethods",
    "categories": [
      "aaa"
    ],
    "description": "Verifies the AAA authorization method lists for different authorization types (commands, exec)."
  },
  {
    "name": "dc2-leaf1a",
    "test": "VerifyTacacsServerGroups",
    "categories": [
      "aaa"
    ],
    "description": "Verifies if the provided TACACS server group(s) are configured."
  },
  {
    "name": "dc2-leaf1a",
    "test": "VerifyTacacsServers",
    "categories": [
      "aaa"
    ],
    "description": "Verifies TACACS servers are configured for a specified VRF."
  },
  {
    "name": "dc2-leaf1a",
    "test": "VerifyTacacsSourceIntf",
    "categories": [
      "aaa"
    ],
    "description": "Verifies TACACS source-interface for a specified VRF."
  },
  {
    "name": "dc2-leaf1a",
    "test": "VerifyBGPSpecificPeers",
    "categories": [
      "bgp"
    ],
    "description": "Verifies the health of specific BGP peer(s).",
    "custom_field": "BGP EVPN Peer: dc2-spine1 (IP: 10.255.128.11)"
  },
  {
    "name": "dc2-leaf1a",
    "test": "VerifyBGPSpecificPeers",
    "categories": [
      "bgp"
    ],
    "description": "Verifies the health of specific BGP peer(s).",
    "custom_field": "BGP EVPN Peer: dc2-spine2 (IP: 10.255.128.12)"
  },
  {
    "name": "dc2-leaf1a",
    "test": "VerifyBGPSpecificPeers",
    "categories": [
      "bgp"
    ],
    "description": "Verifies the health of specific BGP peer(s).",
    "custom_field": "BGP IPv4 Unicast Peer: dc2-leaf1b (IP: 10.255.129.117)"
  },
  {
    "name": "dc2-leaf1a",
    "test": "VerifyBGPSpecificPeers",
    "categories": [
      "bgp"
    ],
    "description": "Verifies the health of specific BGP peer(s).",
    "custom_field": "BGP IPv4 Unicast Peer: dc2-spine1 (IP: 10.255.255.104)"
  },
  {
    "name": "dc2-leaf1a",
    "test": "VerifyBGPSpecificPeers",
    "categories": [
      "bgp"
    ],
    "description": "Verifies the health of specific BGP peer(s).",
    "custom_field": "BGP IPv4 Unicast Peer: dc2-spine2 (IP: 10.255.255.106)"
  },
  {
    "name": "dc2-leaf1a",
    "test": "VerifyRunningConfigDiffs",
    "categories": [
      "configuration"
    ],
    "description": "Verifies there is no difference between the running-config and the startup-config"
  },
  {
    "name": "dc2-leaf1a",
    "test": "VerifyZeroTouch",
    "categories": [
      "configuration"
    ],
    "description": "Verifies ZeroTouch is disabled"
  },
  {
    "name": "dc2-leaf1a",
    "test": "VerifyLLDPNeighbors",
    "categories": [
      "connectivity"
    ],
    "description": "Verifies that the provided LLDP neighbors are connected properly.",
    "custom_field": "Local: Ethernet1 - Remote: dc2-spine1 Ethernet1"
  },
  {
    "name": "dc2-leaf1a",
    "test": "VerifyLLDPNeighbors",
    "categories": [
      "connectivity"
    ],
    "description": "Verifies that the provided LLDP neighbors are connected properly.",
    "custom_field": "Local: Ethernet2 - Remote: dc2-spine2 Ethernet1"
  },
  {
    "name": "dc2-leaf1a",
    "test": "VerifyLLDPNeighbors",
    "categories": [
      "connectivity"
    ],
    "description": "Verifies that the provided LLDP neighbors are connected properly.",
    "custom_field": "Local: Ethernet3 - Remote: dc2-leaf1b Ethernet3"
  },
  {
    "name": "dc2-leaf1a",
    "test": "VerifyLLDPNeighbors",
    "categories": [
      "connectivity"
    ],
    "description": "Verifies that the provided LLDP neighbors are connected properly.",
    "custom_field": "Local: Ethernet4 - Remote: dc2-leaf1b Ethernet4"
  },
  {
    "name": "dc2-leaf1a",
    "test": "VerifyLLDPNeighbors",
    "categories": [
      "connectivity"
    ],
    "description": "Verifies that the provided LLDP neighbors are connected properly.",
    "custom_field": "Local: Ethernet8 - Remote: dc2-leaf1c Ethernet1"
  },
  {
    "name": "dc2-leaf1a",
    "test": "VerifyReachability",
    "categories": [
      "connectivity"
    ],
    "description": "Test the network reachability to one or many destination IP(s).",
    "custom_field": "Source: Loopback0 (IP: 10.255.128.13) - Destination: dc1-leaf1a Loopback0 (IP: 10.255.0.3)"
  },
  {
    "name": "dc2-leaf1a",
    "test": "VerifyReachability",
    "categories": [
      "connectivity"
    ],
    "description": "Test the network reachability to one or many destination IP(s).",
    "custom_field": "Source: Loopback0 (IP: 10.255.128.13) - Destination: dc1-leaf1b Loopback0 (IP: 10.255.0.4)"
  },
  {
    "name": "dc2-leaf1a",
    "test": "VerifyReachability",
    "categories": [
      "connectivity"
    ],
    "description": "Test the network reachability to one or many destination IP(s).",
    "custom_field": "Source: Loopback0 (IP: 10.255.128.13) - Destination: dc1-leaf2a Loopback0 (IP: 10.255.0.5)"
  },
  {
    "name": "dc2-leaf1a",
    "test": "VerifyReachability",
    "categories": [
      "connectivity"
    ],
    "description": "Test the network reachability to one or many destination IP(s).",
    "custom_field": "Source: Loopback0 (IP: 10.255.128.13) - Destination: dc1-spine1 Loopback0 (IP: 10.255.0.1)"
  },
  {
    "name": "dc2-leaf1a",
    "test": "VerifyReachability",
    "categories": [
      "connectivity"
    ],
    "description": "Test the network reachability to one or many destination IP(s).",
    "custom_field": "Source: Loopback0 (IP: 10.255.128.13) - Destination: dc1-spine2 Loopback0 (IP: 10.255.0.2)"
  },
  {
    "name": "dc2-leaf1a",
    "test": "VerifyReachability",
    "categories": [
      "connectivity"
    ],
    "description": "Test the network reachability to one or many destination IP(s).",
    "custom_field": "Source: Loopback0 (IP: 10.255.128.13) - Destination: dc1-wan1 Loopback0 (IP: 10.255.2.1)"
  },
  {
    "name": "dc2-leaf1a",
    "test": "VerifyReachability",
    "categories": [
      "connectivity"
    ],
    "description": "Test the network reachability to one or many destination IP(s).",
    "custom_field": "Source: Loopback0 (IP: 10.255.128.13) - Destination: dc1-wan2 Loopback0 (IP: 10.255.2.2)"
  },
  {
    "name": "dc2-leaf1a",
    "test": "VerifyReachability",
    "categories": [
      "connectivity"
    ],
    "description": "Test the network reachability to one or many destination IP(s).",
    "custom_field": "Source: Loopback0 (IP: 10.255.128.13) - Destination: dc2-leaf1a Loopback0 (IP: 10.255.128.13)"
  },
  {
    "name": "dc2-leaf1a",
    "test": "VerifyReachability",
    "categories": [
      "connectivity"
    ],
    "description": "Test the network reachability to one or many destination IP(s).",
    "custom_field": "Source: Loopback0 (IP: 10.255.128.13) - Destination: dc2-leaf1b Loopback0 (IP: 10.255.128.14)"
  },
  {
    "name": "dc2-leaf1a",
    "test": "VerifyReachability",
    "categories": [
      "connectivity"
    ],
    "description": "Test the network reachability to one or many destination IP(s).",
    "custom_field": "Source: Loopback0 (IP: 10.255.128.13) - Destination: dc2-leaf2a Loopback0 (IP: 10.255.128.15)"
  },
  {
    "name": "dc2-leaf1a",
    "test": "VerifyReachability",
    "categories": [
      "connectivity"
    ],
    "description": "Test the network reachability to one or many destination IP(s).",
    "custom_field": "Source: Loopback0 (IP: 10.255.128.13) - Destination: dc2-leaf2b Loopback0 (IP: 10.255.128.16)"
  },
  {
    "name": "dc2-leaf1a",
    "test": "VerifyReachability",
    "categories": [
      "connectivity"
    ],
    "description": "Test the network reachability to one or many destination IP(s).",
    "custom_field": "Source: Loopback0 (IP: 10.255.128.13) - Destination: dc2-leaf3a.arista.com Loopback0 (IP: 10.255.128.17)"
  },
  {
    "name": "dc2-leaf1a",
    "test": "VerifyReachability",
    "categories": [
      "connectivity"
    ],
    "description": "Test the network reachability to one or many destination IP(s).",
    "custom_field": "Source: Loopback0 (IP: 10.255.128.13) - Destination: dc2-leaf3b.arista.com Loopback0 (IP: 10.255.128.18)"
  },
  {
    "name": "dc2-leaf1a",
    "test": "VerifyReachability",
    "categories": [
      "connectivity"
    ],
    "description": "Test the network reachability to one or many destination IP(s).",
    "custom_field": "Source: Loopback0 (IP: 10.255.128.13) - Destination: dc2-spine1 Loopback0 (IP: 10.255.128.11)"
  },
  {
    "name": "dc2-leaf1a",
    "test": "VerifyReachability",
    "categories": [
      "connectivity"
    ],
    "description": "Test the network reachability to one or many destination IP(s).",
    "custom_field": "Source: Loopback0 (IP: 10.255.128.13) - Destination: dc2-spine2 Loopback0 (IP: 10.255.128.12)"
  },
  {
    "name": "dc2-leaf1a",
    "test": "VerifyReachability",
    "categories": [
      "connectivity"
    ],
    "description": "Test the network reachability to one or many destination IP(s).",
    "custom_field": "Source: P2P Interface Ethernet1 (IP: 10.255.255.105) - Destination: dc2-spine1 Ethernet1 (IP: 10.255.255.104)"
  },
  {
    "name": "dc2-leaf1a",
    "test": "VerifyReachability",
    "categories": [
      "connectivity"
    ],
    "description": "Test the network reachability to one or many destination IP(s).",
    "custom_field": "Source: P2P Interface Ethernet2 (IP: 10.255.255.107) - Destination: dc2-spine2 Ethernet1 (IP: 10.255.255.106)"
  },
  {
    "name": "dc2-leaf1a",
    "test": "VerifyFieldNotice44Resolution",
    "categories": [
      "field notices"
    ],
    "description": "Verifies that the device is using the correct Aboot version per FN0044."
  },
  {
    "name": "dc2-leaf1a",
    "test": "VerifyFieldNotice72Resolution",
    "categories": [
      "field notices"
<<<<<<< HEAD
    ],
    "description": "Verifies if the device is exposed to FN0072, and if the issue has been mitigated."
=======
    ],
    "description": "Verifies if the device is exposed to FN0072, and if the issue has been mitigated."
  },
  {
    "name": "dc2-leaf1a",
    "test": "VerifyGreenT",
    "categories": [
      "greent"
    ],
    "description": "Verifies if a GreenT policy is created."
  },
  {
    "name": "dc2-leaf1a",
    "test": "VerifyGreenTCounters",
    "categories": [
      "greent"
    ],
    "description": "Verifies if the GreenT counters are incremented."
>>>>>>> 7457504c
  },
  {
    "name": "dc2-leaf1a",
    "test": "VerifyAdverseDrops",
    "categories": [
      "hardware"
    ],
    "description": "Verifies there are no adverse drops on DCS-7280 and DCS-7500 family switches."
  },
  {
    "name": "dc2-leaf1a",
    "test": "VerifyEnvironmentCooling",
    "categories": [
      "hardware"
    ],
    "description": "Verifies the status of power supply fans and all fan trays."
  },
  {
    "name": "dc2-leaf1a",
    "test": "VerifyEnvironmentCooling",
    "categories": [
      "hardware"
    ],
    "description": "Verifies the status of power supply fans and all fan trays.",
    "custom_field": "Accepted States: 'ok'"
  },
  {
    "name": "dc2-leaf1a",
    "test": "VerifyEnvironmentPower",
    "categories": [
      "hardware"
    ],
    "description": "Verifies the power supplies status."
  },
  {
    "name": "dc2-leaf1a",
    "test": "VerifyEnvironmentPower",
    "categories": [
      "hardware"
    ],
    "description": "Verifies the power supplies status.",
    "custom_field": "Accepted States: 'ok'"
  },
  {
    "name": "dc2-leaf1a",
    "test": "VerifyEnvironmentSystemCooling",
    "categories": [
      "hardware"
    ],
    "description": "Verifies the system cooling status."
  },
  {
    "name": "dc2-leaf1a",
    "test": "VerifyTemperature",
    "categories": [
      "hardware"
    ],
    "description": "Verifies the device temperature."
  },
  {
    "name": "dc2-leaf1a",
    "test": "VerifyTemperature",
    "categories": [
      "hardware"
    ],
    "description": "Verifies the device temperature."
  },
  {
    "name": "dc2-leaf1a",
    "test": "VerifyTransceiversManufacturers",
    "categories": [
      "hardware"
    ],
    "description": "Verifies if all transceivers come from approved manufacturers."
  },
  {
    "name": "dc2-leaf1a",
    "test": "VerifyTransceiversManufacturers",
    "categories": [
      "hardware"
    ],
    "description": "Verifies if all transceivers come from approved manufacturers.",
    "custom_field": "Accepted Manufacturers: 'Arista Networks', 'Arastra, Inc.', 'Not Present'"
  },
  {
    "name": "dc2-leaf1a",
    "test": "VerifyTransceiversTemperature",
    "categories": [
      "hardware"
    ],
    "description": "Verifies the transceivers temperature."
  },
  {
    "name": "dc2-leaf1a",
    "test": "VerifyInterfacesStatus",
    "categories": [
      "interfaces"
    ],
    "description": "Verifies the status of the provided interfaces.",
    "custom_field": "Interface Ethernet1 - P2P_LINK_TO_DC2-SPINE1_Ethernet1 = 'up'"
  },
  {
    "name": "dc2-leaf1a",
    "test": "VerifyInterfacesStatus",
    "categories": [
      "interfaces"
    ],
    "description": "Verifies the status of the provided interfaces.",
    "custom_field": "Interface Ethernet2 - P2P_LINK_TO_DC2-SPINE2_Ethernet1 = 'up'"
  },
  {
    "name": "dc2-leaf1a",
    "test": "VerifyInterfacesStatus",
    "categories": [
      "interfaces"
    ],
    "description": "Verifies the status of the provided interfaces.",
    "custom_field": "Interface Ethernet3 - MLAG_PEER_dc2-leaf1b_Ethernet3 = 'up'"
  },
  {
    "name": "dc2-leaf1a",
    "test": "VerifyInterfacesStatus",
    "categories": [
      "interfaces"
    ],
    "description": "Verifies the status of the provided interfaces.",
    "custom_field": "Interface Ethernet4 - MLAG_PEER_dc2-leaf1b_Ethernet4 = 'up'"
  },
  {
    "name": "dc2-leaf1a",
    "test": "VerifyInterfacesStatus",
    "categories": [
      "interfaces"
    ],
    "description": "Verifies the status of the provided interfaces.",
    "custom_field": "Interface Ethernet5 - dc2-leaf1-server1_PCI1 = 'up'"
  },
  {
    "name": "dc2-leaf1a",
    "test": "VerifyInterfacesStatus",
    "categories": [
      "interfaces"
    ],
    "description": "Verifies the status of the provided interfaces.",
    "custom_field": "Interface Ethernet8 - DC2-LEAF1C_Ethernet1 = 'up'"
  },
  {
    "name": "dc2-leaf1a",
    "test": "VerifyInterfacesStatus",
    "categories": [
      "interfaces"
    ],
    "description": "Verifies the status of the provided interfaces.",
    "custom_field": "Interface Loopback0 - EVPN_Overlay_Peering = 'up'"
  },
  {
    "name": "dc2-leaf1a",
    "test": "VerifyInterfacesStatus",
    "categories": [
      "interfaces"
    ],
    "description": "Verifies the status of the provided interfaces.",
    "custom_field": "Interface Loopback1 - VTEP_VXLAN_Tunnel_Source = 'up'"
  },
  {
    "name": "dc2-leaf1a",
    "test": "VerifyInterfacesStatus",
    "categories": [
      "interfaces"
    ],
    "description": "Verifies the status of the provided interfaces.",
    "custom_field": "Interface Loopback10 - VRF10_VTEP_DIAGNOSTICS = 'up'"
  },
  {
    "name": "dc2-leaf1a",
    "test": "VerifyInterfacesStatus",
    "categories": [
      "interfaces"
    ],
    "description": "Verifies the status of the provided interfaces.",
    "custom_field": "Interface Loopback11 - VRF11_VTEP_DIAGNOSTICS = 'up'"
  },
  {
    "name": "dc2-leaf1a",
    "test": "VerifyInterfacesStatus",
    "categories": [
      "interfaces"
    ],
    "description": "Verifies the status of the provided interfaces.",
    "custom_field": "Interface Port-Channel3 - MLAG_PEER_dc2-leaf1b_Po3 = 'up'"
  },
  {
    "name": "dc2-leaf1a",
    "test": "VerifyInterfacesStatus",
    "categories": [
      "interfaces"
    ],
    "description": "Verifies the status of the provided interfaces.",
    "custom_field": "Interface Port-Channel5 - dc2-leaf1-server1_PortChannel dc2-leaf1-server1 = 'up'"
  },
  {
    "name": "dc2-leaf1a",
    "test": "VerifyInterfacesStatus",
    "categories": [
      "interfaces"
    ],
    "description": "Verifies the status of the provided interfaces.",
    "custom_field": "Interface Port-Channel8 - DC2-LEAF1C_Po1 = 'up'"
  },
  {
    "name": "dc2-leaf1a",
    "test": "VerifyInterfacesStatus",
    "categories": [
      "interfaces"
    ],
    "description": "Verifies the status of the provided interfaces.",
    "custom_field": "Interface Vlan11 - VRF10_VLAN11 = 'up'"
  },
  {
    "name": "dc2-leaf1a",
    "test": "VerifyInterfacesStatus",
    "categories": [
      "interfaces"
    ],
    "description": "Verifies the status of the provided interfaces.",
    "custom_field": "Interface Vlan12 - VRF10_VLAN12 = 'up'"
  },
  {
    "name": "dc2-leaf1a",
    "test": "VerifyInterfacesStatus",
    "categories": [
      "interfaces"
    ],
    "description": "Verifies the status of the provided interfaces.",
    "custom_field": "Interface Vlan21 - VRF11_VLAN21 = 'up'"
  },
  {
    "name": "dc2-leaf1a",
    "test": "VerifyInterfacesStatus",
    "categories": [
      "interfaces"
    ],
    "description": "Verifies the status of the provided interfaces.",
    "custom_field": "Interface Vlan22 - VRF11_VLAN22 = 'up'"
  },
  {
    "name": "dc2-leaf1a",
    "test": "VerifyInterfacesStatus",
    "categories": [
      "interfaces"
    ],
    "description": "Verifies the status of the provided interfaces.",
    "custom_field": "Interface Vlan3009 - MLAG_PEER_L3_iBGP: vrf VRF10 = 'up'"
  },
  {
    "name": "dc2-leaf1a",
    "test": "VerifyInterfacesStatus",
    "categories": [
      "interfaces"
    ],
    "description": "Verifies the status of the provided interfaces.",
    "custom_field": "Interface Vlan3010 - MLAG_PEER_L3_iBGP: vrf VRF11 = 'up'"
  },
  {
    "name": "dc2-leaf1a",
    "test": "VerifyInterfacesStatus",
    "categories": [
      "interfaces"
    ],
    "description": "Verifies the status of the provided interfaces.",
    "custom_field": "Interface Vlan4093 - MLAG_PEER_L3_PEERING = 'up'"
  },
  {
    "name": "dc2-leaf1a",
    "test": "VerifyInterfacesStatus",
    "categories": [
      "interfaces"
    ],
    "description": "Verifies the status of the provided interfaces.",
    "custom_field": "Interface Vlan4094 - MLAG_PEER = 'up'"
  },
  {
    "name": "dc2-leaf1a",
    "test": "VerifyInterfacesStatus",
    "categories": [
      "interfaces"
    ],
    "description": "Verifies the status of the provided interfaces.",
    "custom_field": "Interface Vxlan1 = 'up'"
  },
  {
    "name": "dc2-leaf1a",
    "test": "VerifyLANZ",
    "categories": [
      "lanz"
    ],
    "description": "Verifies if LANZ is enabled."
  },
  {
    "name": "dc2-leaf1a",
    "test": "VerifyLoggingAccounting",
    "categories": [
      "logging"
    ],
    "description": "Verifies if AAA accounting logs are generated."
  },
  {
    "name": "dc2-leaf1a",
    "test": "VerifyLoggingErrors",
    "categories": [
      "logging"
    ],
    "description": "Verifies there are no syslog messages with a severity of ERRORS or higher."
  },
  {
    "name": "dc2-leaf1a",
    "test": "VerifyLoggingHostname",
    "categories": [
      "logging"
    ],
    "description": "Verifies if logs are generated with the device FQDN."
  },
  {
    "name": "dc2-leaf1a",
    "test": "VerifyLoggingHosts",
    "categories": [
      "logging"
    ],
    "description": "Verifies logging hosts (syslog servers) for a specified VRF."
  },
  {
    "name": "dc2-leaf1a",
    "test": "VerifyLoggingLogsGeneration",
    "categories": [
      "logging"
    ],
    "description": "Verifies if logs are generated."
  },
  {
    "name": "dc2-leaf1a",
    "test": "VerifyLoggingPersistent",
    "categories": [
      "logging"
    ],
    "description": "Verifies if logging persistent is enabled and logs are saved in flash."
  },
  {
    "name": "dc2-leaf1a",
    "test": "VerifyLoggingSourceInt",
    "categories": [
      "logging"
    ],
    "description": "Verifies logging source-interface for a specified VRF."
  },
  {
    "name": "dc2-leaf1a",
    "test": "VerifyLoggingTimestamp",
    "categories": [
      "logging"
    ],
    "description": "Verifies if logs are generated with the riate timestamp."
  },
  {
    "name": "dc2-leaf1a",
    "test": "VerifyMlagConfigSanity",
    "categories": [
      "mlag"
    ],
    "description": "Verifies there are no MLAG config-sanity inconsistencies."
  },
  {
    "name": "dc2-leaf1a",
    "test": "VerifyMlagDualPrimary",
    "categories": [
      "mlag"
    ],
    "description": "Verifies the MLAG dual-primary detection parameters."
  },
  {
    "name": "dc2-leaf1a",
    "test": "VerifyMlagInterfaces",
    "categories": [
      "mlag"
    ],
    "description": "Verifies there are no inactive or active-partial MLAG ports."
  },
  {
    "name": "dc2-leaf1a",
    "test": "VerifyMlagReloadDelay",
    "categories": [
      "mlag"
    ],
    "description": "Verifies the MLAG reload-delay parameters."
  },
  {
    "name": "dc2-leaf1a",
    "test": "VerifyMlagStatus",
    "categories": [
      "mlag"
    ],
    "description": "Verifies the health status of the MLAG configuration."
  },
  {
    "name": "dc2-leaf1a",
    "test": "VerifyMlagStatus",
    "categories": [
      "mlag"
    ],
    "description": "Verifies the health status of the MLAG configuration."
  },
  {
    "name": "dc2-leaf1a",
    "test": "VerifyIGMPSnoopingGlobal",
    "categories": [
      "multicast"
    ],
    "description": "Verifies the IGMP snooping global configuration."
  },
  {
    "name": "dc2-leaf1a",
    "test": "VerifyIGMPSnoopingVlans",
    "categories": [
      "multicast"
    ],
    "description": "Verifies the IGMP snooping status for the provided VLANs."
<<<<<<< HEAD
=======
  },
  {
    "name": "dc2-leaf1a",
    "test": "VerifyPtpGMStatus",
    "categories": [
      "ptp"
    ],
    "description": "Verifies that the device is locked to a valid PTP Grandmaster."
  },
  {
    "name": "dc2-leaf1a",
    "test": "VerifyPtpLockStatus",
    "categories": [
      "ptp"
    ],
    "description": "Verifies that the device was locked to the upstream PTP GM in the last minute."
  },
  {
    "name": "dc2-leaf1a",
    "test": "VerifyPtpModeStatus",
    "categories": [
      "ptp"
    ],
    "description": "Verifies that the device is configured as a PTP Boundary Clock."
  },
  {
    "name": "dc2-leaf1a",
    "test": "VerifyPtpOffset",
    "categories": [
      "ptp"
    ],
    "description": "Verifies that the PTP timing offset is within +/- 1000ns from the master clock."
  },
  {
    "name": "dc2-leaf1a",
    "test": "VerifyPtpPortModeStatus",
    "categories": [
      "ptp"
    ],
    "description": "Verifies the PTP interfaces state."
>>>>>>> 7457504c
  },
  {
    "name": "dc2-leaf1a",
    "test": "VerifyRoutingProtocolModel",
    "categories": [
      "routing"
    ],
    "description": "Verifies the configured routing protocol model.",
    "custom_field": "Routing protocol model: multi-agent"
  },
  {
    "name": "dc2-leaf1a",
    "test": "VerifyRoutingTableEntry",
    "categories": [
      "routing"
    ],
    "description": "Verifies that the provided routes are present in the routing table of a specified VRF.",
    "custom_field": "Route: 10.255.0.1 - Peer: dc1-spine1"
  },
  {
    "name": "dc2-leaf1a",
    "test": "VerifyRoutingTableEntry",
    "categories": [
      "routing"
    ],
    "description": "Verifies that the provided routes are present in the routing table of a specified VRF.",
    "custom_field": "Route: 10.255.0.2 - Peer: dc1-spine2"
  },
  {
    "name": "dc2-leaf1a",
    "test": "VerifyRoutingTableEntry",
    "categories": [
      "routing"
    ],
    "description": "Verifies that the provided routes are present in the routing table of a specified VRF.",
    "custom_field": "Route: 10.255.0.3 - Peer: dc1-leaf1a"
  },
  {
    "name": "dc2-leaf1a",
    "test": "VerifyRoutingTableEntry",
    "categories": [
      "routing"
    ],
    "description": "Verifies that the provided routes are present in the routing table of a specified VRF.",
    "custom_field": "Route: 10.255.0.4 - Peer: dc1-leaf1b"
  },
  {
    "name": "dc2-leaf1a",
    "test": "VerifyRoutingTableEntry",
    "categories": [
      "routing"
    ],
    "description": "Verifies that the provided routes are present in the routing table of a specified VRF.",
    "custom_field": "Route: 10.255.0.5 - Peer: dc1-leaf2a"
  },
  {
    "name": "dc2-leaf1a",
    "test": "VerifyRoutingTableEntry",
    "categories": [
      "routing"
    ],
    "description": "Verifies that the provided routes are present in the routing table of a specified VRF.",
    "custom_field": "Route: 10.255.1.3 - Peer: dc1-leaf1a"
  },
  {
    "name": "dc2-leaf1a",
    "test": "VerifyRoutingTableEntry",
    "categories": [
      "routing"
    ],
    "description": "Verifies that the provided routes are present in the routing table of a specified VRF.",
    "custom_field": "Route: 10.255.1.5 - Peer: dc1-leaf2a"
  },
  {
    "name": "dc2-leaf1a",
    "test": "VerifyRoutingTableEntry",
    "categories": [
      "routing"
    ],
    "description": "Verifies that the provided routes are present in the routing table of a specified VRF.",
    "custom_field": "Route: 10.255.128.11 - Peer: dc2-spine1"
  },
  {
    "name": "dc2-leaf1a",
    "test": "VerifyRoutingTableEntry",
    "categories": [
      "routing"
    ],
    "description": "Verifies that the provided routes are present in the routing table of a specified VRF.",
    "custom_field": "Route: 10.255.128.12 - Peer: dc2-spine2"
  },
  {
    "name": "dc2-leaf1a",
    "test": "VerifyRoutingTableEntry",
    "categories": [
      "routing"
    ],
    "description": "Verifies that the provided routes are present in the routing table of a specified VRF.",
    "custom_field": "Route: 10.255.128.13 - Peer: dc2-leaf1a"
  },
  {
    "name": "dc2-leaf1a",
    "test": "VerifyRoutingTableEntry",
    "categories": [
      "routing"
    ],
    "description": "Verifies that the provided routes are present in the routing table of a specified VRF.",
    "custom_field": "Route: 10.255.128.14 - Peer: dc2-leaf1b"
  },
  {
    "name": "dc2-leaf1a",
    "test": "VerifyRoutingTableEntry",
    "categories": [
      "routing"
    ],
    "description": "Verifies that the provided routes are present in the routing table of a specified VRF.",
    "custom_field": "Route: 10.255.128.15 - Peer: dc2-leaf2a"
  },
  {
    "name": "dc2-leaf1a",
    "test": "VerifyRoutingTableEntry",
    "categories": [
      "routing"
    ],
    "description": "Verifies that the provided routes are present in the routing table of a specified VRF.",
    "custom_field": "Route: 10.255.128.16 - Peer: dc2-leaf2b"
  },
  {
    "name": "dc2-leaf1a",
    "test": "VerifyRoutingTableEntry",
    "categories": [
      "routing"
    ],
    "description": "Verifies that the provided routes are present in the routing table of a specified VRF.",
    "custom_field": "Route: 10.255.128.17 - Peer: dc2-leaf3a.arista.com"
  },
  {
    "name": "dc2-leaf1a",
    "test": "VerifyRoutingTableEntry",
    "categories": [
      "routing"
    ],
    "description": "Verifies that the provided routes are present in the routing table of a specified VRF.",
    "custom_field": "Route: 10.255.128.18 - Peer: dc2-leaf3b.arista.com"
  },
  {
    "name": "dc2-leaf1a",
    "test": "VerifyRoutingTableEntry",
    "categories": [
      "routing"
    ],
    "description": "Verifies that the provided routes are present in the routing table of a specified VRF.",
    "custom_field": "Route: 10.255.129.13 - Peer: dc2-leaf1a"
  },
  {
    "name": "dc2-leaf1a",
    "test": "VerifyRoutingTableEntry",
    "categories": [
      "routing"
    ],
    "description": "Verifies that the provided routes are present in the routing table of a specified VRF.",
    "custom_field": "Route: 10.255.129.15 - Peer: dc2-leaf2a"
  },
  {
    "name": "dc2-leaf1a",
    "test": "VerifyRoutingTableEntry",
    "categories": [
      "routing"
    ],
    "description": "Verifies that the provided routes are present in the routing table of a specified VRF.",
    "custom_field": "Route: 10.255.129.17 - Peer: dc2-leaf3a.arista.com"
  },
  {
    "name": "dc2-leaf1a",
    "test": "VerifyRoutingTableEntry",
    "categories": [
      "routing"
    ],
    "description": "Verifies that the provided routes are present in the routing table of a specified VRF.",
    "custom_field": "Route: 10.255.2.1 - Peer: dc1-wan1"
  },
  {
    "name": "dc2-leaf1a",
    "test": "VerifyRoutingTableEntry",
    "categories": [
      "routing"
    ],
    "description": "Verifies that the provided routes are present in the routing table of a specified VRF.",
    "custom_field": "Route: 10.255.2.2 - Peer: dc1-wan2"
  },
  {
    "name": "dc2-leaf1a",
    "test": "VerifyAPIHttpsSSL",
    "categories": [
      "security"
    ],
    "description": "Verifies if the eAPI has a valid SSL profile."
  },
  {
    "name": "dc2-leaf1a",
    "test": "VerifyAPIHttpsSSL",
    "categories": [
      "security"
    ],
    "description": "Verifies if the eAPI has a valid SSL profile.",
    "custom_field": "eAPI HTTPS SSL Profile: eAPI_SSL_Profile"
  },
  {
    "name": "dc2-leaf1a",
    "test": "VerifyAPIHttpStatus",
    "categories": [
      "security"
    ],
    "description": "Verifies if eAPI HTTP server is disabled globally."
  },
  {
    "name": "dc2-leaf1a",
    "test": "VerifyAPIIPv4Acl",
    "categories": [
      "security"
    ],
    "description": "Verifies if eAPI has the right number IPv4 ACL(s) configured for a specified VRF."
  },
  {
    "name": "dc2-leaf1a",
    "test": "VerifyAPIIPv6Acl",
    "categories": [
      "security"
    ],
    "description": "Verifies if eAPI has the right number IPv6 ACL(s) configured for a specified VRF."
  },
  {
    "name": "dc2-leaf1a",
    "test": "VerifyAPISSLCertificate",
    "categories": [
      "security"
    ],
    "description": "Verifies the eAPI SSL certificate expiry, common subject name, encryption algorithm and key size."
  },
  {
    "name": "dc2-leaf1a",
    "test": "VerifyBannerLogin",
    "categories": [
      "security"
    ],
    "description": "Verifies the login banner of a device."
  },
  {
    "name": "dc2-leaf1a",
    "test": "VerifyBannerMotd",
    "categories": [
      "security"
    ],
    "description": "Verifies the motd banner of a device."
  },
  {
    "name": "dc2-leaf1a",
    "test": "VerifyIPSecConnHealth",
    "categories": [
      "security"
    ],
    "description": "Verifies all IPv4 security connections."
  },
  {
    "name": "dc2-leaf1a",
    "test": "VerifyIPv4ACL",
    "categories": [
      "security"
    ],
    "description": "Verifies the configuration of IPv4 ACLs."
  },
  {
    "name": "dc2-leaf1a",
    "test": "VerifySpecificIPSecConn",
    "categories": [
      "security"
    ],
    "description": "Verifies IPv4 security connections for a peer."
  },
  {
    "name": "dc2-leaf1a",
    "test": "VerifySSHIPv4Acl",
    "categories": [
      "security"
    ],
    "description": "Verifies if the SSHD agent has IPv4 ACL(s) configured."
  },
  {
    "name": "dc2-leaf1a",
    "test": "VerifySSHIPv6Acl",
    "categories": [
      "security"
    ],
    "description": "Verifies if the SSHD agent has IPv6 ACL(s) configured."
  },
  {
    "name": "dc2-leaf1a",
    "test": "VerifySSHStatus",
    "categories": [
      "security"
    ],
    "description": "Verifies if the SSHD agent is disabled in the default VRF."
  },
  {
    "name": "dc2-leaf1a",
    "test": "VerifyTelnetStatus",
    "categories": [
      "security"
    ],
    "description": "Verifies if Telnet is disabled in the default VRF."
  },
  {
    "name": "dc2-leaf1a",
    "test": "VerifyDNSLookup",
    "categories": [
      "services"
    ],
    "description": "Verifies the DNS name to IP address resolution."
  },
  {
    "name": "dc2-leaf1a",
    "test": "VerifyDNSServers",
    "categories": [
      "services"
    ],
    "description": "Verifies if the DNS servers are correctly configured."
  },
  {
    "name": "dc2-leaf1a",
    "test": "VerifyErrdisableRecovery",
    "categories": [
      "services"
    ],
    "description": "Verifies the errdisable recovery reason, status, and interval."
  },
  {
    "name": "dc2-leaf1a",
    "test": "VerifyHostname",
    "categories": [
      "services"
    ],
    "description": "Verifies the hostname of a device."
  },
  {
    "name": "dc2-leaf1a",
    "test": "VerifySnmpIPv4Acl",
    "categories": [
      "snmp"
    ],
    "description": "Verifies if the SNMP agent has IPv4 ACL(s) configured."
  },
  {
    "name": "dc2-leaf1a",
    "test": "VerifySnmpIPv6Acl",
    "categories": [
      "snmp"
    ],
    "description": "Verifies if the SNMP agent has IPv6 ACL(s) configured."
  },
  {
    "name": "dc2-leaf1a",
    "test": "VerifySnmpStatus",
    "categories": [
      "snmp"
    ],
    "description": "Verifies if the SNMP agent is enabled."
  },
  {
    "name": "dc2-leaf1a",
    "test": "VerifyEOSVersion",
    "categories": [
      "software"
    ],
    "description": "Verifies the EOS version of the device."
  },
  {
    "name": "dc2-leaf1a",
    "test": "VerifyTerminAttrVersion",
    "categories": [
      "software"
    ],
    "description": "Verifies the TerminAttr version of the device."
  },
  {
    "name": "dc2-leaf1a",
    "test": "VerifySTPBlockedPorts",
    "categories": [
      "stp"
    ],
    "description": "Verifies there is no STP blocked ports."
  },
  {
    "name": "dc2-leaf1a",
    "test": "VerifySTPCounters",
    "categories": [
      "stp"
    ],
    "description": "Verifies there is no errors in STP BPDU packets."
  },
  {
    "name": "dc2-leaf1a",
    "test": "VerifySTPForwardingPorts",
    "categories": [
      "stp"
    ],
    "description": "Verifies that all interfaces are forwarding for a provided list of VLAN(s)."
  },
  {
    "name": "dc2-leaf1a",
    "test": "VerifySTPMode",
    "categories": [
      "stp"
    ],
    "description": "Verifies the configured STP mode for a provided list of VLAN(s)."
  },
  {
    "name": "dc2-leaf1a",
    "test": "VerifySTPRootPriority",
    "categories": [
      "stp"
    ],
    "description": "Verifies the STP root priority for a provided list of VLAN or MST instance ID(s)."
  },
  {
    "name": "dc2-leaf1a",
    "test": "VerifyStunClient",
    "categories": [
      "stun"
    ],
    "description": "Verifies the STUN client is configured with the specified IPv4 source address and port. Validate the public IP and port if provided."
  },
  {
    "name": "dc2-leaf1a",
    "test": "VerifyAgentLogs",
    "categories": [
      "system"
    ],
    "description": "Verifies there are no agent crash reports."
  },
  {
    "name": "dc2-leaf1a",
    "test": "VerifyCoredump",
    "categories": [
      "system"
    ],
    "description": "Verifies there are no core dump files."
  },
  {
    "name": "dc2-leaf1a",
    "test": "VerifyCPUUtilization",
    "categories": [
      "system"
    ],
    "description": "Verifies whether the CPU utilization is below 75%."
  },
  {
    "name": "dc2-leaf1a",
    "test": "VerifyFileSystemUtilization",
    "categories": [
      "system"
    ],
    "description": "Verifies that no partition is utilizing more than 75% of its disk space."
  },
  {
    "name": "dc2-leaf1a",
    "test": "VerifyMemoryUtilization",
    "categories": [
      "system"
    ],
    "description": "Verifies whether the memory utilization is below 75%."
  },
  {
    "name": "dc2-leaf1a",
    "test": "VerifyNTP",
    "categories": [
      "system"
    ],
    "description": "Verifies if NTP is synchronised."
  },
  {
    "name": "dc2-leaf1a",
    "test": "VerifyNTP",
    "categories": [
      "system"
    ],
    "description": "Verifies if NTP is synchronised."
  },
  {
    "name": "dc2-leaf1a",
    "test": "VerifyReloadCause",
    "categories": [
      "system"
    ],
    "description": "Verifies the last reload cause of the device."
  },
  {
    "name": "dc2-leaf1a",
    "test": "VerifyUptime",
    "categories": [
      "system"
    ],
    "description": "Verifies the device uptime."
  },
  {
    "name": "dc2-leaf1a",
    "test": "VerifyVlanInternalPolicy",
    "categories": [
      "vlan"
    ],
    "description": "Verifies the VLAN internal allocation policy and the range of VLANs."
  }
]<|MERGE_RESOLUTION|>--- conflicted
+++ resolved
@@ -327,12 +327,8 @@
     "test": "VerifyFieldNotice72Resolution",
     "categories": [
       "field notices"
-<<<<<<< HEAD
     ],
     "description": "Verifies if the device is exposed to FN0072, and if the issue has been mitigated."
-=======
-    ],
-    "description": "Verifies if the device is exposed to FN0072, and if the issue has been mitigated."
   },
   {
     "name": "dc2-leaf1a",
@@ -349,7 +345,6 @@
       "greent"
     ],
     "description": "Verifies if the GreenT counters are incremented."
->>>>>>> 7457504c
   },
   {
     "name": "dc2-leaf1a",
@@ -775,8 +770,6 @@
       "multicast"
     ],
     "description": "Verifies the IGMP snooping status for the provided VLANs."
-<<<<<<< HEAD
-=======
   },
   {
     "name": "dc2-leaf1a",
@@ -817,7 +810,6 @@
       "ptp"
     ],
     "description": "Verifies the PTP interfaces state."
->>>>>>> 7457504c
   },
   {
     "name": "dc2-leaf1a",
