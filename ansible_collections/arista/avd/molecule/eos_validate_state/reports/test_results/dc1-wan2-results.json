[
  {
    "name": "dc1-wan2",
    "test": "VerifyAcctConsoleMethods",
    "categories": [
      "aaa"
    ],
    "description": "Verifies the AAA accounting console method lists for different accounting types (system, exec, commands, dot1x)."
  },
  {
    "name": "dc1-wan2",
    "test": "VerifyAcctDefaultMethods",
    "categories": [
      "aaa"
    ],
    "description": "Verifies the AAA accounting default method lists for different accounting types (system, exec, commands, dot1x)."
  },
  {
    "name": "dc1-wan2",
    "test": "VerifyAuthenMethods",
    "categories": [
      "aaa"
    ],
    "description": "Verifies the AAA authentication method lists for different authentication types (login, enable, dot1x)."
  },
  {
    "name": "dc1-wan2",
    "test": "VerifyAuthzMethods",
    "categories": [
      "aaa"
    ],
    "description": "Verifies the AAA authorization method lists for different authorization types (commands, exec)."
  },
  {
    "name": "dc1-wan2",
    "test": "VerifyTacacsServerGroups",
    "categories": [
      "aaa"
    ],
    "description": "Verifies if the provided TACACS server group(s) are configured."
  },
  {
    "name": "dc1-wan2",
    "test": "VerifyTacacsServers",
    "categories": [
      "aaa"
    ],
    "description": "Verifies TACACS servers are configured for a specified VRF."
  },
  {
    "name": "dc1-wan2",
    "test": "VerifyTacacsSourceIntf",
    "categories": [
      "aaa"
    ],
    "description": "Verifies TACACS source-interface for a specified VRF."
  },
  {
    "name": "dc1-wan2",
    "test": "VerifyBGPSpecificPeers",
    "categories": [
      "bgp"
    ],
    "description": "Verifies the health of specific BGP peer(s).",
<<<<<<< HEAD
    "custom_field": "BGP EVPN Peer: dc1-wan1 (IP: 10.255.1.1)"
=======
    "custom_field": "BGP EVPN Peer: dc1-leaf1a (IP: 10.255.255.10)"
  },
  {
    "name": "dc1-wan2",
    "test": "VerifyBGPSpecificPeers",
    "categories": [
      "bgp"
    ],
    "description": "Verifies the health of specific BGP peer(s).",
    "custom_field": "BGP EVPN Peer: dc1-leaf1b (IP: 10.255.255.20)"
  },
  {
    "name": "dc1-wan2",
    "test": "VerifyBGPSpecificPeers",
    "categories": [
      "bgp"
    ],
    "description": "Verifies the health of specific BGP peer(s).",
    "custom_field": "BGP IPv4 SR-TE Peer: dc1-leaf1a (IP: 10.255.255.10)"
  },
  {
    "name": "dc1-wan2",
    "test": "VerifyBGPSpecificPeers",
    "categories": [
      "bgp"
    ],
    "description": "Verifies the health of specific BGP peer(s).",
    "custom_field": "BGP IPv4 SR-TE Peer: dc1-leaf1b (IP: 10.255.255.20)"
>>>>>>> ae0c60b2
  },
  {
    "name": "dc1-wan2",
    "test": "VerifyBGPSpecificPeers",
    "categories": [
      "bgp"
    ],
    "description": "Verifies the health of specific BGP peer(s).",
    "custom_field": "BGP IPv4 Unicast Peer: dc1-leaf1a (IP: 10.255.255.4)"
  },
  {
    "name": "dc1-wan2",
    "test": "VerifyBGPSpecificPeers",
    "categories": [
      "bgp"
    ],
    "description": "Verifies the health of specific BGP peer(s).",
    "custom_field": "BGP IPv4 Unicast Peer: dc1-leaf1b (IP: 10.255.255.6)"
  },
  {
    "name": "dc1-wan2",
    "test": "VerifyBGPSpecificPeers",
    "categories": [
      "bgp"
    ],
    "description": "Verifies the health of specific BGP peer(s).",
    "custom_field": "BGP Link-State Peer: dc1-leaf1a (IP: 10.255.255.10)"
  },
  {
    "name": "dc1-wan2",
    "test": "VerifyBGPSpecificPeers",
    "categories": [
      "bgp"
    ],
    "description": "Verifies the health of specific BGP peer(s).",
    "custom_field": "BGP Link-State Peer: dc1-leaf1b (IP: 10.255.255.20)"
  },
  {
    "name": "dc1-wan2",
    "test": "VerifyBGPSpecificPeers",
    "categories": [
      "bgp"
    ],
    "description": "Verifies the health of specific BGP peer(s).",
    "custom_field": "BGP Path-Selection Peer: dc1-leaf1a (IP: 10.255.255.10)"
  },
  {
    "name": "dc1-wan2",
    "test": "VerifyBGPSpecificPeers",
    "categories": [
      "bgp"
    ],
    "description": "Verifies the health of specific BGP peer(s).",
    "custom_field": "BGP Path-Selection Peer: dc1-leaf1b (IP: 10.255.255.20)"
  },
  {
    "name": "dc1-wan2",
    "test": "VerifyRunningConfigDiffs",
    "categories": [
      "configuration"
    ],
    "description": "Verifies there is no difference between the running-config and the startup-config"
  },
  {
    "name": "dc1-wan2",
    "test": "VerifyZeroTouch",
    "categories": [
      "configuration"
    ],
    "description": "Verifies ZeroTouch is disabled"
  },
  {
    "name": "dc1-wan2",
    "test": "VerifyLLDPNeighbors",
    "categories": [
      "connectivity"
    ],
    "description": "Verifies that the provided LLDP neighbors are connected properly.",
    "custom_field": "Local: Ethernet1 - Remote: dc1-leaf1a Ethernet7"
  },
  {
    "name": "dc1-wan2",
    "test": "VerifyLLDPNeighbors",
    "categories": [
      "connectivity"
    ],
    "description": "Verifies that the provided LLDP neighbors are connected properly.",
    "custom_field": "Local: Ethernet2 - Remote: dc1-leaf1b Ethernet7"
  },
  {
    "name": "dc1-wan2",
    "test": "VerifyReachability",
    "categories": [
      "connectivity"
    ],
    "description": "Test the network reachability to one or many destination IP(s).",
    "custom_field": "Source: P2P Interface Ethernet1 (IP: 10.255.255.5) - Destination: dc1-leaf1a Ethernet7 (IP: 10.255.255.4)"
  },
  {
    "name": "dc1-wan2",
    "test": "VerifyReachability",
    "categories": [
      "connectivity"
    ],
    "description": "Test the network reachability to one or many destination IP(s).",
    "custom_field": "Source: P2P Interface Ethernet2 (IP: 10.255.255.7) - Destination: dc1-leaf1b Ethernet7 (IP: 10.255.255.6)"
  },
  {
    "name": "dc1-wan2",
    "test": "VerifyFieldNotice44Resolution",
    "categories": [
      "field notices"
    ],
    "description": "Verifies that the device is using the correct Aboot version per FN0044."
  },
  {
    "name": "dc1-wan2",
    "test": "VerifyFieldNotice72Resolution",
    "categories": [
      "field notices"
    ],
    "description": "Verifies if the device is exposed to FN0072, and if the issue has been mitigated."
  },
  {
    "name": "dc1-wan2",
    "test": "VerifyGreenT",
    "categories": [
      "greent"
    ],
    "description": "Verifies if a GreenT policy is created."
  },
  {
    "name": "dc1-wan2",
    "test": "VerifyGreenTCounters",
    "categories": [
      "greent"
    ],
    "description": "Verifies if the GreenT counters are incremented."
  },
  {
    "name": "dc1-wan2",
    "test": "VerifyAdverseDrops",
    "categories": [
      "hardware"
    ],
    "description": "Verifies there are no adverse drops on DCS-7280 and DCS-7500 family switches."
  },
  {
    "name": "dc1-wan2",
    "test": "VerifyEnvironmentCooling",
    "categories": [
      "hardware"
    ],
    "description": "Verifies the status of power supply fans and all fan trays."
  },
  {
    "name": "dc1-wan2",
    "test": "VerifyEnvironmentCooling",
    "categories": [
      "hardware"
    ],
    "description": "Verifies the status of power supply fans and all fan trays.",
    "custom_field": "Accepted States: 'ok'"
  },
  {
    "name": "dc1-wan2",
    "test": "VerifyEnvironmentPower",
    "categories": [
      "hardware"
    ],
    "description": "Verifies the power supplies status."
  },
  {
    "name": "dc1-wan2",
    "test": "VerifyEnvironmentPower",
    "categories": [
      "hardware"
    ],
    "description": "Verifies the power supplies status.",
    "custom_field": "Accepted States: 'ok'"
  },
  {
    "name": "dc1-wan2",
    "test": "VerifyEnvironmentSystemCooling",
    "categories": [
      "hardware"
    ],
    "description": "Verifies the system cooling status."
  },
  {
    "name": "dc1-wan2",
    "test": "VerifyTemperature",
    "categories": [
      "hardware"
    ],
    "description": "Verifies the device temperature."
  },
  {
    "name": "dc1-wan2",
    "test": "VerifyTemperature",
    "categories": [
      "hardware"
    ],
    "description": "Verifies the device temperature."
  },
  {
    "name": "dc1-wan2",
    "test": "VerifyTransceiversManufacturers",
    "categories": [
      "hardware"
    ],
    "description": "Verifies if all transceivers come from approved manufacturers."
  },
  {
    "name": "dc1-wan2",
    "test": "VerifyTransceiversManufacturers",
    "categories": [
      "hardware"
    ],
    "description": "Verifies if all transceivers come from approved manufacturers.",
    "custom_field": "Accepted Manufacturers: 'Arista Networks', 'Arastra, Inc.', 'Not Present'"
  },
  {
    "name": "dc1-wan2",
    "test": "VerifyTransceiversTemperature",
    "categories": [
      "hardware"
    ],
    "description": "Verifies the transceivers temperature."
  },
  {
    "name": "dc1-wan2",
    "test": "VerifyInterfacesStatus",
    "categories": [
      "interfaces"
    ],
    "description": "Verifies the status of the provided interfaces.",
    "custom_field": "Interface Dps1 - DPS Interface = 'up'"
  },
  {
    "name": "dc1-wan2",
    "test": "VerifyInterfacesStatus",
    "categories": [
      "interfaces"
    ],
    "description": "Verifies the status of the provided interfaces.",
    "custom_field": "Interface Ethernet1 - P2P_LINK_TO_DC1-LEAF1A_Ethernet7 = 'up'"
  },
  {
    "name": "dc1-wan2",
    "test": "VerifyInterfacesStatus",
    "categories": [
      "interfaces"
    ],
    "description": "Verifies the status of the provided interfaces.",
    "custom_field": "Interface Ethernet2 - P2P_LINK_TO_DC1-LEAF1B_Ethernet7 = 'up'"
  },
  {
    "name": "dc1-wan2",
    "test": "VerifyInterfacesStatus",
    "categories": [
      "interfaces"
    ],
    "description": "Verifies the status of the provided interfaces.",
    "custom_field": "Interface Ethernet3 - mpls-sp-1_DC1-MPLS-4 = 'up'"
  },
  {
    "name": "dc1-wan2",
    "test": "VerifyInterfacesStatus",
    "categories": [
      "interfaces"
    ],
    "description": "Verifies the status of the provided interfaces.",
    "custom_field": "Interface Ethernet4 - isp-1_DC1-INET-4 = 'up'"
  },
  {
    "name": "dc1-wan2",
    "test": "VerifyInterfacesStatus",
    "categories": [
      "interfaces"
    ],
    "description": "Verifies the status of the provided interfaces.",
    "custom_field": "Interface Loopback0 - Router_ID = 'up'"
  },
  {
    "name": "dc1-wan2",
    "test": "VerifyInterfacesStatus",
    "categories": [
      "interfaces"
    ],
    "description": "Verifies the status of the provided interfaces.",
    "custom_field": "Interface Vxlan1 = 'up'"
  },
  {
    "name": "dc1-wan2",
    "test": "VerifyLANZ",
    "categories": [
      "lanz"
    ],
    "description": "Verifies if LANZ is enabled."
  },
  {
    "name": "dc1-wan2",
    "test": "VerifyPtpGMStatus",
    "categories": [
      "ptp"
    ],
    "description": "Verifies that the device is locked to a valid PTP Grandmaster."
  },
  {
    "name": "dc1-wan2",
    "test": "VerifyPtpLockStatus",
    "categories": [
      "ptp"
    ],
    "description": "Verifies that the device was locked to the upstream PTP GM in the last minute."
  },
  {
    "name": "dc1-wan2",
    "test": "VerifyPtpModeStatus",
    "categories": [
      "ptp"
    ],
    "description": "Verifies that the device is configured as a PTP Boundary Clock."
  },
  {
    "name": "dc1-wan2",
    "test": "VerifyPtpOffset",
    "categories": [
      "ptp"
    ],
    "description": "Verifies that the PTP timing offset is within +/- 1000ns from the master clock."
  },
  {
    "name": "dc1-wan2",
    "test": "VerifyPtpPortModeStatus",
    "categories": [
      "ptp"
    ],
    "description": "Verifies the PTP interfaces state."
  },
  {
    "name": "dc1-wan2",
    "test": "VerifyRoutingProtocolModel",
    "categories": [
      "routing"
    ],
    "description": "Verifies the configured routing protocol model.",
    "custom_field": "Routing protocol model: multi-agent"
  },
  {
    "name": "dc1-wan2",
    "test": "VerifyAPIHttpsSSL",
    "categories": [
      "security"
    ],
    "description": "Verifies if the eAPI has a valid SSL profile."
  },
  {
    "name": "dc1-wan2",
    "test": "VerifyAPIHttpsSSL",
    "categories": [
      "security"
    ],
    "description": "Verifies if the eAPI has a valid SSL profile.",
    "custom_field": "eAPI HTTPS SSL Profile: eAPI_SSL_Profile"
  },
  {
    "name": "dc1-wan2",
    "test": "VerifyAPIHttpStatus",
    "categories": [
      "security"
    ],
    "description": "Verifies if eAPI HTTP server is disabled globally."
  },
  {
    "name": "dc1-wan2",
    "test": "VerifyAPIIPv4Acl",
    "categories": [
      "security"
    ],
    "description": "Verifies if eAPI has the right number IPv4 ACL(s) configured for a specified VRF."
  },
  {
    "name": "dc1-wan2",
    "test": "VerifyAPIIPv6Acl",
    "categories": [
      "security"
    ],
    "description": "Verifies if eAPI has the right number IPv6 ACL(s) configured for a specified VRF."
  },
  {
    "name": "dc1-wan2",
    "test": "VerifyAPISSLCertificate",
    "categories": [
      "security"
    ],
    "description": "Verifies the eAPI SSL certificate expiry, common subject name, encryption algorithm and key size."
  },
  {
    "name": "dc1-wan2",
    "test": "VerifyBannerLogin",
    "categories": [
      "security"
    ],
    "description": "Verifies the login banner of a device."
  },
  {
    "name": "dc1-wan2",
    "test": "VerifyBannerMotd",
    "categories": [
      "security"
    ],
    "description": "Verifies the motd banner of a device."
  },
  {
    "name": "dc1-wan2",
    "test": "VerifyIPSecConnHealth",
    "categories": [
      "security"
    ],
    "description": "Verifies all IPv4 security connections."
  },
  {
    "name": "dc1-wan2",
    "test": "VerifyIPv4ACL",
    "categories": [
      "security"
    ],
    "description": "Verifies the configuration of IPv4 ACLs."
  },
  {
    "name": "dc1-wan2",
    "test": "VerifySpecificIPSecConn",
    "categories": [
      "security"
    ],
    "description": "Verifies IPv4 security connections for a peer."
  },
  {
    "name": "dc1-wan2",
    "test": "VerifySSHIPv4Acl",
    "categories": [
      "security"
    ],
    "description": "Verifies if the SSHD agent has IPv4 ACL(s) configured."
  },
  {
    "name": "dc1-wan2",
    "test": "VerifySSHIPv6Acl",
    "categories": [
      "security"
    ],
    "description": "Verifies if the SSHD agent has IPv6 ACL(s) configured."
  },
  {
    "name": "dc1-wan2",
    "test": "VerifySSHStatus",
    "categories": [
      "security"
    ],
    "description": "Verifies if the SSHD agent is disabled in the default VRF."
  },
  {
    "name": "dc1-wan2",
    "test": "VerifyTelnetStatus",
    "categories": [
      "security"
    ],
    "description": "Verifies if Telnet is disabled in the default VRF."
  },
  {
    "name": "dc1-wan2",
    "test": "VerifyDNSLookup",
    "categories": [
      "services"
    ],
    "description": "Verifies the DNS name to IP address resolution."
  },
  {
    "name": "dc1-wan2",
    "test": "VerifyDNSServers",
    "categories": [
      "services"
    ],
    "description": "Verifies if the DNS servers are correctly configured."
  },
  {
    "name": "dc1-wan2",
    "test": "VerifyErrdisableRecovery",
    "categories": [
      "services"
    ],
    "description": "Verifies the errdisable recovery reason, status, and interval."
  },
  {
    "name": "dc1-wan2",
    "test": "VerifyHostname",
    "categories": [
      "services"
    ],
    "description": "Verifies the hostname of a device."
  },
  {
    "name": "dc1-wan2",
    "test": "VerifySnmpIPv4Acl",
    "categories": [
      "snmp"
    ],
    "description": "Verifies if the SNMP agent has IPv4 ACL(s) configured."
  },
  {
    "name": "dc1-wan2",
    "test": "VerifySnmpIPv6Acl",
    "categories": [
      "snmp"
    ],
    "description": "Verifies if the SNMP agent has IPv6 ACL(s) configured."
  },
  {
    "name": "dc1-wan2",
    "test": "VerifySnmpStatus",
    "categories": [
      "snmp"
    ],
    "description": "Verifies if the SNMP agent is enabled."
  },
  {
    "name": "dc1-wan2",
    "test": "VerifyEOSVersion",
    "categories": [
      "software"
    ],
    "description": "Verifies the EOS version of the device."
  },
  {
    "name": "dc1-wan2",
    "test": "VerifyTerminAttrVersion",
    "categories": [
      "software"
    ],
    "description": "Verifies the TerminAttr version of the device."
  },
  {
    "name": "dc1-wan2",
    "test": "VerifyStunClient",
    "categories": [
      "stun"
    ],
    "description": "Verifies the STUN client is configured with the specified IPv4 source address and port. Validate the public IP and port if provided."
  },
  {
    "name": "dc1-wan2",
    "test": "VerifyAgentLogs",
    "categories": [
      "system"
    ],
    "description": "Verifies there are no agent crash reports."
  },
  {
    "name": "dc1-wan2",
    "test": "VerifyCoredump",
    "categories": [
      "system"
    ],
    "description": "Verifies there are no core dump files."
  },
  {
    "name": "dc1-wan2",
    "test": "VerifyCPUUtilization",
    "categories": [
      "system"
    ],
    "description": "Verifies whether the CPU utilization is below 75%."
  },
  {
    "name": "dc1-wan2",
    "test": "VerifyFileSystemUtilization",
    "categories": [
      "system"
    ],
    "description": "Verifies that no partition is utilizing more than 75% of its disk space."
  },
  {
    "name": "dc1-wan2",
    "test": "VerifyMemoryUtilization",
    "categories": [
      "system"
    ],
    "description": "Verifies whether the memory utilization is below 75%."
  },
  {
    "name": "dc1-wan2",
    "test": "VerifyNTP",
    "categories": [
      "system"
    ],
    "description": "Verifies if NTP is synchronised."
  },
  {
    "name": "dc1-wan2",
    "test": "VerifyNTP",
    "categories": [
      "system"
    ],
    "description": "Verifies if NTP is synchronised."
  },
  {
    "name": "dc1-wan2",
    "test": "VerifyReloadCause",
    "categories": [
      "system"
    ],
    "description": "Verifies the last reload cause of the device."
  },
  {
    "name": "dc1-wan2",
    "test": "VerifyUptime",
    "categories": [
      "system"
    ],
    "description": "Verifies the device uptime."
  },
  {
    "name": "dc1-wan2",
    "test": "VerifyVlanInternalPolicy",
    "categories": [
      "vlan"
    ],
    "description": "Verifies the VLAN internal allocation policy and the range of VLANs."
  }
]<|MERGE_RESOLUTION|>--- conflicted
+++ resolved
@@ -62,19 +62,25 @@
       "bgp"
     ],
     "description": "Verifies the health of specific BGP peer(s).",
-<<<<<<< HEAD
+    "custom_field": "BGP EVPN Peer: dc1-leaf1a (IP: 10.255.255.10)"
+  },
+  {
+    "name": "dc1-wan2",
+    "test": "VerifyBGPSpecificPeers",
+    "categories": [
+      "bgp"
+    ],
+    "description": "Verifies the health of specific BGP peer(s).",
+    "custom_field": "BGP EVPN Peer: dc1-leaf1b (IP: 10.255.255.20)"
+  },
+  {
+    "name": "dc1-wan2",
+    "test": "VerifyBGPSpecificPeers",
+    "categories": [
+      "bgp"
+    ],
+    "description": "Verifies the health of specific BGP peer(s).",
     "custom_field": "BGP EVPN Peer: dc1-wan1 (IP: 10.255.1.1)"
-=======
-    "custom_field": "BGP EVPN Peer: dc1-leaf1a (IP: 10.255.255.10)"
-  },
-  {
-    "name": "dc1-wan2",
-    "test": "VerifyBGPSpecificPeers",
-    "categories": [
-      "bgp"
-    ],
-    "description": "Verifies the health of specific BGP peer(s).",
-    "custom_field": "BGP EVPN Peer: dc1-leaf1b (IP: 10.255.255.20)"
   },
   {
     "name": "dc1-wan2",
@@ -93,7 +99,6 @@
     ],
     "description": "Verifies the health of specific BGP peer(s).",
     "custom_field": "BGP IPv4 SR-TE Peer: dc1-leaf1b (IP: 10.255.255.20)"
->>>>>>> ae0c60b2
   },
   {
     "name": "dc1-wan2",
