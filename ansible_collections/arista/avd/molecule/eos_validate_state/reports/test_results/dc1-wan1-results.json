[
  {
    "name": "dc1-wan1",
    "test": "VerifyAcctConsoleMethods",
    "categories": [
      "aaa"
    ],
    "description": "Verifies the AAA accounting console method lists for different accounting types (system, exec, commands, dot1x)."
  },
  {
    "name": "dc1-wan1",
    "test": "VerifyAcctDefaultMethods",
    "categories": [
      "aaa"
    ],
    "description": "Verifies the AAA accounting default method lists for different accounting types (system, exec, commands, dot1x)."
  },
  {
    "name": "dc1-wan1",
    "test": "VerifyAuthenMethods",
    "categories": [
      "aaa"
    ],
    "description": "Verifies the AAA authentication method lists for different authentication types (login, enable, dot1x)."
  },
  {
    "name": "dc1-wan1",
    "test": "VerifyAuthzMethods",
    "categories": [
      "aaa"
    ],
    "description": "Verifies the AAA authorization method lists for different authorization types (commands, exec)."
  },
  {
    "name": "dc1-wan1",
    "test": "VerifyTacacsServerGroups",
    "categories": [
      "aaa"
    ],
    "description": "Verifies if the provided TACACS server group(s) are configured."
  },
  {
    "name": "dc1-wan1",
    "test": "VerifyTacacsServers",
    "categories": [
      "aaa"
    ],
    "description": "Verifies TACACS servers are configured for a specified VRF."
  },
  {
    "name": "dc1-wan1",
    "test": "VerifyTacacsSourceIntf",
    "categories": [
      "aaa"
    ],
    "description": "Verifies TACACS source-interface for a specified VRF."
  },
  {
    "name": "dc1-wan1",
    "test": "VerifyBGPSpecificPeers",
    "categories": [
      "bgp"
    ],
    "description": "Verifies the health of specific BGP peer(s).",
    "custom_field": "BGP EVPN Peer: dc1-leaf1a (IP: 10.255.255.10)"
  },
  {
    "name": "dc1-wan1",
    "test": "VerifyBGPSpecificPeers",
    "categories": [
      "bgp"
    ],
    "description": "Verifies the health of specific BGP peer(s).",
    "custom_field": "BGP EVPN Peer: dc1-leaf1b (IP: 10.255.255.20)"
  },
  {
    "name": "dc1-wan1",
    "test": "VerifyBGPSpecificPeers",
    "categories": [
      "bgp"
    ],
    "description": "Verifies the health of specific BGP peer(s).",
<<<<<<< HEAD
=======
    "custom_field": "BGP IPv4 SR-TE Peer: dc1-leaf1a (IP: 10.255.255.10)"
  },
  {
    "name": "dc1-wan1",
    "test": "VerifyBGPSpecificPeers",
    "categories": [
      "bgp"
    ],
    "description": "Verifies the health of specific BGP peer(s).",
    "custom_field": "BGP IPv4 SR-TE Peer: dc1-leaf1b (IP: 10.255.255.20)"
  },
  {
    "name": "dc1-wan1",
    "test": "VerifyBGPSpecificPeers",
    "categories": [
      "bgp"
    ],
    "description": "Verifies the health of specific BGP peer(s).",
>>>>>>> 0ac1fd60
    "custom_field": "BGP IPv4 Unicast Peer: dc1-leaf1a (IP: 10.255.255.0)"
  },
  {
    "name": "dc1-wan1",
    "test": "VerifyBGPSpecificPeers",
    "categories": [
      "bgp"
    ],
    "description": "Verifies the health of specific BGP peer(s).",
    "custom_field": "BGP IPv4 Unicast Peer: dc1-leaf1b (IP: 10.255.255.2)"
  },
  {
    "name": "dc1-wan1",
    "test": "VerifyBGPSpecificPeers",
    "categories": [
      "bgp"
    ],
    "description": "Verifies the health of specific BGP peer(s).",
    "custom_field": "BGP Link-State Peer: dc1-leaf1a (IP: 10.255.255.10)"
  },
  {
    "name": "dc1-wan1",
    "test": "VerifyBGPSpecificPeers",
    "categories": [
      "bgp"
    ],
    "description": "Verifies the health of specific BGP peer(s).",
    "custom_field": "BGP Link-State Peer: dc1-leaf1b (IP: 10.255.255.20)"
  },
  {
    "name": "dc1-wan1",
    "test": "VerifyBGPSpecificPeers",
    "categories": [
      "bgp"
    ],
    "description": "Verifies the health of specific BGP peer(s).",
    "custom_field": "BGP Path-Selection Peer: dc1-leaf1a (IP: 10.255.255.10)"
  },
  {
    "name": "dc1-wan1",
    "test": "VerifyBGPSpecificPeers",
    "categories": [
      "bgp"
    ],
    "description": "Verifies the health of specific BGP peer(s).",
    "custom_field": "BGP Path-Selection Peer: dc1-leaf1b (IP: 10.255.255.20)"
  },
  {
    "name": "dc1-wan1",
    "test": "VerifyRunningConfigDiffs",
    "categories": [
      "configuration"
    ],
    "description": "Verifies there is no difference between the running-config and the startup-config"
  },
  {
    "name": "dc1-wan1",
    "test": "VerifyZeroTouch",
    "categories": [
      "configuration"
    ],
    "description": "Verifies ZeroTouch is disabled"
  },
  {
    "name": "dc1-wan1",
    "test": "VerifyLLDPNeighbors",
    "categories": [
      "connectivity"
    ],
    "description": "Verifies that the provided LLDP neighbors are connected properly.",
    "custom_field": "Local: Ethernet1 - Remote: dc1-leaf1a Ethernet6"
  },
  {
    "name": "dc1-wan1",
    "test": "VerifyLLDPNeighbors",
    "categories": [
      "connectivity"
    ],
    "description": "Verifies that the provided LLDP neighbors are connected properly.",
    "custom_field": "Local: Ethernet2 - Remote: dc1-leaf1b Ethernet6"
  },
  {
    "name": "dc1-wan1",
    "test": "VerifyReachability",
    "categories": [
      "connectivity"
    ],
    "description": "Test the network reachability to one or many destination IP(s).",
    "custom_field": "Source: P2P Interface Ethernet1 (IP: 10.255.255.1) - Destination: dc1-leaf1a Ethernet6 (IP: 10.255.255.0)"
  },
  {
    "name": "dc1-wan1",
    "test": "VerifyReachability",
    "categories": [
      "connectivity"
    ],
    "description": "Test the network reachability to one or many destination IP(s).",
    "custom_field": "Source: P2P Interface Ethernet2 (IP: 10.255.255.3) - Destination: dc1-leaf1b Ethernet6 (IP: 10.255.255.2)"
  },
  {
    "name": "dc1-wan1",
    "test": "VerifyFieldNotice44Resolution",
    "categories": [
      "field notices"
    ],
    "description": "Verifies that the device is using the correct Aboot version per FN0044."
  },
  {
    "name": "dc1-wan1",
    "test": "VerifyFieldNotice72Resolution",
    "categories": [
      "field notices"
    ],
    "description": "Verifies if the device is exposed to FN0072, and if the issue has been mitigated."
  },
  {
    "name": "dc1-wan1",
    "test": "VerifyGreenT",
    "categories": [
      "greent"
    ],
    "description": "Verifies if a GreenT policy is created."
  },
  {
    "name": "dc1-wan1",
    "test": "VerifyGreenTCounters",
    "categories": [
      "greent"
    ],
    "description": "Verifies if the GreenT counters are incremented."
  },
  {
    "name": "dc1-wan1",
    "test": "VerifyAdverseDrops",
    "categories": [
      "hardware"
    ],
    "description": "Verifies there are no adverse drops on DCS-7280 and DCS-7500 family switches."
  },
  {
    "name": "dc1-wan1",
    "test": "VerifyEnvironmentCooling",
    "categories": [
      "hardware"
    ],
    "description": "Verifies the status of power supply fans and all fan trays."
  },
  {
    "name": "dc1-wan1",
    "test": "VerifyEnvironmentCooling",
    "categories": [
      "hardware"
    ],
    "description": "Verifies the status of power supply fans and all fan trays.",
    "custom_field": "Accepted States: 'ok'"
  },
  {
    "name": "dc1-wan1",
    "test": "VerifyEnvironmentPower",
    "categories": [
      "hardware"
    ],
    "description": "Verifies the power supplies status."
  },
  {
    "name": "dc1-wan1",
    "test": "VerifyEnvironmentPower",
    "categories": [
      "hardware"
    ],
    "description": "Verifies the power supplies status.",
    "custom_field": "Accepted States: 'ok'"
  },
  {
    "name": "dc1-wan1",
    "test": "VerifyEnvironmentSystemCooling",
    "categories": [
      "hardware"
    ],
    "description": "Verifies the system cooling status."
  },
  {
    "name": "dc1-wan1",
    "test": "VerifyTemperature",
    "categories": [
      "hardware"
    ],
    "description": "Verifies the device temperature."
  },
  {
    "name": "dc1-wan1",
    "test": "VerifyTemperature",
    "categories": [
      "hardware"
    ],
    "description": "Verifies the device temperature."
  },
  {
    "name": "dc1-wan1",
    "test": "VerifyTransceiversManufacturers",
    "categories": [
      "hardware"
    ],
    "description": "Verifies if all transceivers come from approved manufacturers."
  },
  {
    "name": "dc1-wan1",
    "test": "VerifyTransceiversManufacturers",
    "categories": [
      "hardware"
    ],
    "description": "Verifies if all transceivers come from approved manufacturers.",
    "custom_field": "Accepted Manufacturers: 'Arista Networks', 'Arastra, Inc.', 'Not Present'"
  },
  {
    "name": "dc1-wan1",
    "test": "VerifyTransceiversTemperature",
    "categories": [
      "hardware"
    ],
    "description": "Verifies the transceivers temperature."
  },
  {
    "name": "dc1-wan1",
    "test": "VerifyInterfacesStatus",
    "categories": [
      "interfaces"
    ],
    "description": "Verifies the status of the provided interfaces.",
    "custom_field": "Interface Dps1 - DPS Interface = 'up'"
  },
  {
    "name": "dc1-wan1",
    "test": "VerifyInterfacesStatus",
    "categories": [
      "interfaces"
    ],
    "description": "Verifies the status of the provided interfaces.",
    "custom_field": "Interface Ethernet1 - P2P_LINK_TO_DC1-LEAF1A_Ethernet6 = 'up'"
  },
  {
    "name": "dc1-wan1",
    "test": "VerifyInterfacesStatus",
    "categories": [
      "interfaces"
    ],
    "description": "Verifies the status of the provided interfaces.",
    "custom_field": "Interface Ethernet2 - P2P_LINK_TO_DC1-LEAF1B_Ethernet6 = 'up'"
  },
  {
    "name": "dc1-wan1",
    "test": "VerifyInterfacesStatus",
    "categories": [
      "interfaces"
    ],
    "description": "Verifies the status of the provided interfaces.",
    "custom_field": "Interface Ethernet3 - mpls-sp-1_DC1-MPLS-3 = 'up'"
  },
  {
    "name": "dc1-wan1",
    "test": "VerifyInterfacesStatus",
    "categories": [
      "interfaces"
    ],
    "description": "Verifies the status of the provided interfaces.",
    "custom_field": "Interface Ethernet4 - isp-1_DC1-INET-3 = 'up'"
  },
  {
    "name": "dc1-wan1",
    "test": "VerifyInterfacesStatus",
    "categories": [
      "interfaces"
    ],
    "description": "Verifies the status of the provided interfaces.",
    "custom_field": "Interface Loopback0 - Router_ID = 'up'"
  },
  {
    "name": "dc1-wan1",
    "test": "VerifyInterfacesStatus",
    "categories": [
      "interfaces"
    ],
    "description": "Verifies the status of the provided interfaces.",
    "custom_field": "Interface Vxlan1 = 'up'"
  },
  {
    "name": "dc1-wan1",
    "test": "VerifyLANZ",
    "categories": [
      "lanz"
    ],
    "description": "Verifies if LANZ is enabled."
  },
  {
    "name": "dc1-wan1",
    "test": "VerifyPtpGMStatus",
    "categories": [
      "ptp"
    ],
    "description": "Verifies that the device is locked to a valid PTP Grandmaster."
  },
  {
    "name": "dc1-wan1",
    "test": "VerifyPtpLockStatus",
    "categories": [
      "ptp"
    ],
    "description": "Verifies that the device was locked to the upstream PTP GM in the last minute."
  },
  {
    "name": "dc1-wan1",
    "test": "VerifyPtpModeStatus",
    "categories": [
      "ptp"
    ],
    "description": "Verifies that the device is configured as a PTP Boundary Clock."
  },
  {
    "name": "dc1-wan1",
    "test": "VerifyPtpOffset",
    "categories": [
      "ptp"
    ],
    "description": "Verifies that the PTP timing offset is within +/- 1000ns from the master clock."
  },
  {
    "name": "dc1-wan1",
    "test": "VerifyPtpPortModeStatus",
    "categories": [
      "ptp"
    ],
    "description": "Verifies the PTP interfaces state."
  },
  {
    "name": "dc1-wan1",
    "test": "VerifyRoutingProtocolModel",
    "categories": [
      "routing"
    ],
    "description": "Verifies the configured routing protocol model.",
    "custom_field": "Routing protocol model: multi-agent"
  },
  {
    "name": "dc1-wan1",
    "test": "VerifyAPIHttpsSSL",
    "categories": [
      "security"
    ],
    "description": "Verifies if the eAPI has a valid SSL profile."
  },
  {
    "name": "dc1-wan1",
    "test": "VerifyAPIHttpsSSL",
    "categories": [
      "security"
    ],
    "description": "Verifies if the eAPI has a valid SSL profile.",
    "custom_field": "eAPI HTTPS SSL Profile: eAPI_SSL_Profile"
  },
  {
    "name": "dc1-wan1",
    "test": "VerifyAPIHttpStatus",
    "categories": [
      "security"
    ],
    "description": "Verifies if eAPI HTTP server is disabled globally."
  },
  {
    "name": "dc1-wan1",
    "test": "VerifyAPIIPv4Acl",
    "categories": [
      "security"
    ],
    "description": "Verifies if eAPI has the right number IPv4 ACL(s) configured for a specified VRF."
  },
  {
    "name": "dc1-wan1",
    "test": "VerifyAPIIPv6Acl",
    "categories": [
      "security"
    ],
    "description": "Verifies if eAPI has the right number IPv6 ACL(s) configured for a specified VRF."
  },
  {
    "name": "dc1-wan1",
    "test": "VerifyAPISSLCertificate",
    "categories": [
      "security"
    ],
    "description": "Verifies the eAPI SSL certificate expiry, common subject name, encryption algorithm and key size."
  },
  {
    "name": "dc1-wan1",
    "test": "VerifyBannerLogin",
    "categories": [
      "security"
    ],
    "description": "Verifies the login banner of a device."
  },
  {
    "name": "dc1-wan1",
    "test": "VerifyBannerMotd",
    "categories": [
      "security"
    ],
    "description": "Verifies the motd banner of a device."
  },
  {
    "name": "dc1-wan1",
    "test": "VerifyIPSecConnHealth",
    "categories": [
      "security"
    ],
    "description": "Verifies all IPv4 security connections."
  },
  {
    "name": "dc1-wan1",
    "test": "VerifyIPv4ACL",
    "categories": [
      "security"
    ],
    "description": "Verifies the configuration of IPv4 ACLs."
  },
  {
    "name": "dc1-wan1",
    "test": "VerifySpecificIPSecConn",
    "categories": [
      "security"
    ],
    "description": "Verifies IPv4 security connections for a peer."
  },
  {
    "name": "dc1-wan1",
    "test": "VerifySSHIPv4Acl",
    "categories": [
      "security"
    ],
    "description": "Verifies if the SSHD agent has IPv4 ACL(s) configured."
  },
  {
    "name": "dc1-wan1",
    "test": "VerifySSHIPv6Acl",
    "categories": [
      "security"
    ],
    "description": "Verifies if the SSHD agent has IPv6 ACL(s) configured."
  },
  {
    "name": "dc1-wan1",
    "test": "VerifySSHStatus",
    "categories": [
      "security"
    ],
    "description": "Verifies if the SSHD agent is disabled in the default VRF."
  },
  {
    "name": "dc1-wan1",
    "test": "VerifyTelnetStatus",
    "categories": [
      "security"
    ],
    "description": "Verifies if Telnet is disabled in the default VRF."
  },
  {
    "name": "dc1-wan1",
    "test": "VerifyDNSLookup",
    "categories": [
      "services"
    ],
    "description": "Verifies the DNS name to IP address resolution."
  },
  {
    "name": "dc1-wan1",
    "test": "VerifyDNSServers",
    "categories": [
      "services"
    ],
    "description": "Verifies if the DNS servers are correctly configured."
  },
  {
    "name": "dc1-wan1",
    "test": "VerifyErrdisableRecovery",
    "categories": [
      "services"
    ],
    "description": "Verifies the errdisable recovery reason, status, and interval."
  },
  {
    "name": "dc1-wan1",
    "test": "VerifyHostname",
    "categories": [
      "services"
    ],
    "description": "Verifies the hostname of a device."
  },
  {
    "name": "dc1-wan1",
    "test": "VerifySnmpIPv4Acl",
    "categories": [
      "snmp"
    ],
    "description": "Verifies if the SNMP agent has IPv4 ACL(s) configured."
  },
  {
    "name": "dc1-wan1",
    "test": "VerifySnmpIPv6Acl",
    "categories": [
      "snmp"
    ],
    "description": "Verifies if the SNMP agent has IPv6 ACL(s) configured."
  },
  {
    "name": "dc1-wan1",
    "test": "VerifySnmpStatus",
    "categories": [
      "snmp"
    ],
    "description": "Verifies if the SNMP agent is enabled."
  },
  {
    "name": "dc1-wan1",
    "test": "VerifyEOSVersion",
    "categories": [
      "software"
    ],
    "description": "Verifies the EOS version of the device."
  },
  {
    "name": "dc1-wan1",
    "test": "VerifyTerminAttrVersion",
    "categories": [
      "software"
    ],
    "description": "Verifies the TerminAttr version of the device."
  },
  {
    "name": "dc1-wan1",
    "test": "VerifyStunClient",
    "categories": [
      "stun"
    ],
    "description": "Verifies the STUN client is configured with the specified IPv4 source address and port. Validate the public IP and port if provided."
  },
  {
    "name": "dc1-wan1",
    "test": "VerifyStunClient",
    "categories": [
      "stun"
    ],
    "description": "Verifies the STUN client is configured with the specified IPv4 source address and port. Validate the public IP and port if provided.",
    "custom_field": "source address: 100.64.3.2 source port: 4500"
  },
  {
    "name": "dc1-wan1",
    "test": "VerifyStunClient",
    "categories": [
      "stun"
    ],
    "description": "Verifies the STUN client is configured with the specified IPv4 source address and port. Validate the public IP and port if provided.",
    "custom_field": "source address: 172.18.3.2 source port: 4500"
  },
  {
    "name": "dc1-wan1",
    "test": "VerifyAgentLogs",
    "categories": [
      "system"
    ],
    "description": "Verifies there are no agent crash reports."
  },
  {
    "name": "dc1-wan1",
    "test": "VerifyCoredump",
    "categories": [
      "system"
    ],
    "description": "Verifies there are no core dump files."
  },
  {
    "name": "dc1-wan1",
    "test": "VerifyCPUUtilization",
    "categories": [
      "system"
    ],
    "description": "Verifies whether the CPU utilization is below 75%."
  },
  {
    "name": "dc1-wan1",
    "test": "VerifyFileSystemUtilization",
    "categories": [
      "system"
    ],
    "description": "Verifies that no partition is utilizing more than 75% of its disk space."
  },
  {
    "name": "dc1-wan1",
    "test": "VerifyMemoryUtilization",
    "categories": [
      "system"
    ],
    "description": "Verifies whether the memory utilization is below 75%."
  },
  {
    "name": "dc1-wan1",
    "test": "VerifyNTP",
    "categories": [
      "system"
    ],
    "description": "Verifies if NTP is synchronised."
  },
  {
    "name": "dc1-wan1",
    "test": "VerifyNTP",
    "categories": [
      "system"
    ],
    "description": "Verifies if NTP is synchronised."
  },
  {
    "name": "dc1-wan1",
    "test": "VerifyReloadCause",
    "categories": [
      "system"
    ],
    "description": "Verifies the last reload cause of the device."
  },
  {
    "name": "dc1-wan1",
    "test": "VerifyUptime",
    "categories": [
      "system"
    ],
    "description": "Verifies the device uptime."
  },
  {
    "name": "dc1-wan1",
    "test": "VerifyVlanInternalPolicy",
    "categories": [
      "vlan"
    ],
    "description": "Verifies the VLAN internal allocation policy and the range of VLANs."
  }
]<|MERGE_RESOLUTION|>--- conflicted
+++ resolved
@@ -80,8 +80,6 @@
       "bgp"
     ],
     "description": "Verifies the health of specific BGP peer(s).",
-<<<<<<< HEAD
-=======
     "custom_field": "BGP IPv4 SR-TE Peer: dc1-leaf1a (IP: 10.255.255.10)"
   },
   {
@@ -100,7 +98,6 @@
       "bgp"
     ],
     "description": "Verifies the health of specific BGP peer(s).",
->>>>>>> 0ac1fd60
     "custom_field": "BGP IPv4 Unicast Peer: dc1-leaf1a (IP: 10.255.255.0)"
   },
   {
