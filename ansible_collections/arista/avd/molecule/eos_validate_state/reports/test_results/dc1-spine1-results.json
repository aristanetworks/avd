[
  {
    "name": "dc1-spine1",
    "test": "VerifyAcctConsoleMethods",
    "categories": [
      "aaa"
    ],
    "description": "Verifies the AAA accounting console method lists for different accounting types (system, exec, commands, dot1x)."
  },
  {
    "name": "dc1-spine1",
    "test": "VerifyAcctDefaultMethods",
    "categories": [
      "aaa"
    ],
    "description": "Verifies the AAA accounting default method lists for different accounting types (system, exec, commands, dot1x)."
  },
  {
    "name": "dc1-spine1",
    "test": "VerifyAuthenMethods",
    "categories": [
      "aaa"
    ],
    "description": "Verifies the AAA authentication method lists for different authentication types (login, enable, dot1x)."
  },
  {
    "name": "dc1-spine1",
    "test": "VerifyAuthzMethods",
    "categories": [
      "aaa"
    ],
    "description": "Verifies the AAA authorization method lists for different authorization types (commands, exec)."
  },
  {
    "name": "dc1-spine1",
    "test": "VerifyTacacsServerGroups",
    "categories": [
      "aaa"
    ],
    "description": "Verifies if the provided TACACS server group(s) are configured."
  },
  {
    "name": "dc1-spine1",
    "test": "VerifyTacacsServers",
    "categories": [
      "aaa"
    ],
    "description": "Verifies TACACS servers are configured for a specified VRF."
  },
  {
    "name": "dc1-spine1",
    "test": "VerifyTacacsSourceIntf",
    "categories": [
      "aaa"
    ],
    "description": "Verifies TACACS source-interface for a specified VRF."
  },
  {
    "name": "dc1-spine1",
    "test": "VerifyBFDPeersHealth",
    "categories": [
      "bfd"
    ],
    "description": "Verifies the health of all IPv4 BFD peers."
  },
  {
    "name": "dc1-spine1",
    "test": "VerifyBFDPeersIntervals",
    "categories": [
      "bfd"
    ],
    "description": "Verifies the timers of the IPv4 BFD peers in the specified VRF."
  },
  {
    "name": "dc1-spine1",
    "test": "VerifyBFDSpecificPeers",
    "categories": [
      "bfd"
    ],
    "description": "Verifies the IPv4 BFD peer's sessions and remote disc in the specified VRF."
  },
  {
    "name": "dc1-spine1",
    "test": "VerifyBGPAdvCommunities",
    "categories": [
      "bgp"
    ],
    "description": "Verifies the advertised communities of a BGP peer."
  },
  {
    "name": "dc1-spine1",
    "test": "VerifyBGPExchangedRoutes",
    "categories": [
      "bgp"
    ],
    "description": "Verifies the advertised and received routes of BGP peers."
  },
  {
    "name": "dc1-spine1",
    "test": "VerifyBGPPeerASNCap",
    "categories": [
      "bgp"
    ],
    "description": "Verifies the four octet asn capabilities of a BGP peer."
  },
  {
    "name": "dc1-spine1",
    "test": "VerifyBGPPeerCount",
    "categories": [
      "bgp"
    ],
    "description": "Verifies the count of BGP peers."
  },
  {
    "name": "dc1-spine1",
    "test": "VerifyBGPPeerMD5Auth",
    "categories": [
      "bgp"
    ],
    "description": "Verifies the MD5 authentication and state of a BGP peer."
  },
  {
    "name": "dc1-spine1",
    "test": "VerifyBGPPeerMPCaps",
    "categories": [
      "bgp"
    ],
    "description": "Verifies the multiprotocol capabilities of a BGP peer."
  },
  {
    "name": "dc1-spine1",
    "test": "VerifyBGPPeerRouteRefreshCap",
    "categories": [
      "bgp"
    ],
    "description": "Verifies the route refresh capabilities of a BGP peer."
  },
  {
    "name": "dc1-spine1",
    "test": "VerifyBGPPeersHealth",
    "categories": [
      "bgp"
    ],
    "description": "Verifies the health of BGP peers"
  },
  {
    "name": "dc1-spine1",
    "test": "VerifyBGPSpecificPeers",
    "categories": [
      "bgp"
    ],
    "description": "Verifies the health of specific BGP peer(s)."
  },
  {
    "name": "dc1-spine1",
    "test": "VerifyBGPTimers",
    "categories": [
      "bgp"
    ],
    "description": "Verifies the timers of a BGP peer."
  },
  {
    "name": "dc1-spine1",
    "test": "VerifyEVPNType2Route",
    "categories": [
      "bgp"
    ],
    "description": "Verifies the EVPN Type-2 routes for a given IPv4 or MAC address and VNI."
  },
  {
    "name": "dc1-spine1",
    "test": "VerifyRunningConfigDiffs",
    "categories": [
      "configuration"
    ],
    "description": "Verifies there is no difference between the running-config and the startup-config"
  },
  {
    "name": "dc1-spine1",
    "test": "VerifyZeroTouch",
    "categories": [
      "configuration"
    ],
    "description": "Verifies ZeroTouch is disabled"
  },
  {
    "name": "dc1-spine1",
    "test": "VerifyLLDPNeighbors",
    "categories": [
      "connectivity"
    ],
    "description": "Verifies that the provided LLDP neighbors are connected properly.",
    "custom_field": "Local: Ethernet1 - Remote: dc1-leaf1a Ethernet1"
  },
  {
    "name": "dc1-spine1",
    "test": "VerifyLLDPNeighbors",
    "categories": [
      "connectivity"
    ],
    "description": "Verifies that the provided LLDP neighbors are connected properly.",
    "custom_field": "Local: Ethernet2 - Remote: dc1-leaf1b Ethernet1"
  },
  {
    "name": "dc1-spine1",
    "test": "VerifyLLDPNeighbors",
    "categories": [
      "connectivity"
    ],
    "description": "Verifies that the provided LLDP neighbors are connected properly.",
    "custom_field": "Local: Ethernet3 - Remote: dc1-leaf2a Ethernet1"
  },
  {
    "name": "dc1-spine1",
    "test": "VerifyReachability",
    "categories": [
      "connectivity"
    ],
    "description": "Test the network reachability to one or many destination IP(s).",
    "custom_field": "Source: P2P Interface Ethernet1 (IP: 10.255.255.0) - Destination: dc1-leaf1a Ethernet1 (IP: 10.255.255.1)"
  },
  {
    "name": "dc1-spine1",
    "test": "VerifyReachability",
    "categories": [
      "connectivity"
    ],
    "description": "Test the network reachability to one or many destination IP(s).",
    "custom_field": "Source: P2P Interface Ethernet2 (IP: 10.255.255.4) - Destination: dc1-leaf1b Ethernet1 (IP: 10.255.255.5)"
  },
  {
    "name": "dc1-spine1",
    "test": "VerifyReachability",
    "categories": [
      "connectivity"
    ],
    "description": "Test the network reachability to one or many destination IP(s).",
    "custom_field": "Source: P2P Interface Ethernet3 (IP: 10.255.255.8) - Destination: dc1-leaf2a Ethernet1 (IP: 10.255.255.9)"
  },
  {
    "name": "dc1-spine1",
    "test": "VerifyFieldNotice44Resolution",
    "categories": [
      "field notices"
    ],
    "description": "Verifies that the device is using the correct Aboot version per FN0044."
  },
  {
    "name": "dc1-spine1",
    "test": "VerifyFieldNotice72Resolution",
    "categories": [
      "field notices"
<<<<<<< HEAD
    ],
    "description": "Verifies if the device is exposed to FN0072, and if the issue has been mitigated."
=======
    ],
    "description": "Verifies if the device is exposed to FN0072, and if the issue has been mitigated."
  },
  {
    "name": "dc1-spine1",
    "test": "VerifyGreenT",
    "categories": [
      "greent"
    ],
    "description": "Verifies if a GreenT policy is created."
  },
  {
    "name": "dc1-spine1",
    "test": "VerifyGreenTCounters",
    "categories": [
      "greent"
    ],
    "description": "Verifies if the GreenT counters are incremented."
>>>>>>> 7457504c
  },
  {
    "name": "dc1-spine1",
    "test": "VerifyAdverseDrops",
    "categories": [
      "hardware"
    ],
    "description": "Verifies there are no adverse drops on DCS-7280 and DCS-7500 family switches."
  },
  {
    "name": "dc1-spine1",
    "test": "VerifyEnvironmentCooling",
    "categories": [
      "hardware"
    ],
    "description": "Verifies the status of power supply fans and all fan trays."
  },
  {
    "name": "dc1-spine1",
    "test": "VerifyEnvironmentCooling",
    "categories": [
      "hardware"
    ],
    "description": "Verifies the status of power supply fans and all fan trays.",
    "custom_field": "Accepted States: 'ok'"
  },
  {
    "name": "dc1-spine1",
    "test": "VerifyEnvironmentPower",
    "categories": [
      "hardware"
    ],
    "description": "Verifies the power supplies status."
  },
  {
    "name": "dc1-spine1",
    "test": "VerifyEnvironmentPower",
    "categories": [
      "hardware"
    ],
    "description": "Verifies the power supplies status.",
    "custom_field": "Accepted States: 'ok'"
  },
  {
    "name": "dc1-spine1",
    "test": "VerifyEnvironmentSystemCooling",
    "categories": [
      "hardware"
    ],
    "description": "Verifies the system cooling status."
  },
  {
    "name": "dc1-spine1",
    "test": "VerifyTemperature",
    "categories": [
      "hardware"
    ],
    "description": "Verifies the device temperature."
  },
  {
    "name": "dc1-spine1",
    "test": "VerifyTemperature",
    "categories": [
      "hardware"
    ],
    "description": "Verifies the device temperature."
  },
  {
    "name": "dc1-spine1",
    "test": "VerifyTransceiversManufacturers",
    "categories": [
      "hardware"
    ],
    "description": "Verifies if all transceivers come from approved manufacturers."
  },
  {
    "name": "dc1-spine1",
    "test": "VerifyTransceiversManufacturers",
    "categories": [
      "hardware"
    ],
    "description": "Verifies if all transceivers come from approved manufacturers.",
    "custom_field": "Accepted Manufacturers: 'Arista Networks', 'Arastra, Inc.', 'Not Present'"
  },
  {
    "name": "dc1-spine1",
    "test": "VerifyTransceiversTemperature",
    "categories": [
      "hardware"
    ],
    "description": "Verifies the transceivers temperature."
  },
  {
    "name": "dc1-spine1",
    "test": "VerifyIllegalLACP",
    "categories": [
      "interfaces"
    ],
    "description": "Verifies there are no illegal LACP packets in all port channels."
  },
  {
    "name": "dc1-spine1",
    "test": "VerifyInterfaceDiscards",
    "categories": [
      "interfaces"
    ],
    "description": "Verifies there are no interface discard counters."
  },
  {
    "name": "dc1-spine1",
    "test": "VerifyInterfaceErrDisabled",
    "categories": [
      "interfaces"
    ],
    "description": "Verifies there are no interfaces in the errdisabled state."
  },
  {
    "name": "dc1-spine1",
    "test": "VerifyInterfaceErrors",
    "categories": [
      "interfaces"
    ],
    "description": "Verifies there are no interface error counters."
  },
  {
    "name": "dc1-spine1",
    "test": "VerifyInterfacesStatus",
    "categories": [
      "interfaces"
    ],
    "description": "Verifies the status of the provided interfaces."
  },
  {
    "name": "dc1-spine1",
    "test": "VerifyInterfacesStatus",
    "categories": [
      "interfaces"
    ],
    "description": "Verifies the status of the provided interfaces.",
    "custom_field": "Interface Ethernet1 - P2P_LINK_TO_DC1-LEAF1A_Ethernet1 = 'up'"
  },
  {
    "name": "dc1-spine1",
    "test": "VerifyInterfacesStatus",
    "categories": [
      "interfaces"
    ],
    "description": "Verifies the status of the provided interfaces.",
    "custom_field": "Interface Ethernet2 - P2P_LINK_TO_DC1-LEAF1B_Ethernet1 = 'up'"
  },
  {
    "name": "dc1-spine1",
    "test": "VerifyInterfacesStatus",
    "categories": [
      "interfaces"
    ],
    "description": "Verifies the status of the provided interfaces.",
    "custom_field": "Interface Ethernet3 - P2P_LINK_TO_DC1-LEAF2A_Ethernet1 = 'up'"
  },
  {
    "name": "dc1-spine1",
    "test": "VerifyInterfacesStatus",
    "categories": [
      "interfaces"
    ],
    "description": "Verifies the status of the provided interfaces.",
    "custom_field": "Interface Ethernet4 - P2P_LINK_TO_DC1-LEAF2B_Ethernet1 = 'adminDown'"
  },
  {
    "name": "dc1-spine1",
    "test": "VerifyInterfacesStatus",
    "categories": [
      "interfaces"
    ],
    "description": "Verifies the status of the provided interfaces.",
    "custom_field": "Interface Loopback0 - EVPN_Overlay_Peering = 'up'"
  },
  {
    "name": "dc1-spine1",
    "test": "VerifyInterfaceUtilization",
    "categories": [
      "interfaces"
    ],
    "description": "Verifies that the utilization of interfaces is below a certain threshold."
  },
  {
    "name": "dc1-spine1",
    "test": "VerifyIPProxyARP",
    "categories": [
      "interfaces"
    ],
    "description": "Verifies if Proxy ARP is enabled."
  },
  {
    "name": "dc1-spine1",
    "test": "VerifyL2MTU",
    "categories": [
      "interfaces"
    ],
    "description": "Verifies the global L2 MTU of all L2 interfaces."
  },
  {
    "name": "dc1-spine1",
    "test": "VerifyL3MTU",
    "categories": [
      "interfaces"
    ],
    "description": "Verifies the global L3 MTU of all L3 interfaces."
  },
  {
    "name": "dc1-spine1",
    "test": "VerifyLoopbackCount",
    "categories": [
      "interfaces"
    ],
    "description": "Verifies the number of loopback interfaces and their status."
  },
  {
    "name": "dc1-spine1",
    "test": "VerifyPortChannels",
    "categories": [
      "interfaces"
    ],
    "description": "Verifies there are no inactive ports in all port channels."
  },
  {
    "name": "dc1-spine1",
    "test": "VerifyStormControlDrops",
    "categories": [
      "interfaces"
    ],
    "description": "Verifies there are no interface storm-control drop counters."
  },
  {
    "name": "dc1-spine1",
    "test": "VerifySVI",
    "categories": [
      "interfaces"
    ],
    "description": "Verifies the status of all SVIs."
  },
  {
    "name": "dc1-spine1",
    "test": "VerifyLANZ",
    "categories": [
      "lanz"
    ],
    "description": "Verifies if LANZ is enabled."
  },
  {
    "name": "dc1-spine1",
    "test": "VerifyOSPFMaxLSA",
    "categories": [
      "ospf"
    ],
    "description": "Verifies all OSPF instances did not cross the maximum LSA threshold."
  },
  {
    "name": "dc1-spine1",
    "test": "VerifyOSPFNeighborCount",
    "categories": [
      "ospf"
    ],
    "description": "Verifies the number of OSPF neighbors in FULL state is the one we expect."
  },
  {
    "name": "dc1-spine1",
    "test": "VerifyOSPFNeighborState",
    "categories": [
      "ospf"
    ],
    "description": "Verifies all OSPF neighbors are in FULL state."
  },
  {
    "name": "dc1-spine1",
    "test": "VerifyPtpGMStatus",
    "categories": [
      "ptp"
    ],
    "description": "Verifies that the device is locked to a valid PTP Grandmaster."
  },
  {
    "name": "dc1-spine1",
    "test": "VerifyPtpLockStatus",
    "categories": [
      "ptp"
    ],
    "description": "Verifies that the device was locked to the upstream PTP GM in the last minute."
  },
  {
    "name": "dc1-spine1",
    "test": "VerifyPtpModeStatus",
    "categories": [
      "ptp"
    ],
    "description": "Verifies that the device is configured as a PTP Boundary Clock."
  },
  {
    "name": "dc1-spine1",
    "test": "VerifyPtpOffset",
    "categories": [
      "ptp"
    ],
    "description": "Verifies that the PTP timing offset is within +/- 1000ns from the master clock."
  },
  {
    "name": "dc1-spine1",
    "test": "VerifyPtpPortModeStatus",
    "categories": [
      "ptp"
    ],
    "description": "Verifies the PTP interfaces state."
  },
  {
    "name": "dc1-spine1",
    "test": "VerifyRoutingProtocolModel",
    "categories": [
      "routing"
    ],
    "description": "Verifies the configured routing protocol model."
  },
  {
    "name": "dc1-spine1",
    "test": "VerifyRoutingTableEntry",
    "categories": [
      "routing"
    ],
    "description": "Verifies that the provided routes are present in the routing table of a specified VRF."
  },
  {
    "name": "dc1-spine1",
    "test": "VerifyRoutingTableSize",
    "categories": [
      "routing"
    ],
    "description": "Verifies the size of the IP routing table of the default VRF."
<<<<<<< HEAD
=======
  },
  {
    "name": "dc1-spine1",
    "test": "VerifyAPIHttpsSSL",
    "categories": [
      "security"
    ],
    "description": "Verifies if the eAPI has a valid SSL profile."
>>>>>>> 7457504c
  },
  {
    "name": "dc1-spine1",
    "test": "VerifyAPIHttpsSSL",
    "categories": [
      "security"
    ],
    "description": "Verifies if the eAPI has a valid SSL profile.",
    "custom_field": "eAPI HTTPS SSL Profile: eAPI_SSL_Profile"
  },
  {
    "name": "dc1-spine1",
    "test": "VerifyAPIHttpStatus",
    "categories": [
      "security"
    ],
    "description": "Verifies if eAPI HTTP server is disabled globally."
  },
  {
    "name": "dc1-spine1",
    "test": "VerifyAPIIPv4Acl",
    "categories": [
      "security"
    ],
    "description": "Verifies if eAPI has the right number IPv4 ACL(s) configured for a specified VRF."
  },
  {
    "name": "dc1-spine1",
    "test": "VerifyAPIIPv6Acl",
    "categories": [
      "security"
    ],
    "description": "Verifies if eAPI has the right number IPv6 ACL(s) configured for a specified VRF."
  },
  {
    "name": "dc1-spine1",
    "test": "VerifyAPISSLCertificate",
    "categories": [
      "security"
    ],
    "description": "Verifies the eAPI SSL certificate expiry, common subject name, encryption algorithm and key size."
  },
  {
    "name": "dc1-spine1",
    "test": "VerifyBannerLogin",
    "categories": [
      "security"
    ],
    "description": "Verifies the login banner of a device."
  },
  {
    "name": "dc1-spine1",
    "test": "VerifyBannerMotd",
    "categories": [
      "security"
    ],
    "description": "Verifies the motd banner of a device."
  },
  {
    "name": "dc1-spine1",
    "test": "VerifyIPSecConnHealth",
    "categories": [
      "security"
    ],
    "description": "Verifies all IPv4 security connections."
  },
  {
    "name": "dc1-spine1",
    "test": "VerifyIPv4ACL",
    "categories": [
      "security"
    ],
    "description": "Verifies the configuration of IPv4 ACLs."
  },
  {
    "name": "dc1-spine1",
    "test": "VerifySpecificIPSecConn",
    "categories": [
      "security"
    ],
    "description": "Verifies IPv4 security connections for a peer."
  },
  {
    "name": "dc1-spine1",
    "test": "VerifySSHIPv4Acl",
    "categories": [
      "security"
    ],
    "description": "Verifies if the SSHD agent has IPv4 ACL(s) configured."
  },
  {
    "name": "dc1-spine1",
    "test": "VerifySSHIPv6Acl",
    "categories": [
      "security"
    ],
    "description": "Verifies if the SSHD agent has IPv6 ACL(s) configured."
  },
  {
    "name": "dc1-spine1",
    "test": "VerifySSHStatus",
    "categories": [
      "security"
    ],
    "description": "Verifies if the SSHD agent is disabled in the default VRF."
  },
  {
    "name": "dc1-spine1",
    "test": "VerifyTelnetStatus",
    "categories": [
      "security"
    ],
    "description": "Verifies if Telnet is disabled in the default VRF."
  },
  {
    "name": "dc1-spine1",
    "test": "VerifyDNSLookup",
    "categories": [
      "services"
    ],
    "description": "Verifies the DNS name to IP address resolution."
  },
  {
    "name": "dc1-spine1",
    "test": "VerifyDNSServers",
    "categories": [
      "services"
    ],
    "description": "Verifies if the DNS servers are correctly configured."
  },
  {
    "name": "dc1-spine1",
    "test": "VerifyErrdisableRecovery",
    "categories": [
      "services"
    ],
    "description": "Verifies the errdisable recovery reason, status, and interval."
  },
  {
    "name": "dc1-spine1",
    "test": "VerifyHostname",
    "categories": [
      "services"
    ],
    "description": "Verifies the hostname of a device."
  },
  {
    "name": "dc1-spine1",
    "test": "VerifySnmpIPv4Acl",
    "categories": [
      "snmp"
    ],
    "description": "Verifies if the SNMP agent has IPv4 ACL(s) configured."
  },
  {
    "name": "dc1-spine1",
    "test": "VerifySnmpIPv6Acl",
    "categories": [
      "snmp"
    ],
    "description": "Verifies if the SNMP agent has IPv6 ACL(s) configured."
  },
  {
    "name": "dc1-spine1",
    "test": "VerifySnmpStatus",
    "categories": [
      "snmp"
    ],
    "description": "Verifies if the SNMP agent is enabled."
  },
  {
    "name": "dc1-spine1",
    "test": "VerifyEOSVersion",
    "categories": [
      "software"
    ],
    "description": "Verifies the EOS version of the device."
  },
  {
    "name": "dc1-spine1",
    "test": "VerifyTerminAttrVersion",
    "categories": [
      "software"
    ],
    "description": "Verifies the TerminAttr version of the device."
<<<<<<< HEAD
=======
  },
  {
    "name": "dc1-spine1",
    "test": "VerifyStunClient",
    "categories": [
      "stun"
    ],
    "description": "Verifies the STUN client is configured with the specified IPv4 source address and port. Validate the public IP and port if provided."
>>>>>>> 7457504c
  },
  {
    "name": "dc1-spine1",
    "test": "VerifyAgentLogs",
    "categories": [
      "system"
    ],
    "description": "Verifies there are no agent crash reports."
  },
  {
    "name": "dc1-spine1",
    "test": "VerifyCoredump",
    "categories": [
      "system"
    ],
    "description": "Verifies there are no core dump files."
  },
  {
    "name": "dc1-spine1",
    "test": "VerifyCPUUtilization",
    "categories": [
      "system"
    ],
    "description": "Verifies whether the CPU utilization is below 75%."
  },
  {
    "name": "dc1-spine1",
    "test": "VerifyFileSystemUtilization",
    "categories": [
      "system"
    ],
    "description": "Verifies that no partition is utilizing more than 75% of its disk space."
  },
  {
    "name": "dc1-spine1",
    "test": "VerifyMemoryUtilization",
    "categories": [
      "system"
    ],
    "description": "Verifies whether the memory utilization is below 75%."
  },
  {
    "name": "dc1-spine1",
    "test": "VerifyNTP",
    "categories": [
      "system"
    ],
    "description": "Verifies if NTP is synchronised."
  },
  {
    "name": "dc1-spine1",
    "test": "VerifyNTP",
    "categories": [
      "system"
    ],
    "description": "Verifies if NTP is synchronised."
  },
  {
    "name": "dc1-spine1",
    "test": "VerifyReloadCause",
    "categories": [
      "system"
    ],
    "description": "Verifies the last reload cause of the device."
  },
  {
    "name": "dc1-spine1",
    "test": "VerifyUptime",
    "categories": [
      "system"
    ],
    "description": "Verifies the device uptime."
  },
  {
    "name": "dc1-spine1",
    "test": "VerifyVlanInternalPolicy",
    "categories": [
      "vlan"
    ],
    "description": "Verifies the VLAN internal allocation policy and the range of VLANs."
  }
]<|MERGE_RESOLUTION|>--- conflicted
+++ resolved
@@ -250,12 +250,8 @@
     "test": "VerifyFieldNotice72Resolution",
     "categories": [
       "field notices"
-<<<<<<< HEAD
     ],
     "description": "Verifies if the device is exposed to FN0072, and if the issue has been mitigated."
-=======
-    ],
-    "description": "Verifies if the device is exposed to FN0072, and if the issue has been mitigated."
   },
   {
     "name": "dc1-spine1",
@@ -272,7 +268,6 @@
       "greent"
     ],
     "description": "Verifies if the GreenT counters are incremented."
->>>>>>> 7457504c
   },
   {
     "name": "dc1-spine1",
@@ -609,8 +604,6 @@
       "routing"
     ],
     "description": "Verifies the size of the IP routing table of the default VRF."
-<<<<<<< HEAD
-=======
   },
   {
     "name": "dc1-spine1",
@@ -619,7 +612,6 @@
       "security"
     ],
     "description": "Verifies if the eAPI has a valid SSL profile."
->>>>>>> 7457504c
   },
   {
     "name": "dc1-spine1",
@@ -805,8 +797,6 @@
       "software"
     ],
     "description": "Verifies the TerminAttr version of the device."
-<<<<<<< HEAD
-=======
   },
   {
     "name": "dc1-spine1",
@@ -815,7 +805,6 @@
       "stun"
     ],
     "description": "Verifies the STUN client is configured with the specified IPv4 source address and port. Validate the public IP and port if provided."
->>>>>>> 7457504c
   },
   {
     "name": "dc1-spine1",
