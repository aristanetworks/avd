--- conflicted
+++ resolved
@@ -13,39 +13,12 @@
 
 | Total Tests | Total Tests Passed | Total Tests Failed | Total Tests Skipped |
 | ----------- | ------------------ | ------------------ | ------------------- |
-<<<<<<< HEAD
-| 2621 | 0 | 0 | 0 |
-=======
-| 2628 | 0 | 0 | 0 |
->>>>>>> 23a02acf
+| 2642 | 0 | 0 | 0 |
 
 ### Summary Totals Device Under Test
 
 | Device Under Test | Total Tests | Tests Passed | Tests Failed | Tests Skipped | Categories Failed | Categories Skipped |
 | ------------------| ----------- | ------------ | ------------ | ------------- | ----------------- | ------------------ |
-<<<<<<< HEAD
-| dc1-leaf1a | 159 | 0 | 0 | 0 | - | - |
-| dc1-leaf1b | 150 | 0 | 0 | 0 | - | - |
-| dc1-leaf1c | 89 | 0 | 0 | 0 | - | - |
-| dc1-leaf2a | 147 | 0 | 0 | 0 | - | - |
-| dc1-leaf2c | 88 | 0 | 0 | 0 | - | - |
-| dc1-spine1 | 115 | 0 | 0 | 0 | - | - |
-| dc1-spine2 | 115 | 0 | 0 | 0 | - | - |
-| dc1-svc-leaf1a | 128 | 0 | 0 | 0 | - | - |
-| dc1-svc-leaf1b | 128 | 0 | 0 | 0 | - | - |
-| dc1-wan1 | 100 | 0 | 0 | 0 | - | - |
-| dc1-wan2 | 100 | 0 | 0 | 0 | - | - |
-| dc2-leaf1a | 161 | 0 | 0 | 0 | - | - |
-| dc2-leaf1b | 161 | 0 | 0 | 0 | - | - |
-| dc2-leaf1c | 71 | 0 | 0 | 0 | - | - |
-| dc2-leaf2a | 166 | 0 | 0 | 0 | - | - |
-| dc2-leaf2b | 162 | 0 | 0 | 0 | - | - |
-| dc2-leaf2c | 71 | 0 | 0 | 0 | - | - |
-| dc2-leaf3a.arista.com | 158 | 0 | 0 | 0 | - | - |
-| dc2-leaf3b.arista.com | 158 | 0 | 0 | 0 | - | - |
-| dc2-spine1 | 97 | 0 | 0 | 0 | - | - |
-| dc2-spine2 | 97 | 0 | 0 | 0 | - | - |
-=======
 | dc1-leaf1a | 160 | 0 | 0 | 0 | - | - |
 | dc1-leaf1b | 151 | 0 | 0 | 0 | - | - |
 | dc1-leaf1c | 90 | 0 | 0 | 0 | - | - |
@@ -55,8 +28,8 @@
 | dc1-spine2 | 116 | 0 | 0 | 0 | - | - |
 | dc1-svc-leaf1a | 129 | 0 | 0 | 0 | - | - |
 | dc1-svc-leaf1b | 129 | 0 | 0 | 0 | - | - |
-| dc1-wan1 | 94 | 0 | 0 | 0 | - | - |
-| dc1-wan2 | 94 | 0 | 0 | 0 | - | - |
+| dc1-wan1 | 101 | 0 | 0 | 0 | - | - |
+| dc1-wan2 | 101 | 0 | 0 | 0 | - | - |
 | dc2-leaf1a | 162 | 0 | 0 | 0 | - | - |
 | dc2-leaf1b | 162 | 0 | 0 | 0 | - | - |
 | dc2-leaf1c | 72 | 0 | 0 | 0 | - | - |
@@ -67,7 +40,6 @@
 | dc2-leaf3b.arista.com | 159 | 0 | 0 | 0 | - | - |
 | dc2-spine1 | 98 | 0 | 0 | 0 | - | - |
 | dc2-spine2 | 98 | 0 | 0 | 0 | - | - |
->>>>>>> 23a02acf
 
 ### Summary Totals Per Category
 
@@ -416,1411 +388,6 @@
 | 304 | dc1-leaf1b | System | VerifyFileSystemUtilization | Verifies that no partition is utilizing more than 75% of its disk space. | - | NOT RUN | - |
 | 305 | dc1-leaf1b | System | VerifyMemoryUtilization | Verifies whether the memory utilization is below 75%. | - | NOT RUN | - |
 | 306 | dc1-leaf1b | System | VerifyNTP | Verifies if NTP is synchronised. | - | NOT RUN | - |
-<<<<<<< HEAD
-| 307 | dc1-leaf1b | System | VerifyReloadCause | Verifies the last reload cause of the device. | - | NOT RUN | - |
-| 308 | dc1-leaf1b | System | VerifyUptime | Verifies the device uptime. | - | NOT RUN | - |
-| 309 | dc1-leaf1b | VLAN | VerifyVlanInternalPolicy | Verifies the VLAN internal allocation policy and the range of VLANs. | - | NOT RUN | - |
-| 310 | dc1-leaf1c | AAA | VerifyAcctConsoleMethods | Verifies the AAA accounting console method lists for different accounting types (system, exec, commands, dot1x). | - | NOT RUN | - |
-| 311 | dc1-leaf1c | AAA | VerifyAcctDefaultMethods | Verifies the AAA accounting default method lists for different accounting types (system, exec, commands, dot1x). | - | NOT RUN | - |
-| 312 | dc1-leaf1c | AAA | VerifyAuthenMethods | Verifies the AAA authentication method lists for different authentication types (login, enable, dot1x). | - | NOT RUN | - |
-| 313 | dc1-leaf1c | AAA | VerifyAuthzMethods | Verifies the AAA authorization method lists for different authorization types (commands, exec). | - | NOT RUN | - |
-| 314 | dc1-leaf1c | AAA | VerifyTacacsServerGroups | Verifies if the provided TACACS server group(s) are configured. | - | NOT RUN | - |
-| 315 | dc1-leaf1c | AAA | VerifyTacacsServers | Verifies TACACS servers are configured for a specified VRF. | - | NOT RUN | - |
-| 316 | dc1-leaf1c | AAA | VerifyTacacsSourceIntf | Verifies TACACS source-interface for a specified VRF. | - | NOT RUN | - |
-| 317 | dc1-leaf1c | Configuration | VerifyRunningConfigDiffs | Verifies there is no difference between the running-config and the startup-config | - | NOT RUN | - |
-| 318 | dc1-leaf1c | Configuration | VerifyZeroTouch | Verifies ZeroTouch is disabled | - | NOT RUN | - |
-| 319 | dc1-leaf1c | Connectivity | VerifyLLDPNeighbors | Verifies that the provided LLDP neighbors are connected properly. | Local: Ethernet1 - Remote: dc1-leaf1a Ethernet8 | NOT RUN | - |
-| 320 | dc1-leaf1c | Connectivity | VerifyLLDPNeighbors | Verifies that the provided LLDP neighbors are connected properly. | Local: Ethernet2 - Remote: dc1-leaf1b Ethernet8 | NOT RUN | - |
-| 321 | dc1-leaf1c | Connectivity | VerifyReachability | Test the network reachability to one or many destination IP(s). | Source: Inband MGMT SVI Vlan4085 (IP: 172.21.110.4) - Destination: dc1-leaf1a Loopback0 (IP: 10.255.0.3) | NOT RUN | - |
-| 322 | dc1-leaf1c | Connectivity | VerifyReachability | Test the network reachability to one or many destination IP(s). | Source: Inband MGMT SVI Vlan4085 (IP: 172.21.110.4) - Destination: dc1-leaf1b Loopback0 (IP: 10.255.0.4) | NOT RUN | - |
-| 323 | dc1-leaf1c | Connectivity | VerifyReachability | Test the network reachability to one or many destination IP(s). | Source: Inband MGMT SVI Vlan4085 (IP: 172.21.110.4) - Destination: dc1-leaf2a Loopback0 (IP: 10.255.0.5) | NOT RUN | - |
-| 324 | dc1-leaf1c | Connectivity | VerifyReachability | Test the network reachability to one or many destination IP(s). | Source: Inband MGMT SVI Vlan4085 (IP: 172.21.110.4) - Destination: dc1-spine1 Loopback0 (IP: 10.255.0.1) | NOT RUN | - |
-| 325 | dc1-leaf1c | Connectivity | VerifyReachability | Test the network reachability to one or many destination IP(s). | Source: Inband MGMT SVI Vlan4085 (IP: 172.21.110.4) - Destination: dc1-spine2 Loopback0 (IP: 10.255.0.2) | NOT RUN | - |
-| 326 | dc1-leaf1c | Connectivity | VerifyReachability | Test the network reachability to one or many destination IP(s). | Source: Inband MGMT SVI Vlan4085 (IP: 172.21.110.4) - Destination: dc1-svc-leaf1a Loopback0 (IP: 10.33.0.5) | NOT RUN | - |
-| 327 | dc1-leaf1c | Connectivity | VerifyReachability | Test the network reachability to one or many destination IP(s). | Source: Inband MGMT SVI Vlan4085 (IP: 172.21.110.4) - Destination: dc1-svc-leaf1b Loopback0 (IP: 10.33.0.6) | NOT RUN | - |
-| 328 | dc1-leaf1c | Connectivity | VerifyReachability | Test the network reachability to one or many destination IP(s). | Source: Inband MGMT SVI Vlan4085 (IP: 172.21.110.4) - Destination: dc1-wan1 Loopback0 (IP: 10.255.2.1) | NOT RUN | - |
-| 329 | dc1-leaf1c | Connectivity | VerifyReachability | Test the network reachability to one or many destination IP(s). | Source: Inband MGMT SVI Vlan4085 (IP: 172.21.110.4) - Destination: dc1-wan2 Loopback0 (IP: 10.255.2.2) | NOT RUN | - |
-| 330 | dc1-leaf1c | Connectivity | VerifyReachability | Test the network reachability to one or many destination IP(s). | Source: Inband MGMT SVI Vlan4085 (IP: 172.21.110.4) - Destination: dc2-leaf1a Loopback0 (IP: 10.255.128.13) | NOT RUN | - |
-| 331 | dc1-leaf1c | Connectivity | VerifyReachability | Test the network reachability to one or many destination IP(s). | Source: Inband MGMT SVI Vlan4085 (IP: 172.21.110.4) - Destination: dc2-leaf1b Loopback0 (IP: 10.255.128.14) | NOT RUN | - |
-| 332 | dc1-leaf1c | Connectivity | VerifyReachability | Test the network reachability to one or many destination IP(s). | Source: Inband MGMT SVI Vlan4085 (IP: 172.21.110.4) - Destination: dc2-leaf2a Loopback0 (IP: 10.255.128.15) | NOT RUN | - |
-| 333 | dc1-leaf1c | Connectivity | VerifyReachability | Test the network reachability to one or many destination IP(s). | Source: Inband MGMT SVI Vlan4085 (IP: 172.21.110.4) - Destination: dc2-leaf2b Loopback0 (IP: 10.255.128.16) | NOT RUN | - |
-| 334 | dc1-leaf1c | Connectivity | VerifyReachability | Test the network reachability to one or many destination IP(s). | Source: Inband MGMT SVI Vlan4085 (IP: 172.21.110.4) - Destination: dc2-leaf3a.arista.com Loopback0 (IP: 10.255.128.17) | NOT RUN | - |
-| 335 | dc1-leaf1c | Connectivity | VerifyReachability | Test the network reachability to one or many destination IP(s). | Source: Inband MGMT SVI Vlan4085 (IP: 172.21.110.4) - Destination: dc2-leaf3b.arista.com Loopback0 (IP: 10.255.128.18) | NOT RUN | - |
-| 336 | dc1-leaf1c | Connectivity | VerifyReachability | Test the network reachability to one or many destination IP(s). | Source: Inband MGMT SVI Vlan4085 (IP: 172.21.110.4) - Destination: dc2-spine1 Loopback0 (IP: 10.255.128.11) | NOT RUN | - |
-| 337 | dc1-leaf1c | Connectivity | VerifyReachability | Test the network reachability to one or many destination IP(s). | Source: Inband MGMT SVI Vlan4085 (IP: 172.21.110.4) - Destination: dc2-spine2 Loopback0 (IP: 10.255.128.12) | NOT RUN | - |
-| 338 | dc1-leaf1c | Field Notices | VerifyFieldNotice44Resolution | Verifies that the device is using the correct Aboot version per FN0044. | - | NOT RUN | - |
-| 339 | dc1-leaf1c | Field Notices | VerifyFieldNotice72Resolution | Verifies if the device is exposed to FN0072, and if the issue has been mitigated. | - | NOT RUN | - |
-| 340 | dc1-leaf1c | Greent | VerifyGreenT | Verifies if a GreenT policy is created. | - | NOT RUN | - |
-| 341 | dc1-leaf1c | Greent | VerifyGreenTCounters | Verifies if the GreenT counters are incremented. | - | NOT RUN | - |
-| 342 | dc1-leaf1c | Hardware | VerifyAdverseDrops | Verifies there are no adverse drops on DCS-7280 and DCS-7500 family switches. | - | NOT RUN | - |
-| 343 | dc1-leaf1c | Hardware | VerifyEnvironmentCooling | Verifies the status of power supply fans and all fan trays. | - | NOT RUN | - |
-| 344 | dc1-leaf1c | Hardware | VerifyEnvironmentCooling | Verifies the status of power supply fans and all fan trays. | Accepted States: 'ok' | NOT RUN | - |
-| 345 | dc1-leaf1c | Hardware | VerifyEnvironmentPower | Verifies the power supplies status. | - | NOT RUN | - |
-| 346 | dc1-leaf1c | Hardware | VerifyEnvironmentPower | Verifies the power supplies status. | Accepted States: 'ok' | NOT RUN | - |
-| 347 | dc1-leaf1c | Hardware | VerifyEnvironmentSystemCooling | Verifies the system cooling status. | - | NOT RUN | - |
-| 348 | dc1-leaf1c | Hardware | VerifyTemperature | Verifies the device temperature. | - | NOT RUN | - |
-| 349 | dc1-leaf1c | Hardware | VerifyTemperature | Verifies the device temperature. | - | NOT RUN | - |
-| 350 | dc1-leaf1c | Hardware | VerifyTransceiversManufacturers | Verifies if all transceivers come from approved manufacturers. | - | NOT RUN | - |
-| 351 | dc1-leaf1c | Hardware | VerifyTransceiversManufacturers | Verifies if all transceivers come from approved manufacturers. | Accepted Manufacturers: 'Arista Networks', 'Arastra, Inc.', 'Not Present' | NOT RUN | - |
-| 352 | dc1-leaf1c | Hardware | VerifyTransceiversTemperature | Verifies the transceivers temperature. | - | NOT RUN | - |
-| 353 | dc1-leaf1c | Interfaces | VerifyInterfacesStatus | Verifies the status of the provided interfaces. | Interface Ethernet1 - DC1-LEAF1A_Ethernet8 = 'up' | NOT RUN | - |
-| 354 | dc1-leaf1c | Interfaces | VerifyInterfacesStatus | Verifies the status of the provided interfaces. | Interface Ethernet2 - DC1-LEAF1B_Ethernet8 = 'up' | NOT RUN | - |
-| 355 | dc1-leaf1c | Interfaces | VerifyInterfacesStatus | Verifies the status of the provided interfaces. | Interface Ethernet5 - dc1-leaf1-server1_iLO = 'up' | NOT RUN | - |
-| 356 | dc1-leaf1c | Interfaces | VerifyInterfacesStatus | Verifies the status of the provided interfaces. | Interface Port-Channel1 - DC1_L3_LEAF1_Po8 = 'up' | NOT RUN | - |
-| 357 | dc1-leaf1c | Interfaces | VerifyInterfacesStatus | Verifies the status of the provided interfaces. | Interface Vlan4085 - L2LEAF_INBAND_MGMT = 'up' | NOT RUN | - |
-| 358 | dc1-leaf1c | LANZ | VerifyLANZ | Verifies if LANZ is enabled. | - | NOT RUN | - |
-| 359 | dc1-leaf1c | PTP | VerifyPtpGMStatus | Verifies that the device is locked to a valid PTP Grandmaster. | - | NOT RUN | - |
-| 360 | dc1-leaf1c | PTP | VerifyPtpLockStatus | Verifies that the device was locked to the upstream PTP GM in the last minute. | - | NOT RUN | - |
-| 361 | dc1-leaf1c | PTP | VerifyPtpModeStatus | Verifies that the device is configured as a PTP Boundary Clock. | - | NOT RUN | - |
-| 362 | dc1-leaf1c | PTP | VerifyPtpOffset | Verifies that the PTP timing offset is within +/- 1000ns from the master clock. | - | NOT RUN | - |
-| 363 | dc1-leaf1c | PTP | VerifyPtpPortModeStatus | Verifies the PTP interfaces state. | - | NOT RUN | - |
-| 364 | dc1-leaf1c | Security | VerifyAPIHttpsSSL | Verifies if the eAPI has a valid SSL profile. | - | NOT RUN | - |
-| 365 | dc1-leaf1c | Security | VerifyAPIHttpsSSL | Verifies if the eAPI has a valid SSL profile. | eAPI HTTPS SSL Profile: eAPI_SSL_Profile | NOT RUN | - |
-| 366 | dc1-leaf1c | Security | VerifyAPIHttpStatus | Verifies if eAPI HTTP server is disabled globally. | - | NOT RUN | - |
-| 367 | dc1-leaf1c | Security | VerifyAPIIPv4Acl | Verifies if eAPI has the right number IPv4 ACL(s) configured for a specified VRF. | - | NOT RUN | - |
-| 368 | dc1-leaf1c | Security | VerifyAPIIPv6Acl | Verifies if eAPI has the right number IPv6 ACL(s) configured for a specified VRF. | - | NOT RUN | - |
-| 369 | dc1-leaf1c | Security | VerifyAPISSLCertificate | Verifies the eAPI SSL certificate expiry, common subject name, encryption algorithm and key size. | - | NOT RUN | - |
-| 370 | dc1-leaf1c | Security | VerifyBannerLogin | Verifies the login banner of a device. | - | NOT RUN | - |
-| 371 | dc1-leaf1c | Security | VerifyBannerMotd | Verifies the motd banner of a device. | - | NOT RUN | - |
-| 372 | dc1-leaf1c | Security | VerifyIPSecConnHealth | Verifies all IPv4 security connections. | - | NOT RUN | - |
-| 373 | dc1-leaf1c | Security | VerifyIPv4ACL | Verifies the configuration of IPv4 ACLs. | - | NOT RUN | - |
-| 374 | dc1-leaf1c | Security | VerifySpecificIPSecConn | Verifies IPv4 security connections for a peer. | - | NOT RUN | - |
-| 375 | dc1-leaf1c | Security | VerifySSHIPv4Acl | Verifies if the SSHD agent has IPv4 ACL(s) configured. | - | NOT RUN | - |
-| 376 | dc1-leaf1c | Security | VerifySSHIPv6Acl | Verifies if the SSHD agent has IPv6 ACL(s) configured. | - | NOT RUN | - |
-| 377 | dc1-leaf1c | Security | VerifySSHStatus | Verifies if the SSHD agent is disabled in the default VRF. | - | NOT RUN | - |
-| 378 | dc1-leaf1c | Security | VerifyTelnetStatus | Verifies if Telnet is disabled in the default VRF. | - | NOT RUN | - |
-| 379 | dc1-leaf1c | Services | VerifyDNSLookup | Verifies the DNS name to IP address resolution. | - | NOT RUN | - |
-| 380 | dc1-leaf1c | Services | VerifyDNSServers | Verifies if the DNS servers are correctly configured. | - | NOT RUN | - |
-| 381 | dc1-leaf1c | Services | VerifyErrdisableRecovery | Verifies the errdisable recovery reason, status, and interval. | - | NOT RUN | - |
-| 382 | dc1-leaf1c | Services | VerifyHostname | Verifies the hostname of a device. | - | NOT RUN | - |
-| 383 | dc1-leaf1c | SNMP | VerifySnmpIPv4Acl | Verifies if the SNMP agent has IPv4 ACL(s) configured. | - | NOT RUN | - |
-| 384 | dc1-leaf1c | SNMP | VerifySnmpIPv6Acl | Verifies if the SNMP agent has IPv6 ACL(s) configured. | - | NOT RUN | - |
-| 385 | dc1-leaf1c | SNMP | VerifySnmpStatus | Verifies if the SNMP agent is enabled. | - | NOT RUN | - |
-| 386 | dc1-leaf1c | Software | VerifyEOSVersion | Verifies the EOS version of the device. | - | NOT RUN | - |
-| 387 | dc1-leaf1c | Software | VerifyTerminAttrVersion | Verifies the TerminAttr version of the device. | - | NOT RUN | - |
-| 388 | dc1-leaf1c | STUN | VerifyStunClient | Verifies the STUN client is configured with the specified IPv4 source address and port. Validate the public IP and port if provided. | - | NOT RUN | - |
-| 389 | dc1-leaf1c | System | VerifyAgentLogs | Verifies there are no agent crash reports. | - | NOT RUN | - |
-| 390 | dc1-leaf1c | System | VerifyCoredump | Verifies there are no core dump files. | - | NOT RUN | - |
-| 391 | dc1-leaf1c | System | VerifyCPUUtilization | Verifies whether the CPU utilization is below 75%. | - | NOT RUN | - |
-| 392 | dc1-leaf1c | System | VerifyFileSystemUtilization | Verifies that no partition is utilizing more than 75% of its disk space. | - | NOT RUN | - |
-| 393 | dc1-leaf1c | System | VerifyMemoryUtilization | Verifies whether the memory utilization is below 75%. | - | NOT RUN | - |
-| 394 | dc1-leaf1c | System | VerifyNTP | Verifies if NTP is synchronised. | - | NOT RUN | - |
-| 395 | dc1-leaf1c | System | VerifyNTP | Verifies if NTP is synchronised. | - | NOT RUN | - |
-| 396 | dc1-leaf1c | System | VerifyReloadCause | Verifies the last reload cause of the device. | - | NOT RUN | - |
-| 397 | dc1-leaf1c | System | VerifyUptime | Verifies the device uptime. | - | NOT RUN | - |
-| 398 | dc1-leaf1c | VLAN | VerifyVlanInternalPolicy | Verifies the VLAN internal allocation policy and the range of VLANs. | - | NOT RUN | - |
-| 399 | dc1-leaf2a | AAA | VerifyAcctConsoleMethods | Verifies the AAA accounting console method lists for different accounting types (system, exec, commands, dot1x). | - | NOT RUN | - |
-| 400 | dc1-leaf2a | AAA | VerifyAcctDefaultMethods | Verifies the AAA accounting default method lists for different accounting types (system, exec, commands, dot1x). | - | NOT RUN | - |
-| 401 | dc1-leaf2a | AAA | VerifyAuthenMethods | Verifies the AAA authentication method lists for different authentication types (login, enable, dot1x). | - | NOT RUN | - |
-| 402 | dc1-leaf2a | AAA | VerifyAuthzMethods | Verifies the AAA authorization method lists for different authorization types (commands, exec). | - | NOT RUN | - |
-| 403 | dc1-leaf2a | AAA | VerifyTacacsServerGroups | Verifies if the provided TACACS server group(s) are configured. | - | NOT RUN | - |
-| 404 | dc1-leaf2a | AAA | VerifyTacacsServers | Verifies TACACS servers are configured for a specified VRF. | - | NOT RUN | - |
-| 405 | dc1-leaf2a | AAA | VerifyTacacsSourceIntf | Verifies TACACS source-interface for a specified VRF. | - | NOT RUN | - |
-| 406 | dc1-leaf2a | BGP | VerifyBGPSpecificPeers | Verifies the health of specific BGP peer(s). | BGP EVPN Peer: dc1-spine1 (IP: 10.255.0.1) | NOT RUN | - |
-| 407 | dc1-leaf2a | BGP | VerifyBGPSpecificPeers | Verifies the health of specific BGP peer(s). | BGP EVPN Peer: dc1-spine2 (IP: 10.255.0.2) | NOT RUN | - |
-| 408 | dc1-leaf2a | BGP | VerifyBGPSpecificPeers | Verifies the health of specific BGP peer(s). | BGP EVPN Peer: dc2-leaf2a (IP: 10.255.128.15) | NOT RUN | - |
-| 409 | dc1-leaf2a | BGP | VerifyBGPSpecificPeers | Verifies the health of specific BGP peer(s). | BGP IPv4 Unicast Peer: dc1-spine1 (IP: 10.255.255.8) | NOT RUN | - |
-| 410 | dc1-leaf2a | BGP | VerifyBGPSpecificPeers | Verifies the health of specific BGP peer(s). | BGP IPv4 Unicast Peer: dc1-spine2 (IP: 10.255.255.10) | NOT RUN | - |
-| 411 | dc1-leaf2a | BGP | VerifyBGPSpecificPeers | Verifies the health of specific BGP peer(s). | BGP IPv4 Unicast Peer: dc2-leaf2a (IP: 192.168.100.1) | NOT RUN | - |
-| 412 | dc1-leaf2a | Configuration | VerifyRunningConfigDiffs | Verifies there is no difference between the running-config and the startup-config | - | NOT RUN | - |
-| 413 | dc1-leaf2a | Configuration | VerifyZeroTouch | Verifies ZeroTouch is disabled | - | NOT RUN | - |
-| 414 | dc1-leaf2a | Connectivity | VerifyLLDPNeighbors | Verifies that the provided LLDP neighbors are connected properly. | Local: Ethernet1 - Remote: dc1-spine1 Ethernet3 | NOT RUN | - |
-| 415 | dc1-leaf2a | Connectivity | VerifyLLDPNeighbors | Verifies that the provided LLDP neighbors are connected properly. | Local: Ethernet2 - Remote: dc1-spine2 Ethernet3 | NOT RUN | - |
-| 416 | dc1-leaf2a | Connectivity | VerifyLLDPNeighbors | Verifies that the provided LLDP neighbors are connected properly. | Local: Ethernet6 - Remote: dc2-leaf2a Ethernet6 | NOT RUN | - |
-| 417 | dc1-leaf2a | Connectivity | VerifyLLDPNeighbors | Verifies that the provided LLDP neighbors are connected properly. | Local: Ethernet8 - Remote: dc1-leaf2c Ethernet1 | NOT RUN | - |
-| 418 | dc1-leaf2a | Connectivity | VerifyReachability | Test the network reachability to one or many destination IP(s). | Source: Loopback0 (IP: 10.255.0.5) - Destination: dc1-leaf1a Loopback0 (IP: 10.255.0.3) | NOT RUN | - |
-| 419 | dc1-leaf2a | Connectivity | VerifyReachability | Test the network reachability to one or many destination IP(s). | Source: Loopback0 (IP: 10.255.0.5) - Destination: dc1-leaf1b Loopback0 (IP: 10.255.0.4) | NOT RUN | - |
-| 420 | dc1-leaf2a | Connectivity | VerifyReachability | Test the network reachability to one or many destination IP(s). | Source: Loopback0 (IP: 10.255.0.5) - Destination: dc1-leaf2a Loopback0 (IP: 10.255.0.5) | NOT RUN | - |
-| 421 | dc1-leaf2a | Connectivity | VerifyReachability | Test the network reachability to one or many destination IP(s). | Source: Loopback0 (IP: 10.255.0.5) - Destination: dc1-spine1 Loopback0 (IP: 10.255.0.1) | NOT RUN | - |
-| 422 | dc1-leaf2a | Connectivity | VerifyReachability | Test the network reachability to one or many destination IP(s). | Source: Loopback0 (IP: 10.255.0.5) - Destination: dc1-spine2 Loopback0 (IP: 10.255.0.2) | NOT RUN | - |
-| 423 | dc1-leaf2a | Connectivity | VerifyReachability | Test the network reachability to one or many destination IP(s). | Source: Loopback0 (IP: 10.255.0.5) - Destination: dc1-svc-leaf1a Loopback0 (IP: 10.33.0.5) | NOT RUN | - |
-| 424 | dc1-leaf2a | Connectivity | VerifyReachability | Test the network reachability to one or many destination IP(s). | Source: Loopback0 (IP: 10.255.0.5) - Destination: dc1-svc-leaf1b Loopback0 (IP: 10.33.0.6) | NOT RUN | - |
-| 425 | dc1-leaf2a | Connectivity | VerifyReachability | Test the network reachability to one or many destination IP(s). | Source: Loopback0 (IP: 10.255.0.5) - Destination: dc1-wan1 Loopback0 (IP: 10.255.2.1) | NOT RUN | - |
-| 426 | dc1-leaf2a | Connectivity | VerifyReachability | Test the network reachability to one or many destination IP(s). | Source: Loopback0 (IP: 10.255.0.5) - Destination: dc1-wan2 Loopback0 (IP: 10.255.2.2) | NOT RUN | - |
-| 427 | dc1-leaf2a | Connectivity | VerifyReachability | Test the network reachability to one or many destination IP(s). | Source: Loopback0 (IP: 10.255.0.5) - Destination: dc2-leaf1a Loopback0 (IP: 10.255.128.13) | NOT RUN | - |
-| 428 | dc1-leaf2a | Connectivity | VerifyReachability | Test the network reachability to one or many destination IP(s). | Source: Loopback0 (IP: 10.255.0.5) - Destination: dc2-leaf1b Loopback0 (IP: 10.255.128.14) | NOT RUN | - |
-| 429 | dc1-leaf2a | Connectivity | VerifyReachability | Test the network reachability to one or many destination IP(s). | Source: Loopback0 (IP: 10.255.0.5) - Destination: dc2-leaf2a Loopback0 (IP: 10.255.128.15) | NOT RUN | - |
-| 430 | dc1-leaf2a | Connectivity | VerifyReachability | Test the network reachability to one or many destination IP(s). | Source: Loopback0 (IP: 10.255.0.5) - Destination: dc2-leaf2b Loopback0 (IP: 10.255.128.16) | NOT RUN | - |
-| 431 | dc1-leaf2a | Connectivity | VerifyReachability | Test the network reachability to one or many destination IP(s). | Source: Loopback0 (IP: 10.255.0.5) - Destination: dc2-leaf3a.arista.com Loopback0 (IP: 10.255.128.17) | NOT RUN | - |
-| 432 | dc1-leaf2a | Connectivity | VerifyReachability | Test the network reachability to one or many destination IP(s). | Source: Loopback0 (IP: 10.255.0.5) - Destination: dc2-leaf3b.arista.com Loopback0 (IP: 10.255.128.18) | NOT RUN | - |
-| 433 | dc1-leaf2a | Connectivity | VerifyReachability | Test the network reachability to one or many destination IP(s). | Source: Loopback0 (IP: 10.255.0.5) - Destination: dc2-spine1 Loopback0 (IP: 10.255.128.11) | NOT RUN | - |
-| 434 | dc1-leaf2a | Connectivity | VerifyReachability | Test the network reachability to one or many destination IP(s). | Source: Loopback0 (IP: 10.255.0.5) - Destination: dc2-spine2 Loopback0 (IP: 10.255.128.12) | NOT RUN | - |
-| 435 | dc1-leaf2a | Connectivity | VerifyReachability | Test the network reachability to one or many destination IP(s). | Source: P2P Interface Ethernet1 (IP: 10.255.255.9) - Destination: dc1-spine1 Ethernet3 (IP: 10.255.255.8) | NOT RUN | - |
-| 436 | dc1-leaf2a | Connectivity | VerifyReachability | Test the network reachability to one or many destination IP(s). | Source: P2P Interface Ethernet2 (IP: 10.255.255.11) - Destination: dc1-spine2 Ethernet3 (IP: 10.255.255.10) | NOT RUN | - |
-| 437 | dc1-leaf2a | Connectivity | VerifyReachability | Test the network reachability to one or many destination IP(s). | Source: P2P Interface Ethernet6 (IP: 192.168.100.0) - Destination: dc2-leaf2a Ethernet6 (IP: 192.168.100.1) | NOT RUN | - |
-| 438 | dc1-leaf2a | Field Notices | VerifyFieldNotice44Resolution | Verifies that the device is using the correct Aboot version per FN0044. | - | NOT RUN | - |
-| 439 | dc1-leaf2a | Field Notices | VerifyFieldNotice72Resolution | Verifies if the device is exposed to FN0072, and if the issue has been mitigated. | - | NOT RUN | - |
-| 440 | dc1-leaf2a | Greent | VerifyGreenT | Verifies if a GreenT policy is created. | - | NOT RUN | - |
-| 441 | dc1-leaf2a | Greent | VerifyGreenTCounters | Verifies if the GreenT counters are incremented. | - | NOT RUN | - |
-| 442 | dc1-leaf2a | Hardware | VerifyAdverseDrops | Verifies there are no adverse drops on DCS-7280 and DCS-7500 family switches. | - | NOT RUN | - |
-| 443 | dc1-leaf2a | Hardware | VerifyEnvironmentCooling | Verifies the status of power supply fans and all fan trays. | - | NOT RUN | - |
-| 444 | dc1-leaf2a | Hardware | VerifyEnvironmentCooling | Verifies the status of power supply fans and all fan trays. | Accepted States: 'ok' | NOT RUN | - |
-| 445 | dc1-leaf2a | Hardware | VerifyEnvironmentPower | Verifies the power supplies status. | - | NOT RUN | - |
-| 446 | dc1-leaf2a | Hardware | VerifyEnvironmentPower | Verifies the power supplies status. | Accepted States: 'ok' | NOT RUN | - |
-| 447 | dc1-leaf2a | Hardware | VerifyEnvironmentSystemCooling | Verifies the system cooling status. | - | NOT RUN | - |
-| 448 | dc1-leaf2a | Hardware | VerifyTemperature | Verifies the device temperature. | - | NOT RUN | - |
-| 449 | dc1-leaf2a | Hardware | VerifyTemperature | Verifies the device temperature. | - | NOT RUN | - |
-| 450 | dc1-leaf2a | Hardware | VerifyTransceiversManufacturers | Verifies if all transceivers come from approved manufacturers. | - | NOT RUN | - |
-| 451 | dc1-leaf2a | Hardware | VerifyTransceiversManufacturers | Verifies if all transceivers come from approved manufacturers. | Accepted Manufacturers: 'Arista Networks', 'Arastra, Inc.', 'Not Present' | NOT RUN | - |
-| 452 | dc1-leaf2a | Hardware | VerifyTransceiversTemperature | Verifies the transceivers temperature. | - | NOT RUN | - |
-| 453 | dc1-leaf2a | Interfaces | VerifyInterfacesStatus | Verifies the status of the provided interfaces. | Interface Ethernet1 - P2P_LINK_TO_DC1-SPINE1_Ethernet3 = 'up' | NOT RUN | - |
-| 454 | dc1-leaf2a | Interfaces | VerifyInterfacesStatus | Verifies the status of the provided interfaces. | Interface Ethernet2 - P2P_LINK_TO_DC1-SPINE2_Ethernet3 = 'up' | NOT RUN | - |
-| 455 | dc1-leaf2a | Interfaces | VerifyInterfacesStatus | Verifies the status of the provided interfaces. | Interface Ethernet3 - MLAG_PEER_dc1-leaf2b_Ethernet3 = 'up' | NOT RUN | - |
-| 456 | dc1-leaf2a | Interfaces | VerifyInterfacesStatus | Verifies the status of the provided interfaces. | Interface Ethernet4 - MLAG_PEER_dc1-leaf2b_Ethernet4 = 'up' | NOT RUN | - |
-| 457 | dc1-leaf2a | Interfaces | VerifyInterfacesStatus | Verifies the status of the provided interfaces. | Interface Ethernet5 - dc1-leaf2-server1_PCI1 = 'up' | NOT RUN | - |
-| 458 | dc1-leaf2a | Interfaces | VerifyInterfacesStatus | Verifies the status of the provided interfaces. | Interface Ethernet6 - P2P_LINK_TO_dc2-leaf2a_Ethernet6 = 'up' | NOT RUN | - |
-| 459 | dc1-leaf2a | Interfaces | VerifyInterfacesStatus | Verifies the status of the provided interfaces. | Interface Ethernet8 - DC1-LEAF2C_Ethernet1 = 'up' | NOT RUN | - |
-| 460 | dc1-leaf2a | Interfaces | VerifyInterfacesStatus | Verifies the status of the provided interfaces. | Interface Loopback0 - EVPN_Overlay_Peering = 'up' | NOT RUN | - |
-| 461 | dc1-leaf2a | Interfaces | VerifyInterfacesStatus | Verifies the status of the provided interfaces. | Interface Loopback1 - VTEP_VXLAN_Tunnel_Source = 'up' | NOT RUN | - |
-| 462 | dc1-leaf2a | Interfaces | VerifyInterfacesStatus | Verifies the status of the provided interfaces. | Interface Loopback10 - VRF10_VTEP_DIAGNOSTICS = 'up' | NOT RUN | - |
-| 463 | dc1-leaf2a | Interfaces | VerifyInterfacesStatus | Verifies the status of the provided interfaces. | Interface Loopback11 - VRF11_VTEP_DIAGNOSTICS = 'up' | NOT RUN | - |
-| 464 | dc1-leaf2a | Interfaces | VerifyInterfacesStatus | Verifies the status of the provided interfaces. | Interface Port-Channel3 - MLAG_PEER_dc1-leaf2b_Po3 = 'up' | NOT RUN | - |
-| 465 | dc1-leaf2a | Interfaces | VerifyInterfacesStatus | Verifies the status of the provided interfaces. | Interface Port-Channel5 - dc1-leaf2-server1_PortChannel dc1-leaf2-server1 = 'up' | NOT RUN | - |
-| 466 | dc1-leaf2a | Interfaces | VerifyInterfacesStatus | Verifies the status of the provided interfaces. | Interface Port-Channel8 - DC1-LEAF2C_Po1 = 'up' | NOT RUN | - |
-| 467 | dc1-leaf2a | Interfaces | VerifyInterfacesStatus | Verifies the status of the provided interfaces. | Interface Vlan11 - VRF10_VLAN11 = 'up' | NOT RUN | - |
-| 468 | dc1-leaf2a | Interfaces | VerifyInterfacesStatus | Verifies the status of the provided interfaces. | Interface Vlan12 - VRF10_VLAN12 = 'up' | NOT RUN | - |
-| 469 | dc1-leaf2a | Interfaces | VerifyInterfacesStatus | Verifies the status of the provided interfaces. | Interface Vlan21 - VRF11_VLAN21 = 'up' | NOT RUN | - |
-| 470 | dc1-leaf2a | Interfaces | VerifyInterfacesStatus | Verifies the status of the provided interfaces. | Interface Vlan22 - VRF11_VLAN22 = 'up' | NOT RUN | - |
-| 471 | dc1-leaf2a | Interfaces | VerifyInterfacesStatus | Verifies the status of the provided interfaces. | Interface Vlan3009 - MLAG_PEER_L3_iBGP: vrf VRF10 = 'up' | NOT RUN | - |
-| 472 | dc1-leaf2a | Interfaces | VerifyInterfacesStatus | Verifies the status of the provided interfaces. | Interface Vlan3010 - MLAG_PEER_L3_iBGP: vrf VRF11 = 'up' | NOT RUN | - |
-| 473 | dc1-leaf2a | Interfaces | VerifyInterfacesStatus | Verifies the status of the provided interfaces. | Interface Vlan4085 - Inband Management = 'up' | NOT RUN | - |
-| 474 | dc1-leaf2a | Interfaces | VerifyInterfacesStatus | Verifies the status of the provided interfaces. | Interface Vlan4093 - MLAG_PEER_L3_PEERING = 'up' | NOT RUN | - |
-| 475 | dc1-leaf2a | Interfaces | VerifyInterfacesStatus | Verifies the status of the provided interfaces. | Interface Vlan4094 - MLAG_PEER = 'up' | NOT RUN | - |
-| 476 | dc1-leaf2a | Interfaces | VerifyInterfacesStatus | Verifies the status of the provided interfaces. | Interface Vxlan1 = 'up' | NOT RUN | - |
-| 477 | dc1-leaf2a | LANZ | VerifyLANZ | Verifies if LANZ is enabled. | - | NOT RUN | - |
-| 478 | dc1-leaf2a | MLAG | VerifyMlagStatus | Verifies the health status of the MLAG configuration. | - | NOT RUN | - |
-| 479 | dc1-leaf2a | Profiles | VerifyTcamProfile | Verifies the device TCAM profile. | - | NOT RUN | - |
-| 480 | dc1-leaf2a | Profiles | VerifyUnifiedForwardingTableMode | Verifies the device is using the expected UFT mode. | - | NOT RUN | - |
-| 481 | dc1-leaf2a | PTP | VerifyPtpGMStatus | Verifies that the device is locked to a valid PTP Grandmaster. | - | NOT RUN | - |
-| 482 | dc1-leaf2a | PTP | VerifyPtpLockStatus | Verifies that the device was locked to the upstream PTP GM in the last minute. | - | NOT RUN | - |
-| 483 | dc1-leaf2a | PTP | VerifyPtpModeStatus | Verifies that the device is configured as a PTP Boundary Clock. | - | NOT RUN | - |
-| 484 | dc1-leaf2a | PTP | VerifyPtpOffset | Verifies that the PTP timing offset is within +/- 1000ns from the master clock. | - | NOT RUN | - |
-| 485 | dc1-leaf2a | PTP | VerifyPtpPortModeStatus | Verifies the PTP interfaces state. | - | NOT RUN | - |
-| 486 | dc1-leaf2a | Routing | VerifyRoutingProtocolModel | Verifies the configured routing protocol model. | Routing protocol model: multi-agent | NOT RUN | - |
-| 487 | dc1-leaf2a | Routing | VerifyRoutingTableEntry | Verifies that the provided routes are present in the routing table of a specified VRF. | Route: 10.255.0.1 - Peer: dc1-spine1 | NOT RUN | - |
-| 488 | dc1-leaf2a | Routing | VerifyRoutingTableEntry | Verifies that the provided routes are present in the routing table of a specified VRF. | Route: 10.255.0.2 - Peer: dc1-spine2 | NOT RUN | - |
-| 489 | dc1-leaf2a | Routing | VerifyRoutingTableEntry | Verifies that the provided routes are present in the routing table of a specified VRF. | Route: 10.255.0.3 - Peer: dc1-leaf1a | NOT RUN | - |
-| 490 | dc1-leaf2a | Routing | VerifyRoutingTableEntry | Verifies that the provided routes are present in the routing table of a specified VRF. | Route: 10.255.0.4 - Peer: dc1-leaf1b | NOT RUN | - |
-| 491 | dc1-leaf2a | Routing | VerifyRoutingTableEntry | Verifies that the provided routes are present in the routing table of a specified VRF. | Route: 10.255.0.5 - Peer: dc1-leaf2a | NOT RUN | - |
-| 492 | dc1-leaf2a | Routing | VerifyRoutingTableEntry | Verifies that the provided routes are present in the routing table of a specified VRF. | Route: 10.255.1.3 - Peer: dc1-leaf1a | NOT RUN | - |
-| 493 | dc1-leaf2a | Routing | VerifyRoutingTableEntry | Verifies that the provided routes are present in the routing table of a specified VRF. | Route: 10.255.1.5 - Peer: dc1-leaf2a | NOT RUN | - |
-| 494 | dc1-leaf2a | Routing | VerifyRoutingTableEntry | Verifies that the provided routes are present in the routing table of a specified VRF. | Route: 10.255.128.11 - Peer: dc2-spine1 | NOT RUN | - |
-| 495 | dc1-leaf2a | Routing | VerifyRoutingTableEntry | Verifies that the provided routes are present in the routing table of a specified VRF. | Route: 10.255.128.12 - Peer: dc2-spine2 | NOT RUN | - |
-| 496 | dc1-leaf2a | Routing | VerifyRoutingTableEntry | Verifies that the provided routes are present in the routing table of a specified VRF. | Route: 10.255.128.13 - Peer: dc2-leaf1a | NOT RUN | - |
-| 497 | dc1-leaf2a | Routing | VerifyRoutingTableEntry | Verifies that the provided routes are present in the routing table of a specified VRF. | Route: 10.255.128.14 - Peer: dc2-leaf1b | NOT RUN | - |
-| 498 | dc1-leaf2a | Routing | VerifyRoutingTableEntry | Verifies that the provided routes are present in the routing table of a specified VRF. | Route: 10.255.128.15 - Peer: dc2-leaf2a | NOT RUN | - |
-| 499 | dc1-leaf2a | Routing | VerifyRoutingTableEntry | Verifies that the provided routes are present in the routing table of a specified VRF. | Route: 10.255.128.16 - Peer: dc2-leaf2b | NOT RUN | - |
-| 500 | dc1-leaf2a | Routing | VerifyRoutingTableEntry | Verifies that the provided routes are present in the routing table of a specified VRF. | Route: 10.255.128.17 - Peer: dc2-leaf3a.arista.com | NOT RUN | - |
-| 501 | dc1-leaf2a | Routing | VerifyRoutingTableEntry | Verifies that the provided routes are present in the routing table of a specified VRF. | Route: 10.255.128.18 - Peer: dc2-leaf3b.arista.com | NOT RUN | - |
-| 502 | dc1-leaf2a | Routing | VerifyRoutingTableEntry | Verifies that the provided routes are present in the routing table of a specified VRF. | Route: 10.255.129.13 - Peer: dc2-leaf1a | NOT RUN | - |
-| 503 | dc1-leaf2a | Routing | VerifyRoutingTableEntry | Verifies that the provided routes are present in the routing table of a specified VRF. | Route: 10.255.129.15 - Peer: dc2-leaf2a | NOT RUN | - |
-| 504 | dc1-leaf2a | Routing | VerifyRoutingTableEntry | Verifies that the provided routes are present in the routing table of a specified VRF. | Route: 10.255.129.17 - Peer: dc2-leaf3a.arista.com | NOT RUN | - |
-| 505 | dc1-leaf2a | Routing | VerifyRoutingTableEntry | Verifies that the provided routes are present in the routing table of a specified VRF. | Route: 10.255.2.1 - Peer: dc1-wan1 | NOT RUN | - |
-| 506 | dc1-leaf2a | Routing | VerifyRoutingTableEntry | Verifies that the provided routes are present in the routing table of a specified VRF. | Route: 10.255.2.2 - Peer: dc1-wan2 | NOT RUN | - |
-| 507 | dc1-leaf2a | Routing | VerifyRoutingTableEntry | Verifies that the provided routes are present in the routing table of a specified VRF. | Route: 10.33.0.5 - Peer: dc1-svc-leaf1a | NOT RUN | - |
-| 508 | dc1-leaf2a | Routing | VerifyRoutingTableEntry | Verifies that the provided routes are present in the routing table of a specified VRF. | Route: 10.33.0.6 - Peer: dc1-svc-leaf1b | NOT RUN | - |
-| 509 | dc1-leaf2a | Routing | VerifyRoutingTableEntry | Verifies that the provided routes are present in the routing table of a specified VRF. | Route: 10.33.1.5 - Peer: dc1-svc-leaf1a | NOT RUN | - |
-| 510 | dc1-leaf2a | Security | VerifyAPIHttpsSSL | Verifies if the eAPI has a valid SSL profile. | - | NOT RUN | - |
-| 511 | dc1-leaf2a | Security | VerifyAPIHttpsSSL | Verifies if the eAPI has a valid SSL profile. | eAPI HTTPS SSL Profile: eAPI_SSL_Profile | NOT RUN | - |
-| 512 | dc1-leaf2a | Security | VerifyAPIHttpStatus | Verifies if eAPI HTTP server is disabled globally. | - | NOT RUN | - |
-| 513 | dc1-leaf2a | Security | VerifyAPIIPv4Acl | Verifies if eAPI has the right number IPv4 ACL(s) configured for a specified VRF. | - | NOT RUN | - |
-| 514 | dc1-leaf2a | Security | VerifyAPIIPv6Acl | Verifies if eAPI has the right number IPv6 ACL(s) configured for a specified VRF. | - | NOT RUN | - |
-| 515 | dc1-leaf2a | Security | VerifyAPISSLCertificate | Verifies the eAPI SSL certificate expiry, common subject name, encryption algorithm and key size. | - | NOT RUN | - |
-| 516 | dc1-leaf2a | Security | VerifyBannerLogin | Verifies the login banner of a device. | - | NOT RUN | - |
-| 517 | dc1-leaf2a | Security | VerifyBannerMotd | Verifies the motd banner of a device. | - | NOT RUN | - |
-| 518 | dc1-leaf2a | Security | VerifyIPSecConnHealth | Verifies all IPv4 security connections. | - | NOT RUN | - |
-| 519 | dc1-leaf2a | Security | VerifyIPv4ACL | Verifies the configuration of IPv4 ACLs. | - | NOT RUN | - |
-| 520 | dc1-leaf2a | Security | VerifySpecificIPSecConn | Verifies IPv4 security connections for a peer. | - | NOT RUN | - |
-| 521 | dc1-leaf2a | Security | VerifySSHIPv4Acl | Verifies if the SSHD agent has IPv4 ACL(s) configured. | - | NOT RUN | - |
-| 522 | dc1-leaf2a | Security | VerifySSHIPv6Acl | Verifies if the SSHD agent has IPv6 ACL(s) configured. | - | NOT RUN | - |
-| 523 | dc1-leaf2a | Security | VerifySSHStatus | Verifies if the SSHD agent is disabled in the default VRF. | - | NOT RUN | - |
-| 524 | dc1-leaf2a | Security | VerifyTelnetStatus | Verifies if Telnet is disabled in the default VRF. | - | NOT RUN | - |
-| 525 | dc1-leaf2a | Services | VerifyDNSLookup | Verifies the DNS name to IP address resolution. | - | NOT RUN | - |
-| 526 | dc1-leaf2a | Services | VerifyDNSServers | Verifies if the DNS servers are correctly configured. | - | NOT RUN | - |
-| 527 | dc1-leaf2a | Services | VerifyErrdisableRecovery | Verifies the errdisable recovery reason, status, and interval. | - | NOT RUN | - |
-| 528 | dc1-leaf2a | Services | VerifyHostname | Verifies the hostname of a device. | - | NOT RUN | - |
-| 529 | dc1-leaf2a | SNMP | VerifySnmpIPv4Acl | Verifies if the SNMP agent has IPv4 ACL(s) configured. | - | NOT RUN | - |
-| 530 | dc1-leaf2a | SNMP | VerifySnmpIPv6Acl | Verifies if the SNMP agent has IPv6 ACL(s) configured. | - | NOT RUN | - |
-| 531 | dc1-leaf2a | SNMP | VerifySnmpStatus | Verifies if the SNMP agent is enabled. | - | NOT RUN | - |
-| 532 | dc1-leaf2a | Software | VerifyEOSExtensions | Verifies that all EOS extensions installed on the device are enabled for boot persistence. | - | NOT RUN | - |
-| 533 | dc1-leaf2a | Software | VerifyEOSVersion | Verifies the EOS version of the device. | - | NOT RUN | - |
-| 534 | dc1-leaf2a | Software | VerifyTerminAttrVersion | Verifies the TerminAttr version of the device. | - | NOT RUN | - |
-| 535 | dc1-leaf2a | STUN | VerifyStunClient | Verifies the STUN client is configured with the specified IPv4 source address and port. Validate the public IP and port if provided. | - | NOT RUN | - |
-| 536 | dc1-leaf2a | System | VerifyAgentLogs | Verifies there are no agent crash reports. | - | NOT RUN | - |
-| 537 | dc1-leaf2a | System | VerifyCoredump | Verifies there are no core dump files. | - | NOT RUN | - |
-| 538 | dc1-leaf2a | System | VerifyCPUUtilization | Verifies whether the CPU utilization is below 75%. | - | NOT RUN | - |
-| 539 | dc1-leaf2a | System | VerifyFileSystemUtilization | Verifies that no partition is utilizing more than 75% of its disk space. | - | NOT RUN | - |
-| 540 | dc1-leaf2a | System | VerifyMemoryUtilization | Verifies whether the memory utilization is below 75%. | - | NOT RUN | - |
-| 541 | dc1-leaf2a | System | VerifyNTP | Verifies if NTP is synchronised. | - | NOT RUN | - |
-| 542 | dc1-leaf2a | System | VerifyNTP | Verifies if NTP is synchronised. | - | NOT RUN | - |
-| 543 | dc1-leaf2a | System | VerifyReloadCause | Verifies the last reload cause of the device. | - | NOT RUN | - |
-| 544 | dc1-leaf2a | System | VerifyUptime | Verifies the device uptime. | - | NOT RUN | - |
-| 545 | dc1-leaf2a | VLAN | VerifyVlanInternalPolicy | Verifies the VLAN internal allocation policy and the range of VLANs. | - | NOT RUN | - |
-| 546 | dc1-leaf2c | AAA | VerifyAcctConsoleMethods | Verifies the AAA accounting console method lists for different accounting types (system, exec, commands, dot1x). | - | NOT RUN | - |
-| 547 | dc1-leaf2c | AAA | VerifyAcctDefaultMethods | Verifies the AAA accounting default method lists for different accounting types (system, exec, commands, dot1x). | - | NOT RUN | - |
-| 548 | dc1-leaf2c | AAA | VerifyAuthenMethods | Verifies the AAA authentication method lists for different authentication types (login, enable, dot1x). | - | NOT RUN | - |
-| 549 | dc1-leaf2c | AAA | VerifyAuthzMethods | Verifies the AAA authorization method lists for different authorization types (commands, exec). | - | NOT RUN | - |
-| 550 | dc1-leaf2c | AAA | VerifyTacacsServerGroups | Verifies if the provided TACACS server group(s) are configured. | - | NOT RUN | - |
-| 551 | dc1-leaf2c | AAA | VerifyTacacsServers | Verifies TACACS servers are configured for a specified VRF. | - | NOT RUN | - |
-| 552 | dc1-leaf2c | AAA | VerifyTacacsSourceIntf | Verifies TACACS source-interface for a specified VRF. | - | NOT RUN | - |
-| 553 | dc1-leaf2c | Configuration | VerifyRunningConfigDiffs | Verifies there is no difference between the running-config and the startup-config | - | NOT RUN | - |
-| 554 | dc1-leaf2c | Configuration | VerifyZeroTouch | Verifies ZeroTouch is disabled | - | NOT RUN | - |
-| 555 | dc1-leaf2c | Connectivity | VerifyLLDPNeighbors | Verifies that the provided LLDP neighbors are connected properly. | Local: Ethernet1 - Remote: dc1-leaf2a Ethernet8 | NOT RUN | - |
-| 556 | dc1-leaf2c | Connectivity | VerifyReachability | Test the network reachability to one or many destination IP(s). | Source: Inband MGMT SVI Vlan4085 (IP: 172.21.110.5) - Destination: dc1-leaf1a Loopback0 (IP: 10.255.0.3) | NOT RUN | - |
-| 557 | dc1-leaf2c | Connectivity | VerifyReachability | Test the network reachability to one or many destination IP(s). | Source: Inband MGMT SVI Vlan4085 (IP: 172.21.110.5) - Destination: dc1-leaf1b Loopback0 (IP: 10.255.0.4) | NOT RUN | - |
-| 558 | dc1-leaf2c | Connectivity | VerifyReachability | Test the network reachability to one or many destination IP(s). | Source: Inband MGMT SVI Vlan4085 (IP: 172.21.110.5) - Destination: dc1-leaf2a Loopback0 (IP: 10.255.0.5) | NOT RUN | - |
-| 559 | dc1-leaf2c | Connectivity | VerifyReachability | Test the network reachability to one or many destination IP(s). | Source: Inband MGMT SVI Vlan4085 (IP: 172.21.110.5) - Destination: dc1-spine1 Loopback0 (IP: 10.255.0.1) | NOT RUN | - |
-| 560 | dc1-leaf2c | Connectivity | VerifyReachability | Test the network reachability to one or many destination IP(s). | Source: Inband MGMT SVI Vlan4085 (IP: 172.21.110.5) - Destination: dc1-spine2 Loopback0 (IP: 10.255.0.2) | NOT RUN | - |
-| 561 | dc1-leaf2c | Connectivity | VerifyReachability | Test the network reachability to one or many destination IP(s). | Source: Inband MGMT SVI Vlan4085 (IP: 172.21.110.5) - Destination: dc1-svc-leaf1a Loopback0 (IP: 10.33.0.5) | NOT RUN | - |
-| 562 | dc1-leaf2c | Connectivity | VerifyReachability | Test the network reachability to one or many destination IP(s). | Source: Inband MGMT SVI Vlan4085 (IP: 172.21.110.5) - Destination: dc1-svc-leaf1b Loopback0 (IP: 10.33.0.6) | NOT RUN | - |
-| 563 | dc1-leaf2c | Connectivity | VerifyReachability | Test the network reachability to one or many destination IP(s). | Source: Inband MGMT SVI Vlan4085 (IP: 172.21.110.5) - Destination: dc1-wan1 Loopback0 (IP: 10.255.2.1) | NOT RUN | - |
-| 564 | dc1-leaf2c | Connectivity | VerifyReachability | Test the network reachability to one or many destination IP(s). | Source: Inband MGMT SVI Vlan4085 (IP: 172.21.110.5) - Destination: dc1-wan2 Loopback0 (IP: 10.255.2.2) | NOT RUN | - |
-| 565 | dc1-leaf2c | Connectivity | VerifyReachability | Test the network reachability to one or many destination IP(s). | Source: Inband MGMT SVI Vlan4085 (IP: 172.21.110.5) - Destination: dc2-leaf1a Loopback0 (IP: 10.255.128.13) | NOT RUN | - |
-| 566 | dc1-leaf2c | Connectivity | VerifyReachability | Test the network reachability to one or many destination IP(s). | Source: Inband MGMT SVI Vlan4085 (IP: 172.21.110.5) - Destination: dc2-leaf1b Loopback0 (IP: 10.255.128.14) | NOT RUN | - |
-| 567 | dc1-leaf2c | Connectivity | VerifyReachability | Test the network reachability to one or many destination IP(s). | Source: Inband MGMT SVI Vlan4085 (IP: 172.21.110.5) - Destination: dc2-leaf2a Loopback0 (IP: 10.255.128.15) | NOT RUN | - |
-| 568 | dc1-leaf2c | Connectivity | VerifyReachability | Test the network reachability to one or many destination IP(s). | Source: Inband MGMT SVI Vlan4085 (IP: 172.21.110.5) - Destination: dc2-leaf2b Loopback0 (IP: 10.255.128.16) | NOT RUN | - |
-| 569 | dc1-leaf2c | Connectivity | VerifyReachability | Test the network reachability to one or many destination IP(s). | Source: Inband MGMT SVI Vlan4085 (IP: 172.21.110.5) - Destination: dc2-leaf3a.arista.com Loopback0 (IP: 10.255.128.17) | NOT RUN | - |
-| 570 | dc1-leaf2c | Connectivity | VerifyReachability | Test the network reachability to one or many destination IP(s). | Source: Inband MGMT SVI Vlan4085 (IP: 172.21.110.5) - Destination: dc2-leaf3b.arista.com Loopback0 (IP: 10.255.128.18) | NOT RUN | - |
-| 571 | dc1-leaf2c | Connectivity | VerifyReachability | Test the network reachability to one or many destination IP(s). | Source: Inband MGMT SVI Vlan4085 (IP: 172.21.110.5) - Destination: dc2-spine1 Loopback0 (IP: 10.255.128.11) | NOT RUN | - |
-| 572 | dc1-leaf2c | Connectivity | VerifyReachability | Test the network reachability to one or many destination IP(s). | Source: Inband MGMT SVI Vlan4085 (IP: 172.21.110.5) - Destination: dc2-spine2 Loopback0 (IP: 10.255.128.12) | NOT RUN | - |
-| 573 | dc1-leaf2c | Field Notices | VerifyFieldNotice44Resolution | Verifies that the device is using the correct Aboot version per FN0044. | - | NOT RUN | - |
-| 574 | dc1-leaf2c | Field Notices | VerifyFieldNotice72Resolution | Verifies if the device is exposed to FN0072, and if the issue has been mitigated. | - | NOT RUN | - |
-| 575 | dc1-leaf2c | Greent | VerifyGreenT | Verifies if a GreenT policy is created. | - | NOT RUN | - |
-| 576 | dc1-leaf2c | Greent | VerifyGreenTCounters | Verifies if the GreenT counters are incremented. | - | NOT RUN | - |
-| 577 | dc1-leaf2c | Hardware | VerifyAdverseDrops | Verifies there are no adverse drops on DCS-7280 and DCS-7500 family switches. | - | NOT RUN | - |
-| 578 | dc1-leaf2c | Hardware | VerifyEnvironmentCooling | Verifies the status of power supply fans and all fan trays. | - | NOT RUN | - |
-| 579 | dc1-leaf2c | Hardware | VerifyEnvironmentCooling | Verifies the status of power supply fans and all fan trays. | Accepted States: 'ok' | NOT RUN | - |
-| 580 | dc1-leaf2c | Hardware | VerifyEnvironmentPower | Verifies the power supplies status. | - | NOT RUN | - |
-| 581 | dc1-leaf2c | Hardware | VerifyEnvironmentPower | Verifies the power supplies status. | Accepted States: 'ok' | NOT RUN | - |
-| 582 | dc1-leaf2c | Hardware | VerifyEnvironmentSystemCooling | Verifies the system cooling status. | - | NOT RUN | - |
-| 583 | dc1-leaf2c | Hardware | VerifyTemperature | Verifies the device temperature. | - | NOT RUN | - |
-| 584 | dc1-leaf2c | Hardware | VerifyTemperature | Verifies the device temperature. | - | NOT RUN | - |
-| 585 | dc1-leaf2c | Hardware | VerifyTransceiversManufacturers | Verifies if all transceivers come from approved manufacturers. | - | NOT RUN | - |
-| 586 | dc1-leaf2c | Hardware | VerifyTransceiversManufacturers | Verifies if all transceivers come from approved manufacturers. | Accepted Manufacturers: 'Arista Networks', 'Arastra, Inc.', 'Not Present' | NOT RUN | - |
-| 587 | dc1-leaf2c | Hardware | VerifyTransceiversTemperature | Verifies the transceivers temperature. | - | NOT RUN | - |
-| 588 | dc1-leaf2c | Interfaces | VerifyInterfacesStatus | Verifies the status of the provided interfaces. | Interface Ethernet1 - DC1-LEAF2A_Ethernet8 = 'up' | NOT RUN | - |
-| 589 | dc1-leaf2c | Interfaces | VerifyInterfacesStatus | Verifies the status of the provided interfaces. | Interface Ethernet2 - DC1-LEAF2B_Ethernet8 = 'adminDown' | NOT RUN | - |
-| 590 | dc1-leaf2c | Interfaces | VerifyInterfacesStatus | Verifies the status of the provided interfaces. | Interface Ethernet5 - dc1-leaf2-server1_iLO = 'up' | NOT RUN | - |
-| 591 | dc1-leaf2c | Interfaces | VerifyInterfacesStatus | Verifies the status of the provided interfaces. | Interface Port-Channel1 - DC1_L3_LEAF2_Po8 = 'up' | NOT RUN | - |
-| 592 | dc1-leaf2c | Interfaces | VerifyInterfacesStatus | Verifies the status of the provided interfaces. | Interface Vlan4085 - L2LEAF_INBAND_MGMT = 'up' | NOT RUN | - |
-| 593 | dc1-leaf2c | LANZ | VerifyLANZ | Verifies if LANZ is enabled. | - | NOT RUN | - |
-| 594 | dc1-leaf2c | PTP | VerifyPtpGMStatus | Verifies that the device is locked to a valid PTP Grandmaster. | - | NOT RUN | - |
-| 595 | dc1-leaf2c | PTP | VerifyPtpLockStatus | Verifies that the device was locked to the upstream PTP GM in the last minute. | - | NOT RUN | - |
-| 596 | dc1-leaf2c | PTP | VerifyPtpModeStatus | Verifies that the device is configured as a PTP Boundary Clock. | - | NOT RUN | - |
-| 597 | dc1-leaf2c | PTP | VerifyPtpOffset | Verifies that the PTP timing offset is within +/- 1000ns from the master clock. | - | NOT RUN | - |
-| 598 | dc1-leaf2c | PTP | VerifyPtpPortModeStatus | Verifies the PTP interfaces state. | - | NOT RUN | - |
-| 599 | dc1-leaf2c | Security | VerifyAPIHttpsSSL | Verifies if the eAPI has a valid SSL profile. | - | NOT RUN | - |
-| 600 | dc1-leaf2c | Security | VerifyAPIHttpsSSL | Verifies if the eAPI has a valid SSL profile. | eAPI HTTPS SSL Profile: eAPI_SSL_Profile | NOT RUN | - |
-| 601 | dc1-leaf2c | Security | VerifyAPIHttpStatus | Verifies if eAPI HTTP server is disabled globally. | - | NOT RUN | - |
-| 602 | dc1-leaf2c | Security | VerifyAPIIPv4Acl | Verifies if eAPI has the right number IPv4 ACL(s) configured for a specified VRF. | - | NOT RUN | - |
-| 603 | dc1-leaf2c | Security | VerifyAPIIPv6Acl | Verifies if eAPI has the right number IPv6 ACL(s) configured for a specified VRF. | - | NOT RUN | - |
-| 604 | dc1-leaf2c | Security | VerifyAPISSLCertificate | Verifies the eAPI SSL certificate expiry, common subject name, encryption algorithm and key size. | - | NOT RUN | - |
-| 605 | dc1-leaf2c | Security | VerifyBannerLogin | Verifies the login banner of a device. | - | NOT RUN | - |
-| 606 | dc1-leaf2c | Security | VerifyBannerMotd | Verifies the motd banner of a device. | - | NOT RUN | - |
-| 607 | dc1-leaf2c | Security | VerifyIPSecConnHealth | Verifies all IPv4 security connections. | - | NOT RUN | - |
-| 608 | dc1-leaf2c | Security | VerifyIPv4ACL | Verifies the configuration of IPv4 ACLs. | - | NOT RUN | - |
-| 609 | dc1-leaf2c | Security | VerifySpecificIPSecConn | Verifies IPv4 security connections for a peer. | - | NOT RUN | - |
-| 610 | dc1-leaf2c | Security | VerifySSHIPv4Acl | Verifies if the SSHD agent has IPv4 ACL(s) configured. | - | NOT RUN | - |
-| 611 | dc1-leaf2c | Security | VerifySSHIPv6Acl | Verifies if the SSHD agent has IPv6 ACL(s) configured. | - | NOT RUN | - |
-| 612 | dc1-leaf2c | Security | VerifySSHStatus | Verifies if the SSHD agent is disabled in the default VRF. | - | NOT RUN | - |
-| 613 | dc1-leaf2c | Security | VerifyTelnetStatus | Verifies if Telnet is disabled in the default VRF. | - | NOT RUN | - |
-| 614 | dc1-leaf2c | Services | VerifyDNSLookup | Verifies the DNS name to IP address resolution. | - | NOT RUN | - |
-| 615 | dc1-leaf2c | Services | VerifyDNSServers | Verifies if the DNS servers are correctly configured. | - | NOT RUN | - |
-| 616 | dc1-leaf2c | Services | VerifyErrdisableRecovery | Verifies the errdisable recovery reason, status, and interval. | - | NOT RUN | - |
-| 617 | dc1-leaf2c | Services | VerifyHostname | Verifies the hostname of a device. | - | NOT RUN | - |
-| 618 | dc1-leaf2c | SNMP | VerifySnmpIPv4Acl | Verifies if the SNMP agent has IPv4 ACL(s) configured. | - | NOT RUN | - |
-| 619 | dc1-leaf2c | SNMP | VerifySnmpIPv6Acl | Verifies if the SNMP agent has IPv6 ACL(s) configured. | - | NOT RUN | - |
-| 620 | dc1-leaf2c | SNMP | VerifySnmpStatus | Verifies if the SNMP agent is enabled. | - | NOT RUN | - |
-| 621 | dc1-leaf2c | Software | VerifyEOSVersion | Verifies the EOS version of the device. | - | NOT RUN | - |
-| 622 | dc1-leaf2c | Software | VerifyTerminAttrVersion | Verifies the TerminAttr version of the device. | - | NOT RUN | - |
-| 623 | dc1-leaf2c | STUN | VerifyStunClient | Verifies the STUN client is configured with the specified IPv4 source address and port. Validate the public IP and port if provided. | - | NOT RUN | - |
-| 624 | dc1-leaf2c | System | VerifyAgentLogs | Verifies there are no agent crash reports. | - | NOT RUN | - |
-| 625 | dc1-leaf2c | System | VerifyCoredump | Verifies there are no core dump files. | - | NOT RUN | - |
-| 626 | dc1-leaf2c | System | VerifyCPUUtilization | Verifies whether the CPU utilization is below 75%. | - | NOT RUN | - |
-| 627 | dc1-leaf2c | System | VerifyFileSystemUtilization | Verifies that no partition is utilizing more than 75% of its disk space. | - | NOT RUN | - |
-| 628 | dc1-leaf2c | System | VerifyMemoryUtilization | Verifies whether the memory utilization is below 75%. | - | NOT RUN | - |
-| 629 | dc1-leaf2c | System | VerifyNTP | Verifies if NTP is synchronised. | - | NOT RUN | - |
-| 630 | dc1-leaf2c | System | VerifyNTP | Verifies if NTP is synchronised. | - | NOT RUN | - |
-| 631 | dc1-leaf2c | System | VerifyReloadCause | Verifies the last reload cause of the device. | - | NOT RUN | - |
-| 632 | dc1-leaf2c | System | VerifyUptime | Verifies the device uptime. | - | NOT RUN | - |
-| 633 | dc1-leaf2c | VLAN | VerifyVlanInternalPolicy | Verifies the VLAN internal allocation policy and the range of VLANs. | - | NOT RUN | - |
-| 634 | dc1-spine1 | AAA | VerifyAcctConsoleMethods | Verifies the AAA accounting console method lists for different accounting types (system, exec, commands, dot1x). | - | NOT RUN | - |
-| 635 | dc1-spine1 | AAA | VerifyAcctDefaultMethods | Verifies the AAA accounting default method lists for different accounting types (system, exec, commands, dot1x). | - | NOT RUN | - |
-| 636 | dc1-spine1 | AAA | VerifyAuthenMethods | Verifies the AAA authentication method lists for different authentication types (login, enable, dot1x). | - | NOT RUN | - |
-| 637 | dc1-spine1 | AAA | VerifyAuthzMethods | Verifies the AAA authorization method lists for different authorization types (commands, exec). | - | NOT RUN | - |
-| 638 | dc1-spine1 | AAA | VerifyTacacsServerGroups | Verifies if the provided TACACS server group(s) are configured. | - | NOT RUN | - |
-| 639 | dc1-spine1 | AAA | VerifyTacacsServers | Verifies TACACS servers are configured for a specified VRF. | - | NOT RUN | - |
-| 640 | dc1-spine1 | AAA | VerifyTacacsSourceIntf | Verifies TACACS source-interface for a specified VRF. | - | NOT RUN | - |
-| 641 | dc1-spine1 | BFD | VerifyBFDPeersHealth | Verifies the health of all IPv4 BFD peers. | - | NOT RUN | - |
-| 642 | dc1-spine1 | BFD | VerifyBFDPeersIntervals | Verifies the timers of the IPv4 BFD peers in the specified VRF. | - | NOT RUN | - |
-| 643 | dc1-spine1 | BFD | VerifyBFDSpecificPeers | Verifies the IPv4 BFD peer's sessions and remote disc in the specified VRF. | - | NOT RUN | - |
-| 644 | dc1-spine1 | BGP | VerifyBGPAdvCommunities | Verifies the advertised communities of a BGP peer. | - | NOT RUN | - |
-| 645 | dc1-spine1 | BGP | VerifyBGPExchangedRoutes | Verifies the advertised and received routes of BGP peers. | - | NOT RUN | - |
-| 646 | dc1-spine1 | BGP | VerifyBGPPeerASNCap | Verifies the four octet asn capabilities of a BGP peer. | - | NOT RUN | - |
-| 647 | dc1-spine1 | BGP | VerifyBGPPeerCount | Verifies the count of BGP peers. | - | NOT RUN | - |
-| 648 | dc1-spine1 | BGP | VerifyBGPPeerMD5Auth | Verifies the MD5 authentication and state of a BGP peer. | - | NOT RUN | - |
-| 649 | dc1-spine1 | BGP | VerifyBGPPeerMPCaps | Verifies the multiprotocol capabilities of a BGP peer. | - | NOT RUN | - |
-| 650 | dc1-spine1 | BGP | VerifyBGPPeerRouteRefreshCap | Verifies the route refresh capabilities of a BGP peer. | - | NOT RUN | - |
-| 651 | dc1-spine1 | BGP | VerifyBGPPeersHealth | Verifies the health of BGP peers | - | NOT RUN | - |
-| 652 | dc1-spine1 | BGP | VerifyBGPSpecificPeers | Verifies the health of specific BGP peer(s). | - | NOT RUN | - |
-| 653 | dc1-spine1 | BGP | VerifyBGPTimers | Verifies the timers of a BGP peer. | - | NOT RUN | - |
-| 654 | dc1-spine1 | BGP | VerifyEVPNType2Route | Verifies the EVPN Type-2 routes for a given IPv4 or MAC address and VNI. | - | NOT RUN | - |
-| 655 | dc1-spine1 | Configuration | VerifyRunningConfigDiffs | Verifies there is no difference between the running-config and the startup-config | - | NOT RUN | - |
-| 656 | dc1-spine1 | Configuration | VerifyZeroTouch | Verifies ZeroTouch is disabled | - | NOT RUN | - |
-| 657 | dc1-spine1 | Connectivity | VerifyLLDPNeighbors | Verifies that the provided LLDP neighbors are connected properly. | Local: Ethernet1 - Remote: dc1-leaf1a Ethernet1 | NOT RUN | - |
-| 658 | dc1-spine1 | Connectivity | VerifyLLDPNeighbors | Verifies that the provided LLDP neighbors are connected properly. | Local: Ethernet2 - Remote: dc1-leaf1b Ethernet1 | NOT RUN | - |
-| 659 | dc1-spine1 | Connectivity | VerifyLLDPNeighbors | Verifies that the provided LLDP neighbors are connected properly. | Local: Ethernet3 - Remote: dc1-leaf2a Ethernet1 | NOT RUN | - |
-| 660 | dc1-spine1 | Connectivity | VerifyLLDPNeighbors | Verifies that the provided LLDP neighbors are connected properly. | Local: Ethernet5 - Remote: dc1-svc-leaf1a Ethernet1 | NOT RUN | - |
-| 661 | dc1-spine1 | Connectivity | VerifyLLDPNeighbors | Verifies that the provided LLDP neighbors are connected properly. | Local: Ethernet6 - Remote: dc1-svc-leaf1b Ethernet1 | NOT RUN | - |
-| 662 | dc1-spine1 | Connectivity | VerifyReachability | Test the network reachability to one or many destination IP(s). | Source: P2P Interface Ethernet1 (IP: 10.255.255.0) - Destination: dc1-leaf1a Ethernet1 (IP: 10.255.255.1) | NOT RUN | - |
-| 663 | dc1-spine1 | Connectivity | VerifyReachability | Test the network reachability to one or many destination IP(s). | Source: P2P Interface Ethernet2 (IP: 10.255.255.4) - Destination: dc1-leaf1b Ethernet1 (IP: 10.255.255.5) | NOT RUN | - |
-| 664 | dc1-spine1 | Connectivity | VerifyReachability | Test the network reachability to one or many destination IP(s). | Source: P2P Interface Ethernet3 (IP: 10.255.255.8) - Destination: dc1-leaf2a Ethernet1 (IP: 10.255.255.9) | NOT RUN | - |
-| 665 | dc1-spine1 | Connectivity | VerifyReachability | Test the network reachability to one or many destination IP(s). | Source: P2P Interface Ethernet5 (IP: 10.33.255.16) - Destination: dc1-svc-leaf1a Ethernet1 (IP: 10.33.255.17) | NOT RUN | - |
-| 666 | dc1-spine1 | Connectivity | VerifyReachability | Test the network reachability to one or many destination IP(s). | Source: P2P Interface Ethernet6 (IP: 10.33.255.20) - Destination: dc1-svc-leaf1b Ethernet1 (IP: 10.33.255.21) | NOT RUN | - |
-| 667 | dc1-spine1 | Field Notices | VerifyFieldNotice44Resolution | Verifies that the device is using the correct Aboot version per FN0044. | - | NOT RUN | - |
-| 668 | dc1-spine1 | Field Notices | VerifyFieldNotice72Resolution | Verifies if the device is exposed to FN0072, and if the issue has been mitigated. | - | NOT RUN | - |
-| 669 | dc1-spine1 | Greent | VerifyGreenT | Verifies if a GreenT policy is created. | - | NOT RUN | - |
-| 670 | dc1-spine1 | Greent | VerifyGreenTCounters | Verifies if the GreenT counters are incremented. | - | NOT RUN | - |
-| 671 | dc1-spine1 | Hardware | VerifyAdverseDrops | Verifies there are no adverse drops on DCS-7280 and DCS-7500 family switches. | - | NOT RUN | - |
-| 672 | dc1-spine1 | Hardware | VerifyEnvironmentCooling | Verifies the status of power supply fans and all fan trays. | - | NOT RUN | - |
-| 673 | dc1-spine1 | Hardware | VerifyEnvironmentCooling | Verifies the status of power supply fans and all fan trays. | Accepted States: 'ok' | NOT RUN | - |
-| 674 | dc1-spine1 | Hardware | VerifyEnvironmentPower | Verifies the power supplies status. | - | NOT RUN | - |
-| 675 | dc1-spine1 | Hardware | VerifyEnvironmentPower | Verifies the power supplies status. | Accepted States: 'ok' | NOT RUN | - |
-| 676 | dc1-spine1 | Hardware | VerifyEnvironmentSystemCooling | Verifies the system cooling status. | - | NOT RUN | - |
-| 677 | dc1-spine1 | Hardware | VerifyTemperature | Verifies the device temperature. | - | NOT RUN | - |
-| 678 | dc1-spine1 | Hardware | VerifyTemperature | Verifies the device temperature. | - | NOT RUN | - |
-| 679 | dc1-spine1 | Hardware | VerifyTransceiversManufacturers | Verifies if all transceivers come from approved manufacturers. | - | NOT RUN | - |
-| 680 | dc1-spine1 | Hardware | VerifyTransceiversManufacturers | Verifies if all transceivers come from approved manufacturers. | Accepted Manufacturers: 'Arista Networks', 'Arastra, Inc.', 'Not Present' | NOT RUN | - |
-| 681 | dc1-spine1 | Hardware | VerifyTransceiversTemperature | Verifies the transceivers temperature. | - | NOT RUN | - |
-| 682 | dc1-spine1 | Interfaces | VerifyIllegalLACP | Verifies there are no illegal LACP packets in all port channels. | - | NOT RUN | - |
-| 683 | dc1-spine1 | Interfaces | VerifyInterfaceDiscards | Verifies there are no interface discard counters. | - | NOT RUN | - |
-| 684 | dc1-spine1 | Interfaces | VerifyInterfaceErrDisabled | Verifies there are no interfaces in the errdisabled state. | - | NOT RUN | - |
-| 685 | dc1-spine1 | Interfaces | VerifyInterfaceErrors | Verifies there are no interface error counters. | - | NOT RUN | - |
-| 686 | dc1-spine1 | Interfaces | VerifyInterfacesStatus | Verifies the status of the provided interfaces. | - | NOT RUN | - |
-| 687 | dc1-spine1 | Interfaces | VerifyInterfacesStatus | Verifies the status of the provided interfaces. | Interface Ethernet1 - P2P_LINK_TO_DC1-LEAF1A_Ethernet1 = 'up' | NOT RUN | - |
-| 688 | dc1-spine1 | Interfaces | VerifyInterfacesStatus | Verifies the status of the provided interfaces. | Interface Ethernet2 - P2P_LINK_TO_DC1-LEAF1B_Ethernet1 = 'up' | NOT RUN | - |
-| 689 | dc1-spine1 | Interfaces | VerifyInterfacesStatus | Verifies the status of the provided interfaces. | Interface Ethernet3 - P2P_LINK_TO_DC1-LEAF2A_Ethernet1 = 'up' | NOT RUN | - |
-| 690 | dc1-spine1 | Interfaces | VerifyInterfacesStatus | Verifies the status of the provided interfaces. | Interface Ethernet4 - P2P_LINK_TO_DC1-LEAF2B_Ethernet1 = 'adminDown' | NOT RUN | - |
-| 691 | dc1-spine1 | Interfaces | VerifyInterfacesStatus | Verifies the status of the provided interfaces. | Interface Ethernet5 - P2P_LINK_TO_DC1-SVC-LEAF1A_Ethernet1 = 'up' | NOT RUN | - |
-| 692 | dc1-spine1 | Interfaces | VerifyInterfacesStatus | Verifies the status of the provided interfaces. | Interface Ethernet6 - P2P_LINK_TO_DC1-SVC-LEAF1B_Ethernet1 = 'up' | NOT RUN | - |
-| 693 | dc1-spine1 | Interfaces | VerifyInterfacesStatus | Verifies the status of the provided interfaces. | Interface Loopback0 - EVPN_Overlay_Peering = 'up' | NOT RUN | - |
-| 694 | dc1-spine1 | Interfaces | VerifyInterfaceUtilization | Verifies that the utilization of interfaces is below a certain threshold. | - | NOT RUN | - |
-| 695 | dc1-spine1 | Interfaces | VerifyIPProxyARP | Verifies if Proxy ARP is enabled. | - | NOT RUN | - |
-| 696 | dc1-spine1 | Interfaces | VerifyL2MTU | Verifies the global L2 MTU of all L2 interfaces. | - | NOT RUN | - |
-| 697 | dc1-spine1 | Interfaces | VerifyL3MTU | Verifies the global L3 MTU of all L3 interfaces. | - | NOT RUN | - |
-| 698 | dc1-spine1 | Interfaces | VerifyLoopbackCount | Verifies the number of loopback interfaces and their status. | - | NOT RUN | - |
-| 699 | dc1-spine1 | Interfaces | VerifyPortChannels | Verifies there are no inactive ports in all port channels. | - | NOT RUN | - |
-| 700 | dc1-spine1 | Interfaces | VerifyStormControlDrops | Verifies there are no interface storm-control drop counters. | - | NOT RUN | - |
-| 701 | dc1-spine1 | Interfaces | VerifySVI | Verifies the status of all SVIs. | - | NOT RUN | - |
-| 702 | dc1-spine1 | LANZ | VerifyLANZ | Verifies if LANZ is enabled. | - | NOT RUN | - |
-| 703 | dc1-spine1 | OSPF | VerifyOSPFMaxLSA | Verifies all OSPF instances did not cross the maximum LSA threshold. | - | NOT RUN | - |
-| 704 | dc1-spine1 | OSPF | VerifyOSPFNeighborCount | Verifies the number of OSPF neighbors in FULL state is the one we expect. | - | NOT RUN | - |
-| 705 | dc1-spine1 | OSPF | VerifyOSPFNeighborState | Verifies all OSPF neighbors are in FULL state. | - | NOT RUN | - |
-| 706 | dc1-spine1 | PTP | VerifyPtpGMStatus | Verifies that the device is locked to a valid PTP Grandmaster. | - | NOT RUN | - |
-| 707 | dc1-spine1 | PTP | VerifyPtpLockStatus | Verifies that the device was locked to the upstream PTP GM in the last minute. | - | NOT RUN | - |
-| 708 | dc1-spine1 | PTP | VerifyPtpModeStatus | Verifies that the device is configured as a PTP Boundary Clock. | - | NOT RUN | - |
-| 709 | dc1-spine1 | PTP | VerifyPtpOffset | Verifies that the PTP timing offset is within +/- 1000ns from the master clock. | - | NOT RUN | - |
-| 710 | dc1-spine1 | PTP | VerifyPtpPortModeStatus | Verifies the PTP interfaces state. | - | NOT RUN | - |
-| 711 | dc1-spine1 | Routing | VerifyRoutingProtocolModel | Verifies the configured routing protocol model. | - | NOT RUN | - |
-| 712 | dc1-spine1 | Routing | VerifyRoutingTableEntry | Verifies that the provided routes are present in the routing table of a specified VRF. | - | NOT RUN | - |
-| 713 | dc1-spine1 | Routing | VerifyRoutingTableSize | Verifies the size of the IP routing table of the default VRF. | - | NOT RUN | - |
-| 714 | dc1-spine1 | Security | VerifyAPIHttpsSSL | Verifies if the eAPI has a valid SSL profile. | - | NOT RUN | - |
-| 715 | dc1-spine1 | Security | VerifyAPIHttpsSSL | Verifies if the eAPI has a valid SSL profile. | eAPI HTTPS SSL Profile: eAPI_SSL_Profile | NOT RUN | - |
-| 716 | dc1-spine1 | Security | VerifyAPIHttpStatus | Verifies if eAPI HTTP server is disabled globally. | - | NOT RUN | - |
-| 717 | dc1-spine1 | Security | VerifyAPIIPv4Acl | Verifies if eAPI has the right number IPv4 ACL(s) configured for a specified VRF. | - | NOT RUN | - |
-| 718 | dc1-spine1 | Security | VerifyAPIIPv6Acl | Verifies if eAPI has the right number IPv6 ACL(s) configured for a specified VRF. | - | NOT RUN | - |
-| 719 | dc1-spine1 | Security | VerifyAPISSLCertificate | Verifies the eAPI SSL certificate expiry, common subject name, encryption algorithm and key size. | - | NOT RUN | - |
-| 720 | dc1-spine1 | Security | VerifyBannerLogin | Verifies the login banner of a device. | - | NOT RUN | - |
-| 721 | dc1-spine1 | Security | VerifyBannerMotd | Verifies the motd banner of a device. | - | NOT RUN | - |
-| 722 | dc1-spine1 | Security | VerifyIPSecConnHealth | Verifies all IPv4 security connections. | - | NOT RUN | - |
-| 723 | dc1-spine1 | Security | VerifyIPv4ACL | Verifies the configuration of IPv4 ACLs. | - | NOT RUN | - |
-| 724 | dc1-spine1 | Security | VerifySpecificIPSecConn | Verifies IPv4 security connections for a peer. | - | NOT RUN | - |
-| 725 | dc1-spine1 | Security | VerifySSHIPv4Acl | Verifies if the SSHD agent has IPv4 ACL(s) configured. | - | NOT RUN | - |
-| 726 | dc1-spine1 | Security | VerifySSHIPv6Acl | Verifies if the SSHD agent has IPv6 ACL(s) configured. | - | NOT RUN | - |
-| 727 | dc1-spine1 | Security | VerifySSHStatus | Verifies if the SSHD agent is disabled in the default VRF. | - | NOT RUN | - |
-| 728 | dc1-spine1 | Security | VerifyTelnetStatus | Verifies if Telnet is disabled in the default VRF. | - | NOT RUN | - |
-| 729 | dc1-spine1 | Services | VerifyDNSLookup | Verifies the DNS name to IP address resolution. | - | NOT RUN | - |
-| 730 | dc1-spine1 | Services | VerifyDNSServers | Verifies if the DNS servers are correctly configured. | - | NOT RUN | - |
-| 731 | dc1-spine1 | Services | VerifyErrdisableRecovery | Verifies the errdisable recovery reason, status, and interval. | - | NOT RUN | - |
-| 732 | dc1-spine1 | Services | VerifyHostname | Verifies the hostname of a device. | - | NOT RUN | - |
-| 733 | dc1-spine1 | SNMP | VerifySnmpIPv4Acl | Verifies if the SNMP agent has IPv4 ACL(s) configured. | - | NOT RUN | - |
-| 734 | dc1-spine1 | SNMP | VerifySnmpIPv6Acl | Verifies if the SNMP agent has IPv6 ACL(s) configured. | - | NOT RUN | - |
-| 735 | dc1-spine1 | SNMP | VerifySnmpStatus | Verifies if the SNMP agent is enabled. | - | NOT RUN | - |
-| 736 | dc1-spine1 | Software | VerifyEOSVersion | Verifies the EOS version of the device. | - | NOT RUN | - |
-| 737 | dc1-spine1 | Software | VerifyTerminAttrVersion | Verifies the TerminAttr version of the device. | - | NOT RUN | - |
-| 738 | dc1-spine1 | STUN | VerifyStunClient | Verifies the STUN client is configured with the specified IPv4 source address and port. Validate the public IP and port if provided. | - | NOT RUN | - |
-| 739 | dc1-spine1 | System | VerifyAgentLogs | Verifies there are no agent crash reports. | - | NOT RUN | - |
-| 740 | dc1-spine1 | System | VerifyCoredump | Verifies there are no core dump files. | - | NOT RUN | - |
-| 741 | dc1-spine1 | System | VerifyCPUUtilization | Verifies whether the CPU utilization is below 75%. | - | NOT RUN | - |
-| 742 | dc1-spine1 | System | VerifyFileSystemUtilization | Verifies that no partition is utilizing more than 75% of its disk space. | - | NOT RUN | - |
-| 743 | dc1-spine1 | System | VerifyMemoryUtilization | Verifies whether the memory utilization is below 75%. | - | NOT RUN | - |
-| 744 | dc1-spine1 | System | VerifyNTP | Verifies if NTP is synchronised. | - | NOT RUN | - |
-| 745 | dc1-spine1 | System | VerifyNTP | Verifies if NTP is synchronised. | - | NOT RUN | - |
-| 746 | dc1-spine1 | System | VerifyReloadCause | Verifies the last reload cause of the device. | - | NOT RUN | - |
-| 747 | dc1-spine1 | System | VerifyUptime | Verifies the device uptime. | - | NOT RUN | - |
-| 748 | dc1-spine1 | VLAN | VerifyVlanInternalPolicy | Verifies the VLAN internal allocation policy and the range of VLANs. | - | NOT RUN | - |
-| 749 | dc1-spine2 | AAA | VerifyAcctConsoleMethods | Verifies the AAA accounting console method lists for different accounting types (system, exec, commands, dot1x). | - | NOT RUN | - |
-| 750 | dc1-spine2 | AAA | VerifyAcctDefaultMethods | Verifies the AAA accounting default method lists for different accounting types (system, exec, commands, dot1x). | - | NOT RUN | - |
-| 751 | dc1-spine2 | AAA | VerifyAuthenMethods | Verifies the AAA authentication method lists for different authentication types (login, enable, dot1x). | - | NOT RUN | - |
-| 752 | dc1-spine2 | AAA | VerifyAuthzMethods | Verifies the AAA authorization method lists for different authorization types (commands, exec). | - | NOT RUN | - |
-| 753 | dc1-spine2 | AAA | VerifyTacacsServerGroups | Verifies if the provided TACACS server group(s) are configured. | - | NOT RUN | - |
-| 754 | dc1-spine2 | AAA | VerifyTacacsServers | Verifies TACACS servers are configured for a specified VRF. | - | NOT RUN | - |
-| 755 | dc1-spine2 | AAA | VerifyTacacsSourceIntf | Verifies TACACS source-interface for a specified VRF. | - | NOT RUN | - |
-| 756 | dc1-spine2 | BFD | VerifyBFDPeersHealth | Verifies the health of all IPv4 BFD peers. | - | NOT RUN | - |
-| 757 | dc1-spine2 | BFD | VerifyBFDPeersIntervals | Verifies the timers of the IPv4 BFD peers in the specified VRF. | - | NOT RUN | - |
-| 758 | dc1-spine2 | BFD | VerifyBFDSpecificPeers | Verifies the IPv4 BFD peer's sessions and remote disc in the specified VRF. | - | NOT RUN | - |
-| 759 | dc1-spine2 | BGP | VerifyBGPAdvCommunities | Verifies the advertised communities of a BGP peer. | - | NOT RUN | - |
-| 760 | dc1-spine2 | BGP | VerifyBGPExchangedRoutes | Verifies the advertised and received routes of BGP peers. | - | NOT RUN | - |
-| 761 | dc1-spine2 | BGP | VerifyBGPPeerASNCap | Verifies the four octet asn capabilities of a BGP peer. | - | NOT RUN | - |
-| 762 | dc1-spine2 | BGP | VerifyBGPPeerCount | Verifies the count of BGP peers. | - | NOT RUN | - |
-| 763 | dc1-spine2 | BGP | VerifyBGPPeerMD5Auth | Verifies the MD5 authentication and state of a BGP peer. | - | NOT RUN | - |
-| 764 | dc1-spine2 | BGP | VerifyBGPPeerMPCaps | Verifies the multiprotocol capabilities of a BGP peer. | - | NOT RUN | - |
-| 765 | dc1-spine2 | BGP | VerifyBGPPeerRouteRefreshCap | Verifies the route refresh capabilities of a BGP peer. | - | NOT RUN | - |
-| 766 | dc1-spine2 | BGP | VerifyBGPPeersHealth | Verifies the health of BGP peers | - | NOT RUN | - |
-| 767 | dc1-spine2 | BGP | VerifyBGPSpecificPeers | Verifies the health of specific BGP peer(s). | - | NOT RUN | - |
-| 768 | dc1-spine2 | BGP | VerifyBGPTimers | Verifies the timers of a BGP peer. | - | NOT RUN | - |
-| 769 | dc1-spine2 | BGP | VerifyEVPNType2Route | Verifies the EVPN Type-2 routes for a given IPv4 or MAC address and VNI. | - | NOT RUN | - |
-| 770 | dc1-spine2 | Configuration | VerifyRunningConfigDiffs | Verifies there is no difference between the running-config and the startup-config | - | NOT RUN | - |
-| 771 | dc1-spine2 | Configuration | VerifyZeroTouch | Verifies ZeroTouch is disabled | - | NOT RUN | - |
-| 772 | dc1-spine2 | Connectivity | VerifyLLDPNeighbors | Verifies that the provided LLDP neighbors are connected properly. | Local: Ethernet1 - Remote: dc1-leaf1a Ethernet2 | NOT RUN | - |
-| 773 | dc1-spine2 | Connectivity | VerifyLLDPNeighbors | Verifies that the provided LLDP neighbors are connected properly. | Local: Ethernet2 - Remote: dc1-leaf1b Ethernet2 | NOT RUN | - |
-| 774 | dc1-spine2 | Connectivity | VerifyLLDPNeighbors | Verifies that the provided LLDP neighbors are connected properly. | Local: Ethernet3 - Remote: dc1-leaf2a Ethernet2 | NOT RUN | - |
-| 775 | dc1-spine2 | Connectivity | VerifyLLDPNeighbors | Verifies that the provided LLDP neighbors are connected properly. | Local: Ethernet5 - Remote: dc1-svc-leaf1a Ethernet2 | NOT RUN | - |
-| 776 | dc1-spine2 | Connectivity | VerifyLLDPNeighbors | Verifies that the provided LLDP neighbors are connected properly. | Local: Ethernet6 - Remote: dc1-svc-leaf1b Ethernet2 | NOT RUN | - |
-| 777 | dc1-spine2 | Connectivity | VerifyReachability | Test the network reachability to one or many destination IP(s). | Source: P2P Interface Ethernet1 (IP: 10.255.255.2) - Destination: dc1-leaf1a Ethernet2 (IP: 10.255.255.3) | NOT RUN | - |
-| 778 | dc1-spine2 | Connectivity | VerifyReachability | Test the network reachability to one or many destination IP(s). | Source: P2P Interface Ethernet2 (IP: 10.255.255.6) - Destination: dc1-leaf1b Ethernet2 (IP: 10.255.255.7) | NOT RUN | - |
-| 779 | dc1-spine2 | Connectivity | VerifyReachability | Test the network reachability to one or many destination IP(s). | Source: P2P Interface Ethernet3 (IP: 10.255.255.10) - Destination: dc1-leaf2a Ethernet2 (IP: 10.255.255.11) | NOT RUN | - |
-| 780 | dc1-spine2 | Connectivity | VerifyReachability | Test the network reachability to one or many destination IP(s). | Source: P2P Interface Ethernet5 (IP: 10.33.255.18) - Destination: dc1-svc-leaf1a Ethernet2 (IP: 10.33.255.19) | NOT RUN | - |
-| 781 | dc1-spine2 | Connectivity | VerifyReachability | Test the network reachability to one or many destination IP(s). | Source: P2P Interface Ethernet6 (IP: 10.33.255.22) - Destination: dc1-svc-leaf1b Ethernet2 (IP: 10.33.255.23) | NOT RUN | - |
-| 782 | dc1-spine2 | Field Notices | VerifyFieldNotice44Resolution | Verifies that the device is using the correct Aboot version per FN0044. | - | NOT RUN | - |
-| 783 | dc1-spine2 | Field Notices | VerifyFieldNotice72Resolution | Verifies if the device is exposed to FN0072, and if the issue has been mitigated. | - | NOT RUN | - |
-| 784 | dc1-spine2 | Greent | VerifyGreenT | Verifies if a GreenT policy is created. | - | NOT RUN | - |
-| 785 | dc1-spine2 | Greent | VerifyGreenTCounters | Verifies if the GreenT counters are incremented. | - | NOT RUN | - |
-| 786 | dc1-spine2 | Hardware | VerifyAdverseDrops | Verifies there are no adverse drops on DCS-7280 and DCS-7500 family switches. | - | NOT RUN | - |
-| 787 | dc1-spine2 | Hardware | VerifyEnvironmentCooling | Verifies the status of power supply fans and all fan trays. | - | NOT RUN | - |
-| 788 | dc1-spine2 | Hardware | VerifyEnvironmentCooling | Verifies the status of power supply fans and all fan trays. | Accepted States: 'ok' | NOT RUN | - |
-| 789 | dc1-spine2 | Hardware | VerifyEnvironmentPower | Verifies the power supplies status. | - | NOT RUN | - |
-| 790 | dc1-spine2 | Hardware | VerifyEnvironmentPower | Verifies the power supplies status. | Accepted States: 'ok' | NOT RUN | - |
-| 791 | dc1-spine2 | Hardware | VerifyEnvironmentSystemCooling | Verifies the system cooling status. | - | NOT RUN | - |
-| 792 | dc1-spine2 | Hardware | VerifyTemperature | Verifies the device temperature. | - | NOT RUN | - |
-| 793 | dc1-spine2 | Hardware | VerifyTemperature | Verifies the device temperature. | - | NOT RUN | - |
-| 794 | dc1-spine2 | Hardware | VerifyTransceiversManufacturers | Verifies if all transceivers come from approved manufacturers. | - | NOT RUN | - |
-| 795 | dc1-spine2 | Hardware | VerifyTransceiversManufacturers | Verifies if all transceivers come from approved manufacturers. | Accepted Manufacturers: 'Arista Networks', 'Arastra, Inc.', 'Not Present' | NOT RUN | - |
-| 796 | dc1-spine2 | Hardware | VerifyTransceiversTemperature | Verifies the transceivers temperature. | - | NOT RUN | - |
-| 797 | dc1-spine2 | Interfaces | VerifyIllegalLACP | Verifies there are no illegal LACP packets in all port channels. | - | NOT RUN | - |
-| 798 | dc1-spine2 | Interfaces | VerifyInterfaceDiscards | Verifies there are no interface discard counters. | - | NOT RUN | - |
-| 799 | dc1-spine2 | Interfaces | VerifyInterfaceErrDisabled | Verifies there are no interfaces in the errdisabled state. | - | NOT RUN | - |
-| 800 | dc1-spine2 | Interfaces | VerifyInterfaceErrors | Verifies there are no interface error counters. | - | NOT RUN | - |
-| 801 | dc1-spine2 | Interfaces | VerifyInterfacesStatus | Verifies the status of the provided interfaces. | - | NOT RUN | - |
-| 802 | dc1-spine2 | Interfaces | VerifyInterfacesStatus | Verifies the status of the provided interfaces. | Interface Ethernet1 - P2P_LINK_TO_DC1-LEAF1A_Ethernet2 = 'up' | NOT RUN | - |
-| 803 | dc1-spine2 | Interfaces | VerifyInterfacesStatus | Verifies the status of the provided interfaces. | Interface Ethernet2 - P2P_LINK_TO_DC1-LEAF1B_Ethernet2 = 'up' | NOT RUN | - |
-| 804 | dc1-spine2 | Interfaces | VerifyInterfacesStatus | Verifies the status of the provided interfaces. | Interface Ethernet3 - P2P_LINK_TO_DC1-LEAF2A_Ethernet2 = 'up' | NOT RUN | - |
-| 805 | dc1-spine2 | Interfaces | VerifyInterfacesStatus | Verifies the status of the provided interfaces. | Interface Ethernet4 - P2P_LINK_TO_DC1-LEAF2B_Ethernet2 = 'adminDown' | NOT RUN | - |
-| 806 | dc1-spine2 | Interfaces | VerifyInterfacesStatus | Verifies the status of the provided interfaces. | Interface Ethernet5 - P2P_LINK_TO_DC1-SVC-LEAF1A_Ethernet2 = 'up' | NOT RUN | - |
-| 807 | dc1-spine2 | Interfaces | VerifyInterfacesStatus | Verifies the status of the provided interfaces. | Interface Ethernet6 - P2P_LINK_TO_DC1-SVC-LEAF1B_Ethernet2 = 'up' | NOT RUN | - |
-| 808 | dc1-spine2 | Interfaces | VerifyInterfacesStatus | Verifies the status of the provided interfaces. | Interface Loopback0 - EVPN_Overlay_Peering = 'up' | NOT RUN | - |
-| 809 | dc1-spine2 | Interfaces | VerifyInterfaceUtilization | Verifies that the utilization of interfaces is below a certain threshold. | - | NOT RUN | - |
-| 810 | dc1-spine2 | Interfaces | VerifyIPProxyARP | Verifies if Proxy ARP is enabled. | - | NOT RUN | - |
-| 811 | dc1-spine2 | Interfaces | VerifyL2MTU | Verifies the global L2 MTU of all L2 interfaces. | - | NOT RUN | - |
-| 812 | dc1-spine2 | Interfaces | VerifyL3MTU | Verifies the global L3 MTU of all L3 interfaces. | - | NOT RUN | - |
-| 813 | dc1-spine2 | Interfaces | VerifyLoopbackCount | Verifies the number of loopback interfaces and their status. | - | NOT RUN | - |
-| 814 | dc1-spine2 | Interfaces | VerifyPortChannels | Verifies there are no inactive ports in all port channels. | - | NOT RUN | - |
-| 815 | dc1-spine2 | Interfaces | VerifyStormControlDrops | Verifies there are no interface storm-control drop counters. | - | NOT RUN | - |
-| 816 | dc1-spine2 | Interfaces | VerifySVI | Verifies the status of all SVIs. | - | NOT RUN | - |
-| 817 | dc1-spine2 | LANZ | VerifyLANZ | Verifies if LANZ is enabled. | - | NOT RUN | - |
-| 818 | dc1-spine2 | OSPF | VerifyOSPFMaxLSA | Verifies all OSPF instances did not cross the maximum LSA threshold. | - | NOT RUN | - |
-| 819 | dc1-spine2 | OSPF | VerifyOSPFNeighborCount | Verifies the number of OSPF neighbors in FULL state is the one we expect. | - | NOT RUN | - |
-| 820 | dc1-spine2 | OSPF | VerifyOSPFNeighborState | Verifies all OSPF neighbors are in FULL state. | - | NOT RUN | - |
-| 821 | dc1-spine2 | PTP | VerifyPtpGMStatus | Verifies that the device is locked to a valid PTP Grandmaster. | - | NOT RUN | - |
-| 822 | dc1-spine2 | PTP | VerifyPtpLockStatus | Verifies that the device was locked to the upstream PTP GM in the last minute. | - | NOT RUN | - |
-| 823 | dc1-spine2 | PTP | VerifyPtpModeStatus | Verifies that the device is configured as a PTP Boundary Clock. | - | NOT RUN | - |
-| 824 | dc1-spine2 | PTP | VerifyPtpOffset | Verifies that the PTP timing offset is within +/- 1000ns from the master clock. | - | NOT RUN | - |
-| 825 | dc1-spine2 | PTP | VerifyPtpPortModeStatus | Verifies the PTP interfaces state. | - | NOT RUN | - |
-| 826 | dc1-spine2 | Routing | VerifyRoutingProtocolModel | Verifies the configured routing protocol model. | - | NOT RUN | - |
-| 827 | dc1-spine2 | Routing | VerifyRoutingTableEntry | Verifies that the provided routes are present in the routing table of a specified VRF. | - | NOT RUN | - |
-| 828 | dc1-spine2 | Routing | VerifyRoutingTableSize | Verifies the size of the IP routing table of the default VRF. | - | NOT RUN | - |
-| 829 | dc1-spine2 | Security | VerifyAPIHttpsSSL | Verifies if the eAPI has a valid SSL profile. | - | NOT RUN | - |
-| 830 | dc1-spine2 | Security | VerifyAPIHttpsSSL | Verifies if the eAPI has a valid SSL profile. | eAPI HTTPS SSL Profile: eAPI_SSL_Profile | NOT RUN | - |
-| 831 | dc1-spine2 | Security | VerifyAPIHttpStatus | Verifies if eAPI HTTP server is disabled globally. | - | NOT RUN | - |
-| 832 | dc1-spine2 | Security | VerifyAPIIPv4Acl | Verifies if eAPI has the right number IPv4 ACL(s) configured for a specified VRF. | - | NOT RUN | - |
-| 833 | dc1-spine2 | Security | VerifyAPIIPv6Acl | Verifies if eAPI has the right number IPv6 ACL(s) configured for a specified VRF. | - | NOT RUN | - |
-| 834 | dc1-spine2 | Security | VerifyAPISSLCertificate | Verifies the eAPI SSL certificate expiry, common subject name, encryption algorithm and key size. | - | NOT RUN | - |
-| 835 | dc1-spine2 | Security | VerifyBannerLogin | Verifies the login banner of a device. | - | NOT RUN | - |
-| 836 | dc1-spine2 | Security | VerifyBannerMotd | Verifies the motd banner of a device. | - | NOT RUN | - |
-| 837 | dc1-spine2 | Security | VerifyIPSecConnHealth | Verifies all IPv4 security connections. | - | NOT RUN | - |
-| 838 | dc1-spine2 | Security | VerifyIPv4ACL | Verifies the configuration of IPv4 ACLs. | - | NOT RUN | - |
-| 839 | dc1-spine2 | Security | VerifySpecificIPSecConn | Verifies IPv4 security connections for a peer. | - | NOT RUN | - |
-| 840 | dc1-spine2 | Security | VerifySSHIPv4Acl | Verifies if the SSHD agent has IPv4 ACL(s) configured. | - | NOT RUN | - |
-| 841 | dc1-spine2 | Security | VerifySSHIPv6Acl | Verifies if the SSHD agent has IPv6 ACL(s) configured. | - | NOT RUN | - |
-| 842 | dc1-spine2 | Security | VerifySSHStatus | Verifies if the SSHD agent is disabled in the default VRF. | - | NOT RUN | - |
-| 843 | dc1-spine2 | Security | VerifyTelnetStatus | Verifies if Telnet is disabled in the default VRF. | - | NOT RUN | - |
-| 844 | dc1-spine2 | Services | VerifyDNSLookup | Verifies the DNS name to IP address resolution. | - | NOT RUN | - |
-| 845 | dc1-spine2 | Services | VerifyDNSServers | Verifies if the DNS servers are correctly configured. | - | NOT RUN | - |
-| 846 | dc1-spine2 | Services | VerifyErrdisableRecovery | Verifies the errdisable recovery reason, status, and interval. | - | NOT RUN | - |
-| 847 | dc1-spine2 | Services | VerifyHostname | Verifies the hostname of a device. | - | NOT RUN | - |
-| 848 | dc1-spine2 | SNMP | VerifySnmpIPv4Acl | Verifies if the SNMP agent has IPv4 ACL(s) configured. | - | NOT RUN | - |
-| 849 | dc1-spine2 | SNMP | VerifySnmpIPv6Acl | Verifies if the SNMP agent has IPv6 ACL(s) configured. | - | NOT RUN | - |
-| 850 | dc1-spine2 | SNMP | VerifySnmpStatus | Verifies if the SNMP agent is enabled. | - | NOT RUN | - |
-| 851 | dc1-spine2 | Software | VerifyEOSVersion | Verifies the EOS version of the device. | - | NOT RUN | - |
-| 852 | dc1-spine2 | Software | VerifyTerminAttrVersion | Verifies the TerminAttr version of the device. | - | NOT RUN | - |
-| 853 | dc1-spine2 | STUN | VerifyStunClient | Verifies the STUN client is configured with the specified IPv4 source address and port. Validate the public IP and port if provided. | - | NOT RUN | - |
-| 854 | dc1-spine2 | System | VerifyAgentLogs | Verifies there are no agent crash reports. | - | NOT RUN | - |
-| 855 | dc1-spine2 | System | VerifyCoredump | Verifies there are no core dump files. | - | NOT RUN | - |
-| 856 | dc1-spine2 | System | VerifyCPUUtilization | Verifies whether the CPU utilization is below 75%. | - | NOT RUN | - |
-| 857 | dc1-spine2 | System | VerifyFileSystemUtilization | Verifies that no partition is utilizing more than 75% of its disk space. | - | NOT RUN | - |
-| 858 | dc1-spine2 | System | VerifyMemoryUtilization | Verifies whether the memory utilization is below 75%. | - | NOT RUN | - |
-| 859 | dc1-spine2 | System | VerifyNTP | Verifies if NTP is synchronised. | - | NOT RUN | - |
-| 860 | dc1-spine2 | System | VerifyNTP | Verifies if NTP is synchronised. | - | NOT RUN | - |
-| 861 | dc1-spine2 | System | VerifyReloadCause | Verifies the last reload cause of the device. | - | NOT RUN | - |
-| 862 | dc1-spine2 | System | VerifyUptime | Verifies the device uptime. | - | NOT RUN | - |
-| 863 | dc1-spine2 | VLAN | VerifyVlanInternalPolicy | Verifies the VLAN internal allocation policy and the range of VLANs. | - | NOT RUN | - |
-| 864 | dc1-svc-leaf1a | AAA | VerifyAcctConsoleMethods | Verifies the AAA accounting console method lists for different accounting types (system, exec, commands, dot1x). | - | NOT RUN | - |
-| 865 | dc1-svc-leaf1a | AAA | VerifyAcctDefaultMethods | Verifies the AAA accounting default method lists for different accounting types (system, exec, commands, dot1x). | - | NOT RUN | - |
-| 866 | dc1-svc-leaf1a | AAA | VerifyAuthenMethods | Verifies the AAA authentication method lists for different authentication types (login, enable, dot1x). | - | NOT RUN | - |
-| 867 | dc1-svc-leaf1a | AAA | VerifyAuthzMethods | Verifies the AAA authorization method lists for different authorization types (commands, exec). | - | NOT RUN | - |
-| 868 | dc1-svc-leaf1a | AAA | VerifyTacacsServerGroups | Verifies if the provided TACACS server group(s) are configured. | - | NOT RUN | - |
-| 869 | dc1-svc-leaf1a | AAA | VerifyTacacsServers | Verifies TACACS servers are configured for a specified VRF. | - | NOT RUN | - |
-| 870 | dc1-svc-leaf1a | AAA | VerifyTacacsSourceIntf | Verifies TACACS source-interface for a specified VRF. | - | NOT RUN | - |
-| 871 | dc1-svc-leaf1a | BGP | VerifyBGPSpecificPeers | Verifies the health of specific BGP peer(s). | BGP EVPN Peer: dc1-spine1 (IP: 10.255.0.1) | NOT RUN | - |
-| 872 | dc1-svc-leaf1a | BGP | VerifyBGPSpecificPeers | Verifies the health of specific BGP peer(s). | BGP EVPN Peer: dc1-spine2 (IP: 10.255.0.2) | NOT RUN | - |
-| 873 | dc1-svc-leaf1a | BGP | VerifyBGPSpecificPeers | Verifies the health of specific BGP peer(s). | BGP IPv4 Unicast Peer: dc1-spine1 (IP: 10.33.255.16) | NOT RUN | - |
-| 874 | dc1-svc-leaf1a | BGP | VerifyBGPSpecificPeers | Verifies the health of specific BGP peer(s). | BGP IPv4 Unicast Peer: dc1-spine2 (IP: 10.33.255.18) | NOT RUN | - |
-| 875 | dc1-svc-leaf1a | BGP | VerifyBGPSpecificPeers | Verifies the health of specific BGP peer(s). | BGP IPv4 Unicast Peer: dc1-svc-leaf1b (IP: 10.33.1.105) | NOT RUN | - |
-| 876 | dc1-svc-leaf1a | Configuration | VerifyRunningConfigDiffs | Verifies there is no difference between the running-config and the startup-config | - | NOT RUN | - |
-| 877 | dc1-svc-leaf1a | Configuration | VerifyZeroTouch | Verifies ZeroTouch is disabled | - | NOT RUN | - |
-| 878 | dc1-svc-leaf1a | Connectivity | VerifyLLDPNeighbors | Verifies that the provided LLDP neighbors are connected properly. | Local: Ethernet1 - Remote: dc1-spine1 Ethernet5 | NOT RUN | - |
-| 879 | dc1-svc-leaf1a | Connectivity | VerifyLLDPNeighbors | Verifies that the provided LLDP neighbors are connected properly. | Local: Ethernet2 - Remote: dc1-spine2 Ethernet5 | NOT RUN | - |
-| 880 | dc1-svc-leaf1a | Connectivity | VerifyLLDPNeighbors | Verifies that the provided LLDP neighbors are connected properly. | Local: Ethernet3 - Remote: dc1-svc-leaf1b Ethernet3 | NOT RUN | - |
-| 881 | dc1-svc-leaf1a | Connectivity | VerifyLLDPNeighbors | Verifies that the provided LLDP neighbors are connected properly. | Local: Ethernet4 - Remote: dc1-svc-leaf1b Ethernet4 | NOT RUN | - |
-| 882 | dc1-svc-leaf1a | Connectivity | VerifyReachability | Test the network reachability to one or many destination IP(s). | Source: Loopback0 (IP: 10.33.0.5) - Destination: dc1-leaf1a Loopback0 (IP: 10.255.0.3) | NOT RUN | - |
-| 883 | dc1-svc-leaf1a | Connectivity | VerifyReachability | Test the network reachability to one or many destination IP(s). | Source: Loopback0 (IP: 10.33.0.5) - Destination: dc1-leaf1b Loopback0 (IP: 10.255.0.4) | NOT RUN | - |
-| 884 | dc1-svc-leaf1a | Connectivity | VerifyReachability | Test the network reachability to one or many destination IP(s). | Source: Loopback0 (IP: 10.33.0.5) - Destination: dc1-leaf2a Loopback0 (IP: 10.255.0.5) | NOT RUN | - |
-| 885 | dc1-svc-leaf1a | Connectivity | VerifyReachability | Test the network reachability to one or many destination IP(s). | Source: Loopback0 (IP: 10.33.0.5) - Destination: dc1-spine1 Loopback0 (IP: 10.255.0.1) | NOT RUN | - |
-| 886 | dc1-svc-leaf1a | Connectivity | VerifyReachability | Test the network reachability to one or many destination IP(s). | Source: Loopback0 (IP: 10.33.0.5) - Destination: dc1-spine2 Loopback0 (IP: 10.255.0.2) | NOT RUN | - |
-| 887 | dc1-svc-leaf1a | Connectivity | VerifyReachability | Test the network reachability to one or many destination IP(s). | Source: Loopback0 (IP: 10.33.0.5) - Destination: dc1-svc-leaf1a Loopback0 (IP: 10.33.0.5) | NOT RUN | - |
-| 888 | dc1-svc-leaf1a | Connectivity | VerifyReachability | Test the network reachability to one or many destination IP(s). | Source: Loopback0 (IP: 10.33.0.5) - Destination: dc1-svc-leaf1b Loopback0 (IP: 10.33.0.6) | NOT RUN | - |
-| 889 | dc1-svc-leaf1a | Connectivity | VerifyReachability | Test the network reachability to one or many destination IP(s). | Source: Loopback0 (IP: 10.33.0.5) - Destination: dc1-wan1 Loopback0 (IP: 10.255.2.1) | NOT RUN | - |
-| 890 | dc1-svc-leaf1a | Connectivity | VerifyReachability | Test the network reachability to one or many destination IP(s). | Source: Loopback0 (IP: 10.33.0.5) - Destination: dc1-wan2 Loopback0 (IP: 10.255.2.2) | NOT RUN | - |
-| 891 | dc1-svc-leaf1a | Connectivity | VerifyReachability | Test the network reachability to one or many destination IP(s). | Source: Loopback0 (IP: 10.33.0.5) - Destination: dc2-leaf1a Loopback0 (IP: 10.255.128.13) | NOT RUN | - |
-| 892 | dc1-svc-leaf1a | Connectivity | VerifyReachability | Test the network reachability to one or many destination IP(s). | Source: Loopback0 (IP: 10.33.0.5) - Destination: dc2-leaf1b Loopback0 (IP: 10.255.128.14) | NOT RUN | - |
-| 893 | dc1-svc-leaf1a | Connectivity | VerifyReachability | Test the network reachability to one or many destination IP(s). | Source: Loopback0 (IP: 10.33.0.5) - Destination: dc2-leaf2a Loopback0 (IP: 10.255.128.15) | NOT RUN | - |
-| 894 | dc1-svc-leaf1a | Connectivity | VerifyReachability | Test the network reachability to one or many destination IP(s). | Source: Loopback0 (IP: 10.33.0.5) - Destination: dc2-leaf2b Loopback0 (IP: 10.255.128.16) | NOT RUN | - |
-| 895 | dc1-svc-leaf1a | Connectivity | VerifyReachability | Test the network reachability to one or many destination IP(s). | Source: Loopback0 (IP: 10.33.0.5) - Destination: dc2-leaf3a.arista.com Loopback0 (IP: 10.255.128.17) | NOT RUN | - |
-| 896 | dc1-svc-leaf1a | Connectivity | VerifyReachability | Test the network reachability to one or many destination IP(s). | Source: Loopback0 (IP: 10.33.0.5) - Destination: dc2-leaf3b.arista.com Loopback0 (IP: 10.255.128.18) | NOT RUN | - |
-| 897 | dc1-svc-leaf1a | Connectivity | VerifyReachability | Test the network reachability to one or many destination IP(s). | Source: Loopback0 (IP: 10.33.0.5) - Destination: dc2-spine1 Loopback0 (IP: 10.255.128.11) | NOT RUN | - |
-| 898 | dc1-svc-leaf1a | Connectivity | VerifyReachability | Test the network reachability to one or many destination IP(s). | Source: Loopback0 (IP: 10.33.0.5) - Destination: dc2-spine2 Loopback0 (IP: 10.255.128.12) | NOT RUN | - |
-| 899 | dc1-svc-leaf1a | Connectivity | VerifyReachability | Test the network reachability to one or many destination IP(s). | Source: P2P Interface Ethernet1 (IP: 10.33.255.17) - Destination: dc1-spine1 Ethernet5 (IP: 10.33.255.16) | NOT RUN | - |
-| 900 | dc1-svc-leaf1a | Connectivity | VerifyReachability | Test the network reachability to one or many destination IP(s). | Source: P2P Interface Ethernet2 (IP: 10.33.255.19) - Destination: dc1-spine2 Ethernet5 (IP: 10.33.255.18) | NOT RUN | - |
-| 901 | dc1-svc-leaf1a | Field Notices | VerifyFieldNotice44Resolution | Verifies that the device is using the correct Aboot version per FN0044. | - | NOT RUN | - |
-| 902 | dc1-svc-leaf1a | Field Notices | VerifyFieldNotice72Resolution | Verifies if the device is exposed to FN0072, and if the issue has been mitigated. | - | NOT RUN | - |
-| 903 | dc1-svc-leaf1a | Greent | VerifyGreenT | Verifies if a GreenT policy is created. | - | NOT RUN | - |
-| 904 | dc1-svc-leaf1a | Greent | VerifyGreenTCounters | Verifies if the GreenT counters are incremented. | - | NOT RUN | - |
-| 905 | dc1-svc-leaf1a | Hardware | VerifyAdverseDrops | Verifies there are no adverse drops on DCS-7280 and DCS-7500 family switches. | - | NOT RUN | - |
-| 906 | dc1-svc-leaf1a | Hardware | VerifyEnvironmentCooling | Verifies the status of power supply fans and all fan trays. | - | NOT RUN | - |
-| 907 | dc1-svc-leaf1a | Hardware | VerifyEnvironmentCooling | Verifies the status of power supply fans and all fan trays. | Accepted States: 'ok' | NOT RUN | - |
-| 908 | dc1-svc-leaf1a | Hardware | VerifyEnvironmentPower | Verifies the power supplies status. | - | NOT RUN | - |
-| 909 | dc1-svc-leaf1a | Hardware | VerifyEnvironmentPower | Verifies the power supplies status. | Accepted States: 'ok' | NOT RUN | - |
-| 910 | dc1-svc-leaf1a | Hardware | VerifyEnvironmentSystemCooling | Verifies the system cooling status. | - | NOT RUN | - |
-| 911 | dc1-svc-leaf1a | Hardware | VerifyTemperature | Verifies the device temperature. | - | NOT RUN | - |
-| 912 | dc1-svc-leaf1a | Hardware | VerifyTemperature | Verifies the device temperature. | - | NOT RUN | - |
-| 913 | dc1-svc-leaf1a | Hardware | VerifyTransceiversManufacturers | Verifies if all transceivers come from approved manufacturers. | - | NOT RUN | - |
-| 914 | dc1-svc-leaf1a | Hardware | VerifyTransceiversManufacturers | Verifies if all transceivers come from approved manufacturers. | Accepted Manufacturers: 'Arista Networks', 'Arastra, Inc.', 'Not Present' | NOT RUN | - |
-| 915 | dc1-svc-leaf1a | Hardware | VerifyTransceiversTemperature | Verifies the transceivers temperature. | - | NOT RUN | - |
-| 916 | dc1-svc-leaf1a | Interfaces | VerifyInterfacesStatus | Verifies the status of the provided interfaces. | Interface Ethernet1 - P2P_LINK_TO_DC1-SPINE1_Ethernet5 = 'up' | NOT RUN | - |
-| 917 | dc1-svc-leaf1a | Interfaces | VerifyInterfacesStatus | Verifies the status of the provided interfaces. | Interface Ethernet2 - P2P_LINK_TO_DC1-SPINE2_Ethernet5 = 'up' | NOT RUN | - |
-| 918 | dc1-svc-leaf1a | Interfaces | VerifyInterfacesStatus | Verifies the status of the provided interfaces. | Interface Ethernet3 - MLAG_PEER_dc1-svc-leaf1b_Ethernet3 = 'up' | NOT RUN | - |
-| 919 | dc1-svc-leaf1a | Interfaces | VerifyInterfacesStatus | Verifies the status of the provided interfaces. | Interface Ethernet4 - MLAG_PEER_dc1-svc-leaf1b_Ethernet4 = 'up' | NOT RUN | - |
-| 920 | dc1-svc-leaf1a | Interfaces | VerifyInterfacesStatus | Verifies the status of the provided interfaces. | Interface Loopback0 - EVPN_Overlay_Peering = 'up' | NOT RUN | - |
-| 921 | dc1-svc-leaf1a | Interfaces | VerifyInterfacesStatus | Verifies the status of the provided interfaces. | Interface Loopback1 - VTEP_VXLAN_Tunnel_Source = 'up' | NOT RUN | - |
-| 922 | dc1-svc-leaf1a | Interfaces | VerifyInterfacesStatus | Verifies the status of the provided interfaces. | Interface Port-Channel3 - MLAG_PEER_dc1-svc-leaf1b_Po3 = 'up' | NOT RUN | - |
-| 923 | dc1-svc-leaf1a | Interfaces | VerifyInterfacesStatus | Verifies the status of the provided interfaces. | Interface Vlan4093 - MLAG_PEER_L3_PEERING = 'up' | NOT RUN | - |
-| 924 | dc1-svc-leaf1a | Interfaces | VerifyInterfacesStatus | Verifies the status of the provided interfaces. | Interface Vlan4094 - MLAG_PEER = 'up' | NOT RUN | - |
-| 925 | dc1-svc-leaf1a | Interfaces | VerifyInterfacesStatus | Verifies the status of the provided interfaces. | Interface Vxlan1 = 'up' | NOT RUN | - |
-| 926 | dc1-svc-leaf1a | LANZ | VerifyLANZ | Verifies if LANZ is enabled. | - | NOT RUN | - |
-| 927 | dc1-svc-leaf1a | MLAG | VerifyMlagStatus | Verifies the health status of the MLAG configuration. | - | NOT RUN | - |
-| 928 | dc1-svc-leaf1a | PTP | VerifyPtpGMStatus | Verifies that the device is locked to a valid PTP Grandmaster. | - | NOT RUN | - |
-| 929 | dc1-svc-leaf1a | PTP | VerifyPtpLockStatus | Verifies that the device was locked to the upstream PTP GM in the last minute. | - | NOT RUN | - |
-| 930 | dc1-svc-leaf1a | PTP | VerifyPtpModeStatus | Verifies that the device is configured as a PTP Boundary Clock. | - | NOT RUN | - |
-| 931 | dc1-svc-leaf1a | PTP | VerifyPtpOffset | Verifies that the PTP timing offset is within +/- 1000ns from the master clock. | - | NOT RUN | - |
-| 932 | dc1-svc-leaf1a | PTP | VerifyPtpPortModeStatus | Verifies the PTP interfaces state. | - | NOT RUN | - |
-| 933 | dc1-svc-leaf1a | Routing | VerifyRoutingProtocolModel | Verifies the configured routing protocol model. | Routing protocol model: multi-agent | NOT RUN | - |
-| 934 | dc1-svc-leaf1a | Routing | VerifyRoutingTableEntry | Verifies that the provided routes are present in the routing table of a specified VRF. | Route: 10.255.0.1 - Peer: dc1-spine1 | NOT RUN | - |
-| 935 | dc1-svc-leaf1a | Routing | VerifyRoutingTableEntry | Verifies that the provided routes are present in the routing table of a specified VRF. | Route: 10.255.0.2 - Peer: dc1-spine2 | NOT RUN | - |
-| 936 | dc1-svc-leaf1a | Routing | VerifyRoutingTableEntry | Verifies that the provided routes are present in the routing table of a specified VRF. | Route: 10.255.0.3 - Peer: dc1-leaf1a | NOT RUN | - |
-| 937 | dc1-svc-leaf1a | Routing | VerifyRoutingTableEntry | Verifies that the provided routes are present in the routing table of a specified VRF. | Route: 10.255.0.4 - Peer: dc1-leaf1b | NOT RUN | - |
-| 938 | dc1-svc-leaf1a | Routing | VerifyRoutingTableEntry | Verifies that the provided routes are present in the routing table of a specified VRF. | Route: 10.255.0.5 - Peer: dc1-leaf2a | NOT RUN | - |
-| 939 | dc1-svc-leaf1a | Routing | VerifyRoutingTableEntry | Verifies that the provided routes are present in the routing table of a specified VRF. | Route: 10.255.1.3 - Peer: dc1-leaf1a | NOT RUN | - |
-| 940 | dc1-svc-leaf1a | Routing | VerifyRoutingTableEntry | Verifies that the provided routes are present in the routing table of a specified VRF. | Route: 10.255.1.5 - Peer: dc1-leaf2a | NOT RUN | - |
-| 941 | dc1-svc-leaf1a | Routing | VerifyRoutingTableEntry | Verifies that the provided routes are present in the routing table of a specified VRF. | Route: 10.255.128.11 - Peer: dc2-spine1 | NOT RUN | - |
-| 942 | dc1-svc-leaf1a | Routing | VerifyRoutingTableEntry | Verifies that the provided routes are present in the routing table of a specified VRF. | Route: 10.255.128.12 - Peer: dc2-spine2 | NOT RUN | - |
-| 943 | dc1-svc-leaf1a | Routing | VerifyRoutingTableEntry | Verifies that the provided routes are present in the routing table of a specified VRF. | Route: 10.255.128.13 - Peer: dc2-leaf1a | NOT RUN | - |
-| 944 | dc1-svc-leaf1a | Routing | VerifyRoutingTableEntry | Verifies that the provided routes are present in the routing table of a specified VRF. | Route: 10.255.128.14 - Peer: dc2-leaf1b | NOT RUN | - |
-| 945 | dc1-svc-leaf1a | Routing | VerifyRoutingTableEntry | Verifies that the provided routes are present in the routing table of a specified VRF. | Route: 10.255.128.15 - Peer: dc2-leaf2a | NOT RUN | - |
-| 946 | dc1-svc-leaf1a | Routing | VerifyRoutingTableEntry | Verifies that the provided routes are present in the routing table of a specified VRF. | Route: 10.255.128.16 - Peer: dc2-leaf2b | NOT RUN | - |
-| 947 | dc1-svc-leaf1a | Routing | VerifyRoutingTableEntry | Verifies that the provided routes are present in the routing table of a specified VRF. | Route: 10.255.128.17 - Peer: dc2-leaf3a.arista.com | NOT RUN | - |
-| 948 | dc1-svc-leaf1a | Routing | VerifyRoutingTableEntry | Verifies that the provided routes are present in the routing table of a specified VRF. | Route: 10.255.128.18 - Peer: dc2-leaf3b.arista.com | NOT RUN | - |
-| 949 | dc1-svc-leaf1a | Routing | VerifyRoutingTableEntry | Verifies that the provided routes are present in the routing table of a specified VRF. | Route: 10.255.129.13 - Peer: dc2-leaf1a | NOT RUN | - |
-| 950 | dc1-svc-leaf1a | Routing | VerifyRoutingTableEntry | Verifies that the provided routes are present in the routing table of a specified VRF. | Route: 10.255.129.15 - Peer: dc2-leaf2a | NOT RUN | - |
-| 951 | dc1-svc-leaf1a | Routing | VerifyRoutingTableEntry | Verifies that the provided routes are present in the routing table of a specified VRF. | Route: 10.255.129.17 - Peer: dc2-leaf3a.arista.com | NOT RUN | - |
-| 952 | dc1-svc-leaf1a | Routing | VerifyRoutingTableEntry | Verifies that the provided routes are present in the routing table of a specified VRF. | Route: 10.255.2.1 - Peer: dc1-wan1 | NOT RUN | - |
-| 953 | dc1-svc-leaf1a | Routing | VerifyRoutingTableEntry | Verifies that the provided routes are present in the routing table of a specified VRF. | Route: 10.255.2.2 - Peer: dc1-wan2 | NOT RUN | - |
-| 954 | dc1-svc-leaf1a | Routing | VerifyRoutingTableEntry | Verifies that the provided routes are present in the routing table of a specified VRF. | Route: 10.33.0.5 - Peer: dc1-svc-leaf1a | NOT RUN | - |
-| 955 | dc1-svc-leaf1a | Routing | VerifyRoutingTableEntry | Verifies that the provided routes are present in the routing table of a specified VRF. | Route: 10.33.0.6 - Peer: dc1-svc-leaf1b | NOT RUN | - |
-| 956 | dc1-svc-leaf1a | Routing | VerifyRoutingTableEntry | Verifies that the provided routes are present in the routing table of a specified VRF. | Route: 10.33.1.5 - Peer: dc1-svc-leaf1a | NOT RUN | - |
-| 957 | dc1-svc-leaf1a | Security | VerifyAPIHttpsSSL | Verifies if the eAPI has a valid SSL profile. | - | NOT RUN | - |
-| 958 | dc1-svc-leaf1a | Security | VerifyAPIHttpsSSL | Verifies if the eAPI has a valid SSL profile. | eAPI HTTPS SSL Profile: eAPI_SSL_Profile | NOT RUN | - |
-| 959 | dc1-svc-leaf1a | Security | VerifyAPIHttpStatus | Verifies if eAPI HTTP server is disabled globally. | - | NOT RUN | - |
-| 960 | dc1-svc-leaf1a | Security | VerifyAPIIPv4Acl | Verifies if eAPI has the right number IPv4 ACL(s) configured for a specified VRF. | - | NOT RUN | - |
-| 961 | dc1-svc-leaf1a | Security | VerifyAPIIPv6Acl | Verifies if eAPI has the right number IPv6 ACL(s) configured for a specified VRF. | - | NOT RUN | - |
-| 962 | dc1-svc-leaf1a | Security | VerifyAPISSLCertificate | Verifies the eAPI SSL certificate expiry, common subject name, encryption algorithm and key size. | - | NOT RUN | - |
-| 963 | dc1-svc-leaf1a | Security | VerifyBannerLogin | Verifies the login banner of a device. | - | NOT RUN | - |
-| 964 | dc1-svc-leaf1a | Security | VerifyBannerMotd | Verifies the motd banner of a device. | - | NOT RUN | - |
-| 965 | dc1-svc-leaf1a | Security | VerifyIPSecConnHealth | Verifies all IPv4 security connections. | - | NOT RUN | - |
-| 966 | dc1-svc-leaf1a | Security | VerifyIPv4ACL | Verifies the configuration of IPv4 ACLs. | - | NOT RUN | - |
-| 967 | dc1-svc-leaf1a | Security | VerifySpecificIPSecConn | Verifies IPv4 security connections for a peer. | - | NOT RUN | - |
-| 968 | dc1-svc-leaf1a | Security | VerifySSHIPv4Acl | Verifies if the SSHD agent has IPv4 ACL(s) configured. | - | NOT RUN | - |
-| 969 | dc1-svc-leaf1a | Security | VerifySSHIPv6Acl | Verifies if the SSHD agent has IPv6 ACL(s) configured. | - | NOT RUN | - |
-| 970 | dc1-svc-leaf1a | Security | VerifySSHStatus | Verifies if the SSHD agent is disabled in the default VRF. | - | NOT RUN | - |
-| 971 | dc1-svc-leaf1a | Security | VerifyTelnetStatus | Verifies if Telnet is disabled in the default VRF. | - | NOT RUN | - |
-| 972 | dc1-svc-leaf1a | Services | VerifyDNSLookup | Verifies the DNS name to IP address resolution. | - | NOT RUN | - |
-| 973 | dc1-svc-leaf1a | Services | VerifyDNSServers | Verifies if the DNS servers are correctly configured. | - | NOT RUN | - |
-| 974 | dc1-svc-leaf1a | Services | VerifyErrdisableRecovery | Verifies the errdisable recovery reason, status, and interval. | - | NOT RUN | - |
-| 975 | dc1-svc-leaf1a | Services | VerifyHostname | Verifies the hostname of a device. | - | NOT RUN | - |
-| 976 | dc1-svc-leaf1a | SNMP | VerifySnmpIPv4Acl | Verifies if the SNMP agent has IPv4 ACL(s) configured. | - | NOT RUN | - |
-| 977 | dc1-svc-leaf1a | SNMP | VerifySnmpIPv6Acl | Verifies if the SNMP agent has IPv6 ACL(s) configured. | - | NOT RUN | - |
-| 978 | dc1-svc-leaf1a | SNMP | VerifySnmpStatus | Verifies if the SNMP agent is enabled. | - | NOT RUN | - |
-| 979 | dc1-svc-leaf1a | Software | VerifyEOSVersion | Verifies the EOS version of the device. | - | NOT RUN | - |
-| 980 | dc1-svc-leaf1a | Software | VerifyTerminAttrVersion | Verifies the TerminAttr version of the device. | - | NOT RUN | - |
-| 981 | dc1-svc-leaf1a | STUN | VerifyStunClient | Verifies the STUN client is configured with the specified IPv4 source address and port. Validate the public IP and port if provided. | - | NOT RUN | - |
-| 982 | dc1-svc-leaf1a | System | VerifyAgentLogs | Verifies there are no agent crash reports. | - | NOT RUN | - |
-| 983 | dc1-svc-leaf1a | System | VerifyCoredump | Verifies there are no core dump files. | - | NOT RUN | - |
-| 984 | dc1-svc-leaf1a | System | VerifyCPUUtilization | Verifies whether the CPU utilization is below 75%. | - | NOT RUN | - |
-| 985 | dc1-svc-leaf1a | System | VerifyFileSystemUtilization | Verifies that no partition is utilizing more than 75% of its disk space. | - | NOT RUN | - |
-| 986 | dc1-svc-leaf1a | System | VerifyMemoryUtilization | Verifies whether the memory utilization is below 75%. | - | NOT RUN | - |
-| 987 | dc1-svc-leaf1a | System | VerifyNTP | Verifies if NTP is synchronised. | - | NOT RUN | - |
-| 988 | dc1-svc-leaf1a | System | VerifyNTP | Verifies if NTP is synchronised. | - | NOT RUN | - |
-| 989 | dc1-svc-leaf1a | System | VerifyReloadCause | Verifies the last reload cause of the device. | - | NOT RUN | - |
-| 990 | dc1-svc-leaf1a | System | VerifyUptime | Verifies the device uptime. | - | NOT RUN | - |
-| 991 | dc1-svc-leaf1a | VLAN | VerifyVlanInternalPolicy | Verifies the VLAN internal allocation policy and the range of VLANs. | - | NOT RUN | - |
-| 992 | dc1-svc-leaf1b | AAA | VerifyAcctConsoleMethods | Verifies the AAA accounting console method lists for different accounting types (system, exec, commands, dot1x). | - | NOT RUN | - |
-| 993 | dc1-svc-leaf1b | AAA | VerifyAcctDefaultMethods | Verifies the AAA accounting default method lists for different accounting types (system, exec, commands, dot1x). | - | NOT RUN | - |
-| 994 | dc1-svc-leaf1b | AAA | VerifyAuthenMethods | Verifies the AAA authentication method lists for different authentication types (login, enable, dot1x). | - | NOT RUN | - |
-| 995 | dc1-svc-leaf1b | AAA | VerifyAuthzMethods | Verifies the AAA authorization method lists for different authorization types (commands, exec). | - | NOT RUN | - |
-| 996 | dc1-svc-leaf1b | AAA | VerifyTacacsServerGroups | Verifies if the provided TACACS server group(s) are configured. | - | NOT RUN | - |
-| 997 | dc1-svc-leaf1b | AAA | VerifyTacacsServers | Verifies TACACS servers are configured for a specified VRF. | - | NOT RUN | - |
-| 998 | dc1-svc-leaf1b | AAA | VerifyTacacsSourceIntf | Verifies TACACS source-interface for a specified VRF. | - | NOT RUN | - |
-| 999 | dc1-svc-leaf1b | BGP | VerifyBGPSpecificPeers | Verifies the health of specific BGP peer(s). | BGP EVPN Peer: dc1-spine1 (IP: 10.255.0.1) | NOT RUN | - |
-| 1000 | dc1-svc-leaf1b | BGP | VerifyBGPSpecificPeers | Verifies the health of specific BGP peer(s). | BGP EVPN Peer: dc1-spine2 (IP: 10.255.0.2) | NOT RUN | - |
-| 1001 | dc1-svc-leaf1b | BGP | VerifyBGPSpecificPeers | Verifies the health of specific BGP peer(s). | BGP IPv4 Unicast Peer: dc1-spine1 (IP: 10.33.255.20) | NOT RUN | - |
-| 1002 | dc1-svc-leaf1b | BGP | VerifyBGPSpecificPeers | Verifies the health of specific BGP peer(s). | BGP IPv4 Unicast Peer: dc1-spine2 (IP: 10.33.255.22) | NOT RUN | - |
-| 1003 | dc1-svc-leaf1b | BGP | VerifyBGPSpecificPeers | Verifies the health of specific BGP peer(s). | BGP IPv4 Unicast Peer: dc1-svc-leaf1a (IP: 10.33.1.104) | NOT RUN | - |
-| 1004 | dc1-svc-leaf1b | Configuration | VerifyRunningConfigDiffs | Verifies there is no difference between the running-config and the startup-config | - | NOT RUN | - |
-| 1005 | dc1-svc-leaf1b | Configuration | VerifyZeroTouch | Verifies ZeroTouch is disabled | - | NOT RUN | - |
-| 1006 | dc1-svc-leaf1b | Connectivity | VerifyLLDPNeighbors | Verifies that the provided LLDP neighbors are connected properly. | Local: Ethernet1 - Remote: dc1-spine1 Ethernet6 | NOT RUN | - |
-| 1007 | dc1-svc-leaf1b | Connectivity | VerifyLLDPNeighbors | Verifies that the provided LLDP neighbors are connected properly. | Local: Ethernet2 - Remote: dc1-spine2 Ethernet6 | NOT RUN | - |
-| 1008 | dc1-svc-leaf1b | Connectivity | VerifyLLDPNeighbors | Verifies that the provided LLDP neighbors are connected properly. | Local: Ethernet3 - Remote: dc1-svc-leaf1a Ethernet3 | NOT RUN | - |
-| 1009 | dc1-svc-leaf1b | Connectivity | VerifyLLDPNeighbors | Verifies that the provided LLDP neighbors are connected properly. | Local: Ethernet4 - Remote: dc1-svc-leaf1a Ethernet4 | NOT RUN | - |
-| 1010 | dc1-svc-leaf1b | Connectivity | VerifyReachability | Test the network reachability to one or many destination IP(s). | Source: Loopback0 (IP: 10.33.0.6) - Destination: dc1-leaf1a Loopback0 (IP: 10.255.0.3) | NOT RUN | - |
-| 1011 | dc1-svc-leaf1b | Connectivity | VerifyReachability | Test the network reachability to one or many destination IP(s). | Source: Loopback0 (IP: 10.33.0.6) - Destination: dc1-leaf1b Loopback0 (IP: 10.255.0.4) | NOT RUN | - |
-| 1012 | dc1-svc-leaf1b | Connectivity | VerifyReachability | Test the network reachability to one or many destination IP(s). | Source: Loopback0 (IP: 10.33.0.6) - Destination: dc1-leaf2a Loopback0 (IP: 10.255.0.5) | NOT RUN | - |
-| 1013 | dc1-svc-leaf1b | Connectivity | VerifyReachability | Test the network reachability to one or many destination IP(s). | Source: Loopback0 (IP: 10.33.0.6) - Destination: dc1-spine1 Loopback0 (IP: 10.255.0.1) | NOT RUN | - |
-| 1014 | dc1-svc-leaf1b | Connectivity | VerifyReachability | Test the network reachability to one or many destination IP(s). | Source: Loopback0 (IP: 10.33.0.6) - Destination: dc1-spine2 Loopback0 (IP: 10.255.0.2) | NOT RUN | - |
-| 1015 | dc1-svc-leaf1b | Connectivity | VerifyReachability | Test the network reachability to one or many destination IP(s). | Source: Loopback0 (IP: 10.33.0.6) - Destination: dc1-svc-leaf1a Loopback0 (IP: 10.33.0.5) | NOT RUN | - |
-| 1016 | dc1-svc-leaf1b | Connectivity | VerifyReachability | Test the network reachability to one or many destination IP(s). | Source: Loopback0 (IP: 10.33.0.6) - Destination: dc1-svc-leaf1b Loopback0 (IP: 10.33.0.6) | NOT RUN | - |
-| 1017 | dc1-svc-leaf1b | Connectivity | VerifyReachability | Test the network reachability to one or many destination IP(s). | Source: Loopback0 (IP: 10.33.0.6) - Destination: dc1-wan1 Loopback0 (IP: 10.255.2.1) | NOT RUN | - |
-| 1018 | dc1-svc-leaf1b | Connectivity | VerifyReachability | Test the network reachability to one or many destination IP(s). | Source: Loopback0 (IP: 10.33.0.6) - Destination: dc1-wan2 Loopback0 (IP: 10.255.2.2) | NOT RUN | - |
-| 1019 | dc1-svc-leaf1b | Connectivity | VerifyReachability | Test the network reachability to one or many destination IP(s). | Source: Loopback0 (IP: 10.33.0.6) - Destination: dc2-leaf1a Loopback0 (IP: 10.255.128.13) | NOT RUN | - |
-| 1020 | dc1-svc-leaf1b | Connectivity | VerifyReachability | Test the network reachability to one or many destination IP(s). | Source: Loopback0 (IP: 10.33.0.6) - Destination: dc2-leaf1b Loopback0 (IP: 10.255.128.14) | NOT RUN | - |
-| 1021 | dc1-svc-leaf1b | Connectivity | VerifyReachability | Test the network reachability to one or many destination IP(s). | Source: Loopback0 (IP: 10.33.0.6) - Destination: dc2-leaf2a Loopback0 (IP: 10.255.128.15) | NOT RUN | - |
-| 1022 | dc1-svc-leaf1b | Connectivity | VerifyReachability | Test the network reachability to one or many destination IP(s). | Source: Loopback0 (IP: 10.33.0.6) - Destination: dc2-leaf2b Loopback0 (IP: 10.255.128.16) | NOT RUN | - |
-| 1023 | dc1-svc-leaf1b | Connectivity | VerifyReachability | Test the network reachability to one or many destination IP(s). | Source: Loopback0 (IP: 10.33.0.6) - Destination: dc2-leaf3a.arista.com Loopback0 (IP: 10.255.128.17) | NOT RUN | - |
-| 1024 | dc1-svc-leaf1b | Connectivity | VerifyReachability | Test the network reachability to one or many destination IP(s). | Source: Loopback0 (IP: 10.33.0.6) - Destination: dc2-leaf3b.arista.com Loopback0 (IP: 10.255.128.18) | NOT RUN | - |
-| 1025 | dc1-svc-leaf1b | Connectivity | VerifyReachability | Test the network reachability to one or many destination IP(s). | Source: Loopback0 (IP: 10.33.0.6) - Destination: dc2-spine1 Loopback0 (IP: 10.255.128.11) | NOT RUN | - |
-| 1026 | dc1-svc-leaf1b | Connectivity | VerifyReachability | Test the network reachability to one or many destination IP(s). | Source: Loopback0 (IP: 10.33.0.6) - Destination: dc2-spine2 Loopback0 (IP: 10.255.128.12) | NOT RUN | - |
-| 1027 | dc1-svc-leaf1b | Connectivity | VerifyReachability | Test the network reachability to one or many destination IP(s). | Source: P2P Interface Ethernet1 (IP: 10.33.255.21) - Destination: dc1-spine1 Ethernet6 (IP: 10.33.255.20) | NOT RUN | - |
-| 1028 | dc1-svc-leaf1b | Connectivity | VerifyReachability | Test the network reachability to one or many destination IP(s). | Source: P2P Interface Ethernet2 (IP: 10.33.255.23) - Destination: dc1-spine2 Ethernet6 (IP: 10.33.255.22) | NOT RUN | - |
-| 1029 | dc1-svc-leaf1b | Field Notices | VerifyFieldNotice44Resolution | Verifies that the device is using the correct Aboot version per FN0044. | - | NOT RUN | - |
-| 1030 | dc1-svc-leaf1b | Field Notices | VerifyFieldNotice72Resolution | Verifies if the device is exposed to FN0072, and if the issue has been mitigated. | - | NOT RUN | - |
-| 1031 | dc1-svc-leaf1b | Greent | VerifyGreenT | Verifies if a GreenT policy is created. | - | NOT RUN | - |
-| 1032 | dc1-svc-leaf1b | Greent | VerifyGreenTCounters | Verifies if the GreenT counters are incremented. | - | NOT RUN | - |
-| 1033 | dc1-svc-leaf1b | Hardware | VerifyAdverseDrops | Verifies there are no adverse drops on DCS-7280 and DCS-7500 family switches. | - | NOT RUN | - |
-| 1034 | dc1-svc-leaf1b | Hardware | VerifyEnvironmentCooling | Verifies the status of power supply fans and all fan trays. | - | NOT RUN | - |
-| 1035 | dc1-svc-leaf1b | Hardware | VerifyEnvironmentCooling | Verifies the status of power supply fans and all fan trays. | Accepted States: 'ok' | NOT RUN | - |
-| 1036 | dc1-svc-leaf1b | Hardware | VerifyEnvironmentPower | Verifies the power supplies status. | - | NOT RUN | - |
-| 1037 | dc1-svc-leaf1b | Hardware | VerifyEnvironmentPower | Verifies the power supplies status. | Accepted States: 'ok' | NOT RUN | - |
-| 1038 | dc1-svc-leaf1b | Hardware | VerifyEnvironmentSystemCooling | Verifies the system cooling status. | - | NOT RUN | - |
-| 1039 | dc1-svc-leaf1b | Hardware | VerifyTemperature | Verifies the device temperature. | - | NOT RUN | - |
-| 1040 | dc1-svc-leaf1b | Hardware | VerifyTemperature | Verifies the device temperature. | - | NOT RUN | - |
-| 1041 | dc1-svc-leaf1b | Hardware | VerifyTransceiversManufacturers | Verifies if all transceivers come from approved manufacturers. | - | NOT RUN | - |
-| 1042 | dc1-svc-leaf1b | Hardware | VerifyTransceiversManufacturers | Verifies if all transceivers come from approved manufacturers. | Accepted Manufacturers: 'Arista Networks', 'Arastra, Inc.', 'Not Present' | NOT RUN | - |
-| 1043 | dc1-svc-leaf1b | Hardware | VerifyTransceiversTemperature | Verifies the transceivers temperature. | - | NOT RUN | - |
-| 1044 | dc1-svc-leaf1b | Interfaces | VerifyInterfacesStatus | Verifies the status of the provided interfaces. | Interface Ethernet1 - P2P_LINK_TO_DC1-SPINE1_Ethernet6 = 'up' | NOT RUN | - |
-| 1045 | dc1-svc-leaf1b | Interfaces | VerifyInterfacesStatus | Verifies the status of the provided interfaces. | Interface Ethernet2 - P2P_LINK_TO_DC1-SPINE2_Ethernet6 = 'up' | NOT RUN | - |
-| 1046 | dc1-svc-leaf1b | Interfaces | VerifyInterfacesStatus | Verifies the status of the provided interfaces. | Interface Ethernet3 - MLAG_PEER_dc1-svc-leaf1a_Ethernet3 = 'up' | NOT RUN | - |
-| 1047 | dc1-svc-leaf1b | Interfaces | VerifyInterfacesStatus | Verifies the status of the provided interfaces. | Interface Ethernet4 - MLAG_PEER_dc1-svc-leaf1a_Ethernet4 = 'up' | NOT RUN | - |
-| 1048 | dc1-svc-leaf1b | Interfaces | VerifyInterfacesStatus | Verifies the status of the provided interfaces. | Interface Loopback0 - EVPN_Overlay_Peering = 'up' | NOT RUN | - |
-| 1049 | dc1-svc-leaf1b | Interfaces | VerifyInterfacesStatus | Verifies the status of the provided interfaces. | Interface Loopback1 - VTEP_VXLAN_Tunnel_Source = 'up' | NOT RUN | - |
-| 1050 | dc1-svc-leaf1b | Interfaces | VerifyInterfacesStatus | Verifies the status of the provided interfaces. | Interface Port-Channel3 - MLAG_PEER_dc1-svc-leaf1a_Po3 = 'up' | NOT RUN | - |
-| 1051 | dc1-svc-leaf1b | Interfaces | VerifyInterfacesStatus | Verifies the status of the provided interfaces. | Interface Vlan4093 - MLAG_PEER_L3_PEERING = 'up' | NOT RUN | - |
-| 1052 | dc1-svc-leaf1b | Interfaces | VerifyInterfacesStatus | Verifies the status of the provided interfaces. | Interface Vlan4094 - MLAG_PEER = 'up' | NOT RUN | - |
-| 1053 | dc1-svc-leaf1b | Interfaces | VerifyInterfacesStatus | Verifies the status of the provided interfaces. | Interface Vxlan1 = 'up' | NOT RUN | - |
-| 1054 | dc1-svc-leaf1b | LANZ | VerifyLANZ | Verifies if LANZ is enabled. | - | NOT RUN | - |
-| 1055 | dc1-svc-leaf1b | MLAG | VerifyMlagStatus | Verifies the health status of the MLAG configuration. | - | NOT RUN | - |
-| 1056 | dc1-svc-leaf1b | PTP | VerifyPtpGMStatus | Verifies that the device is locked to a valid PTP Grandmaster. | - | NOT RUN | - |
-| 1057 | dc1-svc-leaf1b | PTP | VerifyPtpLockStatus | Verifies that the device was locked to the upstream PTP GM in the last minute. | - | NOT RUN | - |
-| 1058 | dc1-svc-leaf1b | PTP | VerifyPtpModeStatus | Verifies that the device is configured as a PTP Boundary Clock. | - | NOT RUN | - |
-| 1059 | dc1-svc-leaf1b | PTP | VerifyPtpOffset | Verifies that the PTP timing offset is within +/- 1000ns from the master clock. | - | NOT RUN | - |
-| 1060 | dc1-svc-leaf1b | PTP | VerifyPtpPortModeStatus | Verifies the PTP interfaces state. | - | NOT RUN | - |
-| 1061 | dc1-svc-leaf1b | Routing | VerifyRoutingProtocolModel | Verifies the configured routing protocol model. | Routing protocol model: multi-agent | NOT RUN | - |
-| 1062 | dc1-svc-leaf1b | Routing | VerifyRoutingTableEntry | Verifies that the provided routes are present in the routing table of a specified VRF. | Route: 10.255.0.1 - Peer: dc1-spine1 | NOT RUN | - |
-| 1063 | dc1-svc-leaf1b | Routing | VerifyRoutingTableEntry | Verifies that the provided routes are present in the routing table of a specified VRF. | Route: 10.255.0.2 - Peer: dc1-spine2 | NOT RUN | - |
-| 1064 | dc1-svc-leaf1b | Routing | VerifyRoutingTableEntry | Verifies that the provided routes are present in the routing table of a specified VRF. | Route: 10.255.0.3 - Peer: dc1-leaf1a | NOT RUN | - |
-| 1065 | dc1-svc-leaf1b | Routing | VerifyRoutingTableEntry | Verifies that the provided routes are present in the routing table of a specified VRF. | Route: 10.255.0.4 - Peer: dc1-leaf1b | NOT RUN | - |
-| 1066 | dc1-svc-leaf1b | Routing | VerifyRoutingTableEntry | Verifies that the provided routes are present in the routing table of a specified VRF. | Route: 10.255.0.5 - Peer: dc1-leaf2a | NOT RUN | - |
-| 1067 | dc1-svc-leaf1b | Routing | VerifyRoutingTableEntry | Verifies that the provided routes are present in the routing table of a specified VRF. | Route: 10.255.1.3 - Peer: dc1-leaf1a | NOT RUN | - |
-| 1068 | dc1-svc-leaf1b | Routing | VerifyRoutingTableEntry | Verifies that the provided routes are present in the routing table of a specified VRF. | Route: 10.255.1.5 - Peer: dc1-leaf2a | NOT RUN | - |
-| 1069 | dc1-svc-leaf1b | Routing | VerifyRoutingTableEntry | Verifies that the provided routes are present in the routing table of a specified VRF. | Route: 10.255.128.11 - Peer: dc2-spine1 | NOT RUN | - |
-| 1070 | dc1-svc-leaf1b | Routing | VerifyRoutingTableEntry | Verifies that the provided routes are present in the routing table of a specified VRF. | Route: 10.255.128.12 - Peer: dc2-spine2 | NOT RUN | - |
-| 1071 | dc1-svc-leaf1b | Routing | VerifyRoutingTableEntry | Verifies that the provided routes are present in the routing table of a specified VRF. | Route: 10.255.128.13 - Peer: dc2-leaf1a | NOT RUN | - |
-| 1072 | dc1-svc-leaf1b | Routing | VerifyRoutingTableEntry | Verifies that the provided routes are present in the routing table of a specified VRF. | Route: 10.255.128.14 - Peer: dc2-leaf1b | NOT RUN | - |
-| 1073 | dc1-svc-leaf1b | Routing | VerifyRoutingTableEntry | Verifies that the provided routes are present in the routing table of a specified VRF. | Route: 10.255.128.15 - Peer: dc2-leaf2a | NOT RUN | - |
-| 1074 | dc1-svc-leaf1b | Routing | VerifyRoutingTableEntry | Verifies that the provided routes are present in the routing table of a specified VRF. | Route: 10.255.128.16 - Peer: dc2-leaf2b | NOT RUN | - |
-| 1075 | dc1-svc-leaf1b | Routing | VerifyRoutingTableEntry | Verifies that the provided routes are present in the routing table of a specified VRF. | Route: 10.255.128.17 - Peer: dc2-leaf3a.arista.com | NOT RUN | - |
-| 1076 | dc1-svc-leaf1b | Routing | VerifyRoutingTableEntry | Verifies that the provided routes are present in the routing table of a specified VRF. | Route: 10.255.128.18 - Peer: dc2-leaf3b.arista.com | NOT RUN | - |
-| 1077 | dc1-svc-leaf1b | Routing | VerifyRoutingTableEntry | Verifies that the provided routes are present in the routing table of a specified VRF. | Route: 10.255.129.13 - Peer: dc2-leaf1a | NOT RUN | - |
-| 1078 | dc1-svc-leaf1b | Routing | VerifyRoutingTableEntry | Verifies that the provided routes are present in the routing table of a specified VRF. | Route: 10.255.129.15 - Peer: dc2-leaf2a | NOT RUN | - |
-| 1079 | dc1-svc-leaf1b | Routing | VerifyRoutingTableEntry | Verifies that the provided routes are present in the routing table of a specified VRF. | Route: 10.255.129.17 - Peer: dc2-leaf3a.arista.com | NOT RUN | - |
-| 1080 | dc1-svc-leaf1b | Routing | VerifyRoutingTableEntry | Verifies that the provided routes are present in the routing table of a specified VRF. | Route: 10.255.2.1 - Peer: dc1-wan1 | NOT RUN | - |
-| 1081 | dc1-svc-leaf1b | Routing | VerifyRoutingTableEntry | Verifies that the provided routes are present in the routing table of a specified VRF. | Route: 10.255.2.2 - Peer: dc1-wan2 | NOT RUN | - |
-| 1082 | dc1-svc-leaf1b | Routing | VerifyRoutingTableEntry | Verifies that the provided routes are present in the routing table of a specified VRF. | Route: 10.33.0.5 - Peer: dc1-svc-leaf1a | NOT RUN | - |
-| 1083 | dc1-svc-leaf1b | Routing | VerifyRoutingTableEntry | Verifies that the provided routes are present in the routing table of a specified VRF. | Route: 10.33.0.6 - Peer: dc1-svc-leaf1b | NOT RUN | - |
-| 1084 | dc1-svc-leaf1b | Routing | VerifyRoutingTableEntry | Verifies that the provided routes are present in the routing table of a specified VRF. | Route: 10.33.1.5 - Peer: dc1-svc-leaf1a | NOT RUN | - |
-| 1085 | dc1-svc-leaf1b | Security | VerifyAPIHttpsSSL | Verifies if the eAPI has a valid SSL profile. | - | NOT RUN | - |
-| 1086 | dc1-svc-leaf1b | Security | VerifyAPIHttpsSSL | Verifies if the eAPI has a valid SSL profile. | eAPI HTTPS SSL Profile: eAPI_SSL_Profile | NOT RUN | - |
-| 1087 | dc1-svc-leaf1b | Security | VerifyAPIHttpStatus | Verifies if eAPI HTTP server is disabled globally. | - | NOT RUN | - |
-| 1088 | dc1-svc-leaf1b | Security | VerifyAPIIPv4Acl | Verifies if eAPI has the right number IPv4 ACL(s) configured for a specified VRF. | - | NOT RUN | - |
-| 1089 | dc1-svc-leaf1b | Security | VerifyAPIIPv6Acl | Verifies if eAPI has the right number IPv6 ACL(s) configured for a specified VRF. | - | NOT RUN | - |
-| 1090 | dc1-svc-leaf1b | Security | VerifyAPISSLCertificate | Verifies the eAPI SSL certificate expiry, common subject name, encryption algorithm and key size. | - | NOT RUN | - |
-| 1091 | dc1-svc-leaf1b | Security | VerifyBannerLogin | Verifies the login banner of a device. | - | NOT RUN | - |
-| 1092 | dc1-svc-leaf1b | Security | VerifyBannerMotd | Verifies the motd banner of a device. | - | NOT RUN | - |
-| 1093 | dc1-svc-leaf1b | Security | VerifyIPSecConnHealth | Verifies all IPv4 security connections. | - | NOT RUN | - |
-| 1094 | dc1-svc-leaf1b | Security | VerifyIPv4ACL | Verifies the configuration of IPv4 ACLs. | - | NOT RUN | - |
-| 1095 | dc1-svc-leaf1b | Security | VerifySpecificIPSecConn | Verifies IPv4 security connections for a peer. | - | NOT RUN | - |
-| 1096 | dc1-svc-leaf1b | Security | VerifySSHIPv4Acl | Verifies if the SSHD agent has IPv4 ACL(s) configured. | - | NOT RUN | - |
-| 1097 | dc1-svc-leaf1b | Security | VerifySSHIPv6Acl | Verifies if the SSHD agent has IPv6 ACL(s) configured. | - | NOT RUN | - |
-| 1098 | dc1-svc-leaf1b | Security | VerifySSHStatus | Verifies if the SSHD agent is disabled in the default VRF. | - | NOT RUN | - |
-| 1099 | dc1-svc-leaf1b | Security | VerifyTelnetStatus | Verifies if Telnet is disabled in the default VRF. | - | NOT RUN | - |
-| 1100 | dc1-svc-leaf1b | Services | VerifyDNSLookup | Verifies the DNS name to IP address resolution. | - | NOT RUN | - |
-| 1101 | dc1-svc-leaf1b | Services | VerifyDNSServers | Verifies if the DNS servers are correctly configured. | - | NOT RUN | - |
-| 1102 | dc1-svc-leaf1b | Services | VerifyErrdisableRecovery | Verifies the errdisable recovery reason, status, and interval. | - | NOT RUN | - |
-| 1103 | dc1-svc-leaf1b | Services | VerifyHostname | Verifies the hostname of a device. | - | NOT RUN | - |
-| 1104 | dc1-svc-leaf1b | SNMP | VerifySnmpIPv4Acl | Verifies if the SNMP agent has IPv4 ACL(s) configured. | - | NOT RUN | - |
-| 1105 | dc1-svc-leaf1b | SNMP | VerifySnmpIPv6Acl | Verifies if the SNMP agent has IPv6 ACL(s) configured. | - | NOT RUN | - |
-| 1106 | dc1-svc-leaf1b | SNMP | VerifySnmpStatus | Verifies if the SNMP agent is enabled. | - | NOT RUN | - |
-| 1107 | dc1-svc-leaf1b | Software | VerifyEOSVersion | Verifies the EOS version of the device. | - | NOT RUN | - |
-| 1108 | dc1-svc-leaf1b | Software | VerifyTerminAttrVersion | Verifies the TerminAttr version of the device. | - | NOT RUN | - |
-| 1109 | dc1-svc-leaf1b | STUN | VerifyStunClient | Verifies the STUN client is configured with the specified IPv4 source address and port. Validate the public IP and port if provided. | - | NOT RUN | - |
-| 1110 | dc1-svc-leaf1b | System | VerifyAgentLogs | Verifies there are no agent crash reports. | - | NOT RUN | - |
-| 1111 | dc1-svc-leaf1b | System | VerifyCoredump | Verifies there are no core dump files. | - | NOT RUN | - |
-| 1112 | dc1-svc-leaf1b | System | VerifyCPUUtilization | Verifies whether the CPU utilization is below 75%. | - | NOT RUN | - |
-| 1113 | dc1-svc-leaf1b | System | VerifyFileSystemUtilization | Verifies that no partition is utilizing more than 75% of its disk space. | - | NOT RUN | - |
-| 1114 | dc1-svc-leaf1b | System | VerifyMemoryUtilization | Verifies whether the memory utilization is below 75%. | - | NOT RUN | - |
-| 1115 | dc1-svc-leaf1b | System | VerifyNTP | Verifies if NTP is synchronised. | - | NOT RUN | - |
-| 1116 | dc1-svc-leaf1b | System | VerifyNTP | Verifies if NTP is synchronised. | - | NOT RUN | - |
-| 1117 | dc1-svc-leaf1b | System | VerifyReloadCause | Verifies the last reload cause of the device. | - | NOT RUN | - |
-| 1118 | dc1-svc-leaf1b | System | VerifyUptime | Verifies the device uptime. | - | NOT RUN | - |
-| 1119 | dc1-svc-leaf1b | VLAN | VerifyVlanInternalPolicy | Verifies the VLAN internal allocation policy and the range of VLANs. | - | NOT RUN | - |
-| 1120 | dc1-wan1 | AAA | VerifyAcctConsoleMethods | Verifies the AAA accounting console method lists for different accounting types (system, exec, commands, dot1x). | - | NOT RUN | - |
-| 1121 | dc1-wan1 | AAA | VerifyAcctDefaultMethods | Verifies the AAA accounting default method lists for different accounting types (system, exec, commands, dot1x). | - | NOT RUN | - |
-| 1122 | dc1-wan1 | AAA | VerifyAuthenMethods | Verifies the AAA authentication method lists for different authentication types (login, enable, dot1x). | - | NOT RUN | - |
-| 1123 | dc1-wan1 | AAA | VerifyAuthzMethods | Verifies the AAA authorization method lists for different authorization types (commands, exec). | - | NOT RUN | - |
-| 1124 | dc1-wan1 | AAA | VerifyTacacsServerGroups | Verifies if the provided TACACS server group(s) are configured. | - | NOT RUN | - |
-| 1125 | dc1-wan1 | AAA | VerifyTacacsServers | Verifies TACACS servers are configured for a specified VRF. | - | NOT RUN | - |
-| 1126 | dc1-wan1 | AAA | VerifyTacacsSourceIntf | Verifies TACACS source-interface for a specified VRF. | - | NOT RUN | - |
-| 1127 | dc1-wan1 | Avt | VerifyAVTRole | Verifies the AVT role of a device. | - | NOT RUN | - |
-| 1128 | dc1-wan1 | Avt | VerifyAVTSpecificPath | Verifies the status and type of an AVT path for a specified VRF. | AVT profile: DEFAULT-POLICY-CONTROL-PLANE, vrf: default, Destination IPv4 Address: 10.255.1.2, Nexthop VTEP: 10.255.1.2 | NOT RUN | - |
-| 1129 | dc1-wan1 | Avt | VerifyAVTSpecificPath | Verifies the status and type of an AVT path for a specified VRF. | AVT profile: DEFAULT-POLICY-CONTROL-PLANE, vrf: default, Destination IPv4 Address: 10.255.255.10, Nexthop VTEP: 10.255.255.10 | NOT RUN | - |
-| 1130 | dc1-wan1 | Avt | VerifyAVTSpecificPath | Verifies the status and type of an AVT path for a specified VRF. | AVT profile: DEFAULT-POLICY-CONTROL-PLANE, vrf: default, Destination IPv4 Address: 10.255.255.20, Nexthop VTEP: 10.255.255.20 | NOT RUN | - |
-| 1131 | dc1-wan1 | Avt | VerifyAVTSpecificPath | Verifies the status and type of an AVT path for a specified VRF. | AVT profile: DEFAULT-POLICY-DEFAULT, vrf: default, Destination IPv4 Address: 10.255.1.2, Nexthop VTEP: 10.255.1.2 | NOT RUN | - |
-| 1132 | dc1-wan1 | Avt | VerifyAVTSpecificPath | Verifies the status and type of an AVT path for a specified VRF. | AVT profile: DEFAULT-POLICY-DEFAULT, vrf: default, Destination IPv4 Address: 10.255.255.10, Nexthop VTEP: 10.255.255.10 | NOT RUN | - |
-| 1133 | dc1-wan1 | Avt | VerifyAVTSpecificPath | Verifies the status and type of an AVT path for a specified VRF. | AVT profile: DEFAULT-POLICY-DEFAULT, vrf: default, Destination IPv4 Address: 10.255.255.20, Nexthop VTEP: 10.255.255.20 | NOT RUN | - |
-| 1134 | dc1-wan1 | BGP | VerifyBGPSpecificPeers | Verifies the health of specific BGP peer(s). | BGP EVPN Peer: dc1-leaf1a (IP: 10.255.255.10) | NOT RUN | - |
-| 1135 | dc1-wan1 | BGP | VerifyBGPSpecificPeers | Verifies the health of specific BGP peer(s). | BGP EVPN Peer: dc1-leaf1b (IP: 10.255.255.20) | NOT RUN | - |
-| 1136 | dc1-wan1 | BGP | VerifyBGPSpecificPeers | Verifies the health of specific BGP peer(s). | BGP EVPN Peer: dc1-wan2 (IP: 10.255.1.2) | NOT RUN | - |
-| 1137 | dc1-wan1 | BGP | VerifyBGPSpecificPeers | Verifies the health of specific BGP peer(s). | BGP IPv4 SR-TE Peer: dc1-leaf1a (IP: 10.255.255.10) | NOT RUN | - |
-| 1138 | dc1-wan1 | BGP | VerifyBGPSpecificPeers | Verifies the health of specific BGP peer(s). | BGP IPv4 SR-TE Peer: dc1-leaf1b (IP: 10.255.255.20) | NOT RUN | - |
-| 1139 | dc1-wan1 | BGP | VerifyBGPSpecificPeers | Verifies the health of specific BGP peer(s). | BGP IPv4 Unicast Peer: dc1-leaf1a (IP: 10.255.255.0) | NOT RUN | - |
-| 1140 | dc1-wan1 | BGP | VerifyBGPSpecificPeers | Verifies the health of specific BGP peer(s). | BGP IPv4 Unicast Peer: dc1-leaf1b (IP: 10.255.255.2) | NOT RUN | - |
-| 1141 | dc1-wan1 | BGP | VerifyBGPSpecificPeers | Verifies the health of specific BGP peer(s). | BGP Link-State Peer: dc1-leaf1a (IP: 10.255.255.10) | NOT RUN | - |
-| 1142 | dc1-wan1 | BGP | VerifyBGPSpecificPeers | Verifies the health of specific BGP peer(s). | BGP Link-State Peer: dc1-leaf1b (IP: 10.255.255.20) | NOT RUN | - |
-| 1143 | dc1-wan1 | BGP | VerifyBGPSpecificPeers | Verifies the health of specific BGP peer(s). | BGP Path-Selection Peer: dc1-leaf1a (IP: 10.255.255.10) | NOT RUN | - |
-| 1144 | dc1-wan1 | BGP | VerifyBGPSpecificPeers | Verifies the health of specific BGP peer(s). | BGP Path-Selection Peer: dc1-leaf1b (IP: 10.255.255.20) | NOT RUN | - |
-| 1145 | dc1-wan1 | Configuration | VerifyRunningConfigDiffs | Verifies there is no difference between the running-config and the startup-config | - | NOT RUN | - |
-| 1146 | dc1-wan1 | Configuration | VerifyZeroTouch | Verifies ZeroTouch is disabled | - | NOT RUN | - |
-| 1147 | dc1-wan1 | Connectivity | VerifyLLDPNeighbors | Verifies that the provided LLDP neighbors are connected properly. | Local: Ethernet1 - Remote: dc1-leaf1a Ethernet6 | NOT RUN | - |
-| 1148 | dc1-wan1 | Connectivity | VerifyLLDPNeighbors | Verifies that the provided LLDP neighbors are connected properly. | Local: Ethernet2 - Remote: dc1-leaf1b Ethernet6 | NOT RUN | - |
-| 1149 | dc1-wan1 | Connectivity | VerifyReachability | Test the network reachability to one or many destination IP(s). | Source: P2P Interface Ethernet1 (IP: 10.255.255.1) - Destination: dc1-leaf1a Ethernet6 (IP: 10.255.255.0) | NOT RUN | - |
-| 1150 | dc1-wan1 | Connectivity | VerifyReachability | Test the network reachability to one or many destination IP(s). | Source: P2P Interface Ethernet2 (IP: 10.255.255.3) - Destination: dc1-leaf1b Ethernet6 (IP: 10.255.255.2) | NOT RUN | - |
-| 1151 | dc1-wan1 | Field Notices | VerifyFieldNotice44Resolution | Verifies that the device is using the correct Aboot version per FN0044. | - | NOT RUN | - |
-| 1152 | dc1-wan1 | Field Notices | VerifyFieldNotice72Resolution | Verifies if the device is exposed to FN0072, and if the issue has been mitigated. | - | NOT RUN | - |
-| 1153 | dc1-wan1 | Greent | VerifyGreenT | Verifies if a GreenT policy is created. | - | NOT RUN | - |
-| 1154 | dc1-wan1 | Greent | VerifyGreenTCounters | Verifies if the GreenT counters are incremented. | - | NOT RUN | - |
-| 1155 | dc1-wan1 | Hardware | VerifyAdverseDrops | Verifies there are no adverse drops on DCS-7280 and DCS-7500 family switches. | - | NOT RUN | - |
-| 1156 | dc1-wan1 | Hardware | VerifyEnvironmentCooling | Verifies the status of power supply fans and all fan trays. | - | NOT RUN | - |
-| 1157 | dc1-wan1 | Hardware | VerifyEnvironmentCooling | Verifies the status of power supply fans and all fan trays. | Accepted States: 'ok' | NOT RUN | - |
-| 1158 | dc1-wan1 | Hardware | VerifyEnvironmentPower | Verifies the power supplies status. | - | NOT RUN | - |
-| 1159 | dc1-wan1 | Hardware | VerifyEnvironmentPower | Verifies the power supplies status. | Accepted States: 'ok' | NOT RUN | - |
-| 1160 | dc1-wan1 | Hardware | VerifyEnvironmentSystemCooling | Verifies the system cooling status. | - | NOT RUN | - |
-| 1161 | dc1-wan1 | Hardware | VerifyTemperature | Verifies the device temperature. | - | NOT RUN | - |
-| 1162 | dc1-wan1 | Hardware | VerifyTemperature | Verifies the device temperature. | - | NOT RUN | - |
-| 1163 | dc1-wan1 | Hardware | VerifyTransceiversManufacturers | Verifies if all transceivers come from approved manufacturers. | - | NOT RUN | - |
-| 1164 | dc1-wan1 | Hardware | VerifyTransceiversManufacturers | Verifies if all transceivers come from approved manufacturers. | Accepted Manufacturers: 'Arista Networks', 'Arastra, Inc.', 'Not Present' | NOT RUN | - |
-| 1165 | dc1-wan1 | Hardware | VerifyTransceiversTemperature | Verifies the transceivers temperature. | - | NOT RUN | - |
-| 1166 | dc1-wan1 | Interfaces | VerifyInterfacesStatus | Verifies the status of the provided interfaces. | Interface Dps1 - DPS Interface = 'up' | NOT RUN | - |
-| 1167 | dc1-wan1 | Interfaces | VerifyInterfacesStatus | Verifies the status of the provided interfaces. | Interface Ethernet1 - P2P_LINK_TO_DC1-LEAF1A_Ethernet6 = 'up' | NOT RUN | - |
-| 1168 | dc1-wan1 | Interfaces | VerifyInterfacesStatus | Verifies the status of the provided interfaces. | Interface Ethernet2 - P2P_LINK_TO_DC1-LEAF1B_Ethernet6 = 'up' | NOT RUN | - |
-| 1169 | dc1-wan1 | Interfaces | VerifyInterfacesStatus | Verifies the status of the provided interfaces. | Interface Ethernet3 - mpls-sp-1_DC1-MPLS-3 = 'up' | NOT RUN | - |
-| 1170 | dc1-wan1 | Interfaces | VerifyInterfacesStatus | Verifies the status of the provided interfaces. | Interface Ethernet4 - isp-1_DC1-INET-3 = 'up' | NOT RUN | - |
-| 1171 | dc1-wan1 | Interfaces | VerifyInterfacesStatus | Verifies the status of the provided interfaces. | Interface Loopback0 - Router_ID = 'up' | NOT RUN | - |
-| 1172 | dc1-wan1 | Interfaces | VerifyInterfacesStatus | Verifies the status of the provided interfaces. | Interface Vxlan1 = 'up' | NOT RUN | - |
-| 1173 | dc1-wan1 | LANZ | VerifyLANZ | Verifies if LANZ is enabled. | - | NOT RUN | - |
-| 1174 | dc1-wan1 | PTP | VerifyPtpGMStatus | Verifies that the device is locked to a valid PTP Grandmaster. | - | NOT RUN | - |
-| 1175 | dc1-wan1 | PTP | VerifyPtpLockStatus | Verifies that the device was locked to the upstream PTP GM in the last minute. | - | NOT RUN | - |
-| 1176 | dc1-wan1 | PTP | VerifyPtpModeStatus | Verifies that the device is configured as a PTP Boundary Clock. | - | NOT RUN | - |
-| 1177 | dc1-wan1 | PTP | VerifyPtpOffset | Verifies that the PTP timing offset is within +/- 1000ns from the master clock. | - | NOT RUN | - |
-| 1178 | dc1-wan1 | PTP | VerifyPtpPortModeStatus | Verifies the PTP interfaces state. | - | NOT RUN | - |
-| 1179 | dc1-wan1 | Routing | VerifyRoutingProtocolModel | Verifies the configured routing protocol model. | Routing protocol model: multi-agent | NOT RUN | - |
-| 1180 | dc1-wan1 | Security | VerifyAPIHttpsSSL | Verifies if the eAPI has a valid SSL profile. | - | NOT RUN | - |
-| 1181 | dc1-wan1 | Security | VerifyAPIHttpsSSL | Verifies if the eAPI has a valid SSL profile. | eAPI HTTPS SSL Profile: eAPI_SSL_Profile | NOT RUN | - |
-| 1182 | dc1-wan1 | Security | VerifyAPIHttpStatus | Verifies if eAPI HTTP server is disabled globally. | - | NOT RUN | - |
-| 1183 | dc1-wan1 | Security | VerifyAPIIPv4Acl | Verifies if eAPI has the right number IPv4 ACL(s) configured for a specified VRF. | - | NOT RUN | - |
-| 1184 | dc1-wan1 | Security | VerifyAPIIPv6Acl | Verifies if eAPI has the right number IPv6 ACL(s) configured for a specified VRF. | - | NOT RUN | - |
-| 1185 | dc1-wan1 | Security | VerifyAPISSLCertificate | Verifies the eAPI SSL certificate expiry, common subject name, encryption algorithm and key size. | - | NOT RUN | - |
-| 1186 | dc1-wan1 | Security | VerifyBannerLogin | Verifies the login banner of a device. | - | NOT RUN | - |
-| 1187 | dc1-wan1 | Security | VerifyBannerMotd | Verifies the motd banner of a device. | - | NOT RUN | - |
-| 1188 | dc1-wan1 | Security | VerifyIPSecConnHealth | Verifies all IPv4 security connections. | - | NOT RUN | - |
-| 1189 | dc1-wan1 | Security | VerifyIPv4ACL | Verifies the configuration of IPv4 ACLs. | - | NOT RUN | - |
-| 1190 | dc1-wan1 | Security | VerifySpecificIPSecConn | Verifies IPv4 security connections for a peer. | - | NOT RUN | - |
-| 1191 | dc1-wan1 | Security | VerifySpecificIPSecConn | Verifies IPv4 security connections for a peer. | IPv4 Peer: 10.255.1.2 VRF: default | NOT RUN | - |
-| 1192 | dc1-wan1 | Security | VerifySpecificIPSecConn | Verifies IPv4 security connections for a peer. | IPv4 Peer: 10.255.255.10 VRF: default | NOT RUN | - |
-| 1193 | dc1-wan1 | Security | VerifySpecificIPSecConn | Verifies IPv4 security connections for a peer. | IPv4 Peer: 10.255.255.20 VRF: default | NOT RUN | - |
-| 1194 | dc1-wan1 | Security | VerifySSHIPv4Acl | Verifies if the SSHD agent has IPv4 ACL(s) configured. | - | NOT RUN | - |
-| 1195 | dc1-wan1 | Security | VerifySSHIPv6Acl | Verifies if the SSHD agent has IPv6 ACL(s) configured. | - | NOT RUN | - |
-| 1196 | dc1-wan1 | Security | VerifySSHStatus | Verifies if the SSHD agent is disabled in the default VRF. | - | NOT RUN | - |
-| 1197 | dc1-wan1 | Security | VerifyTelnetStatus | Verifies if Telnet is disabled in the default VRF. | - | NOT RUN | - |
-| 1198 | dc1-wan1 | Services | VerifyDNSLookup | Verifies the DNS name to IP address resolution. | - | NOT RUN | - |
-| 1199 | dc1-wan1 | Services | VerifyDNSServers | Verifies if the DNS servers are correctly configured. | - | NOT RUN | - |
-| 1200 | dc1-wan1 | Services | VerifyErrdisableRecovery | Verifies the errdisable recovery reason, status, and interval. | - | NOT RUN | - |
-| 1201 | dc1-wan1 | Services | VerifyHostname | Verifies the hostname of a device. | - | NOT RUN | - |
-| 1202 | dc1-wan1 | SNMP | VerifySnmpIPv4Acl | Verifies if the SNMP agent has IPv4 ACL(s) configured. | - | NOT RUN | - |
-| 1203 | dc1-wan1 | SNMP | VerifySnmpIPv6Acl | Verifies if the SNMP agent has IPv6 ACL(s) configured. | - | NOT RUN | - |
-| 1204 | dc1-wan1 | SNMP | VerifySnmpStatus | Verifies if the SNMP agent is enabled. | - | NOT RUN | - |
-| 1205 | dc1-wan1 | Software | VerifyEOSVersion | Verifies the EOS version of the device. | - | NOT RUN | - |
-| 1206 | dc1-wan1 | Software | VerifyTerminAttrVersion | Verifies the TerminAttr version of the device. | - | NOT RUN | - |
-| 1207 | dc1-wan1 | STUN | VerifyStunClient | Verifies the STUN client is configured with the specified IPv4 source address and port. Validate the public IP and port if provided. | - | NOT RUN | - |
-| 1208 | dc1-wan1 | STUN | VerifyStunClient | Verifies the STUN client is configured with the specified IPv4 source address and port. Validate the public IP and port if provided. | Source IPv4 Address: 100.64.3.2 Source Port: 4500 | NOT RUN | - |
-| 1209 | dc1-wan1 | STUN | VerifyStunClient | Verifies the STUN client is configured with the specified IPv4 source address and port. Validate the public IP and port if provided. | Source IPv4 Address: 172.18.3.2 Source Port: 4500 | NOT RUN | - |
-| 1210 | dc1-wan1 | System | VerifyAgentLogs | Verifies there are no agent crash reports. | - | NOT RUN | - |
-| 1211 | dc1-wan1 | System | VerifyCoredump | Verifies there are no core dump files. | - | NOT RUN | - |
-| 1212 | dc1-wan1 | System | VerifyCPUUtilization | Verifies whether the CPU utilization is below 75%. | - | NOT RUN | - |
-| 1213 | dc1-wan1 | System | VerifyFileSystemUtilization | Verifies that no partition is utilizing more than 75% of its disk space. | - | NOT RUN | - |
-| 1214 | dc1-wan1 | System | VerifyMemoryUtilization | Verifies whether the memory utilization is below 75%. | - | NOT RUN | - |
-| 1215 | dc1-wan1 | System | VerifyNTP | Verifies if NTP is synchronised. | - | NOT RUN | - |
-| 1216 | dc1-wan1 | System | VerifyNTP | Verifies if NTP is synchronised. | - | NOT RUN | - |
-| 1217 | dc1-wan1 | System | VerifyReloadCause | Verifies the last reload cause of the device. | - | NOT RUN | - |
-| 1218 | dc1-wan1 | System | VerifyUptime | Verifies the device uptime. | - | NOT RUN | - |
-| 1219 | dc1-wan1 | VLAN | VerifyVlanInternalPolicy | Verifies the VLAN internal allocation policy and the range of VLANs. | - | NOT RUN | - |
-| 1220 | dc1-wan2 | AAA | VerifyAcctConsoleMethods | Verifies the AAA accounting console method lists for different accounting types (system, exec, commands, dot1x). | - | NOT RUN | - |
-| 1221 | dc1-wan2 | AAA | VerifyAcctDefaultMethods | Verifies the AAA accounting default method lists for different accounting types (system, exec, commands, dot1x). | - | NOT RUN | - |
-| 1222 | dc1-wan2 | AAA | VerifyAuthenMethods | Verifies the AAA authentication method lists for different authentication types (login, enable, dot1x). | - | NOT RUN | - |
-| 1223 | dc1-wan2 | AAA | VerifyAuthzMethods | Verifies the AAA authorization method lists for different authorization types (commands, exec). | - | NOT RUN | - |
-| 1224 | dc1-wan2 | AAA | VerifyTacacsServerGroups | Verifies if the provided TACACS server group(s) are configured. | - | NOT RUN | - |
-| 1225 | dc1-wan2 | AAA | VerifyTacacsServers | Verifies TACACS servers are configured for a specified VRF. | - | NOT RUN | - |
-| 1226 | dc1-wan2 | AAA | VerifyTacacsSourceIntf | Verifies TACACS source-interface for a specified VRF. | - | NOT RUN | - |
-| 1227 | dc1-wan2 | Avt | VerifyAVTRole | Verifies the AVT role of a device. | - | NOT RUN | - |
-| 1228 | dc1-wan2 | Avt | VerifyAVTSpecificPath | Verifies the status and type of an AVT path for a specified VRF. | AVT profile: DEFAULT-POLICY-CONTROL-PLANE, vrf: default, Destination IPv4 Address: 10.255.1.1, Nexthop VTEP: 10.255.1.1 | NOT RUN | - |
-| 1229 | dc1-wan2 | Avt | VerifyAVTSpecificPath | Verifies the status and type of an AVT path for a specified VRF. | AVT profile: DEFAULT-POLICY-CONTROL-PLANE, vrf: default, Destination IPv4 Address: 10.255.255.10, Nexthop VTEP: 10.255.255.10 | NOT RUN | - |
-| 1230 | dc1-wan2 | Avt | VerifyAVTSpecificPath | Verifies the status and type of an AVT path for a specified VRF. | AVT profile: DEFAULT-POLICY-CONTROL-PLANE, vrf: default, Destination IPv4 Address: 10.255.255.20, Nexthop VTEP: 10.255.255.20 | NOT RUN | - |
-| 1231 | dc1-wan2 | Avt | VerifyAVTSpecificPath | Verifies the status and type of an AVT path for a specified VRF. | AVT profile: DEFAULT-POLICY-DEFAULT, vrf: default, Destination IPv4 Address: 10.255.1.1, Nexthop VTEP: 10.255.1.1 | NOT RUN | - |
-| 1232 | dc1-wan2 | Avt | VerifyAVTSpecificPath | Verifies the status and type of an AVT path for a specified VRF. | AVT profile: DEFAULT-POLICY-DEFAULT, vrf: default, Destination IPv4 Address: 10.255.255.10, Nexthop VTEP: 10.255.255.10 | NOT RUN | - |
-| 1233 | dc1-wan2 | Avt | VerifyAVTSpecificPath | Verifies the status and type of an AVT path for a specified VRF. | AVT profile: DEFAULT-POLICY-DEFAULT, vrf: default, Destination IPv4 Address: 10.255.255.20, Nexthop VTEP: 10.255.255.20 | NOT RUN | - |
-| 1234 | dc1-wan2 | BGP | VerifyBGPSpecificPeers | Verifies the health of specific BGP peer(s). | BGP EVPN Peer: dc1-leaf1a (IP: 10.255.255.10) | NOT RUN | - |
-| 1235 | dc1-wan2 | BGP | VerifyBGPSpecificPeers | Verifies the health of specific BGP peer(s). | BGP EVPN Peer: dc1-leaf1b (IP: 10.255.255.20) | NOT RUN | - |
-| 1236 | dc1-wan2 | BGP | VerifyBGPSpecificPeers | Verifies the health of specific BGP peer(s). | BGP EVPN Peer: dc1-wan1 (IP: 10.255.1.1) | NOT RUN | - |
-| 1237 | dc1-wan2 | BGP | VerifyBGPSpecificPeers | Verifies the health of specific BGP peer(s). | BGP IPv4 SR-TE Peer: dc1-leaf1a (IP: 10.255.255.10) | NOT RUN | - |
-| 1238 | dc1-wan2 | BGP | VerifyBGPSpecificPeers | Verifies the health of specific BGP peer(s). | BGP IPv4 SR-TE Peer: dc1-leaf1b (IP: 10.255.255.20) | NOT RUN | - |
-| 1239 | dc1-wan2 | BGP | VerifyBGPSpecificPeers | Verifies the health of specific BGP peer(s). | BGP IPv4 Unicast Peer: dc1-leaf1a (IP: 10.255.255.4) | NOT RUN | - |
-| 1240 | dc1-wan2 | BGP | VerifyBGPSpecificPeers | Verifies the health of specific BGP peer(s). | BGP IPv4 Unicast Peer: dc1-leaf1b (IP: 10.255.255.6) | NOT RUN | - |
-| 1241 | dc1-wan2 | BGP | VerifyBGPSpecificPeers | Verifies the health of specific BGP peer(s). | BGP Link-State Peer: dc1-leaf1a (IP: 10.255.255.10) | NOT RUN | - |
-| 1242 | dc1-wan2 | BGP | VerifyBGPSpecificPeers | Verifies the health of specific BGP peer(s). | BGP Link-State Peer: dc1-leaf1b (IP: 10.255.255.20) | NOT RUN | - |
-| 1243 | dc1-wan2 | BGP | VerifyBGPSpecificPeers | Verifies the health of specific BGP peer(s). | BGP Path-Selection Peer: dc1-leaf1a (IP: 10.255.255.10) | NOT RUN | - |
-| 1244 | dc1-wan2 | BGP | VerifyBGPSpecificPeers | Verifies the health of specific BGP peer(s). | BGP Path-Selection Peer: dc1-leaf1b (IP: 10.255.255.20) | NOT RUN | - |
-| 1245 | dc1-wan2 | Configuration | VerifyRunningConfigDiffs | Verifies there is no difference between the running-config and the startup-config | - | NOT RUN | - |
-| 1246 | dc1-wan2 | Configuration | VerifyZeroTouch | Verifies ZeroTouch is disabled | - | NOT RUN | - |
-| 1247 | dc1-wan2 | Connectivity | VerifyLLDPNeighbors | Verifies that the provided LLDP neighbors are connected properly. | Local: Ethernet1 - Remote: dc1-leaf1a Ethernet7 | NOT RUN | - |
-| 1248 | dc1-wan2 | Connectivity | VerifyLLDPNeighbors | Verifies that the provided LLDP neighbors are connected properly. | Local: Ethernet2 - Remote: dc1-leaf1b Ethernet7 | NOT RUN | - |
-| 1249 | dc1-wan2 | Connectivity | VerifyReachability | Test the network reachability to one or many destination IP(s). | Source: P2P Interface Ethernet1 (IP: 10.255.255.5) - Destination: dc1-leaf1a Ethernet7 (IP: 10.255.255.4) | NOT RUN | - |
-| 1250 | dc1-wan2 | Connectivity | VerifyReachability | Test the network reachability to one or many destination IP(s). | Source: P2P Interface Ethernet2 (IP: 10.255.255.7) - Destination: dc1-leaf1b Ethernet7 (IP: 10.255.255.6) | NOT RUN | - |
-| 1251 | dc1-wan2 | Field Notices | VerifyFieldNotice44Resolution | Verifies that the device is using the correct Aboot version per FN0044. | - | NOT RUN | - |
-| 1252 | dc1-wan2 | Field Notices | VerifyFieldNotice72Resolution | Verifies if the device is exposed to FN0072, and if the issue has been mitigated. | - | NOT RUN | - |
-| 1253 | dc1-wan2 | Greent | VerifyGreenT | Verifies if a GreenT policy is created. | - | NOT RUN | - |
-| 1254 | dc1-wan2 | Greent | VerifyGreenTCounters | Verifies if the GreenT counters are incremented. | - | NOT RUN | - |
-| 1255 | dc1-wan2 | Hardware | VerifyAdverseDrops | Verifies there are no adverse drops on DCS-7280 and DCS-7500 family switches. | - | NOT RUN | - |
-| 1256 | dc1-wan2 | Hardware | VerifyEnvironmentCooling | Verifies the status of power supply fans and all fan trays. | - | NOT RUN | - |
-| 1257 | dc1-wan2 | Hardware | VerifyEnvironmentCooling | Verifies the status of power supply fans and all fan trays. | Accepted States: 'ok' | NOT RUN | - |
-| 1258 | dc1-wan2 | Hardware | VerifyEnvironmentPower | Verifies the power supplies status. | - | NOT RUN | - |
-| 1259 | dc1-wan2 | Hardware | VerifyEnvironmentPower | Verifies the power supplies status. | Accepted States: 'ok' | NOT RUN | - |
-| 1260 | dc1-wan2 | Hardware | VerifyEnvironmentSystemCooling | Verifies the system cooling status. | - | NOT RUN | - |
-| 1261 | dc1-wan2 | Hardware | VerifyTemperature | Verifies the device temperature. | - | NOT RUN | - |
-| 1262 | dc1-wan2 | Hardware | VerifyTemperature | Verifies the device temperature. | - | NOT RUN | - |
-| 1263 | dc1-wan2 | Hardware | VerifyTransceiversManufacturers | Verifies if all transceivers come from approved manufacturers. | - | NOT RUN | - |
-| 1264 | dc1-wan2 | Hardware | VerifyTransceiversManufacturers | Verifies if all transceivers come from approved manufacturers. | Accepted Manufacturers: 'Arista Networks', 'Arastra, Inc.', 'Not Present' | NOT RUN | - |
-| 1265 | dc1-wan2 | Hardware | VerifyTransceiversTemperature | Verifies the transceivers temperature. | - | NOT RUN | - |
-| 1266 | dc1-wan2 | Interfaces | VerifyInterfacesStatus | Verifies the status of the provided interfaces. | Interface Dps1 - DPS Interface = 'up' | NOT RUN | - |
-| 1267 | dc1-wan2 | Interfaces | VerifyInterfacesStatus | Verifies the status of the provided interfaces. | Interface Ethernet1 - P2P_LINK_TO_DC1-LEAF1A_Ethernet7 = 'up' | NOT RUN | - |
-| 1268 | dc1-wan2 | Interfaces | VerifyInterfacesStatus | Verifies the status of the provided interfaces. | Interface Ethernet2 - P2P_LINK_TO_DC1-LEAF1B_Ethernet7 = 'up' | NOT RUN | - |
-| 1269 | dc1-wan2 | Interfaces | VerifyInterfacesStatus | Verifies the status of the provided interfaces. | Interface Ethernet3 - mpls-sp-1_DC1-MPLS-4 = 'up' | NOT RUN | - |
-| 1270 | dc1-wan2 | Interfaces | VerifyInterfacesStatus | Verifies the status of the provided interfaces. | Interface Ethernet4 - isp-1_DC1-INET-4 = 'up' | NOT RUN | - |
-| 1271 | dc1-wan2 | Interfaces | VerifyInterfacesStatus | Verifies the status of the provided interfaces. | Interface Loopback0 - Router_ID = 'up' | NOT RUN | - |
-| 1272 | dc1-wan2 | Interfaces | VerifyInterfacesStatus | Verifies the status of the provided interfaces. | Interface Vxlan1 = 'up' | NOT RUN | - |
-| 1273 | dc1-wan2 | LANZ | VerifyLANZ | Verifies if LANZ is enabled. | - | NOT RUN | - |
-| 1274 | dc1-wan2 | PTP | VerifyPtpGMStatus | Verifies that the device is locked to a valid PTP Grandmaster. | - | NOT RUN | - |
-| 1275 | dc1-wan2 | PTP | VerifyPtpLockStatus | Verifies that the device was locked to the upstream PTP GM in the last minute. | - | NOT RUN | - |
-| 1276 | dc1-wan2 | PTP | VerifyPtpModeStatus | Verifies that the device is configured as a PTP Boundary Clock. | - | NOT RUN | - |
-| 1277 | dc1-wan2 | PTP | VerifyPtpOffset | Verifies that the PTP timing offset is within +/- 1000ns from the master clock. | - | NOT RUN | - |
-| 1278 | dc1-wan2 | PTP | VerifyPtpPortModeStatus | Verifies the PTP interfaces state. | - | NOT RUN | - |
-| 1279 | dc1-wan2 | Routing | VerifyRoutingProtocolModel | Verifies the configured routing protocol model. | Routing protocol model: multi-agent | NOT RUN | - |
-| 1280 | dc1-wan2 | Security | VerifyAPIHttpsSSL | Verifies if the eAPI has a valid SSL profile. | - | NOT RUN | - |
-| 1281 | dc1-wan2 | Security | VerifyAPIHttpsSSL | Verifies if the eAPI has a valid SSL profile. | eAPI HTTPS SSL Profile: eAPI_SSL_Profile | NOT RUN | - |
-| 1282 | dc1-wan2 | Security | VerifyAPIHttpStatus | Verifies if eAPI HTTP server is disabled globally. | - | NOT RUN | - |
-| 1283 | dc1-wan2 | Security | VerifyAPIIPv4Acl | Verifies if eAPI has the right number IPv4 ACL(s) configured for a specified VRF. | - | NOT RUN | - |
-| 1284 | dc1-wan2 | Security | VerifyAPIIPv6Acl | Verifies if eAPI has the right number IPv6 ACL(s) configured for a specified VRF. | - | NOT RUN | - |
-| 1285 | dc1-wan2 | Security | VerifyAPISSLCertificate | Verifies the eAPI SSL certificate expiry, common subject name, encryption algorithm and key size. | - | NOT RUN | - |
-| 1286 | dc1-wan2 | Security | VerifyBannerLogin | Verifies the login banner of a device. | - | NOT RUN | - |
-| 1287 | dc1-wan2 | Security | VerifyBannerMotd | Verifies the motd banner of a device. | - | NOT RUN | - |
-| 1288 | dc1-wan2 | Security | VerifyIPSecConnHealth | Verifies all IPv4 security connections. | - | NOT RUN | - |
-| 1289 | dc1-wan2 | Security | VerifyIPv4ACL | Verifies the configuration of IPv4 ACLs. | - | NOT RUN | - |
-| 1290 | dc1-wan2 | Security | VerifySpecificIPSecConn | Verifies IPv4 security connections for a peer. | - | NOT RUN | - |
-| 1291 | dc1-wan2 | Security | VerifySpecificIPSecConn | Verifies IPv4 security connections for a peer. | IPv4 Peer: 10.255.1.1 VRF: default | NOT RUN | - |
-| 1292 | dc1-wan2 | Security | VerifySpecificIPSecConn | Verifies IPv4 security connections for a peer. | IPv4 Peer: 10.255.255.10 VRF: default | NOT RUN | - |
-| 1293 | dc1-wan2 | Security | VerifySpecificIPSecConn | Verifies IPv4 security connections for a peer. | IPv4 Peer: 10.255.255.20 VRF: default | NOT RUN | - |
-| 1294 | dc1-wan2 | Security | VerifySSHIPv4Acl | Verifies if the SSHD agent has IPv4 ACL(s) configured. | - | NOT RUN | - |
-| 1295 | dc1-wan2 | Security | VerifySSHIPv6Acl | Verifies if the SSHD agent has IPv6 ACL(s) configured. | - | NOT RUN | - |
-| 1296 | dc1-wan2 | Security | VerifySSHStatus | Verifies if the SSHD agent is disabled in the default VRF. | - | NOT RUN | - |
-| 1297 | dc1-wan2 | Security | VerifyTelnetStatus | Verifies if Telnet is disabled in the default VRF. | - | NOT RUN | - |
-| 1298 | dc1-wan2 | Services | VerifyDNSLookup | Verifies the DNS name to IP address resolution. | - | NOT RUN | - |
-| 1299 | dc1-wan2 | Services | VerifyDNSServers | Verifies if the DNS servers are correctly configured. | - | NOT RUN | - |
-| 1300 | dc1-wan2 | Services | VerifyErrdisableRecovery | Verifies the errdisable recovery reason, status, and interval. | - | NOT RUN | - |
-| 1301 | dc1-wan2 | Services | VerifyHostname | Verifies the hostname of a device. | - | NOT RUN | - |
-| 1302 | dc1-wan2 | SNMP | VerifySnmpIPv4Acl | Verifies if the SNMP agent has IPv4 ACL(s) configured. | - | NOT RUN | - |
-| 1303 | dc1-wan2 | SNMP | VerifySnmpIPv6Acl | Verifies if the SNMP agent has IPv6 ACL(s) configured. | - | NOT RUN | - |
-| 1304 | dc1-wan2 | SNMP | VerifySnmpStatus | Verifies if the SNMP agent is enabled. | - | NOT RUN | - |
-| 1305 | dc1-wan2 | Software | VerifyEOSVersion | Verifies the EOS version of the device. | - | NOT RUN | - |
-| 1306 | dc1-wan2 | Software | VerifyTerminAttrVersion | Verifies the TerminAttr version of the device. | - | NOT RUN | - |
-| 1307 | dc1-wan2 | STUN | VerifyStunClient | Verifies the STUN client is configured with the specified IPv4 source address and port. Validate the public IP and port if provided. | - | NOT RUN | - |
-| 1308 | dc1-wan2 | STUN | VerifyStunClient | Verifies the STUN client is configured with the specified IPv4 source address and port. Validate the public IP and port if provided. | Source IPv4 Address: 100.64.4.2 Source Port: 4500 | NOT RUN | - |
-| 1309 | dc1-wan2 | STUN | VerifyStunClient | Verifies the STUN client is configured with the specified IPv4 source address and port. Validate the public IP and port if provided. | Source IPv4 Address: 172.18.4.2 Source Port: 4500 | NOT RUN | - |
-| 1310 | dc1-wan2 | System | VerifyAgentLogs | Verifies there are no agent crash reports. | - | NOT RUN | - |
-| 1311 | dc1-wan2 | System | VerifyCoredump | Verifies there are no core dump files. | - | NOT RUN | - |
-| 1312 | dc1-wan2 | System | VerifyCPUUtilization | Verifies whether the CPU utilization is below 75%. | - | NOT RUN | - |
-| 1313 | dc1-wan2 | System | VerifyFileSystemUtilization | Verifies that no partition is utilizing more than 75% of its disk space. | - | NOT RUN | - |
-| 1314 | dc1-wan2 | System | VerifyMemoryUtilization | Verifies whether the memory utilization is below 75%. | - | NOT RUN | - |
-| 1315 | dc1-wan2 | System | VerifyNTP | Verifies if NTP is synchronised. | - | NOT RUN | - |
-| 1316 | dc1-wan2 | System | VerifyNTP | Verifies if NTP is synchronised. | - | NOT RUN | - |
-| 1317 | dc1-wan2 | System | VerifyReloadCause | Verifies the last reload cause of the device. | - | NOT RUN | - |
-| 1318 | dc1-wan2 | System | VerifyUptime | Verifies the device uptime. | - | NOT RUN | - |
-| 1319 | dc1-wan2 | VLAN | VerifyVlanInternalPolicy | Verifies the VLAN internal allocation policy and the range of VLANs. | - | NOT RUN | - |
-| 1320 | dc2-leaf1a | AAA | VerifyAcctConsoleMethods | Verifies the AAA accounting console method lists for different accounting types (system, exec, commands, dot1x). | - | NOT RUN | - |
-| 1321 | dc2-leaf1a | AAA | VerifyAcctDefaultMethods | Verifies the AAA accounting default method lists for different accounting types (system, exec, commands, dot1x). | - | NOT RUN | - |
-| 1322 | dc2-leaf1a | AAA | VerifyAuthenMethods | Verifies the AAA authentication method lists for different authentication types (login, enable, dot1x). | - | NOT RUN | - |
-| 1323 | dc2-leaf1a | AAA | VerifyAuthzMethods | Verifies the AAA authorization method lists for different authorization types (commands, exec). | - | NOT RUN | - |
-| 1324 | dc2-leaf1a | AAA | VerifyTacacsServerGroups | Verifies if the provided TACACS server group(s) are configured. | - | NOT RUN | - |
-| 1325 | dc2-leaf1a | AAA | VerifyTacacsServers | Verifies TACACS servers are configured for a specified VRF. | - | NOT RUN | - |
-| 1326 | dc2-leaf1a | AAA | VerifyTacacsSourceIntf | Verifies TACACS source-interface for a specified VRF. | - | NOT RUN | - |
-| 1327 | dc2-leaf1a | BGP | VerifyBGPSpecificPeers | Verifies the health of specific BGP peer(s). | BGP EVPN Peer: dc2-spine1 (IP: 10.255.128.11) | NOT RUN | - |
-| 1328 | dc2-leaf1a | BGP | VerifyBGPSpecificPeers | Verifies the health of specific BGP peer(s). | BGP EVPN Peer: dc2-spine2 (IP: 10.255.128.12) | NOT RUN | - |
-| 1329 | dc2-leaf1a | BGP | VerifyBGPSpecificPeers | Verifies the health of specific BGP peer(s). | BGP IPv4 Unicast Peer: dc2-leaf1b (IP: 10.255.129.117) | NOT RUN | - |
-| 1330 | dc2-leaf1a | BGP | VerifyBGPSpecificPeers | Verifies the health of specific BGP peer(s). | BGP IPv4 Unicast Peer: dc2-spine1 (IP: 10.255.255.104) | NOT RUN | - |
-| 1331 | dc2-leaf1a | BGP | VerifyBGPSpecificPeers | Verifies the health of specific BGP peer(s). | BGP IPv4 Unicast Peer: dc2-spine2 (IP: 10.255.255.106) | NOT RUN | - |
-| 1332 | dc2-leaf1a | Configuration | VerifyRunningConfigDiffs | Verifies there is no difference between the running-config and the startup-config | - | NOT RUN | - |
-| 1333 | dc2-leaf1a | Configuration | VerifyZeroTouch | Verifies ZeroTouch is disabled | - | NOT RUN | - |
-| 1334 | dc2-leaf1a | Connectivity | VerifyLLDPNeighbors | Verifies that the provided LLDP neighbors are connected properly. | Local: Ethernet1 - Remote: dc2-spine1 Ethernet1 | NOT RUN | - |
-| 1335 | dc2-leaf1a | Connectivity | VerifyLLDPNeighbors | Verifies that the provided LLDP neighbors are connected properly. | Local: Ethernet2 - Remote: dc2-spine2 Ethernet1 | NOT RUN | - |
-| 1336 | dc2-leaf1a | Connectivity | VerifyLLDPNeighbors | Verifies that the provided LLDP neighbors are connected properly. | Local: Ethernet3 - Remote: dc2-leaf1b Ethernet3 | NOT RUN | - |
-| 1337 | dc2-leaf1a | Connectivity | VerifyLLDPNeighbors | Verifies that the provided LLDP neighbors are connected properly. | Local: Ethernet4 - Remote: dc2-leaf1b Ethernet4 | NOT RUN | - |
-| 1338 | dc2-leaf1a | Connectivity | VerifyLLDPNeighbors | Verifies that the provided LLDP neighbors are connected properly. | Local: Ethernet8 - Remote: dc2-leaf1c Ethernet1 | NOT RUN | - |
-| 1339 | dc2-leaf1a | Connectivity | VerifyReachability | Test the network reachability to one or many destination IP(s). | Source: Loopback0 (IP: 10.255.128.13) - Destination: dc1-leaf1a Loopback0 (IP: 10.255.0.3) | NOT RUN | - |
-| 1340 | dc2-leaf1a | Connectivity | VerifyReachability | Test the network reachability to one or many destination IP(s). | Source: Loopback0 (IP: 10.255.128.13) - Destination: dc1-leaf1b Loopback0 (IP: 10.255.0.4) | NOT RUN | - |
-| 1341 | dc2-leaf1a | Connectivity | VerifyReachability | Test the network reachability to one or many destination IP(s). | Source: Loopback0 (IP: 10.255.128.13) - Destination: dc1-leaf2a Loopback0 (IP: 10.255.0.5) | NOT RUN | - |
-| 1342 | dc2-leaf1a | Connectivity | VerifyReachability | Test the network reachability to one or many destination IP(s). | Source: Loopback0 (IP: 10.255.128.13) - Destination: dc1-spine1 Loopback0 (IP: 10.255.0.1) | NOT RUN | - |
-| 1343 | dc2-leaf1a | Connectivity | VerifyReachability | Test the network reachability to one or many destination IP(s). | Source: Loopback0 (IP: 10.255.128.13) - Destination: dc1-spine2 Loopback0 (IP: 10.255.0.2) | NOT RUN | - |
-| 1344 | dc2-leaf1a | Connectivity | VerifyReachability | Test the network reachability to one or many destination IP(s). | Source: Loopback0 (IP: 10.255.128.13) - Destination: dc1-svc-leaf1a Loopback0 (IP: 10.33.0.5) | NOT RUN | - |
-| 1345 | dc2-leaf1a | Connectivity | VerifyReachability | Test the network reachability to one or many destination IP(s). | Source: Loopback0 (IP: 10.255.128.13) - Destination: dc1-svc-leaf1b Loopback0 (IP: 10.33.0.6) | NOT RUN | - |
-| 1346 | dc2-leaf1a | Connectivity | VerifyReachability | Test the network reachability to one or many destination IP(s). | Source: Loopback0 (IP: 10.255.128.13) - Destination: dc1-wan1 Loopback0 (IP: 10.255.2.1) | NOT RUN | - |
-| 1347 | dc2-leaf1a | Connectivity | VerifyReachability | Test the network reachability to one or many destination IP(s). | Source: Loopback0 (IP: 10.255.128.13) - Destination: dc1-wan2 Loopback0 (IP: 10.255.2.2) | NOT RUN | - |
-| 1348 | dc2-leaf1a | Connectivity | VerifyReachability | Test the network reachability to one or many destination IP(s). | Source: Loopback0 (IP: 10.255.128.13) - Destination: dc2-leaf1a Loopback0 (IP: 10.255.128.13) | NOT RUN | - |
-| 1349 | dc2-leaf1a | Connectivity | VerifyReachability | Test the network reachability to one or many destination IP(s). | Source: Loopback0 (IP: 10.255.128.13) - Destination: dc2-leaf1b Loopback0 (IP: 10.255.128.14) | NOT RUN | - |
-| 1350 | dc2-leaf1a | Connectivity | VerifyReachability | Test the network reachability to one or many destination IP(s). | Source: Loopback0 (IP: 10.255.128.13) - Destination: dc2-leaf2a Loopback0 (IP: 10.255.128.15) | NOT RUN | - |
-| 1351 | dc2-leaf1a | Connectivity | VerifyReachability | Test the network reachability to one or many destination IP(s). | Source: Loopback0 (IP: 10.255.128.13) - Destination: dc2-leaf2b Loopback0 (IP: 10.255.128.16) | NOT RUN | - |
-| 1352 | dc2-leaf1a | Connectivity | VerifyReachability | Test the network reachability to one or many destination IP(s). | Source: Loopback0 (IP: 10.255.128.13) - Destination: dc2-leaf3a.arista.com Loopback0 (IP: 10.255.128.17) | NOT RUN | - |
-| 1353 | dc2-leaf1a | Connectivity | VerifyReachability | Test the network reachability to one or many destination IP(s). | Source: Loopback0 (IP: 10.255.128.13) - Destination: dc2-leaf3b.arista.com Loopback0 (IP: 10.255.128.18) | NOT RUN | - |
-| 1354 | dc2-leaf1a | Connectivity | VerifyReachability | Test the network reachability to one or many destination IP(s). | Source: Loopback0 (IP: 10.255.128.13) - Destination: dc2-spine1 Loopback0 (IP: 10.255.128.11) | NOT RUN | - |
-| 1355 | dc2-leaf1a | Connectivity | VerifyReachability | Test the network reachability to one or many destination IP(s). | Source: Loopback0 (IP: 10.255.128.13) - Destination: dc2-spine2 Loopback0 (IP: 10.255.128.12) | NOT RUN | - |
-| 1356 | dc2-leaf1a | Connectivity | VerifyReachability | Test the network reachability to one or many destination IP(s). | Source: P2P Interface Ethernet1 (IP: 10.255.255.105) - Destination: dc2-spine1 Ethernet1 (IP: 10.255.255.104) | NOT RUN | - |
-| 1357 | dc2-leaf1a | Connectivity | VerifyReachability | Test the network reachability to one or many destination IP(s). | Source: P2P Interface Ethernet2 (IP: 10.255.255.107) - Destination: dc2-spine2 Ethernet1 (IP: 10.255.255.106) | NOT RUN | - |
-| 1358 | dc2-leaf1a | Field Notices | VerifyFieldNotice44Resolution | Verifies that the device is using the correct Aboot version per FN0044. | - | NOT RUN | - |
-| 1359 | dc2-leaf1a | Field Notices | VerifyFieldNotice72Resolution | Verifies if the device is exposed to FN0072, and if the issue has been mitigated. | - | NOT RUN | - |
-| 1360 | dc2-leaf1a | Greent | VerifyGreenT | Verifies if a GreenT policy is created. | - | NOT RUN | - |
-| 1361 | dc2-leaf1a | Greent | VerifyGreenTCounters | Verifies if the GreenT counters are incremented. | - | NOT RUN | - |
-| 1362 | dc2-leaf1a | Hardware | VerifyAdverseDrops | Verifies there are no adverse drops on DCS-7280 and DCS-7500 family switches. | - | NOT RUN | - |
-| 1363 | dc2-leaf1a | Hardware | VerifyEnvironmentCooling | Verifies the status of power supply fans and all fan trays. | - | NOT RUN | - |
-| 1364 | dc2-leaf1a | Hardware | VerifyEnvironmentCooling | Verifies the status of power supply fans and all fan trays. | Accepted States: 'ok' | NOT RUN | - |
-| 1365 | dc2-leaf1a | Hardware | VerifyEnvironmentPower | Verifies the power supplies status. | - | NOT RUN | - |
-| 1366 | dc2-leaf1a | Hardware | VerifyEnvironmentPower | Verifies the power supplies status. | Accepted States: 'ok' | NOT RUN | - |
-| 1367 | dc2-leaf1a | Hardware | VerifyEnvironmentSystemCooling | Verifies the system cooling status. | - | NOT RUN | - |
-| 1368 | dc2-leaf1a | Hardware | VerifyTemperature | Verifies the device temperature. | - | NOT RUN | - |
-| 1369 | dc2-leaf1a | Hardware | VerifyTemperature | Verifies the device temperature. | - | NOT RUN | - |
-| 1370 | dc2-leaf1a | Hardware | VerifyTransceiversManufacturers | Verifies if all transceivers come from approved manufacturers. | - | NOT RUN | - |
-| 1371 | dc2-leaf1a | Hardware | VerifyTransceiversManufacturers | Verifies if all transceivers come from approved manufacturers. | Accepted Manufacturers: 'Arista Networks', 'Arastra, Inc.', 'Not Present' | NOT RUN | - |
-| 1372 | dc2-leaf1a | Hardware | VerifyTransceiversTemperature | Verifies the transceivers temperature. | - | NOT RUN | - |
-| 1373 | dc2-leaf1a | Interfaces | VerifyInterfacesStatus | Verifies the status of the provided interfaces. | Interface Ethernet1 - P2P_LINK_TO_DC2-SPINE1_Ethernet1 = 'up' | NOT RUN | - |
-| 1374 | dc2-leaf1a | Interfaces | VerifyInterfacesStatus | Verifies the status of the provided interfaces. | Interface Ethernet2 - P2P_LINK_TO_DC2-SPINE2_Ethernet1 = 'up' | NOT RUN | - |
-| 1375 | dc2-leaf1a | Interfaces | VerifyInterfacesStatus | Verifies the status of the provided interfaces. | Interface Ethernet3 - MLAG_PEER_dc2-leaf1b_Ethernet3 = 'up' | NOT RUN | - |
-| 1376 | dc2-leaf1a | Interfaces | VerifyInterfacesStatus | Verifies the status of the provided interfaces. | Interface Ethernet4 - MLAG_PEER_dc2-leaf1b_Ethernet4 = 'up' | NOT RUN | - |
-| 1377 | dc2-leaf1a | Interfaces | VerifyInterfacesStatus | Verifies the status of the provided interfaces. | Interface Ethernet5 - dc2-leaf1-server1_PCI1 = 'up' | NOT RUN | - |
-| 1378 | dc2-leaf1a | Interfaces | VerifyInterfacesStatus | Verifies the status of the provided interfaces. | Interface Ethernet8 - DC2-LEAF1C_Ethernet1 = 'up' | NOT RUN | - |
-| 1379 | dc2-leaf1a | Interfaces | VerifyInterfacesStatus | Verifies the status of the provided interfaces. | Interface Loopback0 - EVPN_Overlay_Peering = 'up' | NOT RUN | - |
-| 1380 | dc2-leaf1a | Interfaces | VerifyInterfacesStatus | Verifies the status of the provided interfaces. | Interface Loopback1 - VTEP_VXLAN_Tunnel_Source = 'up' | NOT RUN | - |
-| 1381 | dc2-leaf1a | Interfaces | VerifyInterfacesStatus | Verifies the status of the provided interfaces. | Interface Loopback10 - VRF10_VTEP_DIAGNOSTICS = 'up' | NOT RUN | - |
-| 1382 | dc2-leaf1a | Interfaces | VerifyInterfacesStatus | Verifies the status of the provided interfaces. | Interface Loopback11 - VRF11_VTEP_DIAGNOSTICS = 'up' | NOT RUN | - |
-| 1383 | dc2-leaf1a | Interfaces | VerifyInterfacesStatus | Verifies the status of the provided interfaces. | Interface Port-Channel3 - MLAG_PEER_dc2-leaf1b_Po3 = 'up' | NOT RUN | - |
-| 1384 | dc2-leaf1a | Interfaces | VerifyInterfacesStatus | Verifies the status of the provided interfaces. | Interface Port-Channel5 - dc2-leaf1-server1_PortChannel dc2-leaf1-server1 = 'up' | NOT RUN | - |
-| 1385 | dc2-leaf1a | Interfaces | VerifyInterfacesStatus | Verifies the status of the provided interfaces. | Interface Port-Channel8 - DC2-LEAF1C_Po1 = 'up' | NOT RUN | - |
-| 1386 | dc2-leaf1a | Interfaces | VerifyInterfacesStatus | Verifies the status of the provided interfaces. | Interface Vlan11 - VRF10_VLAN11 = 'up' | NOT RUN | - |
-| 1387 | dc2-leaf1a | Interfaces | VerifyInterfacesStatus | Verifies the status of the provided interfaces. | Interface Vlan12 - VRF10_VLAN12 = 'up' | NOT RUN | - |
-| 1388 | dc2-leaf1a | Interfaces | VerifyInterfacesStatus | Verifies the status of the provided interfaces. | Interface Vlan21 - VRF11_VLAN21 = 'up' | NOT RUN | - |
-| 1389 | dc2-leaf1a | Interfaces | VerifyInterfacesStatus | Verifies the status of the provided interfaces. | Interface Vlan22 - VRF11_VLAN22 = 'up' | NOT RUN | - |
-| 1390 | dc2-leaf1a | Interfaces | VerifyInterfacesStatus | Verifies the status of the provided interfaces. | Interface Vlan3009 - MLAG_PEER_L3_iBGP: vrf VRF10 = 'up' | NOT RUN | - |
-| 1391 | dc2-leaf1a | Interfaces | VerifyInterfacesStatus | Verifies the status of the provided interfaces. | Interface Vlan3010 - MLAG_PEER_L3_iBGP: vrf VRF11 = 'up' | NOT RUN | - |
-| 1392 | dc2-leaf1a | Interfaces | VerifyInterfacesStatus | Verifies the status of the provided interfaces. | Interface Vlan4093 - MLAG_PEER_L3_PEERING = 'up' | NOT RUN | - |
-| 1393 | dc2-leaf1a | Interfaces | VerifyInterfacesStatus | Verifies the status of the provided interfaces. | Interface Vlan4094 - MLAG_PEER = 'up' | NOT RUN | - |
-| 1394 | dc2-leaf1a | Interfaces | VerifyInterfacesStatus | Verifies the status of the provided interfaces. | Interface Vxlan1 = 'up' | NOT RUN | - |
-| 1395 | dc2-leaf1a | LANZ | VerifyLANZ | Verifies if LANZ is enabled. | - | NOT RUN | - |
-| 1396 | dc2-leaf1a | Logging | VerifyLoggingAccounting | Verifies if AAA accounting logs are generated. | - | NOT RUN | - |
-| 1397 | dc2-leaf1a | Logging | VerifyLoggingErrors | Verifies there are no syslog messages with a severity of ERRORS or higher. | - | NOT RUN | - |
-| 1398 | dc2-leaf1a | Logging | VerifyLoggingHostname | Verifies if logs are generated with the device FQDN. | - | NOT RUN | - |
-| 1399 | dc2-leaf1a | Logging | VerifyLoggingHosts | Verifies logging hosts (syslog servers) for a specified VRF. | - | NOT RUN | - |
-| 1400 | dc2-leaf1a | Logging | VerifyLoggingLogsGeneration | Verifies if logs are generated. | - | NOT RUN | - |
-| 1401 | dc2-leaf1a | Logging | VerifyLoggingPersistent | Verifies if logging persistent is enabled and logs are saved in flash. | - | NOT RUN | - |
-| 1402 | dc2-leaf1a | Logging | VerifyLoggingSourceInt | Verifies logging source-interface for a specified VRF. | - | NOT RUN | - |
-| 1403 | dc2-leaf1a | Logging | VerifyLoggingTimestamp | Verifies if logs are generated with the riate timestamp. | - | NOT RUN | - |
-| 1404 | dc2-leaf1a | MLAG | VerifyMlagConfigSanity | Verifies there are no MLAG config-sanity inconsistencies. | - | NOT RUN | - |
-| 1405 | dc2-leaf1a | MLAG | VerifyMlagDualPrimary | Verifies the MLAG dual-primary detection parameters. | - | NOT RUN | - |
-| 1406 | dc2-leaf1a | MLAG | VerifyMlagInterfaces | Verifies there are no inactive or active-partial MLAG ports. | - | NOT RUN | - |
-| 1407 | dc2-leaf1a | MLAG | VerifyMlagReloadDelay | Verifies the MLAG reload-delay parameters. | - | NOT RUN | - |
-| 1408 | dc2-leaf1a | MLAG | VerifyMlagStatus | Verifies the health status of the MLAG configuration. | - | NOT RUN | - |
-| 1409 | dc2-leaf1a | MLAG | VerifyMlagStatus | Verifies the health status of the MLAG configuration. | - | NOT RUN | - |
-| 1410 | dc2-leaf1a | Multicast | VerifyIGMPSnoopingGlobal | Verifies the IGMP snooping global configuration. | - | NOT RUN | - |
-| 1411 | dc2-leaf1a | Multicast | VerifyIGMPSnoopingVlans | Verifies the IGMP snooping status for the provided VLANs. | - | NOT RUN | - |
-| 1412 | dc2-leaf1a | PTP | VerifyPtpGMStatus | Verifies that the device is locked to a valid PTP Grandmaster. | - | NOT RUN | - |
-| 1413 | dc2-leaf1a | PTP | VerifyPtpLockStatus | Verifies that the device was locked to the upstream PTP GM in the last minute. | - | NOT RUN | - |
-| 1414 | dc2-leaf1a | PTP | VerifyPtpModeStatus | Verifies that the device is configured as a PTP Boundary Clock. | - | NOT RUN | - |
-| 1415 | dc2-leaf1a | PTP | VerifyPtpOffset | Verifies that the PTP timing offset is within +/- 1000ns from the master clock. | - | NOT RUN | - |
-| 1416 | dc2-leaf1a | PTP | VerifyPtpPortModeStatus | Verifies the PTP interfaces state. | - | NOT RUN | - |
-| 1417 | dc2-leaf1a | Routing | VerifyRoutingProtocolModel | Verifies the configured routing protocol model. | Routing protocol model: multi-agent | NOT RUN | - |
-| 1418 | dc2-leaf1a | Routing | VerifyRoutingTableEntry | Verifies that the provided routes are present in the routing table of a specified VRF. | Route: 10.255.0.1 - Peer: dc1-spine1 | NOT RUN | - |
-| 1419 | dc2-leaf1a | Routing | VerifyRoutingTableEntry | Verifies that the provided routes are present in the routing table of a specified VRF. | Route: 10.255.0.2 - Peer: dc1-spine2 | NOT RUN | - |
-| 1420 | dc2-leaf1a | Routing | VerifyRoutingTableEntry | Verifies that the provided routes are present in the routing table of a specified VRF. | Route: 10.255.0.3 - Peer: dc1-leaf1a | NOT RUN | - |
-| 1421 | dc2-leaf1a | Routing | VerifyRoutingTableEntry | Verifies that the provided routes are present in the routing table of a specified VRF. | Route: 10.255.0.4 - Peer: dc1-leaf1b | NOT RUN | - |
-| 1422 | dc2-leaf1a | Routing | VerifyRoutingTableEntry | Verifies that the provided routes are present in the routing table of a specified VRF. | Route: 10.255.0.5 - Peer: dc1-leaf2a | NOT RUN | - |
-| 1423 | dc2-leaf1a | Routing | VerifyRoutingTableEntry | Verifies that the provided routes are present in the routing table of a specified VRF. | Route: 10.255.1.3 - Peer: dc1-leaf1a | NOT RUN | - |
-| 1424 | dc2-leaf1a | Routing | VerifyRoutingTableEntry | Verifies that the provided routes are present in the routing table of a specified VRF. | Route: 10.255.1.5 - Peer: dc1-leaf2a | NOT RUN | - |
-| 1425 | dc2-leaf1a | Routing | VerifyRoutingTableEntry | Verifies that the provided routes are present in the routing table of a specified VRF. | Route: 10.255.128.11 - Peer: dc2-spine1 | NOT RUN | - |
-| 1426 | dc2-leaf1a | Routing | VerifyRoutingTableEntry | Verifies that the provided routes are present in the routing table of a specified VRF. | Route: 10.255.128.12 - Peer: dc2-spine2 | NOT RUN | - |
-| 1427 | dc2-leaf1a | Routing | VerifyRoutingTableEntry | Verifies that the provided routes are present in the routing table of a specified VRF. | Route: 10.255.128.13 - Peer: dc2-leaf1a | NOT RUN | - |
-| 1428 | dc2-leaf1a | Routing | VerifyRoutingTableEntry | Verifies that the provided routes are present in the routing table of a specified VRF. | Route: 10.255.128.14 - Peer: dc2-leaf1b | NOT RUN | - |
-| 1429 | dc2-leaf1a | Routing | VerifyRoutingTableEntry | Verifies that the provided routes are present in the routing table of a specified VRF. | Route: 10.255.128.15 - Peer: dc2-leaf2a | NOT RUN | - |
-| 1430 | dc2-leaf1a | Routing | VerifyRoutingTableEntry | Verifies that the provided routes are present in the routing table of a specified VRF. | Route: 10.255.128.16 - Peer: dc2-leaf2b | NOT RUN | - |
-| 1431 | dc2-leaf1a | Routing | VerifyRoutingTableEntry | Verifies that the provided routes are present in the routing table of a specified VRF. | Route: 10.255.128.17 - Peer: dc2-leaf3a.arista.com | NOT RUN | - |
-| 1432 | dc2-leaf1a | Routing | VerifyRoutingTableEntry | Verifies that the provided routes are present in the routing table of a specified VRF. | Route: 10.255.128.18 - Peer: dc2-leaf3b.arista.com | NOT RUN | - |
-| 1433 | dc2-leaf1a | Routing | VerifyRoutingTableEntry | Verifies that the provided routes are present in the routing table of a specified VRF. | Route: 10.255.129.13 - Peer: dc2-leaf1a | NOT RUN | - |
-| 1434 | dc2-leaf1a | Routing | VerifyRoutingTableEntry | Verifies that the provided routes are present in the routing table of a specified VRF. | Route: 10.255.129.15 - Peer: dc2-leaf2a | NOT RUN | - |
-| 1435 | dc2-leaf1a | Routing | VerifyRoutingTableEntry | Verifies that the provided routes are present in the routing table of a specified VRF. | Route: 10.255.129.17 - Peer: dc2-leaf3a.arista.com | NOT RUN | - |
-| 1436 | dc2-leaf1a | Routing | VerifyRoutingTableEntry | Verifies that the provided routes are present in the routing table of a specified VRF. | Route: 10.255.2.1 - Peer: dc1-wan1 | NOT RUN | - |
-| 1437 | dc2-leaf1a | Routing | VerifyRoutingTableEntry | Verifies that the provided routes are present in the routing table of a specified VRF. | Route: 10.255.2.2 - Peer: dc1-wan2 | NOT RUN | - |
-| 1438 | dc2-leaf1a | Routing | VerifyRoutingTableEntry | Verifies that the provided routes are present in the routing table of a specified VRF. | Route: 10.33.0.5 - Peer: dc1-svc-leaf1a | NOT RUN | - |
-| 1439 | dc2-leaf1a | Routing | VerifyRoutingTableEntry | Verifies that the provided routes are present in the routing table of a specified VRF. | Route: 10.33.0.6 - Peer: dc1-svc-leaf1b | NOT RUN | - |
-| 1440 | dc2-leaf1a | Routing | VerifyRoutingTableEntry | Verifies that the provided routes are present in the routing table of a specified VRF. | Route: 10.33.1.5 - Peer: dc1-svc-leaf1a | NOT RUN | - |
-| 1441 | dc2-leaf1a | Security | VerifyAPIHttpsSSL | Verifies if the eAPI has a valid SSL profile. | - | NOT RUN | - |
-| 1442 | dc2-leaf1a | Security | VerifyAPIHttpsSSL | Verifies if the eAPI has a valid SSL profile. | eAPI HTTPS SSL Profile: eAPI_SSL_Profile | NOT RUN | - |
-| 1443 | dc2-leaf1a | Security | VerifyAPIHttpStatus | Verifies if eAPI HTTP server is disabled globally. | - | NOT RUN | - |
-| 1444 | dc2-leaf1a | Security | VerifyAPIIPv4Acl | Verifies if eAPI has the right number IPv4 ACL(s) configured for a specified VRF. | - | NOT RUN | - |
-| 1445 | dc2-leaf1a | Security | VerifyAPIIPv6Acl | Verifies if eAPI has the right number IPv6 ACL(s) configured for a specified VRF. | - | NOT RUN | - |
-| 1446 | dc2-leaf1a | Security | VerifyAPISSLCertificate | Verifies the eAPI SSL certificate expiry, common subject name, encryption algorithm and key size. | - | NOT RUN | - |
-| 1447 | dc2-leaf1a | Security | VerifyBannerLogin | Verifies the login banner of a device. | - | NOT RUN | - |
-| 1448 | dc2-leaf1a | Security | VerifyBannerMotd | Verifies the motd banner of a device. | - | NOT RUN | - |
-| 1449 | dc2-leaf1a | Security | VerifyIPSecConnHealth | Verifies all IPv4 security connections. | - | NOT RUN | - |
-| 1450 | dc2-leaf1a | Security | VerifyIPv4ACL | Verifies the configuration of IPv4 ACLs. | - | NOT RUN | - |
-| 1451 | dc2-leaf1a | Security | VerifySpecificIPSecConn | Verifies IPv4 security connections for a peer. | - | NOT RUN | - |
-| 1452 | dc2-leaf1a | Security | VerifySSHIPv4Acl | Verifies if the SSHD agent has IPv4 ACL(s) configured. | - | NOT RUN | - |
-| 1453 | dc2-leaf1a | Security | VerifySSHIPv6Acl | Verifies if the SSHD agent has IPv6 ACL(s) configured. | - | NOT RUN | - |
-| 1454 | dc2-leaf1a | Security | VerifySSHStatus | Verifies if the SSHD agent is disabled in the default VRF. | - | NOT RUN | - |
-| 1455 | dc2-leaf1a | Security | VerifyTelnetStatus | Verifies if Telnet is disabled in the default VRF. | - | NOT RUN | - |
-| 1456 | dc2-leaf1a | Services | VerifyDNSLookup | Verifies the DNS name to IP address resolution. | - | NOT RUN | - |
-| 1457 | dc2-leaf1a | Services | VerifyDNSServers | Verifies if the DNS servers are correctly configured. | - | NOT RUN | - |
-| 1458 | dc2-leaf1a | Services | VerifyErrdisableRecovery | Verifies the errdisable recovery reason, status, and interval. | - | NOT RUN | - |
-| 1459 | dc2-leaf1a | Services | VerifyHostname | Verifies the hostname of a device. | - | NOT RUN | - |
-| 1460 | dc2-leaf1a | SNMP | VerifySnmpIPv4Acl | Verifies if the SNMP agent has IPv4 ACL(s) configured. | - | NOT RUN | - |
-| 1461 | dc2-leaf1a | SNMP | VerifySnmpIPv6Acl | Verifies if the SNMP agent has IPv6 ACL(s) configured. | - | NOT RUN | - |
-| 1462 | dc2-leaf1a | SNMP | VerifySnmpStatus | Verifies if the SNMP agent is enabled. | - | NOT RUN | - |
-| 1463 | dc2-leaf1a | Software | VerifyEOSVersion | Verifies the EOS version of the device. | - | NOT RUN | - |
-| 1464 | dc2-leaf1a | Software | VerifyTerminAttrVersion | Verifies the TerminAttr version of the device. | - | NOT RUN | - |
-| 1465 | dc2-leaf1a | STP | VerifySTPBlockedPorts | Verifies there is no STP blocked ports. | - | NOT RUN | - |
-| 1466 | dc2-leaf1a | STP | VerifySTPCounters | Verifies there is no errors in STP BPDU packets. | - | NOT RUN | - |
-| 1467 | dc2-leaf1a | STP | VerifySTPForwardingPorts | Verifies that all interfaces are forwarding for a provided list of VLAN(s). | - | NOT RUN | - |
-| 1468 | dc2-leaf1a | STP | VerifySTPMode | Verifies the configured STP mode for a provided list of VLAN(s). | - | NOT RUN | - |
-| 1469 | dc2-leaf1a | STP | VerifySTPRootPriority | Verifies the STP root priority for a provided list of VLAN or MST instance ID(s). | - | NOT RUN | - |
-| 1470 | dc2-leaf1a | STUN | VerifyStunClient | Verifies the STUN client is configured with the specified IPv4 source address and port. Validate the public IP and port if provided. | - | NOT RUN | - |
-| 1471 | dc2-leaf1a | System | VerifyAgentLogs | Verifies there are no agent crash reports. | - | NOT RUN | - |
-| 1472 | dc2-leaf1a | System | VerifyCoredump | Verifies there are no core dump files. | - | NOT RUN | - |
-| 1473 | dc2-leaf1a | System | VerifyCPUUtilization | Verifies whether the CPU utilization is below 75%. | - | NOT RUN | - |
-| 1474 | dc2-leaf1a | System | VerifyFileSystemUtilization | Verifies that no partition is utilizing more than 75% of its disk space. | - | NOT RUN | - |
-| 1475 | dc2-leaf1a | System | VerifyMemoryUtilization | Verifies whether the memory utilization is below 75%. | - | NOT RUN | - |
-| 1476 | dc2-leaf1a | System | VerifyNTP | Verifies if NTP is synchronised. | - | NOT RUN | - |
-| 1477 | dc2-leaf1a | System | VerifyNTP | Verifies if NTP is synchronised. | - | NOT RUN | - |
-| 1478 | dc2-leaf1a | System | VerifyReloadCause | Verifies the last reload cause of the device. | - | NOT RUN | - |
-| 1479 | dc2-leaf1a | System | VerifyUptime | Verifies the device uptime. | - | NOT RUN | - |
-| 1480 | dc2-leaf1a | VLAN | VerifyVlanInternalPolicy | Verifies the VLAN internal allocation policy and the range of VLANs. | - | NOT RUN | - |
-| 1481 | dc2-leaf1b | AAA | VerifyAcctConsoleMethods | Verifies the AAA accounting console method lists for different accounting types (system, exec, commands, dot1x). | - | NOT RUN | - |
-| 1482 | dc2-leaf1b | AAA | VerifyAcctDefaultMethods | Verifies the AAA accounting default method lists for different accounting types (system, exec, commands, dot1x). | - | NOT RUN | - |
-| 1483 | dc2-leaf1b | AAA | VerifyAuthenMethods | Verifies the AAA authentication method lists for different authentication types (login, enable, dot1x). | - | NOT RUN | - |
-| 1484 | dc2-leaf1b | AAA | VerifyAuthzMethods | Verifies the AAA authorization method lists for different authorization types (commands, exec). | - | NOT RUN | - |
-| 1485 | dc2-leaf1b | AAA | VerifyTacacsServerGroups | Verifies if the provided TACACS server group(s) are configured. | - | NOT RUN | - |
-| 1486 | dc2-leaf1b | AAA | VerifyTacacsServers | Verifies TACACS servers are configured for a specified VRF. | - | NOT RUN | - |
-| 1487 | dc2-leaf1b | AAA | VerifyTacacsSourceIntf | Verifies TACACS source-interface for a specified VRF. | - | NOT RUN | - |
-| 1488 | dc2-leaf1b | BGP | VerifyBGPSpecificPeers | Verifies the health of specific BGP peer(s). | BGP EVPN Peer: dc2-spine1 (IP: 10.255.128.11) | NOT RUN | - |
-| 1489 | dc2-leaf1b | BGP | VerifyBGPSpecificPeers | Verifies the health of specific BGP peer(s). | BGP EVPN Peer: dc2-spine2 (IP: 10.255.128.12) | NOT RUN | - |
-| 1490 | dc2-leaf1b | BGP | VerifyBGPSpecificPeers | Verifies the health of specific BGP peer(s). | BGP IPv4 Unicast Peer: dc2-leaf1a (IP: 10.255.129.116) | NOT RUN | - |
-| 1491 | dc2-leaf1b | BGP | VerifyBGPSpecificPeers | Verifies the health of specific BGP peer(s). | BGP IPv4 Unicast Peer: dc2-spine1 (IP: 10.255.255.108) | NOT RUN | - |
-| 1492 | dc2-leaf1b | BGP | VerifyBGPSpecificPeers | Verifies the health of specific BGP peer(s). | BGP IPv4 Unicast Peer: dc2-spine2 (IP: 10.255.255.110) | NOT RUN | - |
-| 1493 | dc2-leaf1b | Configuration | VerifyRunningConfigDiffs | Verifies there is no difference between the running-config and the startup-config | - | NOT RUN | - |
-| 1494 | dc2-leaf1b | Configuration | VerifyZeroTouch | Verifies ZeroTouch is disabled | - | NOT RUN | - |
-| 1495 | dc2-leaf1b | Connectivity | VerifyLLDPNeighbors | Verifies that the provided LLDP neighbors are connected properly. | Local: Ethernet1 - Remote: dc2-spine1 Ethernet2 | NOT RUN | - |
-| 1496 | dc2-leaf1b | Connectivity | VerifyLLDPNeighbors | Verifies that the provided LLDP neighbors are connected properly. | Local: Ethernet2 - Remote: dc2-spine2 Ethernet2 | NOT RUN | - |
-| 1497 | dc2-leaf1b | Connectivity | VerifyLLDPNeighbors | Verifies that the provided LLDP neighbors are connected properly. | Local: Ethernet3 - Remote: dc2-leaf1a Ethernet3 | NOT RUN | - |
-| 1498 | dc2-leaf1b | Connectivity | VerifyLLDPNeighbors | Verifies that the provided LLDP neighbors are connected properly. | Local: Ethernet4 - Remote: dc2-leaf1a Ethernet4 | NOT RUN | - |
-| 1499 | dc2-leaf1b | Connectivity | VerifyLLDPNeighbors | Verifies that the provided LLDP neighbors are connected properly. | Local: Ethernet8 - Remote: dc2-leaf1c Ethernet2 | NOT RUN | - |
-| 1500 | dc2-leaf1b | Connectivity | VerifyReachability | Test the network reachability to one or many destination IP(s). | Source: Loopback0 (IP: 10.255.128.14) - Destination: dc1-leaf1a Loopback0 (IP: 10.255.0.3) | NOT RUN | - |
-| 1501 | dc2-leaf1b | Connectivity | VerifyReachability | Test the network reachability to one or many destination IP(s). | Source: Loopback0 (IP: 10.255.128.14) - Destination: dc1-leaf1b Loopback0 (IP: 10.255.0.4) | NOT RUN | - |
-| 1502 | dc2-leaf1b | Connectivity | VerifyReachability | Test the network reachability to one or many destination IP(s). | Source: Loopback0 (IP: 10.255.128.14) - Destination: dc1-leaf2a Loopback0 (IP: 10.255.0.5) | NOT RUN | - |
-| 1503 | dc2-leaf1b | Connectivity | VerifyReachability | Test the network reachability to one or many destination IP(s). | Source: Loopback0 (IP: 10.255.128.14) - Destination: dc1-spine1 Loopback0 (IP: 10.255.0.1) | NOT RUN | - |
-| 1504 | dc2-leaf1b | Connectivity | VerifyReachability | Test the network reachability to one or many destination IP(s). | Source: Loopback0 (IP: 10.255.128.14) - Destination: dc1-spine2 Loopback0 (IP: 10.255.0.2) | NOT RUN | - |
-| 1505 | dc2-leaf1b | Connectivity | VerifyReachability | Test the network reachability to one or many destination IP(s). | Source: Loopback0 (IP: 10.255.128.14) - Destination: dc1-svc-leaf1a Loopback0 (IP: 10.33.0.5) | NOT RUN | - |
-| 1506 | dc2-leaf1b | Connectivity | VerifyReachability | Test the network reachability to one or many destination IP(s). | Source: Loopback0 (IP: 10.255.128.14) - Destination: dc1-svc-leaf1b Loopback0 (IP: 10.33.0.6) | NOT RUN | - |
-| 1507 | dc2-leaf1b | Connectivity | VerifyReachability | Test the network reachability to one or many destination IP(s). | Source: Loopback0 (IP: 10.255.128.14) - Destination: dc1-wan1 Loopback0 (IP: 10.255.2.1) | NOT RUN | - |
-| 1508 | dc2-leaf1b | Connectivity | VerifyReachability | Test the network reachability to one or many destination IP(s). | Source: Loopback0 (IP: 10.255.128.14) - Destination: dc1-wan2 Loopback0 (IP: 10.255.2.2) | NOT RUN | - |
-| 1509 | dc2-leaf1b | Connectivity | VerifyReachability | Test the network reachability to one or many destination IP(s). | Source: Loopback0 (IP: 10.255.128.14) - Destination: dc2-leaf1a Loopback0 (IP: 10.255.128.13) | NOT RUN | - |
-| 1510 | dc2-leaf1b | Connectivity | VerifyReachability | Test the network reachability to one or many destination IP(s). | Source: Loopback0 (IP: 10.255.128.14) - Destination: dc2-leaf1b Loopback0 (IP: 10.255.128.14) | NOT RUN | - |
-| 1511 | dc2-leaf1b | Connectivity | VerifyReachability | Test the network reachability to one or many destination IP(s). | Source: Loopback0 (IP: 10.255.128.14) - Destination: dc2-leaf2a Loopback0 (IP: 10.255.128.15) | NOT RUN | - |
-| 1512 | dc2-leaf1b | Connectivity | VerifyReachability | Test the network reachability to one or many destination IP(s). | Source: Loopback0 (IP: 10.255.128.14) - Destination: dc2-leaf2b Loopback0 (IP: 10.255.128.16) | NOT RUN | - |
-| 1513 | dc2-leaf1b | Connectivity | VerifyReachability | Test the network reachability to one or many destination IP(s). | Source: Loopback0 (IP: 10.255.128.14) - Destination: dc2-leaf3a.arista.com Loopback0 (IP: 10.255.128.17) | NOT RUN | - |
-| 1514 | dc2-leaf1b | Connectivity | VerifyReachability | Test the network reachability to one or many destination IP(s). | Source: Loopback0 (IP: 10.255.128.14) - Destination: dc2-leaf3b.arista.com Loopback0 (IP: 10.255.128.18) | NOT RUN | - |
-| 1515 | dc2-leaf1b | Connectivity | VerifyReachability | Test the network reachability to one or many destination IP(s). | Source: Loopback0 (IP: 10.255.128.14) - Destination: dc2-spine1 Loopback0 (IP: 10.255.128.11) | NOT RUN | - |
-| 1516 | dc2-leaf1b | Connectivity | VerifyReachability | Test the network reachability to one or many destination IP(s). | Source: Loopback0 (IP: 10.255.128.14) - Destination: dc2-spine2 Loopback0 (IP: 10.255.128.12) | NOT RUN | - |
-| 1517 | dc2-leaf1b | Connectivity | VerifyReachability | Test the network reachability to one or many destination IP(s). | Source: P2P Interface Ethernet1 (IP: 10.255.255.109) - Destination: dc2-spine1 Ethernet2 (IP: 10.255.255.108) | NOT RUN | - |
-| 1518 | dc2-leaf1b | Connectivity | VerifyReachability | Test the network reachability to one or many destination IP(s). | Source: P2P Interface Ethernet2 (IP: 10.255.255.111) - Destination: dc2-spine2 Ethernet2 (IP: 10.255.255.110) | NOT RUN | - |
-| 1519 | dc2-leaf1b | Field Notices | VerifyFieldNotice44Resolution | Verifies that the device is using the correct Aboot version per FN0044. | - | NOT RUN | - |
-| 1520 | dc2-leaf1b | Field Notices | VerifyFieldNotice72Resolution | Verifies if the device is exposed to FN0072, and if the issue has been mitigated. | - | NOT RUN | - |
-| 1521 | dc2-leaf1b | Greent | VerifyGreenT | Verifies if a GreenT policy is created. | - | NOT RUN | - |
-| 1522 | dc2-leaf1b | Greent | VerifyGreenTCounters | Verifies if the GreenT counters are incremented. | - | NOT RUN | - |
-| 1523 | dc2-leaf1b | Hardware | VerifyAdverseDrops | Verifies there are no adverse drops on DCS-7280 and DCS-7500 family switches. | - | NOT RUN | - |
-| 1524 | dc2-leaf1b | Hardware | VerifyEnvironmentCooling | Verifies the status of power supply fans and all fan trays. | - | NOT RUN | - |
-| 1525 | dc2-leaf1b | Hardware | VerifyEnvironmentCooling | Verifies the status of power supply fans and all fan trays. | Accepted States: 'ok' | NOT RUN | - |
-| 1526 | dc2-leaf1b | Hardware | VerifyEnvironmentPower | Verifies the power supplies status. | - | NOT RUN | - |
-| 1527 | dc2-leaf1b | Hardware | VerifyEnvironmentPower | Verifies the power supplies status. | Accepted States: 'ok' | NOT RUN | - |
-| 1528 | dc2-leaf1b | Hardware | VerifyEnvironmentSystemCooling | Verifies the system cooling status. | - | NOT RUN | - |
-| 1529 | dc2-leaf1b | Hardware | VerifyTemperature | Verifies the device temperature. | - | NOT RUN | - |
-| 1530 | dc2-leaf1b | Hardware | VerifyTemperature | Verifies the device temperature. | - | NOT RUN | - |
-| 1531 | dc2-leaf1b | Hardware | VerifyTransceiversManufacturers | Verifies if all transceivers come from approved manufacturers. | - | NOT RUN | - |
-| 1532 | dc2-leaf1b | Hardware | VerifyTransceiversManufacturers | Verifies if all transceivers come from approved manufacturers. | Accepted Manufacturers: 'Arista Networks', 'Arastra, Inc.', 'Not Present' | NOT RUN | - |
-| 1533 | dc2-leaf1b | Hardware | VerifyTransceiversTemperature | Verifies the transceivers temperature. | - | NOT RUN | - |
-| 1534 | dc2-leaf1b | Interfaces | VerifyInterfacesStatus | Verifies the status of the provided interfaces. | Interface Ethernet1 - P2P_LINK_TO_DC2-SPINE1_Ethernet2 = 'up' | NOT RUN | - |
-| 1535 | dc2-leaf1b | Interfaces | VerifyInterfacesStatus | Verifies the status of the provided interfaces. | Interface Ethernet2 - P2P_LINK_TO_DC2-SPINE2_Ethernet2 = 'up' | NOT RUN | - |
-| 1536 | dc2-leaf1b | Interfaces | VerifyInterfacesStatus | Verifies the status of the provided interfaces. | Interface Ethernet3 - MLAG_PEER_dc2-leaf1a_Ethernet3 = 'up' | NOT RUN | - |
-| 1537 | dc2-leaf1b | Interfaces | VerifyInterfacesStatus | Verifies the status of the provided interfaces. | Interface Ethernet4 - MLAG_PEER_dc2-leaf1a_Ethernet4 = 'up' | NOT RUN | - |
-| 1538 | dc2-leaf1b | Interfaces | VerifyInterfacesStatus | Verifies the status of the provided interfaces. | Interface Ethernet5 - dc2-leaf1-server1_PCI2 = 'up' | NOT RUN | - |
-| 1539 | dc2-leaf1b | Interfaces | VerifyInterfacesStatus | Verifies the status of the provided interfaces. | Interface Ethernet8 - DC2-LEAF1C_Ethernet2 = 'up' | NOT RUN | - |
-| 1540 | dc2-leaf1b | Interfaces | VerifyInterfacesStatus | Verifies the status of the provided interfaces. | Interface Loopback0 - EVPN_Overlay_Peering = 'up' | NOT RUN | - |
-| 1541 | dc2-leaf1b | Interfaces | VerifyInterfacesStatus | Verifies the status of the provided interfaces. | Interface Loopback1 - VTEP_VXLAN_Tunnel_Source = 'up' | NOT RUN | - |
-| 1542 | dc2-leaf1b | Interfaces | VerifyInterfacesStatus | Verifies the status of the provided interfaces. | Interface Loopback10 - VRF10_VTEP_DIAGNOSTICS = 'up' | NOT RUN | - |
-| 1543 | dc2-leaf1b | Interfaces | VerifyInterfacesStatus | Verifies the status of the provided interfaces. | Interface Loopback11 - VRF11_VTEP_DIAGNOSTICS = 'up' | NOT RUN | - |
-| 1544 | dc2-leaf1b | Interfaces | VerifyInterfacesStatus | Verifies the status of the provided interfaces. | Interface Port-Channel3 - MLAG_PEER_dc2-leaf1a_Po3 = 'up' | NOT RUN | - |
-| 1545 | dc2-leaf1b | Interfaces | VerifyInterfacesStatus | Verifies the status of the provided interfaces. | Interface Port-Channel5 - dc2-leaf1-server1_PortChannel dc2-leaf1-server1 = 'up' | NOT RUN | - |
-| 1546 | dc2-leaf1b | Interfaces | VerifyInterfacesStatus | Verifies the status of the provided interfaces. | Interface Port-Channel8 - DC2-LEAF1C_Po1 = 'up' | NOT RUN | - |
-| 1547 | dc2-leaf1b | Interfaces | VerifyInterfacesStatus | Verifies the status of the provided interfaces. | Interface Vlan11 - VRF10_VLAN11 = 'up' | NOT RUN | - |
-| 1548 | dc2-leaf1b | Interfaces | VerifyInterfacesStatus | Verifies the status of the provided interfaces. | Interface Vlan12 - VRF10_VLAN12 = 'up' | NOT RUN | - |
-| 1549 | dc2-leaf1b | Interfaces | VerifyInterfacesStatus | Verifies the status of the provided interfaces. | Interface Vlan21 - VRF11_VLAN21 = 'up' | NOT RUN | - |
-| 1550 | dc2-leaf1b | Interfaces | VerifyInterfacesStatus | Verifies the status of the provided interfaces. | Interface Vlan22 - VRF11_VLAN22 = 'up' | NOT RUN | - |
-| 1551 | dc2-leaf1b | Interfaces | VerifyInterfacesStatus | Verifies the status of the provided interfaces. | Interface Vlan3009 - MLAG_PEER_L3_iBGP: vrf VRF10 = 'up' | NOT RUN | - |
-| 1552 | dc2-leaf1b | Interfaces | VerifyInterfacesStatus | Verifies the status of the provided interfaces. | Interface Vlan3010 - MLAG_PEER_L3_iBGP: vrf VRF11 = 'up' | NOT RUN | - |
-| 1553 | dc2-leaf1b | Interfaces | VerifyInterfacesStatus | Verifies the status of the provided interfaces. | Interface Vlan4093 - MLAG_PEER_L3_PEERING = 'up' | NOT RUN | - |
-| 1554 | dc2-leaf1b | Interfaces | VerifyInterfacesStatus | Verifies the status of the provided interfaces. | Interface Vlan4094 - MLAG_PEER = 'up' | NOT RUN | - |
-| 1555 | dc2-leaf1b | Interfaces | VerifyInterfacesStatus | Verifies the status of the provided interfaces. | Interface Vxlan1 = 'up' | NOT RUN | - |
-| 1556 | dc2-leaf1b | LANZ | VerifyLANZ | Verifies if LANZ is enabled. | - | NOT RUN | - |
-| 1557 | dc2-leaf1b | Logging | VerifyLoggingAccounting | Verifies if AAA accounting logs are generated. | - | NOT RUN | - |
-| 1558 | dc2-leaf1b | Logging | VerifyLoggingErrors | Verifies there are no syslog messages with a severity of ERRORS or higher. | - | NOT RUN | - |
-| 1559 | dc2-leaf1b | Logging | VerifyLoggingHostname | Verifies if logs are generated with the device FQDN. | - | NOT RUN | - |
-| 1560 | dc2-leaf1b | Logging | VerifyLoggingHosts | Verifies logging hosts (syslog servers) for a specified VRF. | - | NOT RUN | - |
-| 1561 | dc2-leaf1b | Logging | VerifyLoggingLogsGeneration | Verifies if logs are generated. | - | NOT RUN | - |
-| 1562 | dc2-leaf1b | Logging | VerifyLoggingPersistent | Verifies if logging persistent is enabled and logs are saved in flash. | - | NOT RUN | - |
-| 1563 | dc2-leaf1b | Logging | VerifyLoggingSourceInt | Verifies logging source-interface for a specified VRF. | - | NOT RUN | - |
-| 1564 | dc2-leaf1b | Logging | VerifyLoggingTimestamp | Verifies if logs are generated with the riate timestamp. | - | NOT RUN | - |
-| 1565 | dc2-leaf1b | MLAG | VerifyMlagConfigSanity | Verifies there are no MLAG config-sanity inconsistencies. | - | NOT RUN | - |
-| 1566 | dc2-leaf1b | MLAG | VerifyMlagDualPrimary | Verifies the MLAG dual-primary detection parameters. | - | NOT RUN | - |
-| 1567 | dc2-leaf1b | MLAG | VerifyMlagInterfaces | Verifies there are no inactive or active-partial MLAG ports. | - | NOT RUN | - |
-| 1568 | dc2-leaf1b | MLAG | VerifyMlagReloadDelay | Verifies the MLAG reload-delay parameters. | - | NOT RUN | - |
-| 1569 | dc2-leaf1b | MLAG | VerifyMlagStatus | Verifies the health status of the MLAG configuration. | - | NOT RUN | - |
-| 1570 | dc2-leaf1b | MLAG | VerifyMlagStatus | Verifies the health status of the MLAG configuration. | - | NOT RUN | - |
-| 1571 | dc2-leaf1b | Multicast | VerifyIGMPSnoopingGlobal | Verifies the IGMP snooping global configuration. | - | NOT RUN | - |
-| 1572 | dc2-leaf1b | Multicast | VerifyIGMPSnoopingVlans | Verifies the IGMP snooping status for the provided VLANs. | - | NOT RUN | - |
-| 1573 | dc2-leaf1b | PTP | VerifyPtpGMStatus | Verifies that the device is locked to a valid PTP Grandmaster. | - | NOT RUN | - |
-| 1574 | dc2-leaf1b | PTP | VerifyPtpLockStatus | Verifies that the device was locked to the upstream PTP GM in the last minute. | - | NOT RUN | - |
-| 1575 | dc2-leaf1b | PTP | VerifyPtpModeStatus | Verifies that the device is configured as a PTP Boundary Clock. | - | NOT RUN | - |
-| 1576 | dc2-leaf1b | PTP | VerifyPtpOffset | Verifies that the PTP timing offset is within +/- 1000ns from the master clock. | - | NOT RUN | - |
-| 1577 | dc2-leaf1b | PTP | VerifyPtpPortModeStatus | Verifies the PTP interfaces state. | - | NOT RUN | - |
-| 1578 | dc2-leaf1b | Routing | VerifyRoutingProtocolModel | Verifies the configured routing protocol model. | Routing protocol model: multi-agent | NOT RUN | - |
-| 1579 | dc2-leaf1b | Routing | VerifyRoutingTableEntry | Verifies that the provided routes are present in the routing table of a specified VRF. | Route: 10.255.0.1 - Peer: dc1-spine1 | NOT RUN | - |
-| 1580 | dc2-leaf1b | Routing | VerifyRoutingTableEntry | Verifies that the provided routes are present in the routing table of a specified VRF. | Route: 10.255.0.2 - Peer: dc1-spine2 | NOT RUN | - |
-| 1581 | dc2-leaf1b | Routing | VerifyRoutingTableEntry | Verifies that the provided routes are present in the routing table of a specified VRF. | Route: 10.255.0.3 - Peer: dc1-leaf1a | NOT RUN | - |
-| 1582 | dc2-leaf1b | Routing | VerifyRoutingTableEntry | Verifies that the provided routes are present in the routing table of a specified VRF. | Route: 10.255.0.4 - Peer: dc1-leaf1b | NOT RUN | - |
-| 1583 | dc2-leaf1b | Routing | VerifyRoutingTableEntry | Verifies that the provided routes are present in the routing table of a specified VRF. | Route: 10.255.0.5 - Peer: dc1-leaf2a | NOT RUN | - |
-| 1584 | dc2-leaf1b | Routing | VerifyRoutingTableEntry | Verifies that the provided routes are present in the routing table of a specified VRF. | Route: 10.255.1.3 - Peer: dc1-leaf1a | NOT RUN | - |
-| 1585 | dc2-leaf1b | Routing | VerifyRoutingTableEntry | Verifies that the provided routes are present in the routing table of a specified VRF. | Route: 10.255.1.5 - Peer: dc1-leaf2a | NOT RUN | - |
-| 1586 | dc2-leaf1b | Routing | VerifyRoutingTableEntry | Verifies that the provided routes are present in the routing table of a specified VRF. | Route: 10.255.128.11 - Peer: dc2-spine1 | NOT RUN | - |
-| 1587 | dc2-leaf1b | Routing | VerifyRoutingTableEntry | Verifies that the provided routes are present in the routing table of a specified VRF. | Route: 10.255.128.12 - Peer: dc2-spine2 | NOT RUN | - |
-| 1588 | dc2-leaf1b | Routing | VerifyRoutingTableEntry | Verifies that the provided routes are present in the routing table of a specified VRF. | Route: 10.255.128.13 - Peer: dc2-leaf1a | NOT RUN | - |
-| 1589 | dc2-leaf1b | Routing | VerifyRoutingTableEntry | Verifies that the provided routes are present in the routing table of a specified VRF. | Route: 10.255.128.14 - Peer: dc2-leaf1b | NOT RUN | - |
-| 1590 | dc2-leaf1b | Routing | VerifyRoutingTableEntry | Verifies that the provided routes are present in the routing table of a specified VRF. | Route: 10.255.128.15 - Peer: dc2-leaf2a | NOT RUN | - |
-| 1591 | dc2-leaf1b | Routing | VerifyRoutingTableEntry | Verifies that the provided routes are present in the routing table of a specified VRF. | Route: 10.255.128.16 - Peer: dc2-leaf2b | NOT RUN | - |
-| 1592 | dc2-leaf1b | Routing | VerifyRoutingTableEntry | Verifies that the provided routes are present in the routing table of a specified VRF. | Route: 10.255.128.17 - Peer: dc2-leaf3a.arista.com | NOT RUN | - |
-| 1593 | dc2-leaf1b | Routing | VerifyRoutingTableEntry | Verifies that the provided routes are present in the routing table of a specified VRF. | Route: 10.255.128.18 - Peer: dc2-leaf3b.arista.com | NOT RUN | - |
-| 1594 | dc2-leaf1b | Routing | VerifyRoutingTableEntry | Verifies that the provided routes are present in the routing table of a specified VRF. | Route: 10.255.129.13 - Peer: dc2-leaf1a | NOT RUN | - |
-| 1595 | dc2-leaf1b | Routing | VerifyRoutingTableEntry | Verifies that the provided routes are present in the routing table of a specified VRF. | Route: 10.255.129.15 - Peer: dc2-leaf2a | NOT RUN | - |
-| 1596 | dc2-leaf1b | Routing | VerifyRoutingTableEntry | Verifies that the provided routes are present in the routing table of a specified VRF. | Route: 10.255.129.17 - Peer: dc2-leaf3a.arista.com | NOT RUN | - |
-| 1597 | dc2-leaf1b | Routing | VerifyRoutingTableEntry | Verifies that the provided routes are present in the routing table of a specified VRF. | Route: 10.255.2.1 - Peer: dc1-wan1 | NOT RUN | - |
-| 1598 | dc2-leaf1b | Routing | VerifyRoutingTableEntry | Verifies that the provided routes are present in the routing table of a specified VRF. | Route: 10.255.2.2 - Peer: dc1-wan2 | NOT RUN | - |
-| 1599 | dc2-leaf1b | Routing | VerifyRoutingTableEntry | Verifies that the provided routes are present in the routing table of a specified VRF. | Route: 10.33.0.5 - Peer: dc1-svc-leaf1a | NOT RUN | - |
-| 1600 | dc2-leaf1b | Routing | VerifyRoutingTableEntry | Verifies that the provided routes are present in the routing table of a specified VRF. | Route: 10.33.0.6 - Peer: dc1-svc-leaf1b | NOT RUN | - |
-| 1601 | dc2-leaf1b | Routing | VerifyRoutingTableEntry | Verifies that the provided routes are present in the routing table of a specified VRF. | Route: 10.33.1.5 - Peer: dc1-svc-leaf1a | NOT RUN | - |
-| 1602 | dc2-leaf1b | Security | VerifyAPIHttpsSSL | Verifies if the eAPI has a valid SSL profile. | - | NOT RUN | - |
-| 1603 | dc2-leaf1b | Security | VerifyAPIHttpsSSL | Verifies if the eAPI has a valid SSL profile. | eAPI HTTPS SSL Profile: eAPI_SSL_Profile | NOT RUN | - |
-| 1604 | dc2-leaf1b | Security | VerifyAPIHttpStatus | Verifies if eAPI HTTP server is disabled globally. | - | NOT RUN | - |
-| 1605 | dc2-leaf1b | Security | VerifyAPIIPv4Acl | Verifies if eAPI has the right number IPv4 ACL(s) configured for a specified VRF. | - | NOT RUN | - |
-| 1606 | dc2-leaf1b | Security | VerifyAPIIPv6Acl | Verifies if eAPI has the right number IPv6 ACL(s) configured for a specified VRF. | - | NOT RUN | - |
-| 1607 | dc2-leaf1b | Security | VerifyAPISSLCertificate | Verifies the eAPI SSL certificate expiry, common subject name, encryption algorithm and key size. | - | NOT RUN | - |
-| 1608 | dc2-leaf1b | Security | VerifyBannerLogin | Verifies the login banner of a device. | - | NOT RUN | - |
-| 1609 | dc2-leaf1b | Security | VerifyBannerMotd | Verifies the motd banner of a device. | - | NOT RUN | - |
-| 1610 | dc2-leaf1b | Security | VerifyIPSecConnHealth | Verifies all IPv4 security connections. | - | NOT RUN | - |
-| 1611 | dc2-leaf1b | Security | VerifyIPv4ACL | Verifies the configuration of IPv4 ACLs. | - | NOT RUN | - |
-| 1612 | dc2-leaf1b | Security | VerifySpecificIPSecConn | Verifies IPv4 security connections for a peer. | - | NOT RUN | - |
-| 1613 | dc2-leaf1b | Security | VerifySSHIPv4Acl | Verifies if the SSHD agent has IPv4 ACL(s) configured. | - | NOT RUN | - |
-| 1614 | dc2-leaf1b | Security | VerifySSHIPv6Acl | Verifies if the SSHD agent has IPv6 ACL(s) configured. | - | NOT RUN | - |
-| 1615 | dc2-leaf1b | Security | VerifySSHStatus | Verifies if the SSHD agent is disabled in the default VRF. | - | NOT RUN | - |
-| 1616 | dc2-leaf1b | Security | VerifyTelnetStatus | Verifies if Telnet is disabled in the default VRF. | - | NOT RUN | - |
-| 1617 | dc2-leaf1b | Services | VerifyDNSLookup | Verifies the DNS name to IP address resolution. | - | NOT RUN | - |
-| 1618 | dc2-leaf1b | Services | VerifyDNSServers | Verifies if the DNS servers are correctly configured. | - | NOT RUN | - |
-| 1619 | dc2-leaf1b | Services | VerifyErrdisableRecovery | Verifies the errdisable recovery reason, status, and interval. | - | NOT RUN | - |
-| 1620 | dc2-leaf1b | Services | VerifyHostname | Verifies the hostname of a device. | - | NOT RUN | - |
-| 1621 | dc2-leaf1b | SNMP | VerifySnmpIPv4Acl | Verifies if the SNMP agent has IPv4 ACL(s) configured. | - | NOT RUN | - |
-| 1622 | dc2-leaf1b | SNMP | VerifySnmpIPv6Acl | Verifies if the SNMP agent has IPv6 ACL(s) configured. | - | NOT RUN | - |
-| 1623 | dc2-leaf1b | SNMP | VerifySnmpStatus | Verifies if the SNMP agent is enabled. | - | NOT RUN | - |
-| 1624 | dc2-leaf1b | Software | VerifyEOSVersion | Verifies the EOS version of the device. | - | NOT RUN | - |
-| 1625 | dc2-leaf1b | Software | VerifyTerminAttrVersion | Verifies the TerminAttr version of the device. | - | NOT RUN | - |
-| 1626 | dc2-leaf1b | STP | VerifySTPBlockedPorts | Verifies there is no STP blocked ports. | - | NOT RUN | - |
-| 1627 | dc2-leaf1b | STP | VerifySTPCounters | Verifies there is no errors in STP BPDU packets. | - | NOT RUN | - |
-| 1628 | dc2-leaf1b | STP | VerifySTPForwardingPorts | Verifies that all interfaces are forwarding for a provided list of VLAN(s). | - | NOT RUN | - |
-| 1629 | dc2-leaf1b | STP | VerifySTPMode | Verifies the configured STP mode for a provided list of VLAN(s). | - | NOT RUN | - |
-| 1630 | dc2-leaf1b | STP | VerifySTPRootPriority | Verifies the STP root priority for a provided list of VLAN or MST instance ID(s). | - | NOT RUN | - |
-| 1631 | dc2-leaf1b | STUN | VerifyStunClient | Verifies the STUN client is configured with the specified IPv4 source address and port. Validate the public IP and port if provided. | - | NOT RUN | - |
-| 1632 | dc2-leaf1b | System | VerifyAgentLogs | Verifies there are no agent crash reports. | - | NOT RUN | - |
-| 1633 | dc2-leaf1b | System | VerifyCoredump | Verifies there are no core dump files. | - | NOT RUN | - |
-| 1634 | dc2-leaf1b | System | VerifyCPUUtilization | Verifies whether the CPU utilization is below 75%. | - | NOT RUN | - |
-| 1635 | dc2-leaf1b | System | VerifyFileSystemUtilization | Verifies that no partition is utilizing more than 75% of its disk space. | - | NOT RUN | - |
-| 1636 | dc2-leaf1b | System | VerifyMemoryUtilization | Verifies whether the memory utilization is below 75%. | - | NOT RUN | - |
-| 1637 | dc2-leaf1b | System | VerifyNTP | Verifies if NTP is synchronised. | - | NOT RUN | - |
-| 1638 | dc2-leaf1b | System | VerifyNTP | Verifies if NTP is synchronised. | - | NOT RUN | - |
-| 1639 | dc2-leaf1b | System | VerifyReloadCause | Verifies the last reload cause of the device. | - | NOT RUN | - |
-| 1640 | dc2-leaf1b | System | VerifyUptime | Verifies the device uptime. | - | NOT RUN | - |
-| 1641 | dc2-leaf1b | VLAN | VerifyVlanInternalPolicy | Verifies the VLAN internal allocation policy and the range of VLANs. | - | NOT RUN | - |
-| 1642 | dc2-leaf1c | AAA | VerifyAcctConsoleMethods | Verifies the AAA accounting console method lists for different accounting types (system, exec, commands, dot1x). | - | NOT RUN | - |
-| 1643 | dc2-leaf1c | AAA | VerifyAcctDefaultMethods | Verifies the AAA accounting default method lists for different accounting types (system, exec, commands, dot1x). | - | NOT RUN | - |
-| 1644 | dc2-leaf1c | AAA | VerifyAuthenMethods | Verifies the AAA authentication method lists for different authentication types (login, enable, dot1x). | - | NOT RUN | - |
-| 1645 | dc2-leaf1c | AAA | VerifyAuthzMethods | Verifies the AAA authorization method lists for different authorization types (commands, exec). | - | NOT RUN | - |
-| 1646 | dc2-leaf1c | AAA | VerifyTacacsServerGroups | Verifies if the provided TACACS server group(s) are configured. | - | NOT RUN | - |
-| 1647 | dc2-leaf1c | AAA | VerifyTacacsServers | Verifies TACACS servers are configured for a specified VRF. | - | NOT RUN | - |
-| 1648 | dc2-leaf1c | AAA | VerifyTacacsSourceIntf | Verifies TACACS source-interface for a specified VRF. | - | NOT RUN | - |
-| 1649 | dc2-leaf1c | Configuration | VerifyRunningConfigDiffs | Verifies there is no difference between the running-config and the startup-config | - | NOT RUN | - |
-| 1650 | dc2-leaf1c | Configuration | VerifyZeroTouch | Verifies ZeroTouch is disabled | - | NOT RUN | - |
-| 1651 | dc2-leaf1c | Connectivity | VerifyLLDPNeighbors | Verifies that the provided LLDP neighbors are connected properly. | Local: Ethernet1 - Remote: dc2-leaf1a Ethernet8 | NOT RUN | - |
-| 1652 | dc2-leaf1c | Connectivity | VerifyLLDPNeighbors | Verifies that the provided LLDP neighbors are connected properly. | Local: Ethernet2 - Remote: dc2-leaf1b Ethernet8 | NOT RUN | - |
-| 1653 | dc2-leaf1c | Field Notices | VerifyFieldNotice44Resolution | Verifies that the device is using the correct Aboot version per FN0044. | - | NOT RUN | - |
-| 1654 | dc2-leaf1c | Field Notices | VerifyFieldNotice72Resolution | Verifies if the device is exposed to FN0072, and if the issue has been mitigated. | - | NOT RUN | - |
-| 1655 | dc2-leaf1c | Greent | VerifyGreenT | Verifies if a GreenT policy is created. | - | NOT RUN | - |
-| 1656 | dc2-leaf1c | Greent | VerifyGreenTCounters | Verifies if the GreenT counters are incremented. | - | NOT RUN | - |
-| 1657 | dc2-leaf1c | Hardware | VerifyAdverseDrops | Verifies there are no adverse drops on DCS-7280 and DCS-7500 family switches. | - | NOT RUN | - |
-| 1658 | dc2-leaf1c | Hardware | VerifyEnvironmentCooling | Verifies the status of power supply fans and all fan trays. | - | NOT RUN | - |
-| 1659 | dc2-leaf1c | Hardware | VerifyEnvironmentCooling | Verifies the status of power supply fans and all fan trays. | Accepted States: 'ok' | NOT RUN | - |
-| 1660 | dc2-leaf1c | Hardware | VerifyEnvironmentPower | Verifies the power supplies status. | - | NOT RUN | - |
-| 1661 | dc2-leaf1c | Hardware | VerifyEnvironmentPower | Verifies the power supplies status. | Accepted States: 'ok' | NOT RUN | - |
-| 1662 | dc2-leaf1c | Hardware | VerifyEnvironmentSystemCooling | Verifies the system cooling status. | - | NOT RUN | - |
-| 1663 | dc2-leaf1c | Hardware | VerifyTemperature | Verifies the device temperature. | - | NOT RUN | - |
-| 1664 | dc2-leaf1c | Hardware | VerifyTemperature | Verifies the device temperature. | - | NOT RUN | - |
-| 1665 | dc2-leaf1c | Hardware | VerifyTransceiversManufacturers | Verifies if all transceivers come from approved manufacturers. | - | NOT RUN | - |
-| 1666 | dc2-leaf1c | Hardware | VerifyTransceiversManufacturers | Verifies if all transceivers come from approved manufacturers. | Accepted Manufacturers: 'Arista Networks', 'Arastra, Inc.', 'Not Present' | NOT RUN | - |
-| 1667 | dc2-leaf1c | Hardware | VerifyTransceiversTemperature | Verifies the transceivers temperature. | - | NOT RUN | - |
-| 1668 | dc2-leaf1c | Interfaces | VerifyInterfacesStatus | Verifies the status of the provided interfaces. | Interface Ethernet1 - DC2-LEAF1A_Ethernet8 = 'up' | NOT RUN | - |
-| 1669 | dc2-leaf1c | Interfaces | VerifyInterfacesStatus | Verifies the status of the provided interfaces. | Interface Ethernet2 - DC2-LEAF1B_Ethernet8 = 'up' | NOT RUN | - |
-| 1670 | dc2-leaf1c | Interfaces | VerifyInterfacesStatus | Verifies the status of the provided interfaces. | Interface Ethernet5 - dc2-leaf1-server1_iLO = 'up' | NOT RUN | - |
-| 1671 | dc2-leaf1c | Interfaces | VerifyInterfacesStatus | Verifies the status of the provided interfaces. | Interface Port-Channel1 - DC2_L3_LEAF1_Po8 = 'up' | NOT RUN | - |
-| 1672 | dc2-leaf1c | LANZ | VerifyLANZ | Verifies if LANZ is enabled. | - | NOT RUN | - |
-| 1673 | dc2-leaf1c | PTP | VerifyPtpGMStatus | Verifies that the device is locked to a valid PTP Grandmaster. | - | NOT RUN | - |
-| 1674 | dc2-leaf1c | PTP | VerifyPtpLockStatus | Verifies that the device was locked to the upstream PTP GM in the last minute. | - | NOT RUN | - |
-| 1675 | dc2-leaf1c | PTP | VerifyPtpModeStatus | Verifies that the device is configured as a PTP Boundary Clock. | - | NOT RUN | - |
-| 1676 | dc2-leaf1c | PTP | VerifyPtpOffset | Verifies that the PTP timing offset is within +/- 1000ns from the master clock. | - | NOT RUN | - |
-| 1677 | dc2-leaf1c | PTP | VerifyPtpPortModeStatus | Verifies the PTP interfaces state. | - | NOT RUN | - |
-| 1678 | dc2-leaf1c | Security | VerifyAPIHttpsSSL | Verifies if the eAPI has a valid SSL profile. | - | NOT RUN | - |
-| 1679 | dc2-leaf1c | Security | VerifyAPIHttpsSSL | Verifies if the eAPI has a valid SSL profile. | eAPI HTTPS SSL Profile: eAPI_SSL_Profile | NOT RUN | - |
-| 1680 | dc2-leaf1c | Security | VerifyAPIHttpStatus | Verifies if eAPI HTTP server is disabled globally. | - | NOT RUN | - |
-| 1681 | dc2-leaf1c | Security | VerifyAPIIPv4Acl | Verifies if eAPI has the right number IPv4 ACL(s) configured for a specified VRF. | - | NOT RUN | - |
-| 1682 | dc2-leaf1c | Security | VerifyAPIIPv6Acl | Verifies if eAPI has the right number IPv6 ACL(s) configured for a specified VRF. | - | NOT RUN | - |
-| 1683 | dc2-leaf1c | Security | VerifyAPISSLCertificate | Verifies the eAPI SSL certificate expiry, common subject name, encryption algorithm and key size. | - | NOT RUN | - |
-| 1684 | dc2-leaf1c | Security | VerifyBannerLogin | Verifies the login banner of a device. | - | NOT RUN | - |
-| 1685 | dc2-leaf1c | Security | VerifyBannerMotd | Verifies the motd banner of a device. | - | NOT RUN | - |
-| 1686 | dc2-leaf1c | Security | VerifyIPSecConnHealth | Verifies all IPv4 security connections. | - | NOT RUN | - |
-| 1687 | dc2-leaf1c | Security | VerifyIPv4ACL | Verifies the configuration of IPv4 ACLs. | - | NOT RUN | - |
-| 1688 | dc2-leaf1c | Security | VerifySpecificIPSecConn | Verifies IPv4 security connections for a peer. | - | NOT RUN | - |
-| 1689 | dc2-leaf1c | Security | VerifySSHIPv4Acl | Verifies if the SSHD agent has IPv4 ACL(s) configured. | - | NOT RUN | - |
-| 1690 | dc2-leaf1c | Security | VerifySSHIPv6Acl | Verifies if the SSHD agent has IPv6 ACL(s) configured. | - | NOT RUN | - |
-| 1691 | dc2-leaf1c | Security | VerifySSHStatus | Verifies if the SSHD agent is disabled in the default VRF. | - | NOT RUN | - |
-| 1692 | dc2-leaf1c | Security | VerifyTelnetStatus | Verifies if Telnet is disabled in the default VRF. | - | NOT RUN | - |
-| 1693 | dc2-leaf1c | Services | VerifyDNSLookup | Verifies the DNS name to IP address resolution. | - | NOT RUN | - |
-| 1694 | dc2-leaf1c | Services | VerifyDNSServers | Verifies if the DNS servers are correctly configured. | - | NOT RUN | - |
-| 1695 | dc2-leaf1c | Services | VerifyErrdisableRecovery | Verifies the errdisable recovery reason, status, and interval. | - | NOT RUN | - |
-| 1696 | dc2-leaf1c | Services | VerifyHostname | Verifies the hostname of a device. | - | NOT RUN | - |
-| 1697 | dc2-leaf1c | SNMP | VerifySnmpIPv4Acl | Verifies if the SNMP agent has IPv4 ACL(s) configured. | - | NOT RUN | - |
-| 1698 | dc2-leaf1c | SNMP | VerifySnmpIPv6Acl | Verifies if the SNMP agent has IPv6 ACL(s) configured. | - | NOT RUN | - |
-| 1699 | dc2-leaf1c | SNMP | VerifySnmpStatus | Verifies if the SNMP agent is enabled. | - | NOT RUN | - |
-| 1700 | dc2-leaf1c | Software | VerifyEOSVersion | Verifies the EOS version of the device. | - | NOT RUN | - |
-| 1701 | dc2-leaf1c | Software | VerifyTerminAttrVersion | Verifies the TerminAttr version of the device. | - | NOT RUN | - |
-| 1702 | dc2-leaf1c | STUN | VerifyStunClient | Verifies the STUN client is configured with the specified IPv4 source address and port. Validate the public IP and port if provided. | - | NOT RUN | - |
-| 1703 | dc2-leaf1c | System | VerifyAgentLogs | Verifies there are no agent crash reports. | - | NOT RUN | - |
-| 1704 | dc2-leaf1c | System | VerifyCoredump | Verifies there are no core dump files. | - | NOT RUN | - |
-| 1705 | dc2-leaf1c | System | VerifyCPUUtilization | Verifies whether the CPU utilization is below 75%. | - | NOT RUN | - |
-| 1706 | dc2-leaf1c | System | VerifyFileSystemUtilization | Verifies that no partition is utilizing more than 75% of its disk space. | - | NOT RUN | - |
-| 1707 | dc2-leaf1c | System | VerifyMemoryUtilization | Verifies whether the memory utilization is below 75%. | - | NOT RUN | - |
-| 1708 | dc2-leaf1c | System | VerifyNTP | Verifies if NTP is synchronised. | - | NOT RUN | - |
-| 1709 | dc2-leaf1c | System | VerifyNTP | Verifies if NTP is synchronised. | - | NOT RUN | - |
-=======
 | 307 | dc1-leaf1b | System | VerifyNTP | Verifies if NTP is synchronised. | - | NOT RUN | - |
 | 308 | dc1-leaf1b | System | VerifyReloadCause | Verifies the last reload cause of the device. | - | NOT RUN | - |
 | 309 | dc1-leaf1b | System | VerifyReloadCause | Verifies the last reload cause of the device. | - | NOT RUN | - |
@@ -2650,2245 +1217,1510 @@
 | 1133 | dc1-wan1 | AAA | VerifyTacacsServerGroups | Verifies if the provided TACACS server group(s) are configured. | - | NOT RUN | - |
 | 1134 | dc1-wan1 | AAA | VerifyTacacsServers | Verifies TACACS servers are configured for a specified VRF. | - | NOT RUN | - |
 | 1135 | dc1-wan1 | AAA | VerifyTacacsSourceIntf | Verifies TACACS source-interface for a specified VRF. | - | NOT RUN | - |
-| 1136 | dc1-wan1 | BGP | VerifyBGPSpecificPeers | Verifies the health of specific BGP peer(s). | BGP EVPN Peer: dc1-leaf1a (IP: 10.255.255.10) | NOT RUN | - |
-| 1137 | dc1-wan1 | BGP | VerifyBGPSpecificPeers | Verifies the health of specific BGP peer(s). | BGP EVPN Peer: dc1-leaf1b (IP: 10.255.255.20) | NOT RUN | - |
-| 1138 | dc1-wan1 | BGP | VerifyBGPSpecificPeers | Verifies the health of specific BGP peer(s). | BGP EVPN Peer: dc1-wan2 (IP: 10.255.1.2) | NOT RUN | - |
-| 1139 | dc1-wan1 | BGP | VerifyBGPSpecificPeers | Verifies the health of specific BGP peer(s). | BGP IPv4 SR-TE Peer: dc1-leaf1a (IP: 10.255.255.10) | NOT RUN | - |
-| 1140 | dc1-wan1 | BGP | VerifyBGPSpecificPeers | Verifies the health of specific BGP peer(s). | BGP IPv4 SR-TE Peer: dc1-leaf1b (IP: 10.255.255.20) | NOT RUN | - |
-| 1141 | dc1-wan1 | BGP | VerifyBGPSpecificPeers | Verifies the health of specific BGP peer(s). | BGP IPv4 Unicast Peer: dc1-leaf1a (IP: 10.255.255.0) | NOT RUN | - |
-| 1142 | dc1-wan1 | BGP | VerifyBGPSpecificPeers | Verifies the health of specific BGP peer(s). | BGP IPv4 Unicast Peer: dc1-leaf1b (IP: 10.255.255.2) | NOT RUN | - |
-| 1143 | dc1-wan1 | BGP | VerifyBGPSpecificPeers | Verifies the health of specific BGP peer(s). | BGP Link-State Peer: dc1-leaf1a (IP: 10.255.255.10) | NOT RUN | - |
-| 1144 | dc1-wan1 | BGP | VerifyBGPSpecificPeers | Verifies the health of specific BGP peer(s). | BGP Link-State Peer: dc1-leaf1b (IP: 10.255.255.20) | NOT RUN | - |
-| 1145 | dc1-wan1 | BGP | VerifyBGPSpecificPeers | Verifies the health of specific BGP peer(s). | BGP Path-Selection Peer: dc1-leaf1a (IP: 10.255.255.10) | NOT RUN | - |
-| 1146 | dc1-wan1 | BGP | VerifyBGPSpecificPeers | Verifies the health of specific BGP peer(s). | BGP Path-Selection Peer: dc1-leaf1b (IP: 10.255.255.20) | NOT RUN | - |
-| 1147 | dc1-wan1 | Configuration | VerifyRunningConfigDiffs | Verifies there is no difference between the running-config and the startup-config | - | NOT RUN | - |
-| 1148 | dc1-wan1 | Configuration | VerifyZeroTouch | Verifies ZeroTouch is disabled | - | NOT RUN | - |
-| 1149 | dc1-wan1 | Connectivity | VerifyLLDPNeighbors | Verifies that the provided LLDP neighbors are connected properly. | Local: Ethernet1 - Remote: dc1-leaf1a Ethernet6 | NOT RUN | - |
-| 1150 | dc1-wan1 | Connectivity | VerifyLLDPNeighbors | Verifies that the provided LLDP neighbors are connected properly. | Local: Ethernet2 - Remote: dc1-leaf1b Ethernet6 | NOT RUN | - |
-| 1151 | dc1-wan1 | Connectivity | VerifyReachability | Test the network reachability to one or many destination IP(s). | Source: P2P Interface Ethernet1 (IP: 10.255.255.1) - Destination: dc1-leaf1a Ethernet6 (IP: 10.255.255.0) | NOT RUN | - |
-| 1152 | dc1-wan1 | Connectivity | VerifyReachability | Test the network reachability to one or many destination IP(s). | Source: P2P Interface Ethernet2 (IP: 10.255.255.3) - Destination: dc1-leaf1b Ethernet6 (IP: 10.255.255.2) | NOT RUN | - |
-| 1153 | dc1-wan1 | Field Notices | VerifyFieldNotice44Resolution | Verifies that the device is using the correct Aboot version per FN0044. | - | NOT RUN | - |
-| 1154 | dc1-wan1 | Field Notices | VerifyFieldNotice72Resolution | Verifies if the device is exposed to FN0072, and if the issue has been mitigated. | - | NOT RUN | - |
-| 1155 | dc1-wan1 | Greent | VerifyGreenT | Verifies if a GreenT policy is created. | - | NOT RUN | - |
-| 1156 | dc1-wan1 | Greent | VerifyGreenTCounters | Verifies if the GreenT counters are incremented. | - | NOT RUN | - |
-| 1157 | dc1-wan1 | Hardware | VerifyAdverseDrops | Verifies there are no adverse drops on DCS-7280 and DCS-7500 family switches. | - | NOT RUN | - |
-| 1158 | dc1-wan1 | Hardware | VerifyEnvironmentCooling | Verifies the status of power supply fans and all fan trays. | - | NOT RUN | - |
-| 1159 | dc1-wan1 | Hardware | VerifyEnvironmentCooling | Verifies the status of power supply fans and all fan trays. | Accepted States: 'ok' | NOT RUN | - |
-| 1160 | dc1-wan1 | Hardware | VerifyEnvironmentPower | Verifies the power supplies status. | - | NOT RUN | - |
-| 1161 | dc1-wan1 | Hardware | VerifyEnvironmentPower | Verifies the power supplies status. | Accepted States: 'ok' | NOT RUN | - |
-| 1162 | dc1-wan1 | Hardware | VerifyEnvironmentSystemCooling | Verifies the system cooling status. | - | NOT RUN | - |
-| 1163 | dc1-wan1 | Hardware | VerifyTemperature | Verifies the device temperature. | - | NOT RUN | - |
-| 1164 | dc1-wan1 | Hardware | VerifyTemperature | Verifies the device temperature. | - | NOT RUN | - |
-| 1165 | dc1-wan1 | Hardware | VerifyTransceiversManufacturers | Verifies if all transceivers come from approved manufacturers. | - | NOT RUN | - |
-| 1166 | dc1-wan1 | Hardware | VerifyTransceiversManufacturers | Verifies if all transceivers come from approved manufacturers. | Accepted Manufacturers: 'Arista Networks', 'Arastra, Inc.', 'Not Present' | NOT RUN | - |
-| 1167 | dc1-wan1 | Hardware | VerifyTransceiversTemperature | Verifies the transceivers temperature. | - | NOT RUN | - |
-| 1168 | dc1-wan1 | Interfaces | VerifyInterfacesStatus | Verifies the status of the provided interfaces. | Interface Dps1 - DPS Interface = 'up' | NOT RUN | - |
-| 1169 | dc1-wan1 | Interfaces | VerifyInterfacesStatus | Verifies the status of the provided interfaces. | Interface Ethernet1 - P2P_LINK_TO_DC1-LEAF1A_Ethernet6 = 'up' | NOT RUN | - |
-| 1170 | dc1-wan1 | Interfaces | VerifyInterfacesStatus | Verifies the status of the provided interfaces. | Interface Ethernet2 - P2P_LINK_TO_DC1-LEAF1B_Ethernet6 = 'up' | NOT RUN | - |
-| 1171 | dc1-wan1 | Interfaces | VerifyInterfacesStatus | Verifies the status of the provided interfaces. | Interface Ethernet3 - mpls-sp-1_DC1-MPLS-3 = 'up' | NOT RUN | - |
-| 1172 | dc1-wan1 | Interfaces | VerifyInterfacesStatus | Verifies the status of the provided interfaces. | Interface Ethernet4 - isp-1_DC1-INET-3 = 'up' | NOT RUN | - |
-| 1173 | dc1-wan1 | Interfaces | VerifyInterfacesStatus | Verifies the status of the provided interfaces. | Interface Loopback0 - Router_ID = 'up' | NOT RUN | - |
-| 1174 | dc1-wan1 | Interfaces | VerifyInterfacesStatus | Verifies the status of the provided interfaces. | Interface Vxlan1 = 'up' | NOT RUN | - |
-| 1175 | dc1-wan1 | LANZ | VerifyLANZ | Verifies if LANZ is enabled. | - | NOT RUN | - |
-| 1176 | dc1-wan1 | PTP | VerifyPtpGMStatus | Verifies that the device is locked to a valid PTP Grandmaster. | - | NOT RUN | - |
-| 1177 | dc1-wan1 | PTP | VerifyPtpLockStatus | Verifies that the device was locked to the upstream PTP GM in the last minute. | - | NOT RUN | - |
-| 1178 | dc1-wan1 | PTP | VerifyPtpModeStatus | Verifies that the device is configured as a PTP Boundary Clock. | - | NOT RUN | - |
-| 1179 | dc1-wan1 | PTP | VerifyPtpOffset | Verifies that the PTP timing offset is within +/- 1000ns from the master clock. | - | NOT RUN | - |
-| 1180 | dc1-wan1 | PTP | VerifyPtpPortModeStatus | Verifies the PTP interfaces state. | - | NOT RUN | - |
-| 1181 | dc1-wan1 | Routing | VerifyRoutingProtocolModel | Verifies the configured routing protocol model. | Routing protocol model: multi-agent | NOT RUN | - |
-| 1182 | dc1-wan1 | Security | VerifyAPIHttpsSSL | Verifies if the eAPI has a valid SSL profile. | - | NOT RUN | - |
-| 1183 | dc1-wan1 | Security | VerifyAPIHttpsSSL | Verifies if the eAPI has a valid SSL profile. | eAPI HTTPS SSL Profile: eAPI_SSL_Profile | NOT RUN | - |
-| 1184 | dc1-wan1 | Security | VerifyAPIHttpStatus | Verifies if eAPI HTTP server is disabled globally. | - | NOT RUN | - |
-| 1185 | dc1-wan1 | Security | VerifyAPIIPv4Acl | Verifies if eAPI has the right number IPv4 ACL(s) configured for a specified VRF. | - | NOT RUN | - |
-| 1186 | dc1-wan1 | Security | VerifyAPIIPv6Acl | Verifies if eAPI has the right number IPv6 ACL(s) configured for a specified VRF. | - | NOT RUN | - |
-| 1187 | dc1-wan1 | Security | VerifyAPISSLCertificate | Verifies the eAPI SSL certificate expiry, common subject name, encryption algorithm and key size. | - | NOT RUN | - |
-| 1188 | dc1-wan1 | Security | VerifyBannerLogin | Verifies the login banner of a device. | - | NOT RUN | - |
-| 1189 | dc1-wan1 | Security | VerifyBannerMotd | Verifies the motd banner of a device. | - | NOT RUN | - |
-| 1190 | dc1-wan1 | Security | VerifyIPSecConnHealth | Verifies all IPv4 security connections. | - | NOT RUN | - |
-| 1191 | dc1-wan1 | Security | VerifyIPv4ACL | Verifies the configuration of IPv4 ACLs. | - | NOT RUN | - |
-| 1192 | dc1-wan1 | Security | VerifySpecificIPSecConn | Verifies IPv4 security connections for a peer. | - | NOT RUN | - |
-| 1193 | dc1-wan1 | Security | VerifySpecificIPSecConn | Verifies IPv4 security connections for a peer. | IPv4 Peer: 10.255.1.2 VRF: default | NOT RUN | - |
-| 1194 | dc1-wan1 | Security | VerifySpecificIPSecConn | Verifies IPv4 security connections for a peer. | IPv4 Peer: 10.255.255.10 VRF: default | NOT RUN | - |
-| 1195 | dc1-wan1 | Security | VerifySpecificIPSecConn | Verifies IPv4 security connections for a peer. | IPv4 Peer: 10.255.255.20 VRF: default | NOT RUN | - |
-| 1196 | dc1-wan1 | Security | VerifySSHIPv4Acl | Verifies if the SSHD agent has IPv4 ACL(s) configured. | - | NOT RUN | - |
-| 1197 | dc1-wan1 | Security | VerifySSHIPv6Acl | Verifies if the SSHD agent has IPv6 ACL(s) configured. | - | NOT RUN | - |
-| 1198 | dc1-wan1 | Security | VerifySSHStatus | Verifies if the SSHD agent is disabled in the default VRF. | - | NOT RUN | - |
-| 1199 | dc1-wan1 | Security | VerifyTelnetStatus | Verifies if Telnet is disabled in the default VRF. | - | NOT RUN | - |
-| 1200 | dc1-wan1 | Services | VerifyDNSLookup | Verifies the DNS name to IP address resolution. | - | NOT RUN | - |
-| 1201 | dc1-wan1 | Services | VerifyDNSServers | Verifies if the DNS servers are correctly configured. | - | NOT RUN | - |
-| 1202 | dc1-wan1 | Services | VerifyErrdisableRecovery | Verifies the errdisable recovery reason, status, and interval. | - | NOT RUN | - |
-| 1203 | dc1-wan1 | Services | VerifyHostname | Verifies the hostname of a device. | - | NOT RUN | - |
-| 1204 | dc1-wan1 | SNMP | VerifySnmpIPv4Acl | Verifies if the SNMP agent has IPv4 ACL(s) configured. | - | NOT RUN | - |
-| 1205 | dc1-wan1 | SNMP | VerifySnmpIPv6Acl | Verifies if the SNMP agent has IPv6 ACL(s) configured. | - | NOT RUN | - |
-| 1206 | dc1-wan1 | SNMP | VerifySnmpStatus | Verifies if the SNMP agent is enabled. | - | NOT RUN | - |
-| 1207 | dc1-wan1 | Software | VerifyEOSVersion | Verifies the EOS version of the device. | - | NOT RUN | - |
-| 1208 | dc1-wan1 | Software | VerifyTerminAttrVersion | Verifies the TerminAttr version of the device. | - | NOT RUN | - |
-| 1209 | dc1-wan1 | STUN | VerifyStunClient | Verifies the STUN client is configured with the specified IPv4 source address and port. Validate the public IP and port if provided. | - | NOT RUN | - |
-| 1210 | dc1-wan1 | STUN | VerifyStunClient | Verifies the STUN client is configured with the specified IPv4 source address and port. Validate the public IP and port if provided. | Source IPv4 Address: 100.64.3.2 Source Port: 4500 | NOT RUN | - |
-| 1211 | dc1-wan1 | STUN | VerifyStunClient | Verifies the STUN client is configured with the specified IPv4 source address and port. Validate the public IP and port if provided. | Source IPv4 Address: 172.18.3.2 Source Port: 4500 | NOT RUN | - |
-| 1212 | dc1-wan1 | System | VerifyAgentLogs | Verifies there are no agent crash reports. | - | NOT RUN | - |
-| 1213 | dc1-wan1 | System | VerifyCoredump | Verifies there are no core dump files. | - | NOT RUN | - |
-| 1214 | dc1-wan1 | System | VerifyCPUUtilization | Verifies whether the CPU utilization is below 75%. | - | NOT RUN | - |
-| 1215 | dc1-wan1 | System | VerifyFileSystemUtilization | Verifies that no partition is utilizing more than 75% of its disk space. | - | NOT RUN | - |
-| 1216 | dc1-wan1 | System | VerifyMemoryUtilization | Verifies whether the memory utilization is below 75%. | - | NOT RUN | - |
-| 1217 | dc1-wan1 | System | VerifyNTP | Verifies if NTP is synchronised. | - | NOT RUN | - |
-| 1218 | dc1-wan1 | System | VerifyNTP | Verifies if NTP is synchronised. | - | NOT RUN | - |
-| 1219 | dc1-wan1 | System | VerifyReloadCause | Verifies the last reload cause of the device. | - | NOT RUN | - |
-| 1220 | dc1-wan1 | System | VerifyReloadCause | Verifies the last reload cause of the device. | - | NOT RUN | - |
-| 1221 | dc1-wan1 | System | VerifyUptime | Verifies the device uptime. | - | NOT RUN | - |
-| 1222 | dc1-wan1 | VLAN | VerifyVlanInternalPolicy | Verifies the VLAN internal allocation policy and the range of VLANs. | - | NOT RUN | - |
-| 1223 | dc1-wan2 | AAA | VerifyAcctConsoleMethods | Verifies the AAA accounting console method lists for different accounting types (system, exec, commands, dot1x). | - | NOT RUN | - |
-| 1224 | dc1-wan2 | AAA | VerifyAcctDefaultMethods | Verifies the AAA accounting default method lists for different accounting types (system, exec, commands, dot1x). | - | NOT RUN | - |
-| 1225 | dc1-wan2 | AAA | VerifyAuthenMethods | Verifies the AAA authentication method lists for different authentication types (login, enable, dot1x). | - | NOT RUN | - |
-| 1226 | dc1-wan2 | AAA | VerifyAuthzMethods | Verifies the AAA authorization method lists for different authorization types (commands, exec). | - | NOT RUN | - |
-| 1227 | dc1-wan2 | AAA | VerifyTacacsServerGroups | Verifies if the provided TACACS server group(s) are configured. | - | NOT RUN | - |
-| 1228 | dc1-wan2 | AAA | VerifyTacacsServers | Verifies TACACS servers are configured for a specified VRF. | - | NOT RUN | - |
-| 1229 | dc1-wan2 | AAA | VerifyTacacsSourceIntf | Verifies TACACS source-interface for a specified VRF. | - | NOT RUN | - |
-| 1230 | dc1-wan2 | BGP | VerifyBGPSpecificPeers | Verifies the health of specific BGP peer(s). | BGP EVPN Peer: dc1-leaf1a (IP: 10.255.255.10) | NOT RUN | - |
-| 1231 | dc1-wan2 | BGP | VerifyBGPSpecificPeers | Verifies the health of specific BGP peer(s). | BGP EVPN Peer: dc1-leaf1b (IP: 10.255.255.20) | NOT RUN | - |
-| 1232 | dc1-wan2 | BGP | VerifyBGPSpecificPeers | Verifies the health of specific BGP peer(s). | BGP EVPN Peer: dc1-wan1 (IP: 10.255.1.1) | NOT RUN | - |
-| 1233 | dc1-wan2 | BGP | VerifyBGPSpecificPeers | Verifies the health of specific BGP peer(s). | BGP IPv4 SR-TE Peer: dc1-leaf1a (IP: 10.255.255.10) | NOT RUN | - |
-| 1234 | dc1-wan2 | BGP | VerifyBGPSpecificPeers | Verifies the health of specific BGP peer(s). | BGP IPv4 SR-TE Peer: dc1-leaf1b (IP: 10.255.255.20) | NOT RUN | - |
-| 1235 | dc1-wan2 | BGP | VerifyBGPSpecificPeers | Verifies the health of specific BGP peer(s). | BGP IPv4 Unicast Peer: dc1-leaf1a (IP: 10.255.255.4) | NOT RUN | - |
-| 1236 | dc1-wan2 | BGP | VerifyBGPSpecificPeers | Verifies the health of specific BGP peer(s). | BGP IPv4 Unicast Peer: dc1-leaf1b (IP: 10.255.255.6) | NOT RUN | - |
-| 1237 | dc1-wan2 | BGP | VerifyBGPSpecificPeers | Verifies the health of specific BGP peer(s). | BGP Link-State Peer: dc1-leaf1a (IP: 10.255.255.10) | NOT RUN | - |
-| 1238 | dc1-wan2 | BGP | VerifyBGPSpecificPeers | Verifies the health of specific BGP peer(s). | BGP Link-State Peer: dc1-leaf1b (IP: 10.255.255.20) | NOT RUN | - |
-| 1239 | dc1-wan2 | BGP | VerifyBGPSpecificPeers | Verifies the health of specific BGP peer(s). | BGP Path-Selection Peer: dc1-leaf1a (IP: 10.255.255.10) | NOT RUN | - |
-| 1240 | dc1-wan2 | BGP | VerifyBGPSpecificPeers | Verifies the health of specific BGP peer(s). | BGP Path-Selection Peer: dc1-leaf1b (IP: 10.255.255.20) | NOT RUN | - |
-| 1241 | dc1-wan2 | Configuration | VerifyRunningConfigDiffs | Verifies there is no difference between the running-config and the startup-config | - | NOT RUN | - |
-| 1242 | dc1-wan2 | Configuration | VerifyZeroTouch | Verifies ZeroTouch is disabled | - | NOT RUN | - |
-| 1243 | dc1-wan2 | Connectivity | VerifyLLDPNeighbors | Verifies that the provided LLDP neighbors are connected properly. | Local: Ethernet1 - Remote: dc1-leaf1a Ethernet7 | NOT RUN | - |
-| 1244 | dc1-wan2 | Connectivity | VerifyLLDPNeighbors | Verifies that the provided LLDP neighbors are connected properly. | Local: Ethernet2 - Remote: dc1-leaf1b Ethernet7 | NOT RUN | - |
-| 1245 | dc1-wan2 | Connectivity | VerifyReachability | Test the network reachability to one or many destination IP(s). | Source: P2P Interface Ethernet1 (IP: 10.255.255.5) - Destination: dc1-leaf1a Ethernet7 (IP: 10.255.255.4) | NOT RUN | - |
-| 1246 | dc1-wan2 | Connectivity | VerifyReachability | Test the network reachability to one or many destination IP(s). | Source: P2P Interface Ethernet2 (IP: 10.255.255.7) - Destination: dc1-leaf1b Ethernet7 (IP: 10.255.255.6) | NOT RUN | - |
-| 1247 | dc1-wan2 | Field Notices | VerifyFieldNotice44Resolution | Verifies that the device is using the correct Aboot version per FN0044. | - | NOT RUN | - |
-| 1248 | dc1-wan2 | Field Notices | VerifyFieldNotice72Resolution | Verifies if the device is exposed to FN0072, and if the issue has been mitigated. | - | NOT RUN | - |
-| 1249 | dc1-wan2 | Greent | VerifyGreenT | Verifies if a GreenT policy is created. | - | NOT RUN | - |
-| 1250 | dc1-wan2 | Greent | VerifyGreenTCounters | Verifies if the GreenT counters are incremented. | - | NOT RUN | - |
-| 1251 | dc1-wan2 | Hardware | VerifyAdverseDrops | Verifies there are no adverse drops on DCS-7280 and DCS-7500 family switches. | - | NOT RUN | - |
-| 1252 | dc1-wan2 | Hardware | VerifyEnvironmentCooling | Verifies the status of power supply fans and all fan trays. | - | NOT RUN | - |
-| 1253 | dc1-wan2 | Hardware | VerifyEnvironmentCooling | Verifies the status of power supply fans and all fan trays. | Accepted States: 'ok' | NOT RUN | - |
-| 1254 | dc1-wan2 | Hardware | VerifyEnvironmentPower | Verifies the power supplies status. | - | NOT RUN | - |
-| 1255 | dc1-wan2 | Hardware | VerifyEnvironmentPower | Verifies the power supplies status. | Accepted States: 'ok' | NOT RUN | - |
-| 1256 | dc1-wan2 | Hardware | VerifyEnvironmentSystemCooling | Verifies the system cooling status. | - | NOT RUN | - |
-| 1257 | dc1-wan2 | Hardware | VerifyTemperature | Verifies the device temperature. | - | NOT RUN | - |
-| 1258 | dc1-wan2 | Hardware | VerifyTemperature | Verifies the device temperature. | - | NOT RUN | - |
-| 1259 | dc1-wan2 | Hardware | VerifyTransceiversManufacturers | Verifies if all transceivers come from approved manufacturers. | - | NOT RUN | - |
-| 1260 | dc1-wan2 | Hardware | VerifyTransceiversManufacturers | Verifies if all transceivers come from approved manufacturers. | Accepted Manufacturers: 'Arista Networks', 'Arastra, Inc.', 'Not Present' | NOT RUN | - |
-| 1261 | dc1-wan2 | Hardware | VerifyTransceiversTemperature | Verifies the transceivers temperature. | - | NOT RUN | - |
-| 1262 | dc1-wan2 | Interfaces | VerifyInterfacesStatus | Verifies the status of the provided interfaces. | Interface Dps1 - DPS Interface = 'up' | NOT RUN | - |
-| 1263 | dc1-wan2 | Interfaces | VerifyInterfacesStatus | Verifies the status of the provided interfaces. | Interface Ethernet1 - P2P_LINK_TO_DC1-LEAF1A_Ethernet7 = 'up' | NOT RUN | - |
-| 1264 | dc1-wan2 | Interfaces | VerifyInterfacesStatus | Verifies the status of the provided interfaces. | Interface Ethernet2 - P2P_LINK_TO_DC1-LEAF1B_Ethernet7 = 'up' | NOT RUN | - |
-| 1265 | dc1-wan2 | Interfaces | VerifyInterfacesStatus | Verifies the status of the provided interfaces. | Interface Ethernet3 - mpls-sp-1_DC1-MPLS-4 = 'up' | NOT RUN | - |
-| 1266 | dc1-wan2 | Interfaces | VerifyInterfacesStatus | Verifies the status of the provided interfaces. | Interface Ethernet4 - isp-1_DC1-INET-4 = 'up' | NOT RUN | - |
-| 1267 | dc1-wan2 | Interfaces | VerifyInterfacesStatus | Verifies the status of the provided interfaces. | Interface Loopback0 - Router_ID = 'up' | NOT RUN | - |
-| 1268 | dc1-wan2 | Interfaces | VerifyInterfacesStatus | Verifies the status of the provided interfaces. | Interface Vxlan1 = 'up' | NOT RUN | - |
-| 1269 | dc1-wan2 | LANZ | VerifyLANZ | Verifies if LANZ is enabled. | - | NOT RUN | - |
-| 1270 | dc1-wan2 | PTP | VerifyPtpGMStatus | Verifies that the device is locked to a valid PTP Grandmaster. | - | NOT RUN | - |
-| 1271 | dc1-wan2 | PTP | VerifyPtpLockStatus | Verifies that the device was locked to the upstream PTP GM in the last minute. | - | NOT RUN | - |
-| 1272 | dc1-wan2 | PTP | VerifyPtpModeStatus | Verifies that the device is configured as a PTP Boundary Clock. | - | NOT RUN | - |
-| 1273 | dc1-wan2 | PTP | VerifyPtpOffset | Verifies that the PTP timing offset is within +/- 1000ns from the master clock. | - | NOT RUN | - |
-| 1274 | dc1-wan2 | PTP | VerifyPtpPortModeStatus | Verifies the PTP interfaces state. | - | NOT RUN | - |
-| 1275 | dc1-wan2 | Routing | VerifyRoutingProtocolModel | Verifies the configured routing protocol model. | Routing protocol model: multi-agent | NOT RUN | - |
-| 1276 | dc1-wan2 | Security | VerifyAPIHttpsSSL | Verifies if the eAPI has a valid SSL profile. | - | NOT RUN | - |
-| 1277 | dc1-wan2 | Security | VerifyAPIHttpsSSL | Verifies if the eAPI has a valid SSL profile. | eAPI HTTPS SSL Profile: eAPI_SSL_Profile | NOT RUN | - |
-| 1278 | dc1-wan2 | Security | VerifyAPIHttpStatus | Verifies if eAPI HTTP server is disabled globally. | - | NOT RUN | - |
-| 1279 | dc1-wan2 | Security | VerifyAPIIPv4Acl | Verifies if eAPI has the right number IPv4 ACL(s) configured for a specified VRF. | - | NOT RUN | - |
-| 1280 | dc1-wan2 | Security | VerifyAPIIPv6Acl | Verifies if eAPI has the right number IPv6 ACL(s) configured for a specified VRF. | - | NOT RUN | - |
-| 1281 | dc1-wan2 | Security | VerifyAPISSLCertificate | Verifies the eAPI SSL certificate expiry, common subject name, encryption algorithm and key size. | - | NOT RUN | - |
-| 1282 | dc1-wan2 | Security | VerifyBannerLogin | Verifies the login banner of a device. | - | NOT RUN | - |
-| 1283 | dc1-wan2 | Security | VerifyBannerMotd | Verifies the motd banner of a device. | - | NOT RUN | - |
-| 1284 | dc1-wan2 | Security | VerifyIPSecConnHealth | Verifies all IPv4 security connections. | - | NOT RUN | - |
-| 1285 | dc1-wan2 | Security | VerifyIPv4ACL | Verifies the configuration of IPv4 ACLs. | - | NOT RUN | - |
-| 1286 | dc1-wan2 | Security | VerifySpecificIPSecConn | Verifies IPv4 security connections for a peer. | - | NOT RUN | - |
-| 1287 | dc1-wan2 | Security | VerifySpecificIPSecConn | Verifies IPv4 security connections for a peer. | IPv4 Peer: 10.255.1.1 VRF: default | NOT RUN | - |
-| 1288 | dc1-wan2 | Security | VerifySpecificIPSecConn | Verifies IPv4 security connections for a peer. | IPv4 Peer: 10.255.255.10 VRF: default | NOT RUN | - |
-| 1289 | dc1-wan2 | Security | VerifySpecificIPSecConn | Verifies IPv4 security connections for a peer. | IPv4 Peer: 10.255.255.20 VRF: default | NOT RUN | - |
-| 1290 | dc1-wan2 | Security | VerifySSHIPv4Acl | Verifies if the SSHD agent has IPv4 ACL(s) configured. | - | NOT RUN | - |
-| 1291 | dc1-wan2 | Security | VerifySSHIPv6Acl | Verifies if the SSHD agent has IPv6 ACL(s) configured. | - | NOT RUN | - |
-| 1292 | dc1-wan2 | Security | VerifySSHStatus | Verifies if the SSHD agent is disabled in the default VRF. | - | NOT RUN | - |
-| 1293 | dc1-wan2 | Security | VerifyTelnetStatus | Verifies if Telnet is disabled in the default VRF. | - | NOT RUN | - |
-| 1294 | dc1-wan2 | Services | VerifyDNSLookup | Verifies the DNS name to IP address resolution. | - | NOT RUN | - |
-| 1295 | dc1-wan2 | Services | VerifyDNSServers | Verifies if the DNS servers are correctly configured. | - | NOT RUN | - |
-| 1296 | dc1-wan2 | Services | VerifyErrdisableRecovery | Verifies the errdisable recovery reason, status, and interval. | - | NOT RUN | - |
-| 1297 | dc1-wan2 | Services | VerifyHostname | Verifies the hostname of a device. | - | NOT RUN | - |
-| 1298 | dc1-wan2 | SNMP | VerifySnmpIPv4Acl | Verifies if the SNMP agent has IPv4 ACL(s) configured. | - | NOT RUN | - |
-| 1299 | dc1-wan2 | SNMP | VerifySnmpIPv6Acl | Verifies if the SNMP agent has IPv6 ACL(s) configured. | - | NOT RUN | - |
-| 1300 | dc1-wan2 | SNMP | VerifySnmpStatus | Verifies if the SNMP agent is enabled. | - | NOT RUN | - |
-| 1301 | dc1-wan2 | Software | VerifyEOSVersion | Verifies the EOS version of the device. | - | NOT RUN | - |
-| 1302 | dc1-wan2 | Software | VerifyTerminAttrVersion | Verifies the TerminAttr version of the device. | - | NOT RUN | - |
-| 1303 | dc1-wan2 | STUN | VerifyStunClient | Verifies the STUN client is configured with the specified IPv4 source address and port. Validate the public IP and port if provided. | - | NOT RUN | - |
-| 1304 | dc1-wan2 | STUN | VerifyStunClient | Verifies the STUN client is configured with the specified IPv4 source address and port. Validate the public IP and port if provided. | Source IPv4 Address: 100.64.4.2 Source Port: 4500 | NOT RUN | - |
-| 1305 | dc1-wan2 | STUN | VerifyStunClient | Verifies the STUN client is configured with the specified IPv4 source address and port. Validate the public IP and port if provided. | Source IPv4 Address: 172.18.4.2 Source Port: 4500 | NOT RUN | - |
-| 1306 | dc1-wan2 | System | VerifyAgentLogs | Verifies there are no agent crash reports. | - | NOT RUN | - |
-| 1307 | dc1-wan2 | System | VerifyCoredump | Verifies there are no core dump files. | - | NOT RUN | - |
-| 1308 | dc1-wan2 | System | VerifyCPUUtilization | Verifies whether the CPU utilization is below 75%. | - | NOT RUN | - |
-| 1309 | dc1-wan2 | System | VerifyFileSystemUtilization | Verifies that no partition is utilizing more than 75% of its disk space. | - | NOT RUN | - |
-| 1310 | dc1-wan2 | System | VerifyMemoryUtilization | Verifies whether the memory utilization is below 75%. | - | NOT RUN | - |
-| 1311 | dc1-wan2 | System | VerifyNTP | Verifies if NTP is synchronised. | - | NOT RUN | - |
-| 1312 | dc1-wan2 | System | VerifyNTP | Verifies if NTP is synchronised. | - | NOT RUN | - |
-| 1313 | dc1-wan2 | System | VerifyReloadCause | Verifies the last reload cause of the device. | - | NOT RUN | - |
-| 1314 | dc1-wan2 | System | VerifyReloadCause | Verifies the last reload cause of the device. | - | NOT RUN | - |
-| 1315 | dc1-wan2 | System | VerifyUptime | Verifies the device uptime. | - | NOT RUN | - |
-| 1316 | dc1-wan2 | VLAN | VerifyVlanInternalPolicy | Verifies the VLAN internal allocation policy and the range of VLANs. | - | NOT RUN | - |
-| 1317 | dc2-leaf1a | AAA | VerifyAcctConsoleMethods | Verifies the AAA accounting console method lists for different accounting types (system, exec, commands, dot1x). | - | NOT RUN | - |
-| 1318 | dc2-leaf1a | AAA | VerifyAcctDefaultMethods | Verifies the AAA accounting default method lists for different accounting types (system, exec, commands, dot1x). | - | NOT RUN | - |
-| 1319 | dc2-leaf1a | AAA | VerifyAuthenMethods | Verifies the AAA authentication method lists for different authentication types (login, enable, dot1x). | - | NOT RUN | - |
-| 1320 | dc2-leaf1a | AAA | VerifyAuthzMethods | Verifies the AAA authorization method lists for different authorization types (commands, exec). | - | NOT RUN | - |
-| 1321 | dc2-leaf1a | AAA | VerifyTacacsServerGroups | Verifies if the provided TACACS server group(s) are configured. | - | NOT RUN | - |
-| 1322 | dc2-leaf1a | AAA | VerifyTacacsServers | Verifies TACACS servers are configured for a specified VRF. | - | NOT RUN | - |
-| 1323 | dc2-leaf1a | AAA | VerifyTacacsSourceIntf | Verifies TACACS source-interface for a specified VRF. | - | NOT RUN | - |
-| 1324 | dc2-leaf1a | BGP | VerifyBGPSpecificPeers | Verifies the health of specific BGP peer(s). | BGP EVPN Peer: dc2-spine1 (IP: 10.255.128.11) | NOT RUN | - |
-| 1325 | dc2-leaf1a | BGP | VerifyBGPSpecificPeers | Verifies the health of specific BGP peer(s). | BGP EVPN Peer: dc2-spine2 (IP: 10.255.128.12) | NOT RUN | - |
-| 1326 | dc2-leaf1a | BGP | VerifyBGPSpecificPeers | Verifies the health of specific BGP peer(s). | BGP IPv4 Unicast Peer: dc2-leaf1b (IP: 10.255.129.117) | NOT RUN | - |
-| 1327 | dc2-leaf1a | BGP | VerifyBGPSpecificPeers | Verifies the health of specific BGP peer(s). | BGP IPv4 Unicast Peer: dc2-spine1 (IP: 10.255.255.104) | NOT RUN | - |
-| 1328 | dc2-leaf1a | BGP | VerifyBGPSpecificPeers | Verifies the health of specific BGP peer(s). | BGP IPv4 Unicast Peer: dc2-spine2 (IP: 10.255.255.106) | NOT RUN | - |
-| 1329 | dc2-leaf1a | Configuration | VerifyRunningConfigDiffs | Verifies there is no difference between the running-config and the startup-config | - | NOT RUN | - |
-| 1330 | dc2-leaf1a | Configuration | VerifyZeroTouch | Verifies ZeroTouch is disabled | - | NOT RUN | - |
-| 1331 | dc2-leaf1a | Connectivity | VerifyLLDPNeighbors | Verifies that the provided LLDP neighbors are connected properly. | Local: Ethernet1 - Remote: dc2-spine1 Ethernet1 | NOT RUN | - |
-| 1332 | dc2-leaf1a | Connectivity | VerifyLLDPNeighbors | Verifies that the provided LLDP neighbors are connected properly. | Local: Ethernet2 - Remote: dc2-spine2 Ethernet1 | NOT RUN | - |
-| 1333 | dc2-leaf1a | Connectivity | VerifyLLDPNeighbors | Verifies that the provided LLDP neighbors are connected properly. | Local: Ethernet3 - Remote: dc2-leaf1b Ethernet3 | NOT RUN | - |
-| 1334 | dc2-leaf1a | Connectivity | VerifyLLDPNeighbors | Verifies that the provided LLDP neighbors are connected properly. | Local: Ethernet4 - Remote: dc2-leaf1b Ethernet4 | NOT RUN | - |
-| 1335 | dc2-leaf1a | Connectivity | VerifyLLDPNeighbors | Verifies that the provided LLDP neighbors are connected properly. | Local: Ethernet8 - Remote: dc2-leaf1c Ethernet1 | NOT RUN | - |
-| 1336 | dc2-leaf1a | Connectivity | VerifyReachability | Test the network reachability to one or many destination IP(s). | Source: Loopback0 (IP: 10.255.128.13) - Destination: dc1-leaf1a Loopback0 (IP: 10.255.0.3) | NOT RUN | - |
-| 1337 | dc2-leaf1a | Connectivity | VerifyReachability | Test the network reachability to one or many destination IP(s). | Source: Loopback0 (IP: 10.255.128.13) - Destination: dc1-leaf1b Loopback0 (IP: 10.255.0.4) | NOT RUN | - |
-| 1338 | dc2-leaf1a | Connectivity | VerifyReachability | Test the network reachability to one or many destination IP(s). | Source: Loopback0 (IP: 10.255.128.13) - Destination: dc1-leaf2a Loopback0 (IP: 10.255.0.5) | NOT RUN | - |
-| 1339 | dc2-leaf1a | Connectivity | VerifyReachability | Test the network reachability to one or many destination IP(s). | Source: Loopback0 (IP: 10.255.128.13) - Destination: dc1-spine1 Loopback0 (IP: 10.255.0.1) | NOT RUN | - |
-| 1340 | dc2-leaf1a | Connectivity | VerifyReachability | Test the network reachability to one or many destination IP(s). | Source: Loopback0 (IP: 10.255.128.13) - Destination: dc1-spine2 Loopback0 (IP: 10.255.0.2) | NOT RUN | - |
-| 1341 | dc2-leaf1a | Connectivity | VerifyReachability | Test the network reachability to one or many destination IP(s). | Source: Loopback0 (IP: 10.255.128.13) - Destination: dc1-svc-leaf1a Loopback0 (IP: 10.33.0.5) | NOT RUN | - |
-| 1342 | dc2-leaf1a | Connectivity | VerifyReachability | Test the network reachability to one or many destination IP(s). | Source: Loopback0 (IP: 10.255.128.13) - Destination: dc1-svc-leaf1b Loopback0 (IP: 10.33.0.6) | NOT RUN | - |
-| 1343 | dc2-leaf1a | Connectivity | VerifyReachability | Test the network reachability to one or many destination IP(s). | Source: Loopback0 (IP: 10.255.128.13) - Destination: dc1-wan1 Loopback0 (IP: 10.255.2.1) | NOT RUN | - |
-| 1344 | dc2-leaf1a | Connectivity | VerifyReachability | Test the network reachability to one or many destination IP(s). | Source: Loopback0 (IP: 10.255.128.13) - Destination: dc1-wan2 Loopback0 (IP: 10.255.2.2) | NOT RUN | - |
-| 1345 | dc2-leaf1a | Connectivity | VerifyReachability | Test the network reachability to one or many destination IP(s). | Source: Loopback0 (IP: 10.255.128.13) - Destination: dc2-leaf1a Loopback0 (IP: 10.255.128.13) | NOT RUN | - |
-| 1346 | dc2-leaf1a | Connectivity | VerifyReachability | Test the network reachability to one or many destination IP(s). | Source: Loopback0 (IP: 10.255.128.13) - Destination: dc2-leaf1b Loopback0 (IP: 10.255.128.14) | NOT RUN | - |
-| 1347 | dc2-leaf1a | Connectivity | VerifyReachability | Test the network reachability to one or many destination IP(s). | Source: Loopback0 (IP: 10.255.128.13) - Destination: dc2-leaf2a Loopback0 (IP: 10.255.128.15) | NOT RUN | - |
-| 1348 | dc2-leaf1a | Connectivity | VerifyReachability | Test the network reachability to one or many destination IP(s). | Source: Loopback0 (IP: 10.255.128.13) - Destination: dc2-leaf2b Loopback0 (IP: 10.255.128.16) | NOT RUN | - |
-| 1349 | dc2-leaf1a | Connectivity | VerifyReachability | Test the network reachability to one or many destination IP(s). | Source: Loopback0 (IP: 10.255.128.13) - Destination: dc2-leaf3a.arista.com Loopback0 (IP: 10.255.128.17) | NOT RUN | - |
-| 1350 | dc2-leaf1a | Connectivity | VerifyReachability | Test the network reachability to one or many destination IP(s). | Source: Loopback0 (IP: 10.255.128.13) - Destination: dc2-leaf3b.arista.com Loopback0 (IP: 10.255.128.18) | NOT RUN | - |
-| 1351 | dc2-leaf1a | Connectivity | VerifyReachability | Test the network reachability to one or many destination IP(s). | Source: Loopback0 (IP: 10.255.128.13) - Destination: dc2-spine1 Loopback0 (IP: 10.255.128.11) | NOT RUN | - |
-| 1352 | dc2-leaf1a | Connectivity | VerifyReachability | Test the network reachability to one or many destination IP(s). | Source: Loopback0 (IP: 10.255.128.13) - Destination: dc2-spine2 Loopback0 (IP: 10.255.128.12) | NOT RUN | - |
-| 1353 | dc2-leaf1a | Connectivity | VerifyReachability | Test the network reachability to one or many destination IP(s). | Source: P2P Interface Ethernet1 (IP: 10.255.255.105) - Destination: dc2-spine1 Ethernet1 (IP: 10.255.255.104) | NOT RUN | - |
-| 1354 | dc2-leaf1a | Connectivity | VerifyReachability | Test the network reachability to one or many destination IP(s). | Source: P2P Interface Ethernet2 (IP: 10.255.255.107) - Destination: dc2-spine2 Ethernet1 (IP: 10.255.255.106) | NOT RUN | - |
-| 1355 | dc2-leaf1a | Field Notices | VerifyFieldNotice44Resolution | Verifies that the device is using the correct Aboot version per FN0044. | - | NOT RUN | - |
-| 1356 | dc2-leaf1a | Field Notices | VerifyFieldNotice72Resolution | Verifies if the device is exposed to FN0072, and if the issue has been mitigated. | - | NOT RUN | - |
-| 1357 | dc2-leaf1a | Greent | VerifyGreenT | Verifies if a GreenT policy is created. | - | NOT RUN | - |
-| 1358 | dc2-leaf1a | Greent | VerifyGreenTCounters | Verifies if the GreenT counters are incremented. | - | NOT RUN | - |
-| 1359 | dc2-leaf1a | Hardware | VerifyAdverseDrops | Verifies there are no adverse drops on DCS-7280 and DCS-7500 family switches. | - | NOT RUN | - |
-| 1360 | dc2-leaf1a | Hardware | VerifyEnvironmentCooling | Verifies the status of power supply fans and all fan trays. | - | NOT RUN | - |
-| 1361 | dc2-leaf1a | Hardware | VerifyEnvironmentCooling | Verifies the status of power supply fans and all fan trays. | Accepted States: 'ok' | NOT RUN | - |
-| 1362 | dc2-leaf1a | Hardware | VerifyEnvironmentPower | Verifies the power supplies status. | - | NOT RUN | - |
-| 1363 | dc2-leaf1a | Hardware | VerifyEnvironmentPower | Verifies the power supplies status. | Accepted States: 'ok' | NOT RUN | - |
-| 1364 | dc2-leaf1a | Hardware | VerifyEnvironmentSystemCooling | Verifies the system cooling status. | - | NOT RUN | - |
-| 1365 | dc2-leaf1a | Hardware | VerifyTemperature | Verifies the device temperature. | - | NOT RUN | - |
-| 1366 | dc2-leaf1a | Hardware | VerifyTemperature | Verifies the device temperature. | - | NOT RUN | - |
-| 1367 | dc2-leaf1a | Hardware | VerifyTransceiversManufacturers | Verifies if all transceivers come from approved manufacturers. | - | NOT RUN | - |
-| 1368 | dc2-leaf1a | Hardware | VerifyTransceiversManufacturers | Verifies if all transceivers come from approved manufacturers. | Accepted Manufacturers: 'Arista Networks', 'Arastra, Inc.', 'Not Present' | NOT RUN | - |
-| 1369 | dc2-leaf1a | Hardware | VerifyTransceiversTemperature | Verifies the transceivers temperature. | - | NOT RUN | - |
-| 1370 | dc2-leaf1a | Interfaces | VerifyInterfacesStatus | Verifies the status of the provided interfaces. | Interface Ethernet1 - P2P_LINK_TO_DC2-SPINE1_Ethernet1 = 'up' | NOT RUN | - |
-| 1371 | dc2-leaf1a | Interfaces | VerifyInterfacesStatus | Verifies the status of the provided interfaces. | Interface Ethernet2 - P2P_LINK_TO_DC2-SPINE2_Ethernet1 = 'up' | NOT RUN | - |
-| 1372 | dc2-leaf1a | Interfaces | VerifyInterfacesStatus | Verifies the status of the provided interfaces. | Interface Ethernet3 - MLAG_PEER_dc2-leaf1b_Ethernet3 = 'up' | NOT RUN | - |
-| 1373 | dc2-leaf1a | Interfaces | VerifyInterfacesStatus | Verifies the status of the provided interfaces. | Interface Ethernet4 - MLAG_PEER_dc2-leaf1b_Ethernet4 = 'up' | NOT RUN | - |
-| 1374 | dc2-leaf1a | Interfaces | VerifyInterfacesStatus | Verifies the status of the provided interfaces. | Interface Ethernet5 - dc2-leaf1-server1_PCI1 = 'up' | NOT RUN | - |
-| 1375 | dc2-leaf1a | Interfaces | VerifyInterfacesStatus | Verifies the status of the provided interfaces. | Interface Ethernet8 - DC2-LEAF1C_Ethernet1 = 'up' | NOT RUN | - |
-| 1376 | dc2-leaf1a | Interfaces | VerifyInterfacesStatus | Verifies the status of the provided interfaces. | Interface Loopback0 - EVPN_Overlay_Peering = 'up' | NOT RUN | - |
-| 1377 | dc2-leaf1a | Interfaces | VerifyInterfacesStatus | Verifies the status of the provided interfaces. | Interface Loopback1 - VTEP_VXLAN_Tunnel_Source = 'up' | NOT RUN | - |
-| 1378 | dc2-leaf1a | Interfaces | VerifyInterfacesStatus | Verifies the status of the provided interfaces. | Interface Loopback10 - VRF10_VTEP_DIAGNOSTICS = 'up' | NOT RUN | - |
-| 1379 | dc2-leaf1a | Interfaces | VerifyInterfacesStatus | Verifies the status of the provided interfaces. | Interface Loopback11 - VRF11_VTEP_DIAGNOSTICS = 'up' | NOT RUN | - |
-| 1380 | dc2-leaf1a | Interfaces | VerifyInterfacesStatus | Verifies the status of the provided interfaces. | Interface Port-Channel3 - MLAG_PEER_dc2-leaf1b_Po3 = 'up' | NOT RUN | - |
-| 1381 | dc2-leaf1a | Interfaces | VerifyInterfacesStatus | Verifies the status of the provided interfaces. | Interface Port-Channel5 - dc2-leaf1-server1_PortChannel dc2-leaf1-server1 = 'up' | NOT RUN | - |
-| 1382 | dc2-leaf1a | Interfaces | VerifyInterfacesStatus | Verifies the status of the provided interfaces. | Interface Port-Channel8 - DC2-LEAF1C_Po1 = 'up' | NOT RUN | - |
-| 1383 | dc2-leaf1a | Interfaces | VerifyInterfacesStatus | Verifies the status of the provided interfaces. | Interface Vlan11 - VRF10_VLAN11 = 'up' | NOT RUN | - |
-| 1384 | dc2-leaf1a | Interfaces | VerifyInterfacesStatus | Verifies the status of the provided interfaces. | Interface Vlan12 - VRF10_VLAN12 = 'up' | NOT RUN | - |
-| 1385 | dc2-leaf1a | Interfaces | VerifyInterfacesStatus | Verifies the status of the provided interfaces. | Interface Vlan21 - VRF11_VLAN21 = 'up' | NOT RUN | - |
-| 1386 | dc2-leaf1a | Interfaces | VerifyInterfacesStatus | Verifies the status of the provided interfaces. | Interface Vlan22 - VRF11_VLAN22 = 'up' | NOT RUN | - |
-| 1387 | dc2-leaf1a | Interfaces | VerifyInterfacesStatus | Verifies the status of the provided interfaces. | Interface Vlan3009 - MLAG_PEER_L3_iBGP: vrf VRF10 = 'up' | NOT RUN | - |
-| 1388 | dc2-leaf1a | Interfaces | VerifyInterfacesStatus | Verifies the status of the provided interfaces. | Interface Vlan3010 - MLAG_PEER_L3_iBGP: vrf VRF11 = 'up' | NOT RUN | - |
-| 1389 | dc2-leaf1a | Interfaces | VerifyInterfacesStatus | Verifies the status of the provided interfaces. | Interface Vlan4093 - MLAG_PEER_L3_PEERING = 'up' | NOT RUN | - |
-| 1390 | dc2-leaf1a | Interfaces | VerifyInterfacesStatus | Verifies the status of the provided interfaces. | Interface Vlan4094 - MLAG_PEER = 'up' | NOT RUN | - |
-| 1391 | dc2-leaf1a | Interfaces | VerifyInterfacesStatus | Verifies the status of the provided interfaces. | Interface Vxlan1 = 'up' | NOT RUN | - |
-| 1392 | dc2-leaf1a | LANZ | VerifyLANZ | Verifies if LANZ is enabled. | - | NOT RUN | - |
-| 1393 | dc2-leaf1a | Logging | VerifyLoggingAccounting | Verifies if AAA accounting logs are generated. | - | NOT RUN | - |
-| 1394 | dc2-leaf1a | Logging | VerifyLoggingErrors | Verifies there are no syslog messages with a severity of ERRORS or higher. | - | NOT RUN | - |
-| 1395 | dc2-leaf1a | Logging | VerifyLoggingHostname | Verifies if logs are generated with the device FQDN. | - | NOT RUN | - |
-| 1396 | dc2-leaf1a | Logging | VerifyLoggingHosts | Verifies logging hosts (syslog servers) for a specified VRF. | - | NOT RUN | - |
-| 1397 | dc2-leaf1a | Logging | VerifyLoggingLogsGeneration | Verifies if logs are generated. | - | NOT RUN | - |
-| 1398 | dc2-leaf1a | Logging | VerifyLoggingPersistent | Verifies if logging persistent is enabled and logs are saved in flash. | - | NOT RUN | - |
-| 1399 | dc2-leaf1a | Logging | VerifyLoggingSourceInt | Verifies logging source-interface for a specified VRF. | - | NOT RUN | - |
-| 1400 | dc2-leaf1a | Logging | VerifyLoggingTimestamp | Verifies if logs are generated with the riate timestamp. | - | NOT RUN | - |
-| 1401 | dc2-leaf1a | MLAG | VerifyMlagConfigSanity | Verifies there are no MLAG config-sanity inconsistencies. | - | NOT RUN | - |
-| 1402 | dc2-leaf1a | MLAG | VerifyMlagDualPrimary | Verifies the MLAG dual-primary detection parameters. | - | NOT RUN | - |
-| 1403 | dc2-leaf1a | MLAG | VerifyMlagInterfaces | Verifies there are no inactive or active-partial MLAG ports. | - | NOT RUN | - |
-| 1404 | dc2-leaf1a | MLAG | VerifyMlagReloadDelay | Verifies the MLAG reload-delay parameters. | - | NOT RUN | - |
-| 1405 | dc2-leaf1a | MLAG | VerifyMlagStatus | Verifies the health status of the MLAG configuration. | - | NOT RUN | - |
-| 1406 | dc2-leaf1a | MLAG | VerifyMlagStatus | Verifies the health status of the MLAG configuration. | - | NOT RUN | - |
-| 1407 | dc2-leaf1a | Multicast | VerifyIGMPSnoopingGlobal | Verifies the IGMP snooping global configuration. | - | NOT RUN | - |
-| 1408 | dc2-leaf1a | Multicast | VerifyIGMPSnoopingVlans | Verifies the IGMP snooping status for the provided VLANs. | - | NOT RUN | - |
-| 1409 | dc2-leaf1a | PTP | VerifyPtpGMStatus | Verifies that the device is locked to a valid PTP Grandmaster. | - | NOT RUN | - |
-| 1410 | dc2-leaf1a | PTP | VerifyPtpLockStatus | Verifies that the device was locked to the upstream PTP GM in the last minute. | - | NOT RUN | - |
-| 1411 | dc2-leaf1a | PTP | VerifyPtpModeStatus | Verifies that the device is configured as a PTP Boundary Clock. | - | NOT RUN | - |
-| 1412 | dc2-leaf1a | PTP | VerifyPtpOffset | Verifies that the PTP timing offset is within +/- 1000ns from the master clock. | - | NOT RUN | - |
-| 1413 | dc2-leaf1a | PTP | VerifyPtpPortModeStatus | Verifies the PTP interfaces state. | - | NOT RUN | - |
-| 1414 | dc2-leaf1a | Routing | VerifyRoutingProtocolModel | Verifies the configured routing protocol model. | Routing protocol model: multi-agent | NOT RUN | - |
-| 1415 | dc2-leaf1a | Routing | VerifyRoutingTableEntry | Verifies that the provided routes are present in the routing table of a specified VRF. | Route: 10.255.0.1 - Peer: dc1-spine1 | NOT RUN | - |
-| 1416 | dc2-leaf1a | Routing | VerifyRoutingTableEntry | Verifies that the provided routes are present in the routing table of a specified VRF. | Route: 10.255.0.2 - Peer: dc1-spine2 | NOT RUN | - |
-| 1417 | dc2-leaf1a | Routing | VerifyRoutingTableEntry | Verifies that the provided routes are present in the routing table of a specified VRF. | Route: 10.255.0.3 - Peer: dc1-leaf1a | NOT RUN | - |
-| 1418 | dc2-leaf1a | Routing | VerifyRoutingTableEntry | Verifies that the provided routes are present in the routing table of a specified VRF. | Route: 10.255.0.4 - Peer: dc1-leaf1b | NOT RUN | - |
-| 1419 | dc2-leaf1a | Routing | VerifyRoutingTableEntry | Verifies that the provided routes are present in the routing table of a specified VRF. | Route: 10.255.0.5 - Peer: dc1-leaf2a | NOT RUN | - |
-| 1420 | dc2-leaf1a | Routing | VerifyRoutingTableEntry | Verifies that the provided routes are present in the routing table of a specified VRF. | Route: 10.255.1.3 - Peer: dc1-leaf1a | NOT RUN | - |
-| 1421 | dc2-leaf1a | Routing | VerifyRoutingTableEntry | Verifies that the provided routes are present in the routing table of a specified VRF. | Route: 10.255.1.5 - Peer: dc1-leaf2a | NOT RUN | - |
-| 1422 | dc2-leaf1a | Routing | VerifyRoutingTableEntry | Verifies that the provided routes are present in the routing table of a specified VRF. | Route: 10.255.128.11 - Peer: dc2-spine1 | NOT RUN | - |
-| 1423 | dc2-leaf1a | Routing | VerifyRoutingTableEntry | Verifies that the provided routes are present in the routing table of a specified VRF. | Route: 10.255.128.12 - Peer: dc2-spine2 | NOT RUN | - |
-| 1424 | dc2-leaf1a | Routing | VerifyRoutingTableEntry | Verifies that the provided routes are present in the routing table of a specified VRF. | Route: 10.255.128.13 - Peer: dc2-leaf1a | NOT RUN | - |
-| 1425 | dc2-leaf1a | Routing | VerifyRoutingTableEntry | Verifies that the provided routes are present in the routing table of a specified VRF. | Route: 10.255.128.14 - Peer: dc2-leaf1b | NOT RUN | - |
-| 1426 | dc2-leaf1a | Routing | VerifyRoutingTableEntry | Verifies that the provided routes are present in the routing table of a specified VRF. | Route: 10.255.128.15 - Peer: dc2-leaf2a | NOT RUN | - |
-| 1427 | dc2-leaf1a | Routing | VerifyRoutingTableEntry | Verifies that the provided routes are present in the routing table of a specified VRF. | Route: 10.255.128.16 - Peer: dc2-leaf2b | NOT RUN | - |
-| 1428 | dc2-leaf1a | Routing | VerifyRoutingTableEntry | Verifies that the provided routes are present in the routing table of a specified VRF. | Route: 10.255.128.17 - Peer: dc2-leaf3a.arista.com | NOT RUN | - |
-| 1429 | dc2-leaf1a | Routing | VerifyRoutingTableEntry | Verifies that the provided routes are present in the routing table of a specified VRF. | Route: 10.255.128.18 - Peer: dc2-leaf3b.arista.com | NOT RUN | - |
-| 1430 | dc2-leaf1a | Routing | VerifyRoutingTableEntry | Verifies that the provided routes are present in the routing table of a specified VRF. | Route: 10.255.129.13 - Peer: dc2-leaf1a | NOT RUN | - |
-| 1431 | dc2-leaf1a | Routing | VerifyRoutingTableEntry | Verifies that the provided routes are present in the routing table of a specified VRF. | Route: 10.255.129.15 - Peer: dc2-leaf2a | NOT RUN | - |
-| 1432 | dc2-leaf1a | Routing | VerifyRoutingTableEntry | Verifies that the provided routes are present in the routing table of a specified VRF. | Route: 10.255.129.17 - Peer: dc2-leaf3a.arista.com | NOT RUN | - |
-| 1433 | dc2-leaf1a | Routing | VerifyRoutingTableEntry | Verifies that the provided routes are present in the routing table of a specified VRF. | Route: 10.255.2.1 - Peer: dc1-wan1 | NOT RUN | - |
-| 1434 | dc2-leaf1a | Routing | VerifyRoutingTableEntry | Verifies that the provided routes are present in the routing table of a specified VRF. | Route: 10.255.2.2 - Peer: dc1-wan2 | NOT RUN | - |
-| 1435 | dc2-leaf1a | Routing | VerifyRoutingTableEntry | Verifies that the provided routes are present in the routing table of a specified VRF. | Route: 10.33.0.5 - Peer: dc1-svc-leaf1a | NOT RUN | - |
-| 1436 | dc2-leaf1a | Routing | VerifyRoutingTableEntry | Verifies that the provided routes are present in the routing table of a specified VRF. | Route: 10.33.0.6 - Peer: dc1-svc-leaf1b | NOT RUN | - |
-| 1437 | dc2-leaf1a | Routing | VerifyRoutingTableEntry | Verifies that the provided routes are present in the routing table of a specified VRF. | Route: 10.33.1.5 - Peer: dc1-svc-leaf1a | NOT RUN | - |
-| 1438 | dc2-leaf1a | Security | VerifyAPIHttpsSSL | Verifies if the eAPI has a valid SSL profile. | - | NOT RUN | - |
-| 1439 | dc2-leaf1a | Security | VerifyAPIHttpsSSL | Verifies if the eAPI has a valid SSL profile. | eAPI HTTPS SSL Profile: eAPI_SSL_Profile | NOT RUN | - |
-| 1440 | dc2-leaf1a | Security | VerifyAPIHttpStatus | Verifies if eAPI HTTP server is disabled globally. | - | NOT RUN | - |
-| 1441 | dc2-leaf1a | Security | VerifyAPIIPv4Acl | Verifies if eAPI has the right number IPv4 ACL(s) configured for a specified VRF. | - | NOT RUN | - |
-| 1442 | dc2-leaf1a | Security | VerifyAPIIPv6Acl | Verifies if eAPI has the right number IPv6 ACL(s) configured for a specified VRF. | - | NOT RUN | - |
-| 1443 | dc2-leaf1a | Security | VerifyAPISSLCertificate | Verifies the eAPI SSL certificate expiry, common subject name, encryption algorithm and key size. | - | NOT RUN | - |
-| 1444 | dc2-leaf1a | Security | VerifyBannerLogin | Verifies the login banner of a device. | - | NOT RUN | - |
-| 1445 | dc2-leaf1a | Security | VerifyBannerMotd | Verifies the motd banner of a device. | - | NOT RUN | - |
-| 1446 | dc2-leaf1a | Security | VerifyIPSecConnHealth | Verifies all IPv4 security connections. | - | NOT RUN | - |
-| 1447 | dc2-leaf1a | Security | VerifyIPv4ACL | Verifies the configuration of IPv4 ACLs. | - | NOT RUN | - |
-| 1448 | dc2-leaf1a | Security | VerifySpecificIPSecConn | Verifies IPv4 security connections for a peer. | - | NOT RUN | - |
-| 1449 | dc2-leaf1a | Security | VerifySSHIPv4Acl | Verifies if the SSHD agent has IPv4 ACL(s) configured. | - | NOT RUN | - |
-| 1450 | dc2-leaf1a | Security | VerifySSHIPv6Acl | Verifies if the SSHD agent has IPv6 ACL(s) configured. | - | NOT RUN | - |
-| 1451 | dc2-leaf1a | Security | VerifySSHStatus | Verifies if the SSHD agent is disabled in the default VRF. | - | NOT RUN | - |
-| 1452 | dc2-leaf1a | Security | VerifyTelnetStatus | Verifies if Telnet is disabled in the default VRF. | - | NOT RUN | - |
-| 1453 | dc2-leaf1a | Services | VerifyDNSLookup | Verifies the DNS name to IP address resolution. | - | NOT RUN | - |
-| 1454 | dc2-leaf1a | Services | VerifyDNSServers | Verifies if the DNS servers are correctly configured. | - | NOT RUN | - |
-| 1455 | dc2-leaf1a | Services | VerifyErrdisableRecovery | Verifies the errdisable recovery reason, status, and interval. | - | NOT RUN | - |
-| 1456 | dc2-leaf1a | Services | VerifyHostname | Verifies the hostname of a device. | - | NOT RUN | - |
-| 1457 | dc2-leaf1a | SNMP | VerifySnmpIPv4Acl | Verifies if the SNMP agent has IPv4 ACL(s) configured. | - | NOT RUN | - |
-| 1458 | dc2-leaf1a | SNMP | VerifySnmpIPv6Acl | Verifies if the SNMP agent has IPv6 ACL(s) configured. | - | NOT RUN | - |
-| 1459 | dc2-leaf1a | SNMP | VerifySnmpStatus | Verifies if the SNMP agent is enabled. | - | NOT RUN | - |
-| 1460 | dc2-leaf1a | Software | VerifyEOSVersion | Verifies the EOS version of the device. | - | NOT RUN | - |
-| 1461 | dc2-leaf1a | Software | VerifyTerminAttrVersion | Verifies the TerminAttr version of the device. | - | NOT RUN | - |
-| 1462 | dc2-leaf1a | STP | VerifySTPBlockedPorts | Verifies there is no STP blocked ports. | - | NOT RUN | - |
-| 1463 | dc2-leaf1a | STP | VerifySTPCounters | Verifies there is no errors in STP BPDU packets. | - | NOT RUN | - |
-| 1464 | dc2-leaf1a | STP | VerifySTPForwardingPorts | Verifies that all interfaces are forwarding for a provided list of VLAN(s). | - | NOT RUN | - |
-| 1465 | dc2-leaf1a | STP | VerifySTPMode | Verifies the configured STP mode for a provided list of VLAN(s). | - | NOT RUN | - |
-| 1466 | dc2-leaf1a | STP | VerifySTPRootPriority | Verifies the STP root priority for a provided list of VLAN or MST instance ID(s). | - | NOT RUN | - |
-| 1467 | dc2-leaf1a | STUN | VerifyStunClient | Verifies the STUN client is configured with the specified IPv4 source address and port. Validate the public IP and port if provided. | - | NOT RUN | - |
-| 1468 | dc2-leaf1a | System | VerifyAgentLogs | Verifies there are no agent crash reports. | - | NOT RUN | - |
-| 1469 | dc2-leaf1a | System | VerifyCoredump | Verifies there are no core dump files. | - | NOT RUN | - |
-| 1470 | dc2-leaf1a | System | VerifyCPUUtilization | Verifies whether the CPU utilization is below 75%. | - | NOT RUN | - |
-| 1471 | dc2-leaf1a | System | VerifyFileSystemUtilization | Verifies that no partition is utilizing more than 75% of its disk space. | - | NOT RUN | - |
-| 1472 | dc2-leaf1a | System | VerifyMemoryUtilization | Verifies whether the memory utilization is below 75%. | - | NOT RUN | - |
-| 1473 | dc2-leaf1a | System | VerifyNTP | Verifies if NTP is synchronised. | - | NOT RUN | - |
-| 1474 | dc2-leaf1a | System | VerifyNTP | Verifies if NTP is synchronised. | - | NOT RUN | - |
-| 1475 | dc2-leaf1a | System | VerifyReloadCause | Verifies the last reload cause of the device. | - | NOT RUN | - |
-| 1476 | dc2-leaf1a | System | VerifyReloadCause | Verifies the last reload cause of the device. | - | NOT RUN | - |
-| 1477 | dc2-leaf1a | System | VerifyUptime | Verifies the device uptime. | - | NOT RUN | - |
-| 1478 | dc2-leaf1a | VLAN | VerifyVlanInternalPolicy | Verifies the VLAN internal allocation policy and the range of VLANs. | - | NOT RUN | - |
-| 1479 | dc2-leaf1b | AAA | VerifyAcctConsoleMethods | Verifies the AAA accounting console method lists for different accounting types (system, exec, commands, dot1x). | - | NOT RUN | - |
-| 1480 | dc2-leaf1b | AAA | VerifyAcctDefaultMethods | Verifies the AAA accounting default method lists for different accounting types (system, exec, commands, dot1x). | - | NOT RUN | - |
-| 1481 | dc2-leaf1b | AAA | VerifyAuthenMethods | Verifies the AAA authentication method lists for different authentication types (login, enable, dot1x). | - | NOT RUN | - |
-| 1482 | dc2-leaf1b | AAA | VerifyAuthzMethods | Verifies the AAA authorization method lists for different authorization types (commands, exec). | - | NOT RUN | - |
-| 1483 | dc2-leaf1b | AAA | VerifyTacacsServerGroups | Verifies if the provided TACACS server group(s) are configured. | - | NOT RUN | - |
-| 1484 | dc2-leaf1b | AAA | VerifyTacacsServers | Verifies TACACS servers are configured for a specified VRF. | - | NOT RUN | - |
-| 1485 | dc2-leaf1b | AAA | VerifyTacacsSourceIntf | Verifies TACACS source-interface for a specified VRF. | - | NOT RUN | - |
-| 1486 | dc2-leaf1b | BGP | VerifyBGPSpecificPeers | Verifies the health of specific BGP peer(s). | BGP EVPN Peer: dc2-spine1 (IP: 10.255.128.11) | NOT RUN | - |
-| 1487 | dc2-leaf1b | BGP | VerifyBGPSpecificPeers | Verifies the health of specific BGP peer(s). | BGP EVPN Peer: dc2-spine2 (IP: 10.255.128.12) | NOT RUN | - |
-| 1488 | dc2-leaf1b | BGP | VerifyBGPSpecificPeers | Verifies the health of specific BGP peer(s). | BGP IPv4 Unicast Peer: dc2-leaf1a (IP: 10.255.129.116) | NOT RUN | - |
-| 1489 | dc2-leaf1b | BGP | VerifyBGPSpecificPeers | Verifies the health of specific BGP peer(s). | BGP IPv4 Unicast Peer: dc2-spine1 (IP: 10.255.255.108) | NOT RUN | - |
-| 1490 | dc2-leaf1b | BGP | VerifyBGPSpecificPeers | Verifies the health of specific BGP peer(s). | BGP IPv4 Unicast Peer: dc2-spine2 (IP: 10.255.255.110) | NOT RUN | - |
-| 1491 | dc2-leaf1b | Configuration | VerifyRunningConfigDiffs | Verifies there is no difference between the running-config and the startup-config | - | NOT RUN | - |
-| 1492 | dc2-leaf1b | Configuration | VerifyZeroTouch | Verifies ZeroTouch is disabled | - | NOT RUN | - |
-| 1493 | dc2-leaf1b | Connectivity | VerifyLLDPNeighbors | Verifies that the provided LLDP neighbors are connected properly. | Local: Ethernet1 - Remote: dc2-spine1 Ethernet2 | NOT RUN | - |
-| 1494 | dc2-leaf1b | Connectivity | VerifyLLDPNeighbors | Verifies that the provided LLDP neighbors are connected properly. | Local: Ethernet2 - Remote: dc2-spine2 Ethernet2 | NOT RUN | - |
-| 1495 | dc2-leaf1b | Connectivity | VerifyLLDPNeighbors | Verifies that the provided LLDP neighbors are connected properly. | Local: Ethernet3 - Remote: dc2-leaf1a Ethernet3 | NOT RUN | - |
-| 1496 | dc2-leaf1b | Connectivity | VerifyLLDPNeighbors | Verifies that the provided LLDP neighbors are connected properly. | Local: Ethernet4 - Remote: dc2-leaf1a Ethernet4 | NOT RUN | - |
-| 1497 | dc2-leaf1b | Connectivity | VerifyLLDPNeighbors | Verifies that the provided LLDP neighbors are connected properly. | Local: Ethernet8 - Remote: dc2-leaf1c Ethernet2 | NOT RUN | - |
-| 1498 | dc2-leaf1b | Connectivity | VerifyReachability | Test the network reachability to one or many destination IP(s). | Source: Loopback0 (IP: 10.255.128.14) - Destination: dc1-leaf1a Loopback0 (IP: 10.255.0.3) | NOT RUN | - |
-| 1499 | dc2-leaf1b | Connectivity | VerifyReachability | Test the network reachability to one or many destination IP(s). | Source: Loopback0 (IP: 10.255.128.14) - Destination: dc1-leaf1b Loopback0 (IP: 10.255.0.4) | NOT RUN | - |
-| 1500 | dc2-leaf1b | Connectivity | VerifyReachability | Test the network reachability to one or many destination IP(s). | Source: Loopback0 (IP: 10.255.128.14) - Destination: dc1-leaf2a Loopback0 (IP: 10.255.0.5) | NOT RUN | - |
-| 1501 | dc2-leaf1b | Connectivity | VerifyReachability | Test the network reachability to one or many destination IP(s). | Source: Loopback0 (IP: 10.255.128.14) - Destination: dc1-spine1 Loopback0 (IP: 10.255.0.1) | NOT RUN | - |
-| 1502 | dc2-leaf1b | Connectivity | VerifyReachability | Test the network reachability to one or many destination IP(s). | Source: Loopback0 (IP: 10.255.128.14) - Destination: dc1-spine2 Loopback0 (IP: 10.255.0.2) | NOT RUN | - |
-| 1503 | dc2-leaf1b | Connectivity | VerifyReachability | Test the network reachability to one or many destination IP(s). | Source: Loopback0 (IP: 10.255.128.14) - Destination: dc1-svc-leaf1a Loopback0 (IP: 10.33.0.5) | NOT RUN | - |
-| 1504 | dc2-leaf1b | Connectivity | VerifyReachability | Test the network reachability to one or many destination IP(s). | Source: Loopback0 (IP: 10.255.128.14) - Destination: dc1-svc-leaf1b Loopback0 (IP: 10.33.0.6) | NOT RUN | - |
-| 1505 | dc2-leaf1b | Connectivity | VerifyReachability | Test the network reachability to one or many destination IP(s). | Source: Loopback0 (IP: 10.255.128.14) - Destination: dc1-wan1 Loopback0 (IP: 10.255.2.1) | NOT RUN | - |
-| 1506 | dc2-leaf1b | Connectivity | VerifyReachability | Test the network reachability to one or many destination IP(s). | Source: Loopback0 (IP: 10.255.128.14) - Destination: dc1-wan2 Loopback0 (IP: 10.255.2.2) | NOT RUN | - |
-| 1507 | dc2-leaf1b | Connectivity | VerifyReachability | Test the network reachability to one or many destination IP(s). | Source: Loopback0 (IP: 10.255.128.14) - Destination: dc2-leaf1a Loopback0 (IP: 10.255.128.13) | NOT RUN | - |
-| 1508 | dc2-leaf1b | Connectivity | VerifyReachability | Test the network reachability to one or many destination IP(s). | Source: Loopback0 (IP: 10.255.128.14) - Destination: dc2-leaf1b Loopback0 (IP: 10.255.128.14) | NOT RUN | - |
-| 1509 | dc2-leaf1b | Connectivity | VerifyReachability | Test the network reachability to one or many destination IP(s). | Source: Loopback0 (IP: 10.255.128.14) - Destination: dc2-leaf2a Loopback0 (IP: 10.255.128.15) | NOT RUN | - |
-| 1510 | dc2-leaf1b | Connectivity | VerifyReachability | Test the network reachability to one or many destination IP(s). | Source: Loopback0 (IP: 10.255.128.14) - Destination: dc2-leaf2b Loopback0 (IP: 10.255.128.16) | NOT RUN | - |
-| 1511 | dc2-leaf1b | Connectivity | VerifyReachability | Test the network reachability to one or many destination IP(s). | Source: Loopback0 (IP: 10.255.128.14) - Destination: dc2-leaf3a.arista.com Loopback0 (IP: 10.255.128.17) | NOT RUN | - |
-| 1512 | dc2-leaf1b | Connectivity | VerifyReachability | Test the network reachability to one or many destination IP(s). | Source: Loopback0 (IP: 10.255.128.14) - Destination: dc2-leaf3b.arista.com Loopback0 (IP: 10.255.128.18) | NOT RUN | - |
-| 1513 | dc2-leaf1b | Connectivity | VerifyReachability | Test the network reachability to one or many destination IP(s). | Source: Loopback0 (IP: 10.255.128.14) - Destination: dc2-spine1 Loopback0 (IP: 10.255.128.11) | NOT RUN | - |
-| 1514 | dc2-leaf1b | Connectivity | VerifyReachability | Test the network reachability to one or many destination IP(s). | Source: Loopback0 (IP: 10.255.128.14) - Destination: dc2-spine2 Loopback0 (IP: 10.255.128.12) | NOT RUN | - |
-| 1515 | dc2-leaf1b | Connectivity | VerifyReachability | Test the network reachability to one or many destination IP(s). | Source: P2P Interface Ethernet1 (IP: 10.255.255.109) - Destination: dc2-spine1 Ethernet2 (IP: 10.255.255.108) | NOT RUN | - |
-| 1516 | dc2-leaf1b | Connectivity | VerifyReachability | Test the network reachability to one or many destination IP(s). | Source: P2P Interface Ethernet2 (IP: 10.255.255.111) - Destination: dc2-spine2 Ethernet2 (IP: 10.255.255.110) | NOT RUN | - |
-| 1517 | dc2-leaf1b | Field Notices | VerifyFieldNotice44Resolution | Verifies that the device is using the correct Aboot version per FN0044. | - | NOT RUN | - |
-| 1518 | dc2-leaf1b | Field Notices | VerifyFieldNotice72Resolution | Verifies if the device is exposed to FN0072, and if the issue has been mitigated. | - | NOT RUN | - |
-| 1519 | dc2-leaf1b | Greent | VerifyGreenT | Verifies if a GreenT policy is created. | - | NOT RUN | - |
-| 1520 | dc2-leaf1b | Greent | VerifyGreenTCounters | Verifies if the GreenT counters are incremented. | - | NOT RUN | - |
-| 1521 | dc2-leaf1b | Hardware | VerifyAdverseDrops | Verifies there are no adverse drops on DCS-7280 and DCS-7500 family switches. | - | NOT RUN | - |
-| 1522 | dc2-leaf1b | Hardware | VerifyEnvironmentCooling | Verifies the status of power supply fans and all fan trays. | - | NOT RUN | - |
-| 1523 | dc2-leaf1b | Hardware | VerifyEnvironmentCooling | Verifies the status of power supply fans and all fan trays. | Accepted States: 'ok' | NOT RUN | - |
-| 1524 | dc2-leaf1b | Hardware | VerifyEnvironmentPower | Verifies the power supplies status. | - | NOT RUN | - |
-| 1525 | dc2-leaf1b | Hardware | VerifyEnvironmentPower | Verifies the power supplies status. | Accepted States: 'ok' | NOT RUN | - |
-| 1526 | dc2-leaf1b | Hardware | VerifyEnvironmentSystemCooling | Verifies the system cooling status. | - | NOT RUN | - |
-| 1527 | dc2-leaf1b | Hardware | VerifyTemperature | Verifies the device temperature. | - | NOT RUN | - |
-| 1528 | dc2-leaf1b | Hardware | VerifyTemperature | Verifies the device temperature. | - | NOT RUN | - |
-| 1529 | dc2-leaf1b | Hardware | VerifyTransceiversManufacturers | Verifies if all transceivers come from approved manufacturers. | - | NOT RUN | - |
-| 1530 | dc2-leaf1b | Hardware | VerifyTransceiversManufacturers | Verifies if all transceivers come from approved manufacturers. | Accepted Manufacturers: 'Arista Networks', 'Arastra, Inc.', 'Not Present' | NOT RUN | - |
-| 1531 | dc2-leaf1b | Hardware | VerifyTransceiversTemperature | Verifies the transceivers temperature. | - | NOT RUN | - |
-| 1532 | dc2-leaf1b | Interfaces | VerifyInterfacesStatus | Verifies the status of the provided interfaces. | Interface Ethernet1 - P2P_LINK_TO_DC2-SPINE1_Ethernet2 = 'up' | NOT RUN | - |
-| 1533 | dc2-leaf1b | Interfaces | VerifyInterfacesStatus | Verifies the status of the provided interfaces. | Interface Ethernet2 - P2P_LINK_TO_DC2-SPINE2_Ethernet2 = 'up' | NOT RUN | - |
-| 1534 | dc2-leaf1b | Interfaces | VerifyInterfacesStatus | Verifies the status of the provided interfaces. | Interface Ethernet3 - MLAG_PEER_dc2-leaf1a_Ethernet3 = 'up' | NOT RUN | - |
-| 1535 | dc2-leaf1b | Interfaces | VerifyInterfacesStatus | Verifies the status of the provided interfaces. | Interface Ethernet4 - MLAG_PEER_dc2-leaf1a_Ethernet4 = 'up' | NOT RUN | - |
-| 1536 | dc2-leaf1b | Interfaces | VerifyInterfacesStatus | Verifies the status of the provided interfaces. | Interface Ethernet5 - dc2-leaf1-server1_PCI2 = 'up' | NOT RUN | - |
-| 1537 | dc2-leaf1b | Interfaces | VerifyInterfacesStatus | Verifies the status of the provided interfaces. | Interface Ethernet8 - DC2-LEAF1C_Ethernet2 = 'up' | NOT RUN | - |
-| 1538 | dc2-leaf1b | Interfaces | VerifyInterfacesStatus | Verifies the status of the provided interfaces. | Interface Loopback0 - EVPN_Overlay_Peering = 'up' | NOT RUN | - |
-| 1539 | dc2-leaf1b | Interfaces | VerifyInterfacesStatus | Verifies the status of the provided interfaces. | Interface Loopback1 - VTEP_VXLAN_Tunnel_Source = 'up' | NOT RUN | - |
-| 1540 | dc2-leaf1b | Interfaces | VerifyInterfacesStatus | Verifies the status of the provided interfaces. | Interface Loopback10 - VRF10_VTEP_DIAGNOSTICS = 'up' | NOT RUN | - |
-| 1541 | dc2-leaf1b | Interfaces | VerifyInterfacesStatus | Verifies the status of the provided interfaces. | Interface Loopback11 - VRF11_VTEP_DIAGNOSTICS = 'up' | NOT RUN | - |
-| 1542 | dc2-leaf1b | Interfaces | VerifyInterfacesStatus | Verifies the status of the provided interfaces. | Interface Port-Channel3 - MLAG_PEER_dc2-leaf1a_Po3 = 'up' | NOT RUN | - |
-| 1543 | dc2-leaf1b | Interfaces | VerifyInterfacesStatus | Verifies the status of the provided interfaces. | Interface Port-Channel5 - dc2-leaf1-server1_PortChannel dc2-leaf1-server1 = 'up' | NOT RUN | - |
-| 1544 | dc2-leaf1b | Interfaces | VerifyInterfacesStatus | Verifies the status of the provided interfaces. | Interface Port-Channel8 - DC2-LEAF1C_Po1 = 'up' | NOT RUN | - |
-| 1545 | dc2-leaf1b | Interfaces | VerifyInterfacesStatus | Verifies the status of the provided interfaces. | Interface Vlan11 - VRF10_VLAN11 = 'up' | NOT RUN | - |
-| 1546 | dc2-leaf1b | Interfaces | VerifyInterfacesStatus | Verifies the status of the provided interfaces. | Interface Vlan12 - VRF10_VLAN12 = 'up' | NOT RUN | - |
-| 1547 | dc2-leaf1b | Interfaces | VerifyInterfacesStatus | Verifies the status of the provided interfaces. | Interface Vlan21 - VRF11_VLAN21 = 'up' | NOT RUN | - |
-| 1548 | dc2-leaf1b | Interfaces | VerifyInterfacesStatus | Verifies the status of the provided interfaces. | Interface Vlan22 - VRF11_VLAN22 = 'up' | NOT RUN | - |
-| 1549 | dc2-leaf1b | Interfaces | VerifyInterfacesStatus | Verifies the status of the provided interfaces. | Interface Vlan3009 - MLAG_PEER_L3_iBGP: vrf VRF10 = 'up' | NOT RUN | - |
-| 1550 | dc2-leaf1b | Interfaces | VerifyInterfacesStatus | Verifies the status of the provided interfaces. | Interface Vlan3010 - MLAG_PEER_L3_iBGP: vrf VRF11 = 'up' | NOT RUN | - |
-| 1551 | dc2-leaf1b | Interfaces | VerifyInterfacesStatus | Verifies the status of the provided interfaces. | Interface Vlan4093 - MLAG_PEER_L3_PEERING = 'up' | NOT RUN | - |
-| 1552 | dc2-leaf1b | Interfaces | VerifyInterfacesStatus | Verifies the status of the provided interfaces. | Interface Vlan4094 - MLAG_PEER = 'up' | NOT RUN | - |
-| 1553 | dc2-leaf1b | Interfaces | VerifyInterfacesStatus | Verifies the status of the provided interfaces. | Interface Vxlan1 = 'up' | NOT RUN | - |
-| 1554 | dc2-leaf1b | LANZ | VerifyLANZ | Verifies if LANZ is enabled. | - | NOT RUN | - |
-| 1555 | dc2-leaf1b | Logging | VerifyLoggingAccounting | Verifies if AAA accounting logs are generated. | - | NOT RUN | - |
-| 1556 | dc2-leaf1b | Logging | VerifyLoggingErrors | Verifies there are no syslog messages with a severity of ERRORS or higher. | - | NOT RUN | - |
-| 1557 | dc2-leaf1b | Logging | VerifyLoggingHostname | Verifies if logs are generated with the device FQDN. | - | NOT RUN | - |
-| 1558 | dc2-leaf1b | Logging | VerifyLoggingHosts | Verifies logging hosts (syslog servers) for a specified VRF. | - | NOT RUN | - |
-| 1559 | dc2-leaf1b | Logging | VerifyLoggingLogsGeneration | Verifies if logs are generated. | - | NOT RUN | - |
-| 1560 | dc2-leaf1b | Logging | VerifyLoggingPersistent | Verifies if logging persistent is enabled and logs are saved in flash. | - | NOT RUN | - |
-| 1561 | dc2-leaf1b | Logging | VerifyLoggingSourceInt | Verifies logging source-interface for a specified VRF. | - | NOT RUN | - |
-| 1562 | dc2-leaf1b | Logging | VerifyLoggingTimestamp | Verifies if logs are generated with the riate timestamp. | - | NOT RUN | - |
-| 1563 | dc2-leaf1b | MLAG | VerifyMlagConfigSanity | Verifies there are no MLAG config-sanity inconsistencies. | - | NOT RUN | - |
-| 1564 | dc2-leaf1b | MLAG | VerifyMlagDualPrimary | Verifies the MLAG dual-primary detection parameters. | - | NOT RUN | - |
-| 1565 | dc2-leaf1b | MLAG | VerifyMlagInterfaces | Verifies there are no inactive or active-partial MLAG ports. | - | NOT RUN | - |
-| 1566 | dc2-leaf1b | MLAG | VerifyMlagReloadDelay | Verifies the MLAG reload-delay parameters. | - | NOT RUN | - |
-| 1567 | dc2-leaf1b | MLAG | VerifyMlagStatus | Verifies the health status of the MLAG configuration. | - | NOT RUN | - |
-| 1568 | dc2-leaf1b | MLAG | VerifyMlagStatus | Verifies the health status of the MLAG configuration. | - | NOT RUN | - |
-| 1569 | dc2-leaf1b | Multicast | VerifyIGMPSnoopingGlobal | Verifies the IGMP snooping global configuration. | - | NOT RUN | - |
-| 1570 | dc2-leaf1b | Multicast | VerifyIGMPSnoopingVlans | Verifies the IGMP snooping status for the provided VLANs. | - | NOT RUN | - |
-| 1571 | dc2-leaf1b | PTP | VerifyPtpGMStatus | Verifies that the device is locked to a valid PTP Grandmaster. | - | NOT RUN | - |
-| 1572 | dc2-leaf1b | PTP | VerifyPtpLockStatus | Verifies that the device was locked to the upstream PTP GM in the last minute. | - | NOT RUN | - |
-| 1573 | dc2-leaf1b | PTP | VerifyPtpModeStatus | Verifies that the device is configured as a PTP Boundary Clock. | - | NOT RUN | - |
-| 1574 | dc2-leaf1b | PTP | VerifyPtpOffset | Verifies that the PTP timing offset is within +/- 1000ns from the master clock. | - | NOT RUN | - |
-| 1575 | dc2-leaf1b | PTP | VerifyPtpPortModeStatus | Verifies the PTP interfaces state. | - | NOT RUN | - |
-| 1576 | dc2-leaf1b | Routing | VerifyRoutingProtocolModel | Verifies the configured routing protocol model. | Routing protocol model: multi-agent | NOT RUN | - |
-| 1577 | dc2-leaf1b | Routing | VerifyRoutingTableEntry | Verifies that the provided routes are present in the routing table of a specified VRF. | Route: 10.255.0.1 - Peer: dc1-spine1 | NOT RUN | - |
-| 1578 | dc2-leaf1b | Routing | VerifyRoutingTableEntry | Verifies that the provided routes are present in the routing table of a specified VRF. | Route: 10.255.0.2 - Peer: dc1-spine2 | NOT RUN | - |
-| 1579 | dc2-leaf1b | Routing | VerifyRoutingTableEntry | Verifies that the provided routes are present in the routing table of a specified VRF. | Route: 10.255.0.3 - Peer: dc1-leaf1a | NOT RUN | - |
-| 1580 | dc2-leaf1b | Routing | VerifyRoutingTableEntry | Verifies that the provided routes are present in the routing table of a specified VRF. | Route: 10.255.0.4 - Peer: dc1-leaf1b | NOT RUN | - |
-| 1581 | dc2-leaf1b | Routing | VerifyRoutingTableEntry | Verifies that the provided routes are present in the routing table of a specified VRF. | Route: 10.255.0.5 - Peer: dc1-leaf2a | NOT RUN | - |
-| 1582 | dc2-leaf1b | Routing | VerifyRoutingTableEntry | Verifies that the provided routes are present in the routing table of a specified VRF. | Route: 10.255.1.3 - Peer: dc1-leaf1a | NOT RUN | - |
-| 1583 | dc2-leaf1b | Routing | VerifyRoutingTableEntry | Verifies that the provided routes are present in the routing table of a specified VRF. | Route: 10.255.1.5 - Peer: dc1-leaf2a | NOT RUN | - |
-| 1584 | dc2-leaf1b | Routing | VerifyRoutingTableEntry | Verifies that the provided routes are present in the routing table of a specified VRF. | Route: 10.255.128.11 - Peer: dc2-spine1 | NOT RUN | - |
-| 1585 | dc2-leaf1b | Routing | VerifyRoutingTableEntry | Verifies that the provided routes are present in the routing table of a specified VRF. | Route: 10.255.128.12 - Peer: dc2-spine2 | NOT RUN | - |
-| 1586 | dc2-leaf1b | Routing | VerifyRoutingTableEntry | Verifies that the provided routes are present in the routing table of a specified VRF. | Route: 10.255.128.13 - Peer: dc2-leaf1a | NOT RUN | - |
-| 1587 | dc2-leaf1b | Routing | VerifyRoutingTableEntry | Verifies that the provided routes are present in the routing table of a specified VRF. | Route: 10.255.128.14 - Peer: dc2-leaf1b | NOT RUN | - |
-| 1588 | dc2-leaf1b | Routing | VerifyRoutingTableEntry | Verifies that the provided routes are present in the routing table of a specified VRF. | Route: 10.255.128.15 - Peer: dc2-leaf2a | NOT RUN | - |
-| 1589 | dc2-leaf1b | Routing | VerifyRoutingTableEntry | Verifies that the provided routes are present in the routing table of a specified VRF. | Route: 10.255.128.16 - Peer: dc2-leaf2b | NOT RUN | - |
-| 1590 | dc2-leaf1b | Routing | VerifyRoutingTableEntry | Verifies that the provided routes are present in the routing table of a specified VRF. | Route: 10.255.128.17 - Peer: dc2-leaf3a.arista.com | NOT RUN | - |
-| 1591 | dc2-leaf1b | Routing | VerifyRoutingTableEntry | Verifies that the provided routes are present in the routing table of a specified VRF. | Route: 10.255.128.18 - Peer: dc2-leaf3b.arista.com | NOT RUN | - |
-| 1592 | dc2-leaf1b | Routing | VerifyRoutingTableEntry | Verifies that the provided routes are present in the routing table of a specified VRF. | Route: 10.255.129.13 - Peer: dc2-leaf1a | NOT RUN | - |
-| 1593 | dc2-leaf1b | Routing | VerifyRoutingTableEntry | Verifies that the provided routes are present in the routing table of a specified VRF. | Route: 10.255.129.15 - Peer: dc2-leaf2a | NOT RUN | - |
-| 1594 | dc2-leaf1b | Routing | VerifyRoutingTableEntry | Verifies that the provided routes are present in the routing table of a specified VRF. | Route: 10.255.129.17 - Peer: dc2-leaf3a.arista.com | NOT RUN | - |
-| 1595 | dc2-leaf1b | Routing | VerifyRoutingTableEntry | Verifies that the provided routes are present in the routing table of a specified VRF. | Route: 10.255.2.1 - Peer: dc1-wan1 | NOT RUN | - |
-| 1596 | dc2-leaf1b | Routing | VerifyRoutingTableEntry | Verifies that the provided routes are present in the routing table of a specified VRF. | Route: 10.255.2.2 - Peer: dc1-wan2 | NOT RUN | - |
-| 1597 | dc2-leaf1b | Routing | VerifyRoutingTableEntry | Verifies that the provided routes are present in the routing table of a specified VRF. | Route: 10.33.0.5 - Peer: dc1-svc-leaf1a | NOT RUN | - |
-| 1598 | dc2-leaf1b | Routing | VerifyRoutingTableEntry | Verifies that the provided routes are present in the routing table of a specified VRF. | Route: 10.33.0.6 - Peer: dc1-svc-leaf1b | NOT RUN | - |
-| 1599 | dc2-leaf1b | Routing | VerifyRoutingTableEntry | Verifies that the provided routes are present in the routing table of a specified VRF. | Route: 10.33.1.5 - Peer: dc1-svc-leaf1a | NOT RUN | - |
-| 1600 | dc2-leaf1b | Security | VerifyAPIHttpsSSL | Verifies if the eAPI has a valid SSL profile. | - | NOT RUN | - |
-| 1601 | dc2-leaf1b | Security | VerifyAPIHttpsSSL | Verifies if the eAPI has a valid SSL profile. | eAPI HTTPS SSL Profile: eAPI_SSL_Profile | NOT RUN | - |
-| 1602 | dc2-leaf1b | Security | VerifyAPIHttpStatus | Verifies if eAPI HTTP server is disabled globally. | - | NOT RUN | - |
-| 1603 | dc2-leaf1b | Security | VerifyAPIIPv4Acl | Verifies if eAPI has the right number IPv4 ACL(s) configured for a specified VRF. | - | NOT RUN | - |
-| 1604 | dc2-leaf1b | Security | VerifyAPIIPv6Acl | Verifies if eAPI has the right number IPv6 ACL(s) configured for a specified VRF. | - | NOT RUN | - |
-| 1605 | dc2-leaf1b | Security | VerifyAPISSLCertificate | Verifies the eAPI SSL certificate expiry, common subject name, encryption algorithm and key size. | - | NOT RUN | - |
-| 1606 | dc2-leaf1b | Security | VerifyBannerLogin | Verifies the login banner of a device. | - | NOT RUN | - |
-| 1607 | dc2-leaf1b | Security | VerifyBannerMotd | Verifies the motd banner of a device. | - | NOT RUN | - |
-| 1608 | dc2-leaf1b | Security | VerifyIPSecConnHealth | Verifies all IPv4 security connections. | - | NOT RUN | - |
-| 1609 | dc2-leaf1b | Security | VerifyIPv4ACL | Verifies the configuration of IPv4 ACLs. | - | NOT RUN | - |
-| 1610 | dc2-leaf1b | Security | VerifySpecificIPSecConn | Verifies IPv4 security connections for a peer. | - | NOT RUN | - |
-| 1611 | dc2-leaf1b | Security | VerifySSHIPv4Acl | Verifies if the SSHD agent has IPv4 ACL(s) configured. | - | NOT RUN | - |
-| 1612 | dc2-leaf1b | Security | VerifySSHIPv6Acl | Verifies if the SSHD agent has IPv6 ACL(s) configured. | - | NOT RUN | - |
-| 1613 | dc2-leaf1b | Security | VerifySSHStatus | Verifies if the SSHD agent is disabled in the default VRF. | - | NOT RUN | - |
-| 1614 | dc2-leaf1b | Security | VerifyTelnetStatus | Verifies if Telnet is disabled in the default VRF. | - | NOT RUN | - |
-| 1615 | dc2-leaf1b | Services | VerifyDNSLookup | Verifies the DNS name to IP address resolution. | - | NOT RUN | - |
-| 1616 | dc2-leaf1b | Services | VerifyDNSServers | Verifies if the DNS servers are correctly configured. | - | NOT RUN | - |
-| 1617 | dc2-leaf1b | Services | VerifyErrdisableRecovery | Verifies the errdisable recovery reason, status, and interval. | - | NOT RUN | - |
-| 1618 | dc2-leaf1b | Services | VerifyHostname | Verifies the hostname of a device. | - | NOT RUN | - |
-| 1619 | dc2-leaf1b | SNMP | VerifySnmpIPv4Acl | Verifies if the SNMP agent has IPv4 ACL(s) configured. | - | NOT RUN | - |
-| 1620 | dc2-leaf1b | SNMP | VerifySnmpIPv6Acl | Verifies if the SNMP agent has IPv6 ACL(s) configured. | - | NOT RUN | - |
-| 1621 | dc2-leaf1b | SNMP | VerifySnmpStatus | Verifies if the SNMP agent is enabled. | - | NOT RUN | - |
-| 1622 | dc2-leaf1b | Software | VerifyEOSVersion | Verifies the EOS version of the device. | - | NOT RUN | - |
-| 1623 | dc2-leaf1b | Software | VerifyTerminAttrVersion | Verifies the TerminAttr version of the device. | - | NOT RUN | - |
-| 1624 | dc2-leaf1b | STP | VerifySTPBlockedPorts | Verifies there is no STP blocked ports. | - | NOT RUN | - |
-| 1625 | dc2-leaf1b | STP | VerifySTPCounters | Verifies there is no errors in STP BPDU packets. | - | NOT RUN | - |
-| 1626 | dc2-leaf1b | STP | VerifySTPForwardingPorts | Verifies that all interfaces are forwarding for a provided list of VLAN(s). | - | NOT RUN | - |
-| 1627 | dc2-leaf1b | STP | VerifySTPMode | Verifies the configured STP mode for a provided list of VLAN(s). | - | NOT RUN | - |
-| 1628 | dc2-leaf1b | STP | VerifySTPRootPriority | Verifies the STP root priority for a provided list of VLAN or MST instance ID(s). | - | NOT RUN | - |
-| 1629 | dc2-leaf1b | STUN | VerifyStunClient | Verifies the STUN client is configured with the specified IPv4 source address and port. Validate the public IP and port if provided. | - | NOT RUN | - |
-| 1630 | dc2-leaf1b | System | VerifyAgentLogs | Verifies there are no agent crash reports. | - | NOT RUN | - |
-| 1631 | dc2-leaf1b | System | VerifyCoredump | Verifies there are no core dump files. | - | NOT RUN | - |
-| 1632 | dc2-leaf1b | System | VerifyCPUUtilization | Verifies whether the CPU utilization is below 75%. | - | NOT RUN | - |
-| 1633 | dc2-leaf1b | System | VerifyFileSystemUtilization | Verifies that no partition is utilizing more than 75% of its disk space. | - | NOT RUN | - |
-| 1634 | dc2-leaf1b | System | VerifyMemoryUtilization | Verifies whether the memory utilization is below 75%. | - | NOT RUN | - |
-| 1635 | dc2-leaf1b | System | VerifyNTP | Verifies if NTP is synchronised. | - | NOT RUN | - |
-| 1636 | dc2-leaf1b | System | VerifyNTP | Verifies if NTP is synchronised. | - | NOT RUN | - |
-| 1637 | dc2-leaf1b | System | VerifyReloadCause | Verifies the last reload cause of the device. | - | NOT RUN | - |
-| 1638 | dc2-leaf1b | System | VerifyReloadCause | Verifies the last reload cause of the device. | - | NOT RUN | - |
-| 1639 | dc2-leaf1b | System | VerifyUptime | Verifies the device uptime. | - | NOT RUN | - |
-| 1640 | dc2-leaf1b | VLAN | VerifyVlanInternalPolicy | Verifies the VLAN internal allocation policy and the range of VLANs. | - | NOT RUN | - |
-| 1641 | dc2-leaf1c | AAA | VerifyAcctConsoleMethods | Verifies the AAA accounting console method lists for different accounting types (system, exec, commands, dot1x). | - | NOT RUN | - |
-| 1642 | dc2-leaf1c | AAA | VerifyAcctDefaultMethods | Verifies the AAA accounting default method lists for different accounting types (system, exec, commands, dot1x). | - | NOT RUN | - |
-| 1643 | dc2-leaf1c | AAA | VerifyAuthenMethods | Verifies the AAA authentication method lists for different authentication types (login, enable, dot1x). | - | NOT RUN | - |
-| 1644 | dc2-leaf1c | AAA | VerifyAuthzMethods | Verifies the AAA authorization method lists for different authorization types (commands, exec). | - | NOT RUN | - |
-| 1645 | dc2-leaf1c | AAA | VerifyTacacsServerGroups | Verifies if the provided TACACS server group(s) are configured. | - | NOT RUN | - |
-| 1646 | dc2-leaf1c | AAA | VerifyTacacsServers | Verifies TACACS servers are configured for a specified VRF. | - | NOT RUN | - |
-| 1647 | dc2-leaf1c | AAA | VerifyTacacsSourceIntf | Verifies TACACS source-interface for a specified VRF. | - | NOT RUN | - |
-| 1648 | dc2-leaf1c | Configuration | VerifyRunningConfigDiffs | Verifies there is no difference between the running-config and the startup-config | - | NOT RUN | - |
-| 1649 | dc2-leaf1c | Configuration | VerifyZeroTouch | Verifies ZeroTouch is disabled | - | NOT RUN | - |
-| 1650 | dc2-leaf1c | Connectivity | VerifyLLDPNeighbors | Verifies that the provided LLDP neighbors are connected properly. | Local: Ethernet1 - Remote: dc2-leaf1a Ethernet8 | NOT RUN | - |
-| 1651 | dc2-leaf1c | Connectivity | VerifyLLDPNeighbors | Verifies that the provided LLDP neighbors are connected properly. | Local: Ethernet2 - Remote: dc2-leaf1b Ethernet8 | NOT RUN | - |
-| 1652 | dc2-leaf1c | Field Notices | VerifyFieldNotice44Resolution | Verifies that the device is using the correct Aboot version per FN0044. | - | NOT RUN | - |
-| 1653 | dc2-leaf1c | Field Notices | VerifyFieldNotice72Resolution | Verifies if the device is exposed to FN0072, and if the issue has been mitigated. | - | NOT RUN | - |
-| 1654 | dc2-leaf1c | Greent | VerifyGreenT | Verifies if a GreenT policy is created. | - | NOT RUN | - |
-| 1655 | dc2-leaf1c | Greent | VerifyGreenTCounters | Verifies if the GreenT counters are incremented. | - | NOT RUN | - |
-| 1656 | dc2-leaf1c | Hardware | VerifyAdverseDrops | Verifies there are no adverse drops on DCS-7280 and DCS-7500 family switches. | - | NOT RUN | - |
-| 1657 | dc2-leaf1c | Hardware | VerifyEnvironmentCooling | Verifies the status of power supply fans and all fan trays. | - | NOT RUN | - |
-| 1658 | dc2-leaf1c | Hardware | VerifyEnvironmentCooling | Verifies the status of power supply fans and all fan trays. | Accepted States: 'ok' | NOT RUN | - |
-| 1659 | dc2-leaf1c | Hardware | VerifyEnvironmentPower | Verifies the power supplies status. | - | NOT RUN | - |
-| 1660 | dc2-leaf1c | Hardware | VerifyEnvironmentPower | Verifies the power supplies status. | Accepted States: 'ok' | NOT RUN | - |
-| 1661 | dc2-leaf1c | Hardware | VerifyEnvironmentSystemCooling | Verifies the system cooling status. | - | NOT RUN | - |
-| 1662 | dc2-leaf1c | Hardware | VerifyTemperature | Verifies the device temperature. | - | NOT RUN | - |
-| 1663 | dc2-leaf1c | Hardware | VerifyTemperature | Verifies the device temperature. | - | NOT RUN | - |
-| 1664 | dc2-leaf1c | Hardware | VerifyTransceiversManufacturers | Verifies if all transceivers come from approved manufacturers. | - | NOT RUN | - |
-| 1665 | dc2-leaf1c | Hardware | VerifyTransceiversManufacturers | Verifies if all transceivers come from approved manufacturers. | Accepted Manufacturers: 'Arista Networks', 'Arastra, Inc.', 'Not Present' | NOT RUN | - |
-| 1666 | dc2-leaf1c | Hardware | VerifyTransceiversTemperature | Verifies the transceivers temperature. | - | NOT RUN | - |
-| 1667 | dc2-leaf1c | Interfaces | VerifyInterfacesStatus | Verifies the status of the provided interfaces. | Interface Ethernet1 - DC2-LEAF1A_Ethernet8 = 'up' | NOT RUN | - |
-| 1668 | dc2-leaf1c | Interfaces | VerifyInterfacesStatus | Verifies the status of the provided interfaces. | Interface Ethernet2 - DC2-LEAF1B_Ethernet8 = 'up' | NOT RUN | - |
-| 1669 | dc2-leaf1c | Interfaces | VerifyInterfacesStatus | Verifies the status of the provided interfaces. | Interface Ethernet5 - dc2-leaf1-server1_iLO = 'up' | NOT RUN | - |
-| 1670 | dc2-leaf1c | Interfaces | VerifyInterfacesStatus | Verifies the status of the provided interfaces. | Interface Port-Channel1 - DC2_L3_LEAF1_Po8 = 'up' | NOT RUN | - |
-| 1671 | dc2-leaf1c | LANZ | VerifyLANZ | Verifies if LANZ is enabled. | - | NOT RUN | - |
-| 1672 | dc2-leaf1c | PTP | VerifyPtpGMStatus | Verifies that the device is locked to a valid PTP Grandmaster. | - | NOT RUN | - |
-| 1673 | dc2-leaf1c | PTP | VerifyPtpLockStatus | Verifies that the device was locked to the upstream PTP GM in the last minute. | - | NOT RUN | - |
-| 1674 | dc2-leaf1c | PTP | VerifyPtpModeStatus | Verifies that the device is configured as a PTP Boundary Clock. | - | NOT RUN | - |
-| 1675 | dc2-leaf1c | PTP | VerifyPtpOffset | Verifies that the PTP timing offset is within +/- 1000ns from the master clock. | - | NOT RUN | - |
-| 1676 | dc2-leaf1c | PTP | VerifyPtpPortModeStatus | Verifies the PTP interfaces state. | - | NOT RUN | - |
-| 1677 | dc2-leaf1c | Security | VerifyAPIHttpsSSL | Verifies if the eAPI has a valid SSL profile. | - | NOT RUN | - |
-| 1678 | dc2-leaf1c | Security | VerifyAPIHttpsSSL | Verifies if the eAPI has a valid SSL profile. | eAPI HTTPS SSL Profile: eAPI_SSL_Profile | NOT RUN | - |
-| 1679 | dc2-leaf1c | Security | VerifyAPIHttpStatus | Verifies if eAPI HTTP server is disabled globally. | - | NOT RUN | - |
-| 1680 | dc2-leaf1c | Security | VerifyAPIIPv4Acl | Verifies if eAPI has the right number IPv4 ACL(s) configured for a specified VRF. | - | NOT RUN | - |
-| 1681 | dc2-leaf1c | Security | VerifyAPIIPv6Acl | Verifies if eAPI has the right number IPv6 ACL(s) configured for a specified VRF. | - | NOT RUN | - |
-| 1682 | dc2-leaf1c | Security | VerifyAPISSLCertificate | Verifies the eAPI SSL certificate expiry, common subject name, encryption algorithm and key size. | - | NOT RUN | - |
-| 1683 | dc2-leaf1c | Security | VerifyBannerLogin | Verifies the login banner of a device. | - | NOT RUN | - |
-| 1684 | dc2-leaf1c | Security | VerifyBannerMotd | Verifies the motd banner of a device. | - | NOT RUN | - |
-| 1685 | dc2-leaf1c | Security | VerifyIPSecConnHealth | Verifies all IPv4 security connections. | - | NOT RUN | - |
-| 1686 | dc2-leaf1c | Security | VerifyIPv4ACL | Verifies the configuration of IPv4 ACLs. | - | NOT RUN | - |
-| 1687 | dc2-leaf1c | Security | VerifySpecificIPSecConn | Verifies IPv4 security connections for a peer. | - | NOT RUN | - |
-| 1688 | dc2-leaf1c | Security | VerifySSHIPv4Acl | Verifies if the SSHD agent has IPv4 ACL(s) configured. | - | NOT RUN | - |
-| 1689 | dc2-leaf1c | Security | VerifySSHIPv6Acl | Verifies if the SSHD agent has IPv6 ACL(s) configured. | - | NOT RUN | - |
-| 1690 | dc2-leaf1c | Security | VerifySSHStatus | Verifies if the SSHD agent is disabled in the default VRF. | - | NOT RUN | - |
-| 1691 | dc2-leaf1c | Security | VerifyTelnetStatus | Verifies if Telnet is disabled in the default VRF. | - | NOT RUN | - |
-| 1692 | dc2-leaf1c | Services | VerifyDNSLookup | Verifies the DNS name to IP address resolution. | - | NOT RUN | - |
-| 1693 | dc2-leaf1c | Services | VerifyDNSServers | Verifies if the DNS servers are correctly configured. | - | NOT RUN | - |
-| 1694 | dc2-leaf1c | Services | VerifyErrdisableRecovery | Verifies the errdisable recovery reason, status, and interval. | - | NOT RUN | - |
-| 1695 | dc2-leaf1c | Services | VerifyHostname | Verifies the hostname of a device. | - | NOT RUN | - |
-| 1696 | dc2-leaf1c | SNMP | VerifySnmpIPv4Acl | Verifies if the SNMP agent has IPv4 ACL(s) configured. | - | NOT RUN | - |
-| 1697 | dc2-leaf1c | SNMP | VerifySnmpIPv6Acl | Verifies if the SNMP agent has IPv6 ACL(s) configured. | - | NOT RUN | - |
-| 1698 | dc2-leaf1c | SNMP | VerifySnmpStatus | Verifies if the SNMP agent is enabled. | - | NOT RUN | - |
-| 1699 | dc2-leaf1c | Software | VerifyEOSVersion | Verifies the EOS version of the device. | - | NOT RUN | - |
-| 1700 | dc2-leaf1c | Software | VerifyTerminAttrVersion | Verifies the TerminAttr version of the device. | - | NOT RUN | - |
-| 1701 | dc2-leaf1c | STUN | VerifyStunClient | Verifies the STUN client is configured with the specified IPv4 source address and port. Validate the public IP and port if provided. | - | NOT RUN | - |
-| 1702 | dc2-leaf1c | System | VerifyAgentLogs | Verifies there are no agent crash reports. | - | NOT RUN | - |
-| 1703 | dc2-leaf1c | System | VerifyCoredump | Verifies there are no core dump files. | - | NOT RUN | - |
-| 1704 | dc2-leaf1c | System | VerifyCPUUtilization | Verifies whether the CPU utilization is below 75%. | - | NOT RUN | - |
-| 1705 | dc2-leaf1c | System | VerifyFileSystemUtilization | Verifies that no partition is utilizing more than 75% of its disk space. | - | NOT RUN | - |
-| 1706 | dc2-leaf1c | System | VerifyMemoryUtilization | Verifies whether the memory utilization is below 75%. | - | NOT RUN | - |
-| 1707 | dc2-leaf1c | System | VerifyNTP | Verifies if NTP is synchronised. | - | NOT RUN | - |
-| 1708 | dc2-leaf1c | System | VerifyNTP | Verifies if NTP is synchronised. | - | NOT RUN | - |
-| 1709 | dc2-leaf1c | System | VerifyReloadCause | Verifies the last reload cause of the device. | - | NOT RUN | - |
->>>>>>> 23a02acf
-| 1710 | dc2-leaf1c | System | VerifyReloadCause | Verifies the last reload cause of the device. | - | NOT RUN | - |
-| 1711 | dc2-leaf1c | System | VerifyUptime | Verifies the device uptime. | - | NOT RUN | - |
-| 1712 | dc2-leaf1c | VLAN | VerifyVlanInternalPolicy | Verifies the VLAN internal allocation policy and the range of VLANs. | - | NOT RUN | - |
-| 1713 | dc2-leaf2a | AAA | VerifyAcctConsoleMethods | Verifies the AAA accounting console method lists for different accounting types (system, exec, commands, dot1x). | - | NOT RUN | - |
-| 1714 | dc2-leaf2a | AAA | VerifyAcctDefaultMethods | Verifies the AAA accounting default method lists for different accounting types (system, exec, commands, dot1x). | - | NOT RUN | - |
-| 1715 | dc2-leaf2a | AAA | VerifyAuthenMethods | Verifies the AAA authentication method lists for different authentication types (login, enable, dot1x). | - | NOT RUN | - |
-| 1716 | dc2-leaf2a | AAA | VerifyAuthzMethods | Verifies the AAA authorization method lists for different authorization types (commands, exec). | - | NOT RUN | - |
-| 1717 | dc2-leaf2a | AAA | VerifyTacacsServerGroups | Verifies if the provided TACACS server group(s) are configured. | - | NOT RUN | - |
-| 1718 | dc2-leaf2a | AAA | VerifyTacacsServers | Verifies TACACS servers are configured for a specified VRF. | - | NOT RUN | - |
-| 1719 | dc2-leaf2a | AAA | VerifyTacacsSourceIntf | Verifies TACACS source-interface for a specified VRF. | - | NOT RUN | - |
-| 1720 | dc2-leaf2a | BGP | VerifyBGPSpecificPeers | Verifies the health of specific BGP peer(s). | BGP EVPN Peer: dc1-leaf2a (IP: 10.255.0.5) | NOT RUN | - |
-| 1721 | dc2-leaf2a | BGP | VerifyBGPSpecificPeers | Verifies the health of specific BGP peer(s). | BGP EVPN Peer: dc2-spine1 (IP: 10.255.128.11) | NOT RUN | - |
-| 1722 | dc2-leaf2a | BGP | VerifyBGPSpecificPeers | Verifies the health of specific BGP peer(s). | BGP EVPN Peer: dc2-spine2 (IP: 10.255.128.12) | NOT RUN | - |
-| 1723 | dc2-leaf2a | BGP | VerifyBGPSpecificPeers | Verifies the health of specific BGP peer(s). | BGP IPv4 Unicast Peer: dc1-leaf2a (IP: 192.168.100.0) | NOT RUN | - |
-| 1724 | dc2-leaf2a | BGP | VerifyBGPSpecificPeers | Verifies the health of specific BGP peer(s). | BGP IPv4 Unicast Peer: dc2-leaf2b (IP: 10.255.129.121) | NOT RUN | - |
-| 1725 | dc2-leaf2a | BGP | VerifyBGPSpecificPeers | Verifies the health of specific BGP peer(s). | BGP IPv4 Unicast Peer: dc2-spine1 (IP: 10.255.255.112) | NOT RUN | - |
-| 1726 | dc2-leaf2a | BGP | VerifyBGPSpecificPeers | Verifies the health of specific BGP peer(s). | BGP IPv4 Unicast Peer: dc2-spine2 (IP: 10.255.255.114) | NOT RUN | - |
-| 1727 | dc2-leaf2a | Configuration | VerifyRunningConfigDiffs | Verifies there is no difference between the running-config and the startup-config | - | NOT RUN | - |
-| 1728 | dc2-leaf2a | Configuration | VerifyZeroTouch | Verifies ZeroTouch is disabled | - | NOT RUN | - |
-| 1729 | dc2-leaf2a | Connectivity | VerifyLLDPNeighbors | Verifies that the provided LLDP neighbors are connected properly. | Local: Ethernet1 - Remote: dc2-spine1 Ethernet3 | NOT RUN | - |
-| 1730 | dc2-leaf2a | Connectivity | VerifyLLDPNeighbors | Verifies that the provided LLDP neighbors are connected properly. | Local: Ethernet2 - Remote: dc2-spine2 Ethernet3 | NOT RUN | - |
-| 1731 | dc2-leaf2a | Connectivity | VerifyLLDPNeighbors | Verifies that the provided LLDP neighbors are connected properly. | Local: Ethernet3 - Remote: dc2-leaf2b Ethernet3 | NOT RUN | - |
-| 1732 | dc2-leaf2a | Connectivity | VerifyLLDPNeighbors | Verifies that the provided LLDP neighbors are connected properly. | Local: Ethernet4 - Remote: dc2-leaf2b Ethernet4 | NOT RUN | - |
-| 1733 | dc2-leaf2a | Connectivity | VerifyLLDPNeighbors | Verifies that the provided LLDP neighbors are connected properly. | Local: Ethernet6 - Remote: dc1-leaf2a Ethernet6 | NOT RUN | - |
-| 1734 | dc2-leaf2a | Connectivity | VerifyLLDPNeighbors | Verifies that the provided LLDP neighbors are connected properly. | Local: Ethernet8 - Remote: dc2-leaf2c Ethernet1 | NOT RUN | - |
-| 1735 | dc2-leaf2a | Connectivity | VerifyReachability | Test the network reachability to one or many destination IP(s). | Source: Loopback0 (IP: 10.255.128.15) - Destination: dc1-leaf1a Loopback0 (IP: 10.255.0.3) | NOT RUN | - |
-| 1736 | dc2-leaf2a | Connectivity | VerifyReachability | Test the network reachability to one or many destination IP(s). | Source: Loopback0 (IP: 10.255.128.15) - Destination: dc1-leaf1b Loopback0 (IP: 10.255.0.4) | NOT RUN | - |
-| 1737 | dc2-leaf2a | Connectivity | VerifyReachability | Test the network reachability to one or many destination IP(s). | Source: Loopback0 (IP: 10.255.128.15) - Destination: dc1-leaf2a Loopback0 (IP: 10.255.0.5) | NOT RUN | - |
-| 1738 | dc2-leaf2a | Connectivity | VerifyReachability | Test the network reachability to one or many destination IP(s). | Source: Loopback0 (IP: 10.255.128.15) - Destination: dc1-spine1 Loopback0 (IP: 10.255.0.1) | NOT RUN | - |
-| 1739 | dc2-leaf2a | Connectivity | VerifyReachability | Test the network reachability to one or many destination IP(s). | Source: Loopback0 (IP: 10.255.128.15) - Destination: dc1-spine2 Loopback0 (IP: 10.255.0.2) | NOT RUN | - |
-| 1740 | dc2-leaf2a | Connectivity | VerifyReachability | Test the network reachability to one or many destination IP(s). | Source: Loopback0 (IP: 10.255.128.15) - Destination: dc1-svc-leaf1a Loopback0 (IP: 10.33.0.5) | NOT RUN | - |
-| 1741 | dc2-leaf2a | Connectivity | VerifyReachability | Test the network reachability to one or many destination IP(s). | Source: Loopback0 (IP: 10.255.128.15) - Destination: dc1-svc-leaf1b Loopback0 (IP: 10.33.0.6) | NOT RUN | - |
-| 1742 | dc2-leaf2a | Connectivity | VerifyReachability | Test the network reachability to one or many destination IP(s). | Source: Loopback0 (IP: 10.255.128.15) - Destination: dc1-wan1 Loopback0 (IP: 10.255.2.1) | NOT RUN | - |
-| 1743 | dc2-leaf2a | Connectivity | VerifyReachability | Test the network reachability to one or many destination IP(s). | Source: Loopback0 (IP: 10.255.128.15) - Destination: dc1-wan2 Loopback0 (IP: 10.255.2.2) | NOT RUN | - |
-| 1744 | dc2-leaf2a | Connectivity | VerifyReachability | Test the network reachability to one or many destination IP(s). | Source: Loopback0 (IP: 10.255.128.15) - Destination: dc2-leaf1a Loopback0 (IP: 10.255.128.13) | NOT RUN | - |
-| 1745 | dc2-leaf2a | Connectivity | VerifyReachability | Test the network reachability to one or many destination IP(s). | Source: Loopback0 (IP: 10.255.128.15) - Destination: dc2-leaf1b Loopback0 (IP: 10.255.128.14) | NOT RUN | - |
-| 1746 | dc2-leaf2a | Connectivity | VerifyReachability | Test the network reachability to one or many destination IP(s). | Source: Loopback0 (IP: 10.255.128.15) - Destination: dc2-leaf2a Loopback0 (IP: 10.255.128.15) | NOT RUN | - |
-| 1747 | dc2-leaf2a | Connectivity | VerifyReachability | Test the network reachability to one or many destination IP(s). | Source: Loopback0 (IP: 10.255.128.15) - Destination: dc2-leaf2b Loopback0 (IP: 10.255.128.16) | NOT RUN | - |
-| 1748 | dc2-leaf2a | Connectivity | VerifyReachability | Test the network reachability to one or many destination IP(s). | Source: Loopback0 (IP: 10.255.128.15) - Destination: dc2-leaf3a.arista.com Loopback0 (IP: 10.255.128.17) | NOT RUN | - |
-| 1749 | dc2-leaf2a | Connectivity | VerifyReachability | Test the network reachability to one or many destination IP(s). | Source: Loopback0 (IP: 10.255.128.15) - Destination: dc2-leaf3b.arista.com Loopback0 (IP: 10.255.128.18) | NOT RUN | - |
-| 1750 | dc2-leaf2a | Connectivity | VerifyReachability | Test the network reachability to one or many destination IP(s). | Source: Loopback0 (IP: 10.255.128.15) - Destination: dc2-spine1 Loopback0 (IP: 10.255.128.11) | NOT RUN | - |
-| 1751 | dc2-leaf2a | Connectivity | VerifyReachability | Test the network reachability to one or many destination IP(s). | Source: Loopback0 (IP: 10.255.128.15) - Destination: dc2-spine2 Loopback0 (IP: 10.255.128.12) | NOT RUN | - |
-| 1752 | dc2-leaf2a | Connectivity | VerifyReachability | Test the network reachability to one or many destination IP(s). | Source: P2P Interface Ethernet1 (IP: 10.255.255.113) - Destination: dc2-spine1 Ethernet3 (IP: 10.255.255.112) | NOT RUN | - |
-| 1753 | dc2-leaf2a | Connectivity | VerifyReachability | Test the network reachability to one or many destination IP(s). | Source: P2P Interface Ethernet2 (IP: 10.255.255.115) - Destination: dc2-spine2 Ethernet3 (IP: 10.255.255.114) | NOT RUN | - |
-| 1754 | dc2-leaf2a | Connectivity | VerifyReachability | Test the network reachability to one or many destination IP(s). | Source: P2P Interface Ethernet6 (IP: 192.168.100.1) - Destination: dc1-leaf2a Ethernet6 (IP: 192.168.100.0) | NOT RUN | - |
-| 1755 | dc2-leaf2a | Field Notices | VerifyFieldNotice44Resolution | Verifies that the device is using the correct Aboot version per FN0044. | - | NOT RUN | - |
-| 1756 | dc2-leaf2a | Field Notices | VerifyFieldNotice72Resolution | Verifies if the device is exposed to FN0072, and if the issue has been mitigated. | - | NOT RUN | - |
-| 1757 | dc2-leaf2a | Greent | VerifyGreenT | Verifies if a GreenT policy is created. | - | NOT RUN | - |
-| 1758 | dc2-leaf2a | Greent | VerifyGreenTCounters | Verifies if the GreenT counters are incremented. | - | NOT RUN | - |
-| 1759 | dc2-leaf2a | Hardware | VerifyAdverseDrops | Verifies there are no adverse drops on DCS-7280 and DCS-7500 family switches. | - | NOT RUN | - |
-| 1760 | dc2-leaf2a | Hardware | VerifyEnvironmentCooling | Verifies the status of power supply fans and all fan trays. | - | NOT RUN | - |
-| 1761 | dc2-leaf2a | Hardware | VerifyEnvironmentCooling | Verifies the status of power supply fans and all fan trays. | Accepted States: 'ok' | NOT RUN | - |
-| 1762 | dc2-leaf2a | Hardware | VerifyEnvironmentPower | Verifies the power supplies status. | - | NOT RUN | - |
-| 1763 | dc2-leaf2a | Hardware | VerifyEnvironmentPower | Verifies the power supplies status. | Accepted States: 'ok' | NOT RUN | - |
-| 1764 | dc2-leaf2a | Hardware | VerifyEnvironmentSystemCooling | Verifies the system cooling status. | - | NOT RUN | - |
-| 1765 | dc2-leaf2a | Hardware | VerifyTemperature | Verifies the device temperature. | - | NOT RUN | - |
-| 1766 | dc2-leaf2a | Hardware | VerifyTemperature | Verifies the device temperature. | - | NOT RUN | - |
-| 1767 | dc2-leaf2a | Hardware | VerifyTransceiversManufacturers | Verifies if all transceivers come from approved manufacturers. | - | NOT RUN | - |
-| 1768 | dc2-leaf2a | Hardware | VerifyTransceiversManufacturers | Verifies if all transceivers come from approved manufacturers. | Accepted Manufacturers: 'Arista Networks', 'Arastra, Inc.', 'Not Present' | NOT RUN | - |
-| 1769 | dc2-leaf2a | Hardware | VerifyTransceiversTemperature | Verifies the transceivers temperature. | - | NOT RUN | - |
-| 1770 | dc2-leaf2a | Interfaces | VerifyInterfacesStatus | Verifies the status of the provided interfaces. | Interface Ethernet1 - P2P_LINK_TO_DC2-SPINE1_Ethernet3 = 'up' | NOT RUN | - |
-| 1771 | dc2-leaf2a | Interfaces | VerifyInterfacesStatus | Verifies the status of the provided interfaces. | Interface Ethernet2 - P2P_LINK_TO_DC2-SPINE2_Ethernet3 = 'up' | NOT RUN | - |
-| 1772 | dc2-leaf2a | Interfaces | VerifyInterfacesStatus | Verifies the status of the provided interfaces. | Interface Ethernet3 - MLAG_PEER_dc2-leaf2b_Ethernet3 = 'up' | NOT RUN | - |
-| 1773 | dc2-leaf2a | Interfaces | VerifyInterfacesStatus | Verifies the status of the provided interfaces. | Interface Ethernet4 - MLAG_PEER_dc2-leaf2b_Ethernet4 = 'up' | NOT RUN | - |
-| 1774 | dc2-leaf2a | Interfaces | VerifyInterfacesStatus | Verifies the status of the provided interfaces. | Interface Ethernet5 - dc2-leaf2-server1_PCI1 = 'up' | NOT RUN | - |
-| 1775 | dc2-leaf2a | Interfaces | VerifyInterfacesStatus | Verifies the status of the provided interfaces. | Interface Ethernet6 - P2P_LINK_TO_dc1-leaf2a_Ethernet6 = 'up' | NOT RUN | - |
-| 1776 | dc2-leaf2a | Interfaces | VerifyInterfacesStatus | Verifies the status of the provided interfaces. | Interface Ethernet8 - DC2-LEAF2C_Ethernet1 = 'up' | NOT RUN | - |
-| 1777 | dc2-leaf2a | Interfaces | VerifyInterfacesStatus | Verifies the status of the provided interfaces. | Interface Loopback0 - EVPN_Overlay_Peering = 'up' | NOT RUN | - |
-| 1778 | dc2-leaf2a | Interfaces | VerifyInterfacesStatus | Verifies the status of the provided interfaces. | Interface Loopback1 - VTEP_VXLAN_Tunnel_Source = 'up' | NOT RUN | - |
-| 1779 | dc2-leaf2a | Interfaces | VerifyInterfacesStatus | Verifies the status of the provided interfaces. | Interface Loopback10 - VRF10_VTEP_DIAGNOSTICS = 'up' | NOT RUN | - |
-| 1780 | dc2-leaf2a | Interfaces | VerifyInterfacesStatus | Verifies the status of the provided interfaces. | Interface Loopback11 - VRF11_VTEP_DIAGNOSTICS = 'up' | NOT RUN | - |
-| 1781 | dc2-leaf2a | Interfaces | VerifyInterfacesStatus | Verifies the status of the provided interfaces. | Interface Port-Channel3 - MLAG_PEER_dc2-leaf2b_Po3 = 'up' | NOT RUN | - |
-| 1782 | dc2-leaf2a | Interfaces | VerifyInterfacesStatus | Verifies the status of the provided interfaces. | Interface Port-Channel5 - dc2-leaf2-server1_PortChannel dc2-leaf2-server1 = 'up' | NOT RUN | - |
-| 1783 | dc2-leaf2a | Interfaces | VerifyInterfacesStatus | Verifies the status of the provided interfaces. | Interface Port-Channel8 - DC2-LEAF2C_Po1 = 'up' | NOT RUN | - |
-| 1784 | dc2-leaf2a | Interfaces | VerifyInterfacesStatus | Verifies the status of the provided interfaces. | Interface Vlan11 - VRF10_VLAN11 = 'up' | NOT RUN | - |
-| 1785 | dc2-leaf2a | Interfaces | VerifyInterfacesStatus | Verifies the status of the provided interfaces. | Interface Vlan12 - VRF10_VLAN12 = 'up' | NOT RUN | - |
-| 1786 | dc2-leaf2a | Interfaces | VerifyInterfacesStatus | Verifies the status of the provided interfaces. | Interface Vlan21 - VRF11_VLAN21 = 'up' | NOT RUN | - |
-| 1787 | dc2-leaf2a | Interfaces | VerifyInterfacesStatus | Verifies the status of the provided interfaces. | Interface Vlan22 - VRF11_VLAN22 = 'up' | NOT RUN | - |
-| 1788 | dc2-leaf2a | Interfaces | VerifyInterfacesStatus | Verifies the status of the provided interfaces. | Interface Vlan3009 - MLAG_PEER_L3_iBGP: vrf VRF10 = 'up' | NOT RUN | - |
-| 1789 | dc2-leaf2a | Interfaces | VerifyInterfacesStatus | Verifies the status of the provided interfaces. | Interface Vlan3010 - MLAG_PEER_L3_iBGP: vrf VRF11 = 'up' | NOT RUN | - |
-| 1790 | dc2-leaf2a | Interfaces | VerifyInterfacesStatus | Verifies the status of the provided interfaces. | Interface Vlan4093 - MLAG_PEER_L3_PEERING = 'up' | NOT RUN | - |
-| 1791 | dc2-leaf2a | Interfaces | VerifyInterfacesStatus | Verifies the status of the provided interfaces. | Interface Vlan4094 - MLAG_PEER = 'up' | NOT RUN | - |
-| 1792 | dc2-leaf2a | Interfaces | VerifyInterfacesStatus | Verifies the status of the provided interfaces. | Interface Vxlan1 = 'up' | NOT RUN | - |
-| 1793 | dc2-leaf2a | LANZ | VerifyLANZ | Verifies if LANZ is enabled. | - | NOT RUN | - |
-| 1794 | dc2-leaf2a | Logging | VerifyLoggingAccounting | Verifies if AAA accounting logs are generated. | - | NOT RUN | - |
-| 1795 | dc2-leaf2a | Logging | VerifyLoggingErrors | Verifies there are no syslog messages with a severity of ERRORS or higher. | - | NOT RUN | - |
-| 1796 | dc2-leaf2a | Logging | VerifyLoggingHostname | Verifies if logs are generated with the device FQDN. | - | NOT RUN | - |
-| 1797 | dc2-leaf2a | Logging | VerifyLoggingHosts | Verifies logging hosts (syslog servers) for a specified VRF. | - | NOT RUN | - |
-| 1798 | dc2-leaf2a | Logging | VerifyLoggingLogsGeneration | Verifies if logs are generated. | - | NOT RUN | - |
-| 1799 | dc2-leaf2a | Logging | VerifyLoggingPersistent | Verifies if logging persistent is enabled and logs are saved in flash. | - | NOT RUN | - |
-| 1800 | dc2-leaf2a | Logging | VerifyLoggingSourceInt | Verifies logging source-interface for a specified VRF. | - | NOT RUN | - |
-| 1801 | dc2-leaf2a | Logging | VerifyLoggingTimestamp | Verifies if logs are generated with the riate timestamp. | - | NOT RUN | - |
-| 1802 | dc2-leaf2a | MLAG | VerifyMlagConfigSanity | Verifies there are no MLAG config-sanity inconsistencies. | - | NOT RUN | - |
-| 1803 | dc2-leaf2a | MLAG | VerifyMlagDualPrimary | Verifies the MLAG dual-primary detection parameters. | - | NOT RUN | - |
-| 1804 | dc2-leaf2a | MLAG | VerifyMlagInterfaces | Verifies there are no inactive or active-partial MLAG ports. | - | NOT RUN | - |
-| 1805 | dc2-leaf2a | MLAG | VerifyMlagReloadDelay | Verifies the MLAG reload-delay parameters. | - | NOT RUN | - |
-| 1806 | dc2-leaf2a | MLAG | VerifyMlagStatus | Verifies the health status of the MLAG configuration. | - | NOT RUN | - |
-| 1807 | dc2-leaf2a | MLAG | VerifyMlagStatus | Verifies the health status of the MLAG configuration. | - | NOT RUN | - |
-| 1808 | dc2-leaf2a | Multicast | VerifyIGMPSnoopingGlobal | Verifies the IGMP snooping global configuration. | - | NOT RUN | - |
-| 1809 | dc2-leaf2a | Multicast | VerifyIGMPSnoopingVlans | Verifies the IGMP snooping status for the provided VLANs. | - | NOT RUN | - |
-| 1810 | dc2-leaf2a | PTP | VerifyPtpGMStatus | Verifies that the device is locked to a valid PTP Grandmaster. | - | NOT RUN | - |
-| 1811 | dc2-leaf2a | PTP | VerifyPtpLockStatus | Verifies that the device was locked to the upstream PTP GM in the last minute. | - | NOT RUN | - |
-| 1812 | dc2-leaf2a | PTP | VerifyPtpModeStatus | Verifies that the device is configured as a PTP Boundary Clock. | - | NOT RUN | - |
-| 1813 | dc2-leaf2a | PTP | VerifyPtpOffset | Verifies that the PTP timing offset is within +/- 1000ns from the master clock. | - | NOT RUN | - |
-| 1814 | dc2-leaf2a | PTP | VerifyPtpPortModeStatus | Verifies the PTP interfaces state. | - | NOT RUN | - |
-| 1815 | dc2-leaf2a | Routing | VerifyRoutingProtocolModel | Verifies the configured routing protocol model. | Routing protocol model: multi-agent | NOT RUN | - |
-| 1816 | dc2-leaf2a | Routing | VerifyRoutingTableEntry | Verifies that the provided routes are present in the routing table of a specified VRF. | Route: 10.255.0.1 - Peer: dc1-spine1 | NOT RUN | - |
-| 1817 | dc2-leaf2a | Routing | VerifyRoutingTableEntry | Verifies that the provided routes are present in the routing table of a specified VRF. | Route: 10.255.0.2 - Peer: dc1-spine2 | NOT RUN | - |
-| 1818 | dc2-leaf2a | Routing | VerifyRoutingTableEntry | Verifies that the provided routes are present in the routing table of a specified VRF. | Route: 10.255.0.3 - Peer: dc1-leaf1a | NOT RUN | - |
-| 1819 | dc2-leaf2a | Routing | VerifyRoutingTableEntry | Verifies that the provided routes are present in the routing table of a specified VRF. | Route: 10.255.0.4 - Peer: dc1-leaf1b | NOT RUN | - |
-| 1820 | dc2-leaf2a | Routing | VerifyRoutingTableEntry | Verifies that the provided routes are present in the routing table of a specified VRF. | Route: 10.255.0.5 - Peer: dc1-leaf2a | NOT RUN | - |
-| 1821 | dc2-leaf2a | Routing | VerifyRoutingTableEntry | Verifies that the provided routes are present in the routing table of a specified VRF. | Route: 10.255.1.3 - Peer: dc1-leaf1a | NOT RUN | - |
-| 1822 | dc2-leaf2a | Routing | VerifyRoutingTableEntry | Verifies that the provided routes are present in the routing table of a specified VRF. | Route: 10.255.1.5 - Peer: dc1-leaf2a | NOT RUN | - |
-| 1823 | dc2-leaf2a | Routing | VerifyRoutingTableEntry | Verifies that the provided routes are present in the routing table of a specified VRF. | Route: 10.255.128.11 - Peer: dc2-spine1 | NOT RUN | - |
-| 1824 | dc2-leaf2a | Routing | VerifyRoutingTableEntry | Verifies that the provided routes are present in the routing table of a specified VRF. | Route: 10.255.128.12 - Peer: dc2-spine2 | NOT RUN | - |
-| 1825 | dc2-leaf2a | Routing | VerifyRoutingTableEntry | Verifies that the provided routes are present in the routing table of a specified VRF. | Route: 10.255.128.13 - Peer: dc2-leaf1a | NOT RUN | - |
-| 1826 | dc2-leaf2a | Routing | VerifyRoutingTableEntry | Verifies that the provided routes are present in the routing table of a specified VRF. | Route: 10.255.128.14 - Peer: dc2-leaf1b | NOT RUN | - |
-| 1827 | dc2-leaf2a | Routing | VerifyRoutingTableEntry | Verifies that the provided routes are present in the routing table of a specified VRF. | Route: 10.255.128.15 - Peer: dc2-leaf2a | NOT RUN | - |
-| 1828 | dc2-leaf2a | Routing | VerifyRoutingTableEntry | Verifies that the provided routes are present in the routing table of a specified VRF. | Route: 10.255.128.16 - Peer: dc2-leaf2b | NOT RUN | - |
-| 1829 | dc2-leaf2a | Routing | VerifyRoutingTableEntry | Verifies that the provided routes are present in the routing table of a specified VRF. | Route: 10.255.128.17 - Peer: dc2-leaf3a.arista.com | NOT RUN | - |
-| 1830 | dc2-leaf2a | Routing | VerifyRoutingTableEntry | Verifies that the provided routes are present in the routing table of a specified VRF. | Route: 10.255.128.18 - Peer: dc2-leaf3b.arista.com | NOT RUN | - |
-| 1831 | dc2-leaf2a | Routing | VerifyRoutingTableEntry | Verifies that the provided routes are present in the routing table of a specified VRF. | Route: 10.255.129.13 - Peer: dc2-leaf1a | NOT RUN | - |
-| 1832 | dc2-leaf2a | Routing | VerifyRoutingTableEntry | Verifies that the provided routes are present in the routing table of a specified VRF. | Route: 10.255.129.15 - Peer: dc2-leaf2a | NOT RUN | - |
-| 1833 | dc2-leaf2a | Routing | VerifyRoutingTableEntry | Verifies that the provided routes are present in the routing table of a specified VRF. | Route: 10.255.129.17 - Peer: dc2-leaf3a.arista.com | NOT RUN | - |
-| 1834 | dc2-leaf2a | Routing | VerifyRoutingTableEntry | Verifies that the provided routes are present in the routing table of a specified VRF. | Route: 10.255.2.1 - Peer: dc1-wan1 | NOT RUN | - |
-| 1835 | dc2-leaf2a | Routing | VerifyRoutingTableEntry | Verifies that the provided routes are present in the routing table of a specified VRF. | Route: 10.255.2.2 - Peer: dc1-wan2 | NOT RUN | - |
-| 1836 | dc2-leaf2a | Routing | VerifyRoutingTableEntry | Verifies that the provided routes are present in the routing table of a specified VRF. | Route: 10.33.0.5 - Peer: dc1-svc-leaf1a | NOT RUN | - |
-| 1837 | dc2-leaf2a | Routing | VerifyRoutingTableEntry | Verifies that the provided routes are present in the routing table of a specified VRF. | Route: 10.33.0.6 - Peer: dc1-svc-leaf1b | NOT RUN | - |
-| 1838 | dc2-leaf2a | Routing | VerifyRoutingTableEntry | Verifies that the provided routes are present in the routing table of a specified VRF. | Route: 10.33.1.5 - Peer: dc1-svc-leaf1a | NOT RUN | - |
-| 1839 | dc2-leaf2a | Security | VerifyAPIHttpsSSL | Verifies if the eAPI has a valid SSL profile. | - | NOT RUN | - |
-| 1840 | dc2-leaf2a | Security | VerifyAPIHttpsSSL | Verifies if the eAPI has a valid SSL profile. | eAPI HTTPS SSL Profile: eAPI_SSL_Profile | NOT RUN | - |
-| 1841 | dc2-leaf2a | Security | VerifyAPIHttpStatus | Verifies if eAPI HTTP server is disabled globally. | - | NOT RUN | - |
-| 1842 | dc2-leaf2a | Security | VerifyAPIIPv4Acl | Verifies if eAPI has the right number IPv4 ACL(s) configured for a specified VRF. | - | NOT RUN | - |
-| 1843 | dc2-leaf2a | Security | VerifyAPIIPv6Acl | Verifies if eAPI has the right number IPv6 ACL(s) configured for a specified VRF. | - | NOT RUN | - |
-| 1844 | dc2-leaf2a | Security | VerifyAPISSLCertificate | Verifies the eAPI SSL certificate expiry, common subject name, encryption algorithm and key size. | - | NOT RUN | - |
-| 1845 | dc2-leaf2a | Security | VerifyBannerLogin | Verifies the login banner of a device. | - | NOT RUN | - |
-| 1846 | dc2-leaf2a | Security | VerifyBannerMotd | Verifies the motd banner of a device. | - | NOT RUN | - |
-| 1847 | dc2-leaf2a | Security | VerifyIPSecConnHealth | Verifies all IPv4 security connections. | - | NOT RUN | - |
-| 1848 | dc2-leaf2a | Security | VerifyIPv4ACL | Verifies the configuration of IPv4 ACLs. | - | NOT RUN | - |
-| 1849 | dc2-leaf2a | Security | VerifySpecificIPSecConn | Verifies IPv4 security connections for a peer. | - | NOT RUN | - |
-| 1850 | dc2-leaf2a | Security | VerifySSHIPv4Acl | Verifies if the SSHD agent has IPv4 ACL(s) configured. | - | NOT RUN | - |
-| 1851 | dc2-leaf2a | Security | VerifySSHIPv6Acl | Verifies if the SSHD agent has IPv6 ACL(s) configured. | - | NOT RUN | - |
-| 1852 | dc2-leaf2a | Security | VerifySSHStatus | Verifies if the SSHD agent is disabled in the default VRF. | - | NOT RUN | - |
-| 1853 | dc2-leaf2a | Security | VerifyTelnetStatus | Verifies if Telnet is disabled in the default VRF. | - | NOT RUN | - |
-| 1854 | dc2-leaf2a | Services | VerifyDNSLookup | Verifies the DNS name to IP address resolution. | - | NOT RUN | - |
-| 1855 | dc2-leaf2a | Services | VerifyDNSServers | Verifies if the DNS servers are correctly configured. | - | NOT RUN | - |
-| 1856 | dc2-leaf2a | Services | VerifyErrdisableRecovery | Verifies the errdisable recovery reason, status, and interval. | - | NOT RUN | - |
-| 1857 | dc2-leaf2a | Services | VerifyHostname | Verifies the hostname of a device. | - | NOT RUN | - |
-| 1858 | dc2-leaf2a | SNMP | VerifySnmpIPv4Acl | Verifies if the SNMP agent has IPv4 ACL(s) configured. | - | NOT RUN | - |
-| 1859 | dc2-leaf2a | SNMP | VerifySnmpIPv6Acl | Verifies if the SNMP agent has IPv6 ACL(s) configured. | - | NOT RUN | - |
-| 1860 | dc2-leaf2a | SNMP | VerifySnmpStatus | Verifies if the SNMP agent is enabled. | - | NOT RUN | - |
-| 1861 | dc2-leaf2a | Software | VerifyEOSVersion | Verifies the EOS version of the device. | - | NOT RUN | - |
-| 1862 | dc2-leaf2a | Software | VerifyTerminAttrVersion | Verifies the TerminAttr version of the device. | - | NOT RUN | - |
-| 1863 | dc2-leaf2a | STP | VerifySTPBlockedPorts | Verifies there is no STP blocked ports. | - | NOT RUN | - |
-| 1864 | dc2-leaf2a | STP | VerifySTPCounters | Verifies there is no errors in STP BPDU packets. | - | NOT RUN | - |
-| 1865 | dc2-leaf2a | STP | VerifySTPForwardingPorts | Verifies that all interfaces are forwarding for a provided list of VLAN(s). | - | NOT RUN | - |
-| 1866 | dc2-leaf2a | STP | VerifySTPMode | Verifies the configured STP mode for a provided list of VLAN(s). | - | NOT RUN | - |
-| 1867 | dc2-leaf2a | STP | VerifySTPRootPriority | Verifies the STP root priority for a provided list of VLAN or MST instance ID(s). | - | NOT RUN | - |
-| 1868 | dc2-leaf2a | STUN | VerifyStunClient | Verifies the STUN client is configured with the specified IPv4 source address and port. Validate the public IP and port if provided. | - | NOT RUN | - |
-| 1869 | dc2-leaf2a | System | VerifyAgentLogs | Verifies there are no agent crash reports. | - | NOT RUN | - |
-| 1870 | dc2-leaf2a | System | VerifyCoredump | Verifies there are no core dump files. | - | NOT RUN | - |
-| 1871 | dc2-leaf2a | System | VerifyCPUUtilization | Verifies whether the CPU utilization is below 75%. | - | NOT RUN | - |
-| 1872 | dc2-leaf2a | System | VerifyFileSystemUtilization | Verifies that no partition is utilizing more than 75% of its disk space. | - | NOT RUN | - |
-| 1873 | dc2-leaf2a | System | VerifyMemoryUtilization | Verifies whether the memory utilization is below 75%. | - | NOT RUN | - |
-| 1874 | dc2-leaf2a | System | VerifyNTP | Verifies if NTP is synchronised. | - | NOT RUN | - |
-| 1875 | dc2-leaf2a | System | VerifyNTP | Verifies if NTP is synchronised. | - | NOT RUN | - |
-| 1876 | dc2-leaf2a | System | VerifyReloadCause | Verifies the last reload cause of the device. | - | NOT RUN | - |
-<<<<<<< HEAD
-| 1877 | dc2-leaf2a | System | VerifyUptime | Verifies the device uptime. | - | NOT RUN | - |
-| 1878 | dc2-leaf2a | VLAN | VerifyVlanInternalPolicy | Verifies the VLAN internal allocation policy and the range of VLANs. | - | NOT RUN | - |
-| 1879 | dc2-leaf2b | AAA | VerifyAcctConsoleMethods | Verifies the AAA accounting console method lists for different accounting types (system, exec, commands, dot1x). | - | NOT RUN | - |
-| 1880 | dc2-leaf2b | AAA | VerifyAcctDefaultMethods | Verifies the AAA accounting default method lists for different accounting types (system, exec, commands, dot1x). | - | NOT RUN | - |
-| 1881 | dc2-leaf2b | AAA | VerifyAuthenMethods | Verifies the AAA authentication method lists for different authentication types (login, enable, dot1x). | - | NOT RUN | - |
-| 1882 | dc2-leaf2b | AAA | VerifyAuthzMethods | Verifies the AAA authorization method lists for different authorization types (commands, exec). | - | NOT RUN | - |
-| 1883 | dc2-leaf2b | AAA | VerifyTacacsServerGroups | Verifies if the provided TACACS server group(s) are configured. | - | NOT RUN | - |
-| 1884 | dc2-leaf2b | AAA | VerifyTacacsServers | Verifies TACACS servers are configured for a specified VRF. | - | NOT RUN | - |
-| 1885 | dc2-leaf2b | AAA | VerifyTacacsSourceIntf | Verifies TACACS source-interface for a specified VRF. | - | NOT RUN | - |
-| 1886 | dc2-leaf2b | BGP | VerifyBGPSpecificPeers | Verifies the health of specific BGP peer(s). | BGP EVPN Peer: dc2-spine1 (IP: 10.255.128.11) | NOT RUN | - |
-| 1887 | dc2-leaf2b | BGP | VerifyBGPSpecificPeers | Verifies the health of specific BGP peer(s). | BGP EVPN Peer: dc2-spine2 (IP: 10.255.128.12) | NOT RUN | - |
-| 1888 | dc2-leaf2b | BGP | VerifyBGPSpecificPeers | Verifies the health of specific BGP peer(s). | BGP IPv4 Unicast Peer: dc2-leaf2a (IP: 10.255.129.120) | NOT RUN | - |
-| 1889 | dc2-leaf2b | BGP | VerifyBGPSpecificPeers | Verifies the health of specific BGP peer(s). | BGP IPv4 Unicast Peer: dc2-spine1 (IP: 10.255.255.116) | NOT RUN | - |
-| 1890 | dc2-leaf2b | BGP | VerifyBGPSpecificPeers | Verifies the health of specific BGP peer(s). | BGP IPv4 Unicast Peer: dc2-spine2 (IP: 10.255.255.118) | NOT RUN | - |
-| 1891 | dc2-leaf2b | Configuration | VerifyRunningConfigDiffs | Verifies there is no difference between the running-config and the startup-config | - | NOT RUN | - |
-| 1892 | dc2-leaf2b | Configuration | VerifyZeroTouch | Verifies ZeroTouch is disabled | - | NOT RUN | - |
-| 1893 | dc2-leaf2b | Connectivity | VerifyLLDPNeighbors | Verifies that the provided LLDP neighbors are connected properly. | Local: Ethernet1 - Remote: dc2-spine1 Ethernet4 | NOT RUN | - |
-| 1894 | dc2-leaf2b | Connectivity | VerifyLLDPNeighbors | Verifies that the provided LLDP neighbors are connected properly. | Local: Ethernet2 - Remote: dc2-spine2 Ethernet4 | NOT RUN | - |
-| 1895 | dc2-leaf2b | Connectivity | VerifyLLDPNeighbors | Verifies that the provided LLDP neighbors are connected properly. | Local: Ethernet3 - Remote: dc2-leaf2a Ethernet3 | NOT RUN | - |
-| 1896 | dc2-leaf2b | Connectivity | VerifyLLDPNeighbors | Verifies that the provided LLDP neighbors are connected properly. | Local: Ethernet4 - Remote: dc2-leaf2a Ethernet4 | NOT RUN | - |
-| 1897 | dc2-leaf2b | Connectivity | VerifyLLDPNeighbors | Verifies that the provided LLDP neighbors are connected properly. | Local: Ethernet8 - Remote: dc2-leaf2c Ethernet2 | NOT RUN | - |
-| 1898 | dc2-leaf2b | Connectivity | VerifyReachability | Test the network reachability to one or many destination IP(s). | Source: Loopback0 (IP: 10.255.128.16) - Destination: dc1-leaf1a Loopback0 (IP: 10.255.0.3) | NOT RUN | - |
-| 1899 | dc2-leaf2b | Connectivity | VerifyReachability | Test the network reachability to one or many destination IP(s). | Source: Loopback0 (IP: 10.255.128.16) - Destination: dc1-leaf1b Loopback0 (IP: 10.255.0.4) | NOT RUN | - |
-| 1900 | dc2-leaf2b | Connectivity | VerifyReachability | Test the network reachability to one or many destination IP(s). | Source: Loopback0 (IP: 10.255.128.16) - Destination: dc1-leaf2a Loopback0 (IP: 10.255.0.5) | NOT RUN | - |
-| 1901 | dc2-leaf2b | Connectivity | VerifyReachability | Test the network reachability to one or many destination IP(s). | Source: Loopback0 (IP: 10.255.128.16) - Destination: dc1-spine1 Loopback0 (IP: 10.255.0.1) | NOT RUN | - |
-| 1902 | dc2-leaf2b | Connectivity | VerifyReachability | Test the network reachability to one or many destination IP(s). | Source: Loopback0 (IP: 10.255.128.16) - Destination: dc1-spine2 Loopback0 (IP: 10.255.0.2) | NOT RUN | - |
-| 1903 | dc2-leaf2b | Connectivity | VerifyReachability | Test the network reachability to one or many destination IP(s). | Source: Loopback0 (IP: 10.255.128.16) - Destination: dc1-svc-leaf1a Loopback0 (IP: 10.33.0.5) | NOT RUN | - |
-| 1904 | dc2-leaf2b | Connectivity | VerifyReachability | Test the network reachability to one or many destination IP(s). | Source: Loopback0 (IP: 10.255.128.16) - Destination: dc1-svc-leaf1b Loopback0 (IP: 10.33.0.6) | NOT RUN | - |
-| 1905 | dc2-leaf2b | Connectivity | VerifyReachability | Test the network reachability to one or many destination IP(s). | Source: Loopback0 (IP: 10.255.128.16) - Destination: dc1-wan1 Loopback0 (IP: 10.255.2.1) | NOT RUN | - |
-| 1906 | dc2-leaf2b | Connectivity | VerifyReachability | Test the network reachability to one or many destination IP(s). | Source: Loopback0 (IP: 10.255.128.16) - Destination: dc1-wan2 Loopback0 (IP: 10.255.2.2) | NOT RUN | - |
-| 1907 | dc2-leaf2b | Connectivity | VerifyReachability | Test the network reachability to one or many destination IP(s). | Source: Loopback0 (IP: 10.255.128.16) - Destination: dc2-leaf1a Loopback0 (IP: 10.255.128.13) | NOT RUN | - |
-| 1908 | dc2-leaf2b | Connectivity | VerifyReachability | Test the network reachability to one or many destination IP(s). | Source: Loopback0 (IP: 10.255.128.16) - Destination: dc2-leaf1b Loopback0 (IP: 10.255.128.14) | NOT RUN | - |
-| 1909 | dc2-leaf2b | Connectivity | VerifyReachability | Test the network reachability to one or many destination IP(s). | Source: Loopback0 (IP: 10.255.128.16) - Destination: dc2-leaf2a Loopback0 (IP: 10.255.128.15) | NOT RUN | - |
-| 1910 | dc2-leaf2b | Connectivity | VerifyReachability | Test the network reachability to one or many destination IP(s). | Source: Loopback0 (IP: 10.255.128.16) - Destination: dc2-leaf2b Loopback0 (IP: 10.255.128.16) | NOT RUN | - |
-| 1911 | dc2-leaf2b | Connectivity | VerifyReachability | Test the network reachability to one or many destination IP(s). | Source: Loopback0 (IP: 10.255.128.16) - Destination: dc2-leaf3a.arista.com Loopback0 (IP: 10.255.128.17) | NOT RUN | - |
-| 1912 | dc2-leaf2b | Connectivity | VerifyReachability | Test the network reachability to one or many destination IP(s). | Source: Loopback0 (IP: 10.255.128.16) - Destination: dc2-leaf3b.arista.com Loopback0 (IP: 10.255.128.18) | NOT RUN | - |
-| 1913 | dc2-leaf2b | Connectivity | VerifyReachability | Test the network reachability to one or many destination IP(s). | Source: Loopback0 (IP: 10.255.128.16) - Destination: dc2-spine1 Loopback0 (IP: 10.255.128.11) | NOT RUN | - |
-| 1914 | dc2-leaf2b | Connectivity | VerifyReachability | Test the network reachability to one or many destination IP(s). | Source: Loopback0 (IP: 10.255.128.16) - Destination: dc2-spine2 Loopback0 (IP: 10.255.128.12) | NOT RUN | - |
-| 1915 | dc2-leaf2b | Connectivity | VerifyReachability | Test the network reachability to one or many destination IP(s). | Source: P2P Interface Ethernet1 (IP: 10.255.255.117) - Destination: dc2-spine1 Ethernet4 (IP: 10.255.255.116) | NOT RUN | - |
-| 1916 | dc2-leaf2b | Connectivity | VerifyReachability | Test the network reachability to one or many destination IP(s). | Source: P2P Interface Ethernet2 (IP: 10.255.255.119) - Destination: dc2-spine2 Ethernet4 (IP: 10.255.255.118) | NOT RUN | - |
-| 1917 | dc2-leaf2b | Field Notices | VerifyFieldNotice44Resolution | Verifies that the device is using the correct Aboot version per FN0044. | - | NOT RUN | - |
-| 1918 | dc2-leaf2b | Field Notices | VerifyFieldNotice72Resolution | Verifies if the device is exposed to FN0072, and if the issue has been mitigated. | - | NOT RUN | - |
-| 1919 | dc2-leaf2b | Greent | VerifyGreenT | Verifies if a GreenT policy is created. | - | NOT RUN | - |
-| 1920 | dc2-leaf2b | Greent | VerifyGreenTCounters | Verifies if the GreenT counters are incremented. | - | NOT RUN | - |
-| 1921 | dc2-leaf2b | Hardware | VerifyAdverseDrops | Verifies there are no adverse drops on DCS-7280 and DCS-7500 family switches. | - | NOT RUN | - |
-| 1922 | dc2-leaf2b | Hardware | VerifyEnvironmentCooling | Verifies the status of power supply fans and all fan trays. | - | NOT RUN | - |
-| 1923 | dc2-leaf2b | Hardware | VerifyEnvironmentCooling | Verifies the status of power supply fans and all fan trays. | Accepted States: 'ok' | NOT RUN | - |
-| 1924 | dc2-leaf2b | Hardware | VerifyEnvironmentPower | Verifies the power supplies status. | - | NOT RUN | - |
-| 1925 | dc2-leaf2b | Hardware | VerifyEnvironmentPower | Verifies the power supplies status. | Accepted States: 'ok' | NOT RUN | - |
-| 1926 | dc2-leaf2b | Hardware | VerifyEnvironmentSystemCooling | Verifies the system cooling status. | - | NOT RUN | - |
-| 1927 | dc2-leaf2b | Hardware | VerifyTemperature | Verifies the device temperature. | - | NOT RUN | - |
-| 1928 | dc2-leaf2b | Hardware | VerifyTemperature | Verifies the device temperature. | - | NOT RUN | - |
-| 1929 | dc2-leaf2b | Hardware | VerifyTransceiversManufacturers | Verifies if all transceivers come from approved manufacturers. | - | NOT RUN | - |
-| 1930 | dc2-leaf2b | Hardware | VerifyTransceiversManufacturers | Verifies if all transceivers come from approved manufacturers. | Accepted Manufacturers: 'Arista Networks', 'Arastra, Inc.', 'Not Present' | NOT RUN | - |
-| 1931 | dc2-leaf2b | Hardware | VerifyTransceiversTemperature | Verifies the transceivers temperature. | - | NOT RUN | - |
-| 1932 | dc2-leaf2b | Interfaces | VerifyInterfacesStatus | Verifies the status of the provided interfaces. | Interface Ethernet1 - P2P_LINK_TO_DC2-SPINE1_Ethernet4 = 'up' | NOT RUN | - |
-| 1933 | dc2-leaf2b | Interfaces | VerifyInterfacesStatus | Verifies the status of the provided interfaces. | Interface Ethernet2 - P2P_LINK_TO_DC2-SPINE2_Ethernet4 = 'up' | NOT RUN | - |
-| 1934 | dc2-leaf2b | Interfaces | VerifyInterfacesStatus | Verifies the status of the provided interfaces. | Interface Ethernet3 - MLAG_PEER_dc2-leaf2a_Ethernet3 = 'up' | NOT RUN | - |
-| 1935 | dc2-leaf2b | Interfaces | VerifyInterfacesStatus | Verifies the status of the provided interfaces. | Interface Ethernet4 - MLAG_PEER_dc2-leaf2a_Ethernet4 = 'up' | NOT RUN | - |
-| 1936 | dc2-leaf2b | Interfaces | VerifyInterfacesStatus | Verifies the status of the provided interfaces. | Interface Ethernet5 - dc2-leaf2-server1_PCI2 = 'up' | NOT RUN | - |
-| 1937 | dc2-leaf2b | Interfaces | VerifyInterfacesStatus | Verifies the status of the provided interfaces. | Interface Ethernet6 - P2P_LINK_TO_dc1-leaf2b_Ethernet6 = 'up' | NOT RUN | - |
-| 1938 | dc2-leaf2b | Interfaces | VerifyInterfacesStatus | Verifies the status of the provided interfaces. | Interface Ethernet8 - DC2-LEAF2C_Ethernet2 = 'up' | NOT RUN | - |
-| 1939 | dc2-leaf2b | Interfaces | VerifyInterfacesStatus | Verifies the status of the provided interfaces. | Interface Loopback0 - EVPN_Overlay_Peering = 'up' | NOT RUN | - |
-| 1940 | dc2-leaf2b | Interfaces | VerifyInterfacesStatus | Verifies the status of the provided interfaces. | Interface Loopback1 - VTEP_VXLAN_Tunnel_Source = 'up' | NOT RUN | - |
-| 1941 | dc2-leaf2b | Interfaces | VerifyInterfacesStatus | Verifies the status of the provided interfaces. | Interface Loopback10 - VRF10_VTEP_DIAGNOSTICS = 'up' | NOT RUN | - |
-| 1942 | dc2-leaf2b | Interfaces | VerifyInterfacesStatus | Verifies the status of the provided interfaces. | Interface Loopback11 - VRF11_VTEP_DIAGNOSTICS = 'up' | NOT RUN | - |
-| 1943 | dc2-leaf2b | Interfaces | VerifyInterfacesStatus | Verifies the status of the provided interfaces. | Interface Port-Channel3 - MLAG_PEER_dc2-leaf2a_Po3 = 'up' | NOT RUN | - |
-| 1944 | dc2-leaf2b | Interfaces | VerifyInterfacesStatus | Verifies the status of the provided interfaces. | Interface Port-Channel5 - dc2-leaf2-server1_PortChannel dc2-leaf2-server1 = 'up' | NOT RUN | - |
-| 1945 | dc2-leaf2b | Interfaces | VerifyInterfacesStatus | Verifies the status of the provided interfaces. | Interface Port-Channel8 - DC2-LEAF2C_Po1 = 'up' | NOT RUN | - |
-| 1946 | dc2-leaf2b | Interfaces | VerifyInterfacesStatus | Verifies the status of the provided interfaces. | Interface Vlan11 - VRF10_VLAN11 = 'up' | NOT RUN | - |
-| 1947 | dc2-leaf2b | Interfaces | VerifyInterfacesStatus | Verifies the status of the provided interfaces. | Interface Vlan12 - VRF10_VLAN12 = 'up' | NOT RUN | - |
-| 1948 | dc2-leaf2b | Interfaces | VerifyInterfacesStatus | Verifies the status of the provided interfaces. | Interface Vlan21 - VRF11_VLAN21 = 'up' | NOT RUN | - |
-| 1949 | dc2-leaf2b | Interfaces | VerifyInterfacesStatus | Verifies the status of the provided interfaces. | Interface Vlan22 - VRF11_VLAN22 = 'up' | NOT RUN | - |
-| 1950 | dc2-leaf2b | Interfaces | VerifyInterfacesStatus | Verifies the status of the provided interfaces. | Interface Vlan3009 - MLAG_PEER_L3_iBGP: vrf VRF10 = 'up' | NOT RUN | - |
-| 1951 | dc2-leaf2b | Interfaces | VerifyInterfacesStatus | Verifies the status of the provided interfaces. | Interface Vlan3010 - MLAG_PEER_L3_iBGP: vrf VRF11 = 'up' | NOT RUN | - |
-| 1952 | dc2-leaf2b | Interfaces | VerifyInterfacesStatus | Verifies the status of the provided interfaces. | Interface Vlan4093 - MLAG_PEER_L3_PEERING = 'up' | NOT RUN | - |
-| 1953 | dc2-leaf2b | Interfaces | VerifyInterfacesStatus | Verifies the status of the provided interfaces. | Interface Vlan4094 - MLAG_PEER = 'up' | NOT RUN | - |
-| 1954 | dc2-leaf2b | Interfaces | VerifyInterfacesStatus | Verifies the status of the provided interfaces. | Interface Vxlan1 = 'up' | NOT RUN | - |
-| 1955 | dc2-leaf2b | LANZ | VerifyLANZ | Verifies if LANZ is enabled. | - | NOT RUN | - |
-| 1956 | dc2-leaf2b | Logging | VerifyLoggingAccounting | Verifies if AAA accounting logs are generated. | - | NOT RUN | - |
-| 1957 | dc2-leaf2b | Logging | VerifyLoggingErrors | Verifies there are no syslog messages with a severity of ERRORS or higher. | - | NOT RUN | - |
-| 1958 | dc2-leaf2b | Logging | VerifyLoggingHostname | Verifies if logs are generated with the device FQDN. | - | NOT RUN | - |
-| 1959 | dc2-leaf2b | Logging | VerifyLoggingHosts | Verifies logging hosts (syslog servers) for a specified VRF. | - | NOT RUN | - |
-| 1960 | dc2-leaf2b | Logging | VerifyLoggingLogsGeneration | Verifies if logs are generated. | - | NOT RUN | - |
-| 1961 | dc2-leaf2b | Logging | VerifyLoggingPersistent | Verifies if logging persistent is enabled and logs are saved in flash. | - | NOT RUN | - |
-| 1962 | dc2-leaf2b | Logging | VerifyLoggingSourceInt | Verifies logging source-interface for a specified VRF. | - | NOT RUN | - |
-| 1963 | dc2-leaf2b | Logging | VerifyLoggingTimestamp | Verifies if logs are generated with the riate timestamp. | - | NOT RUN | - |
-| 1964 | dc2-leaf2b | MLAG | VerifyMlagConfigSanity | Verifies there are no MLAG config-sanity inconsistencies. | - | NOT RUN | - |
-| 1965 | dc2-leaf2b | MLAG | VerifyMlagDualPrimary | Verifies the MLAG dual-primary detection parameters. | - | NOT RUN | - |
-| 1966 | dc2-leaf2b | MLAG | VerifyMlagInterfaces | Verifies there are no inactive or active-partial MLAG ports. | - | NOT RUN | - |
-| 1967 | dc2-leaf2b | MLAG | VerifyMlagReloadDelay | Verifies the MLAG reload-delay parameters. | - | NOT RUN | - |
-| 1968 | dc2-leaf2b | MLAG | VerifyMlagStatus | Verifies the health status of the MLAG configuration. | - | NOT RUN | - |
-| 1969 | dc2-leaf2b | MLAG | VerifyMlagStatus | Verifies the health status of the MLAG configuration. | - | NOT RUN | - |
-| 1970 | dc2-leaf2b | Multicast | VerifyIGMPSnoopingGlobal | Verifies the IGMP snooping global configuration. | - | NOT RUN | - |
-| 1971 | dc2-leaf2b | Multicast | VerifyIGMPSnoopingVlans | Verifies the IGMP snooping status for the provided VLANs. | - | NOT RUN | - |
-| 1972 | dc2-leaf2b | PTP | VerifyPtpGMStatus | Verifies that the device is locked to a valid PTP Grandmaster. | - | NOT RUN | - |
-| 1973 | dc2-leaf2b | PTP | VerifyPtpLockStatus | Verifies that the device was locked to the upstream PTP GM in the last minute. | - | NOT RUN | - |
-| 1974 | dc2-leaf2b | PTP | VerifyPtpModeStatus | Verifies that the device is configured as a PTP Boundary Clock. | - | NOT RUN | - |
-| 1975 | dc2-leaf2b | PTP | VerifyPtpOffset | Verifies that the PTP timing offset is within +/- 1000ns from the master clock. | - | NOT RUN | - |
-| 1976 | dc2-leaf2b | PTP | VerifyPtpPortModeStatus | Verifies the PTP interfaces state. | - | NOT RUN | - |
-| 1977 | dc2-leaf2b | Routing | VerifyRoutingProtocolModel | Verifies the configured routing protocol model. | Routing protocol model: multi-agent | NOT RUN | - |
-| 1978 | dc2-leaf2b | Routing | VerifyRoutingTableEntry | Verifies that the provided routes are present in the routing table of a specified VRF. | Route: 10.255.0.1 - Peer: dc1-spine1 | NOT RUN | - |
-| 1979 | dc2-leaf2b | Routing | VerifyRoutingTableEntry | Verifies that the provided routes are present in the routing table of a specified VRF. | Route: 10.255.0.2 - Peer: dc1-spine2 | NOT RUN | - |
-| 1980 | dc2-leaf2b | Routing | VerifyRoutingTableEntry | Verifies that the provided routes are present in the routing table of a specified VRF. | Route: 10.255.0.3 - Peer: dc1-leaf1a | NOT RUN | - |
-| 1981 | dc2-leaf2b | Routing | VerifyRoutingTableEntry | Verifies that the provided routes are present in the routing table of a specified VRF. | Route: 10.255.0.4 - Peer: dc1-leaf1b | NOT RUN | - |
-| 1982 | dc2-leaf2b | Routing | VerifyRoutingTableEntry | Verifies that the provided routes are present in the routing table of a specified VRF. | Route: 10.255.0.5 - Peer: dc1-leaf2a | NOT RUN | - |
-| 1983 | dc2-leaf2b | Routing | VerifyRoutingTableEntry | Verifies that the provided routes are present in the routing table of a specified VRF. | Route: 10.255.1.3 - Peer: dc1-leaf1a | NOT RUN | - |
-| 1984 | dc2-leaf2b | Routing | VerifyRoutingTableEntry | Verifies that the provided routes are present in the routing table of a specified VRF. | Route: 10.255.1.5 - Peer: dc1-leaf2a | NOT RUN | - |
-| 1985 | dc2-leaf2b | Routing | VerifyRoutingTableEntry | Verifies that the provided routes are present in the routing table of a specified VRF. | Route: 10.255.128.11 - Peer: dc2-spine1 | NOT RUN | - |
-| 1986 | dc2-leaf2b | Routing | VerifyRoutingTableEntry | Verifies that the provided routes are present in the routing table of a specified VRF. | Route: 10.255.128.12 - Peer: dc2-spine2 | NOT RUN | - |
-| 1987 | dc2-leaf2b | Routing | VerifyRoutingTableEntry | Verifies that the provided routes are present in the routing table of a specified VRF. | Route: 10.255.128.13 - Peer: dc2-leaf1a | NOT RUN | - |
-| 1988 | dc2-leaf2b | Routing | VerifyRoutingTableEntry | Verifies that the provided routes are present in the routing table of a specified VRF. | Route: 10.255.128.14 - Peer: dc2-leaf1b | NOT RUN | - |
-| 1989 | dc2-leaf2b | Routing | VerifyRoutingTableEntry | Verifies that the provided routes are present in the routing table of a specified VRF. | Route: 10.255.128.15 - Peer: dc2-leaf2a | NOT RUN | - |
-| 1990 | dc2-leaf2b | Routing | VerifyRoutingTableEntry | Verifies that the provided routes are present in the routing table of a specified VRF. | Route: 10.255.128.16 - Peer: dc2-leaf2b | NOT RUN | - |
-| 1991 | dc2-leaf2b | Routing | VerifyRoutingTableEntry | Verifies that the provided routes are present in the routing table of a specified VRF. | Route: 10.255.128.17 - Peer: dc2-leaf3a.arista.com | NOT RUN | - |
-| 1992 | dc2-leaf2b | Routing | VerifyRoutingTableEntry | Verifies that the provided routes are present in the routing table of a specified VRF. | Route: 10.255.128.18 - Peer: dc2-leaf3b.arista.com | NOT RUN | - |
-| 1993 | dc2-leaf2b | Routing | VerifyRoutingTableEntry | Verifies that the provided routes are present in the routing table of a specified VRF. | Route: 10.255.129.13 - Peer: dc2-leaf1a | NOT RUN | - |
-| 1994 | dc2-leaf2b | Routing | VerifyRoutingTableEntry | Verifies that the provided routes are present in the routing table of a specified VRF. | Route: 10.255.129.15 - Peer: dc2-leaf2a | NOT RUN | - |
-| 1995 | dc2-leaf2b | Routing | VerifyRoutingTableEntry | Verifies that the provided routes are present in the routing table of a specified VRF. | Route: 10.255.129.17 - Peer: dc2-leaf3a.arista.com | NOT RUN | - |
-| 1996 | dc2-leaf2b | Routing | VerifyRoutingTableEntry | Verifies that the provided routes are present in the routing table of a specified VRF. | Route: 10.255.2.1 - Peer: dc1-wan1 | NOT RUN | - |
-| 1997 | dc2-leaf2b | Routing | VerifyRoutingTableEntry | Verifies that the provided routes are present in the routing table of a specified VRF. | Route: 10.255.2.2 - Peer: dc1-wan2 | NOT RUN | - |
-| 1998 | dc2-leaf2b | Routing | VerifyRoutingTableEntry | Verifies that the provided routes are present in the routing table of a specified VRF. | Route: 10.33.0.5 - Peer: dc1-svc-leaf1a | NOT RUN | - |
-| 1999 | dc2-leaf2b | Routing | VerifyRoutingTableEntry | Verifies that the provided routes are present in the routing table of a specified VRF. | Route: 10.33.0.6 - Peer: dc1-svc-leaf1b | NOT RUN | - |
-| 2000 | dc2-leaf2b | Routing | VerifyRoutingTableEntry | Verifies that the provided routes are present in the routing table of a specified VRF. | Route: 10.33.1.5 - Peer: dc1-svc-leaf1a | NOT RUN | - |
-| 2001 | dc2-leaf2b | Security | VerifyAPIHttpsSSL | Verifies if the eAPI has a valid SSL profile. | - | NOT RUN | - |
-| 2002 | dc2-leaf2b | Security | VerifyAPIHttpsSSL | Verifies if the eAPI has a valid SSL profile. | eAPI HTTPS SSL Profile: eAPI_SSL_Profile | NOT RUN | - |
-| 2003 | dc2-leaf2b | Security | VerifyAPIHttpStatus | Verifies if eAPI HTTP server is disabled globally. | - | NOT RUN | - |
-| 2004 | dc2-leaf2b | Security | VerifyAPIIPv4Acl | Verifies if eAPI has the right number IPv4 ACL(s) configured for a specified VRF. | - | NOT RUN | - |
-| 2005 | dc2-leaf2b | Security | VerifyAPIIPv6Acl | Verifies if eAPI has the right number IPv6 ACL(s) configured for a specified VRF. | - | NOT RUN | - |
-| 2006 | dc2-leaf2b | Security | VerifyAPISSLCertificate | Verifies the eAPI SSL certificate expiry, common subject name, encryption algorithm and key size. | - | NOT RUN | - |
-| 2007 | dc2-leaf2b | Security | VerifyBannerLogin | Verifies the login banner of a device. | - | NOT RUN | - |
-| 2008 | dc2-leaf2b | Security | VerifyBannerMotd | Verifies the motd banner of a device. | - | NOT RUN | - |
-| 2009 | dc2-leaf2b | Security | VerifyIPSecConnHealth | Verifies all IPv4 security connections. | - | NOT RUN | - |
-| 2010 | dc2-leaf2b | Security | VerifyIPv4ACL | Verifies the configuration of IPv4 ACLs. | - | NOT RUN | - |
-| 2011 | dc2-leaf2b | Security | VerifySpecificIPSecConn | Verifies IPv4 security connections for a peer. | - | NOT RUN | - |
-| 2012 | dc2-leaf2b | Security | VerifySSHIPv4Acl | Verifies if the SSHD agent has IPv4 ACL(s) configured. | - | NOT RUN | - |
-| 2013 | dc2-leaf2b | Security | VerifySSHIPv6Acl | Verifies if the SSHD agent has IPv6 ACL(s) configured. | - | NOT RUN | - |
-| 2014 | dc2-leaf2b | Security | VerifySSHStatus | Verifies if the SSHD agent is disabled in the default VRF. | - | NOT RUN | - |
-| 2015 | dc2-leaf2b | Security | VerifyTelnetStatus | Verifies if Telnet is disabled in the default VRF. | - | NOT RUN | - |
-| 2016 | dc2-leaf2b | Services | VerifyDNSLookup | Verifies the DNS name to IP address resolution. | - | NOT RUN | - |
-| 2017 | dc2-leaf2b | Services | VerifyDNSServers | Verifies if the DNS servers are correctly configured. | - | NOT RUN | - |
-| 2018 | dc2-leaf2b | Services | VerifyErrdisableRecovery | Verifies the errdisable recovery reason, status, and interval. | - | NOT RUN | - |
-| 2019 | dc2-leaf2b | Services | VerifyHostname | Verifies the hostname of a device. | - | NOT RUN | - |
-| 2020 | dc2-leaf2b | SNMP | VerifySnmpIPv4Acl | Verifies if the SNMP agent has IPv4 ACL(s) configured. | - | NOT RUN | - |
-| 2021 | dc2-leaf2b | SNMP | VerifySnmpIPv6Acl | Verifies if the SNMP agent has IPv6 ACL(s) configured. | - | NOT RUN | - |
-| 2022 | dc2-leaf2b | SNMP | VerifySnmpStatus | Verifies if the SNMP agent is enabled. | - | NOT RUN | - |
-| 2023 | dc2-leaf2b | Software | VerifyEOSVersion | Verifies the EOS version of the device. | - | NOT RUN | - |
-| 2024 | dc2-leaf2b | Software | VerifyTerminAttrVersion | Verifies the TerminAttr version of the device. | - | NOT RUN | - |
-| 2025 | dc2-leaf2b | STP | VerifySTPBlockedPorts | Verifies there is no STP blocked ports. | - | NOT RUN | - |
-| 2026 | dc2-leaf2b | STP | VerifySTPCounters | Verifies there is no errors in STP BPDU packets. | - | NOT RUN | - |
-| 2027 | dc2-leaf2b | STP | VerifySTPForwardingPorts | Verifies that all interfaces are forwarding for a provided list of VLAN(s). | - | NOT RUN | - |
-| 2028 | dc2-leaf2b | STP | VerifySTPMode | Verifies the configured STP mode for a provided list of VLAN(s). | - | NOT RUN | - |
-| 2029 | dc2-leaf2b | STP | VerifySTPRootPriority | Verifies the STP root priority for a provided list of VLAN or MST instance ID(s). | - | NOT RUN | - |
-| 2030 | dc2-leaf2b | STUN | VerifyStunClient | Verifies the STUN client is configured with the specified IPv4 source address and port. Validate the public IP and port if provided. | - | NOT RUN | - |
-| 2031 | dc2-leaf2b | System | VerifyAgentLogs | Verifies there are no agent crash reports. | - | NOT RUN | - |
-| 2032 | dc2-leaf2b | System | VerifyCoredump | Verifies there are no core dump files. | - | NOT RUN | - |
-| 2033 | dc2-leaf2b | System | VerifyCPUUtilization | Verifies whether the CPU utilization is below 75%. | - | NOT RUN | - |
-| 2034 | dc2-leaf2b | System | VerifyFileSystemUtilization | Verifies that no partition is utilizing more than 75% of its disk space. | - | NOT RUN | - |
-| 2035 | dc2-leaf2b | System | VerifyMemoryUtilization | Verifies whether the memory utilization is below 75%. | - | NOT RUN | - |
-| 2036 | dc2-leaf2b | System | VerifyNTP | Verifies if NTP is synchronised. | - | NOT RUN | - |
-| 2037 | dc2-leaf2b | System | VerifyNTP | Verifies if NTP is synchronised. | - | NOT RUN | - |
-| 2038 | dc2-leaf2b | System | VerifyReloadCause | Verifies the last reload cause of the device. | - | NOT RUN | - |
-| 2039 | dc2-leaf2b | System | VerifyUptime | Verifies the device uptime. | - | NOT RUN | - |
-| 2040 | dc2-leaf2b | VLAN | VerifyVlanInternalPolicy | Verifies the VLAN internal allocation policy and the range of VLANs. | - | NOT RUN | - |
-| 2041 | dc2-leaf2c | AAA | VerifyAcctConsoleMethods | Verifies the AAA accounting console method lists for different accounting types (system, exec, commands, dot1x). | - | NOT RUN | - |
-| 2042 | dc2-leaf2c | AAA | VerifyAcctDefaultMethods | Verifies the AAA accounting default method lists for different accounting types (system, exec, commands, dot1x). | - | NOT RUN | - |
-| 2043 | dc2-leaf2c | AAA | VerifyAuthenMethods | Verifies the AAA authentication method lists for different authentication types (login, enable, dot1x). | - | NOT RUN | - |
-| 2044 | dc2-leaf2c | AAA | VerifyAuthzMethods | Verifies the AAA authorization method lists for different authorization types (commands, exec). | - | NOT RUN | - |
-| 2045 | dc2-leaf2c | AAA | VerifyTacacsServerGroups | Verifies if the provided TACACS server group(s) are configured. | - | NOT RUN | - |
-| 2046 | dc2-leaf2c | AAA | VerifyTacacsServers | Verifies TACACS servers are configured for a specified VRF. | - | NOT RUN | - |
-| 2047 | dc2-leaf2c | AAA | VerifyTacacsSourceIntf | Verifies TACACS source-interface for a specified VRF. | - | NOT RUN | - |
-| 2048 | dc2-leaf2c | Configuration | VerifyRunningConfigDiffs | Verifies there is no difference between the running-config and the startup-config | - | NOT RUN | - |
-| 2049 | dc2-leaf2c | Configuration | VerifyZeroTouch | Verifies ZeroTouch is disabled | - | NOT RUN | - |
-| 2050 | dc2-leaf2c | Connectivity | VerifyLLDPNeighbors | Verifies that the provided LLDP neighbors are connected properly. | Local: Ethernet1 - Remote: dc2-leaf2a Ethernet8 | NOT RUN | - |
-| 2051 | dc2-leaf2c | Connectivity | VerifyLLDPNeighbors | Verifies that the provided LLDP neighbors are connected properly. | Local: Ethernet2 - Remote: dc2-leaf2b Ethernet8 | NOT RUN | - |
-| 2052 | dc2-leaf2c | Field Notices | VerifyFieldNotice44Resolution | Verifies that the device is using the correct Aboot version per FN0044. | - | NOT RUN | - |
-| 2053 | dc2-leaf2c | Field Notices | VerifyFieldNotice72Resolution | Verifies if the device is exposed to FN0072, and if the issue has been mitigated. | - | NOT RUN | - |
-| 2054 | dc2-leaf2c | Greent | VerifyGreenT | Verifies if a GreenT policy is created. | - | NOT RUN | - |
-| 2055 | dc2-leaf2c | Greent | VerifyGreenTCounters | Verifies if the GreenT counters are incremented. | - | NOT RUN | - |
-| 2056 | dc2-leaf2c | Hardware | VerifyAdverseDrops | Verifies there are no adverse drops on DCS-7280 and DCS-7500 family switches. | - | NOT RUN | - |
-| 2057 | dc2-leaf2c | Hardware | VerifyEnvironmentCooling | Verifies the status of power supply fans and all fan trays. | - | NOT RUN | - |
-| 2058 | dc2-leaf2c | Hardware | VerifyEnvironmentCooling | Verifies the status of power supply fans and all fan trays. | Accepted States: 'ok' | NOT RUN | - |
-| 2059 | dc2-leaf2c | Hardware | VerifyEnvironmentPower | Verifies the power supplies status. | - | NOT RUN | - |
-| 2060 | dc2-leaf2c | Hardware | VerifyEnvironmentPower | Verifies the power supplies status. | Accepted States: 'ok' | NOT RUN | - |
-| 2061 | dc2-leaf2c | Hardware | VerifyEnvironmentSystemCooling | Verifies the system cooling status. | - | NOT RUN | - |
-| 2062 | dc2-leaf2c | Hardware | VerifyTemperature | Verifies the device temperature. | - | NOT RUN | - |
-| 2063 | dc2-leaf2c | Hardware | VerifyTemperature | Verifies the device temperature. | - | NOT RUN | - |
-| 2064 | dc2-leaf2c | Hardware | VerifyTransceiversManufacturers | Verifies if all transceivers come from approved manufacturers. | - | NOT RUN | - |
-| 2065 | dc2-leaf2c | Hardware | VerifyTransceiversManufacturers | Verifies if all transceivers come from approved manufacturers. | Accepted Manufacturers: 'Arista Networks', 'Arastra, Inc.', 'Not Present' | NOT RUN | - |
-| 2066 | dc2-leaf2c | Hardware | VerifyTransceiversTemperature | Verifies the transceivers temperature. | - | NOT RUN | - |
-| 2067 | dc2-leaf2c | Interfaces | VerifyInterfacesStatus | Verifies the status of the provided interfaces. | Interface Ethernet1 - DC2-LEAF2A_Ethernet8 = 'up' | NOT RUN | - |
-| 2068 | dc2-leaf2c | Interfaces | VerifyInterfacesStatus | Verifies the status of the provided interfaces. | Interface Ethernet2 - DC2-LEAF2B_Ethernet8 = 'up' | NOT RUN | - |
-| 2069 | dc2-leaf2c | Interfaces | VerifyInterfacesStatus | Verifies the status of the provided interfaces. | Interface Ethernet5 - dc2-leaf2-server1_iLO = 'up' | NOT RUN | - |
-| 2070 | dc2-leaf2c | Interfaces | VerifyInterfacesStatus | Verifies the status of the provided interfaces. | Interface Port-Channel1 - DC2_L3_LEAF2_Po8 = 'up' | NOT RUN | - |
-| 2071 | dc2-leaf2c | LANZ | VerifyLANZ | Verifies if LANZ is enabled. | - | NOT RUN | - |
-| 2072 | dc2-leaf2c | PTP | VerifyPtpGMStatus | Verifies that the device is locked to a valid PTP Grandmaster. | - | NOT RUN | - |
-| 2073 | dc2-leaf2c | PTP | VerifyPtpLockStatus | Verifies that the device was locked to the upstream PTP GM in the last minute. | - | NOT RUN | - |
-| 2074 | dc2-leaf2c | PTP | VerifyPtpModeStatus | Verifies that the device is configured as a PTP Boundary Clock. | - | NOT RUN | - |
-| 2075 | dc2-leaf2c | PTP | VerifyPtpOffset | Verifies that the PTP timing offset is within +/- 1000ns from the master clock. | - | NOT RUN | - |
-| 2076 | dc2-leaf2c | PTP | VerifyPtpPortModeStatus | Verifies the PTP interfaces state. | - | NOT RUN | - |
-| 2077 | dc2-leaf2c | Security | VerifyAPIHttpsSSL | Verifies if the eAPI has a valid SSL profile. | - | NOT RUN | - |
-| 2078 | dc2-leaf2c | Security | VerifyAPIHttpsSSL | Verifies if the eAPI has a valid SSL profile. | eAPI HTTPS SSL Profile: eAPI_SSL_Profile | NOT RUN | - |
-| 2079 | dc2-leaf2c | Security | VerifyAPIHttpStatus | Verifies if eAPI HTTP server is disabled globally. | - | NOT RUN | - |
-| 2080 | dc2-leaf2c | Security | VerifyAPIIPv4Acl | Verifies if eAPI has the right number IPv4 ACL(s) configured for a specified VRF. | - | NOT RUN | - |
-| 2081 | dc2-leaf2c | Security | VerifyAPIIPv6Acl | Verifies if eAPI has the right number IPv6 ACL(s) configured for a specified VRF. | - | NOT RUN | - |
-| 2082 | dc2-leaf2c | Security | VerifyAPISSLCertificate | Verifies the eAPI SSL certificate expiry, common subject name, encryption algorithm and key size. | - | NOT RUN | - |
-| 2083 | dc2-leaf2c | Security | VerifyBannerLogin | Verifies the login banner of a device. | - | NOT RUN | - |
-| 2084 | dc2-leaf2c | Security | VerifyBannerMotd | Verifies the motd banner of a device. | - | NOT RUN | - |
-| 2085 | dc2-leaf2c | Security | VerifyIPSecConnHealth | Verifies all IPv4 security connections. | - | NOT RUN | - |
-| 2086 | dc2-leaf2c | Security | VerifyIPv4ACL | Verifies the configuration of IPv4 ACLs. | - | NOT RUN | - |
-| 2087 | dc2-leaf2c | Security | VerifySpecificIPSecConn | Verifies IPv4 security connections for a peer. | - | NOT RUN | - |
-| 2088 | dc2-leaf2c | Security | VerifySSHIPv4Acl | Verifies if the SSHD agent has IPv4 ACL(s) configured. | - | NOT RUN | - |
-| 2089 | dc2-leaf2c | Security | VerifySSHIPv6Acl | Verifies if the SSHD agent has IPv6 ACL(s) configured. | - | NOT RUN | - |
-| 2090 | dc2-leaf2c | Security | VerifySSHStatus | Verifies if the SSHD agent is disabled in the default VRF. | - | NOT RUN | - |
-| 2091 | dc2-leaf2c | Security | VerifyTelnetStatus | Verifies if Telnet is disabled in the default VRF. | - | NOT RUN | - |
-| 2092 | dc2-leaf2c | Services | VerifyDNSLookup | Verifies the DNS name to IP address resolution. | - | NOT RUN | - |
-| 2093 | dc2-leaf2c | Services | VerifyDNSServers | Verifies if the DNS servers are correctly configured. | - | NOT RUN | - |
-| 2094 | dc2-leaf2c | Services | VerifyErrdisableRecovery | Verifies the errdisable recovery reason, status, and interval. | - | NOT RUN | - |
-| 2095 | dc2-leaf2c | Services | VerifyHostname | Verifies the hostname of a device. | - | NOT RUN | - |
-| 2096 | dc2-leaf2c | SNMP | VerifySnmpIPv4Acl | Verifies if the SNMP agent has IPv4 ACL(s) configured. | - | NOT RUN | - |
-| 2097 | dc2-leaf2c | SNMP | VerifySnmpIPv6Acl | Verifies if the SNMP agent has IPv6 ACL(s) configured. | - | NOT RUN | - |
-| 2098 | dc2-leaf2c | SNMP | VerifySnmpStatus | Verifies if the SNMP agent is enabled. | - | NOT RUN | - |
-| 2099 | dc2-leaf2c | Software | VerifyEOSVersion | Verifies the EOS version of the device. | - | NOT RUN | - |
-| 2100 | dc2-leaf2c | Software | VerifyTerminAttrVersion | Verifies the TerminAttr version of the device. | - | NOT RUN | - |
-| 2101 | dc2-leaf2c | STUN | VerifyStunClient | Verifies the STUN client is configured with the specified IPv4 source address and port. Validate the public IP and port if provided. | - | NOT RUN | - |
-| 2102 | dc2-leaf2c | System | VerifyAgentLogs | Verifies there are no agent crash reports. | - | NOT RUN | - |
-| 2103 | dc2-leaf2c | System | VerifyCoredump | Verifies there are no core dump files. | - | NOT RUN | - |
-| 2104 | dc2-leaf2c | System | VerifyCPUUtilization | Verifies whether the CPU utilization is below 75%. | - | NOT RUN | - |
-| 2105 | dc2-leaf2c | System | VerifyFileSystemUtilization | Verifies that no partition is utilizing more than 75% of its disk space. | - | NOT RUN | - |
-| 2106 | dc2-leaf2c | System | VerifyMemoryUtilization | Verifies whether the memory utilization is below 75%. | - | NOT RUN | - |
-| 2107 | dc2-leaf2c | System | VerifyNTP | Verifies if NTP is synchronised. | - | NOT RUN | - |
-| 2108 | dc2-leaf2c | System | VerifyNTP | Verifies if NTP is synchronised. | - | NOT RUN | - |
-| 2109 | dc2-leaf2c | System | VerifyReloadCause | Verifies the last reload cause of the device. | - | NOT RUN | - |
-| 2110 | dc2-leaf2c | System | VerifyUptime | Verifies the device uptime. | - | NOT RUN | - |
-| 2111 | dc2-leaf2c | VLAN | VerifyVlanInternalPolicy | Verifies the VLAN internal allocation policy and the range of VLANs. | - | NOT RUN | - |
-| 2112 | dc2-leaf3a.arista.com | AAA | VerifyAcctConsoleMethods | Verifies the AAA accounting console method lists for different accounting types (system, exec, commands, dot1x). | - | NOT RUN | - |
-| 2113 | dc2-leaf3a.arista.com | AAA | VerifyAcctDefaultMethods | Verifies the AAA accounting default method lists for different accounting types (system, exec, commands, dot1x). | - | NOT RUN | - |
-| 2114 | dc2-leaf3a.arista.com | AAA | VerifyAuthenMethods | Verifies the AAA authentication method lists for different authentication types (login, enable, dot1x). | - | NOT RUN | - |
-| 2115 | dc2-leaf3a.arista.com | AAA | VerifyAuthzMethods | Verifies the AAA authorization method lists for different authorization types (commands, exec). | - | NOT RUN | - |
-| 2116 | dc2-leaf3a.arista.com | AAA | VerifyTacacsServerGroups | Verifies if the provided TACACS server group(s) are configured. | - | NOT RUN | - |
-| 2117 | dc2-leaf3a.arista.com | AAA | VerifyTacacsServers | Verifies TACACS servers are configured for a specified VRF. | - | NOT RUN | - |
-| 2118 | dc2-leaf3a.arista.com | AAA | VerifyTacacsSourceIntf | Verifies TACACS source-interface for a specified VRF. | - | NOT RUN | - |
-| 2119 | dc2-leaf3a.arista.com | BGP | VerifyBGPSpecificPeers | Verifies the health of specific BGP peer(s). | BGP EVPN Peer: dc2-spine1 (IP: 10.255.128.11) | NOT RUN | - |
-| 2120 | dc2-leaf3a.arista.com | BGP | VerifyBGPSpecificPeers | Verifies the health of specific BGP peer(s). | BGP EVPN Peer: dc2-spine2 (IP: 10.255.128.12) | NOT RUN | - |
-| 2121 | dc2-leaf3a.arista.com | BGP | VerifyBGPSpecificPeers | Verifies the health of specific BGP peer(s). | BGP IPv4 Unicast Peer: dc2-leaf3b.arista.com (IP: 10.255.129.125) | NOT RUN | - |
-| 2122 | dc2-leaf3a.arista.com | BGP | VerifyBGPSpecificPeers | Verifies the health of specific BGP peer(s). | BGP IPv4 Unicast Peer: dc2-spine1 (IP: 10.255.255.120) | NOT RUN | - |
-| 2123 | dc2-leaf3a.arista.com | BGP | VerifyBGPSpecificPeers | Verifies the health of specific BGP peer(s). | BGP IPv4 Unicast Peer: dc2-spine2 (IP: 10.255.255.122) | NOT RUN | - |
-| 2124 | dc2-leaf3a.arista.com | Configuration | VerifyRunningConfigDiffs | Verifies there is no difference between the running-config and the startup-config | - | NOT RUN | - |
-| 2125 | dc2-leaf3a.arista.com | Configuration | VerifyZeroTouch | Verifies ZeroTouch is disabled | - | NOT RUN | - |
-| 2126 | dc2-leaf3a.arista.com | Connectivity | VerifyLLDPNeighbors | Verifies that the provided LLDP neighbors are connected properly. | Local: Ethernet1 - Remote: dc2-spine1 Ethernet5 | NOT RUN | - |
-| 2127 | dc2-leaf3a.arista.com | Connectivity | VerifyLLDPNeighbors | Verifies that the provided LLDP neighbors are connected properly. | Local: Ethernet2 - Remote: dc2-spine2 Ethernet5 | NOT RUN | - |
-| 2128 | dc2-leaf3a.arista.com | Connectivity | VerifyLLDPNeighbors | Verifies that the provided LLDP neighbors are connected properly. | Local: Ethernet3 - Remote: dc2-leaf3b.arista.com Ethernet3 | NOT RUN | - |
-| 2129 | dc2-leaf3a.arista.com | Connectivity | VerifyLLDPNeighbors | Verifies that the provided LLDP neighbors are connected properly. | Local: Ethernet4 - Remote: dc2-leaf3b.arista.com Ethernet4 | NOT RUN | - |
-| 2130 | dc2-leaf3a.arista.com | Connectivity | VerifyReachability | Test the network reachability to one or many destination IP(s). | Source: Loopback0 (IP: 10.255.128.17) - Destination: dc1-leaf1a Loopback0 (IP: 10.255.0.3) | NOT RUN | - |
-| 2131 | dc2-leaf3a.arista.com | Connectivity | VerifyReachability | Test the network reachability to one or many destination IP(s). | Source: Loopback0 (IP: 10.255.128.17) - Destination: dc1-leaf1b Loopback0 (IP: 10.255.0.4) | NOT RUN | - |
-| 2132 | dc2-leaf3a.arista.com | Connectivity | VerifyReachability | Test the network reachability to one or many destination IP(s). | Source: Loopback0 (IP: 10.255.128.17) - Destination: dc1-leaf2a Loopback0 (IP: 10.255.0.5) | NOT RUN | - |
-| 2133 | dc2-leaf3a.arista.com | Connectivity | VerifyReachability | Test the network reachability to one or many destination IP(s). | Source: Loopback0 (IP: 10.255.128.17) - Destination: dc1-spine1 Loopback0 (IP: 10.255.0.1) | NOT RUN | - |
-| 2134 | dc2-leaf3a.arista.com | Connectivity | VerifyReachability | Test the network reachability to one or many destination IP(s). | Source: Loopback0 (IP: 10.255.128.17) - Destination: dc1-spine2 Loopback0 (IP: 10.255.0.2) | NOT RUN | - |
-| 2135 | dc2-leaf3a.arista.com | Connectivity | VerifyReachability | Test the network reachability to one or many destination IP(s). | Source: Loopback0 (IP: 10.255.128.17) - Destination: dc1-svc-leaf1a Loopback0 (IP: 10.33.0.5) | NOT RUN | - |
-| 2136 | dc2-leaf3a.arista.com | Connectivity | VerifyReachability | Test the network reachability to one or many destination IP(s). | Source: Loopback0 (IP: 10.255.128.17) - Destination: dc1-svc-leaf1b Loopback0 (IP: 10.33.0.6) | NOT RUN | - |
-| 2137 | dc2-leaf3a.arista.com | Connectivity | VerifyReachability | Test the network reachability to one or many destination IP(s). | Source: Loopback0 (IP: 10.255.128.17) - Destination: dc1-wan1 Loopback0 (IP: 10.255.2.1) | NOT RUN | - |
-| 2138 | dc2-leaf3a.arista.com | Connectivity | VerifyReachability | Test the network reachability to one or many destination IP(s). | Source: Loopback0 (IP: 10.255.128.17) - Destination: dc1-wan2 Loopback0 (IP: 10.255.2.2) | NOT RUN | - |
-| 2139 | dc2-leaf3a.arista.com | Connectivity | VerifyReachability | Test the network reachability to one or many destination IP(s). | Source: Loopback0 (IP: 10.255.128.17) - Destination: dc2-leaf1a Loopback0 (IP: 10.255.128.13) | NOT RUN | - |
-| 2140 | dc2-leaf3a.arista.com | Connectivity | VerifyReachability | Test the network reachability to one or many destination IP(s). | Source: Loopback0 (IP: 10.255.128.17) - Destination: dc2-leaf1b Loopback0 (IP: 10.255.128.14) | NOT RUN | - |
-| 2141 | dc2-leaf3a.arista.com | Connectivity | VerifyReachability | Test the network reachability to one or many destination IP(s). | Source: Loopback0 (IP: 10.255.128.17) - Destination: dc2-leaf2a Loopback0 (IP: 10.255.128.15) | NOT RUN | - |
-| 2142 | dc2-leaf3a.arista.com | Connectivity | VerifyReachability | Test the network reachability to one or many destination IP(s). | Source: Loopback0 (IP: 10.255.128.17) - Destination: dc2-leaf2b Loopback0 (IP: 10.255.128.16) | NOT RUN | - |
-| 2143 | dc2-leaf3a.arista.com | Connectivity | VerifyReachability | Test the network reachability to one or many destination IP(s). | Source: Loopback0 (IP: 10.255.128.17) - Destination: dc2-leaf3a.arista.com Loopback0 (IP: 10.255.128.17) | NOT RUN | - |
-| 2144 | dc2-leaf3a.arista.com | Connectivity | VerifyReachability | Test the network reachability to one or many destination IP(s). | Source: Loopback0 (IP: 10.255.128.17) - Destination: dc2-leaf3b.arista.com Loopback0 (IP: 10.255.128.18) | NOT RUN | - |
-| 2145 | dc2-leaf3a.arista.com | Connectivity | VerifyReachability | Test the network reachability to one or many destination IP(s). | Source: Loopback0 (IP: 10.255.128.17) - Destination: dc2-spine1 Loopback0 (IP: 10.255.128.11) | NOT RUN | - |
-| 2146 | dc2-leaf3a.arista.com | Connectivity | VerifyReachability | Test the network reachability to one or many destination IP(s). | Source: Loopback0 (IP: 10.255.128.17) - Destination: dc2-spine2 Loopback0 (IP: 10.255.128.12) | NOT RUN | - |
-| 2147 | dc2-leaf3a.arista.com | Connectivity | VerifyReachability | Test the network reachability to one or many destination IP(s). | Source: P2P Interface Ethernet1 (IP: 10.255.255.121) - Destination: dc2-spine1 Ethernet5 (IP: 10.255.255.120) | NOT RUN | - |
-| 2148 | dc2-leaf3a.arista.com | Connectivity | VerifyReachability | Test the network reachability to one or many destination IP(s). | Source: P2P Interface Ethernet2 (IP: 10.255.255.123) - Destination: dc2-spine2 Ethernet5 (IP: 10.255.255.122) | NOT RUN | - |
-| 2149 | dc2-leaf3a.arista.com | Field Notices | VerifyFieldNotice44Resolution | Verifies that the device is using the correct Aboot version per FN0044. | - | NOT RUN | - |
-| 2150 | dc2-leaf3a.arista.com | Field Notices | VerifyFieldNotice72Resolution | Verifies if the device is exposed to FN0072, and if the issue has been mitigated. | - | NOT RUN | - |
-| 2151 | dc2-leaf3a.arista.com | Greent | VerifyGreenT | Verifies if a GreenT policy is created. | - | NOT RUN | - |
-| 2152 | dc2-leaf3a.arista.com | Greent | VerifyGreenTCounters | Verifies if the GreenT counters are incremented. | - | NOT RUN | - |
-| 2153 | dc2-leaf3a.arista.com | Hardware | VerifyAdverseDrops | Verifies there are no adverse drops on DCS-7280 and DCS-7500 family switches. | - | NOT RUN | - |
-| 2154 | dc2-leaf3a.arista.com | Hardware | VerifyEnvironmentCooling | Verifies the status of power supply fans and all fan trays. | - | NOT RUN | - |
-| 2155 | dc2-leaf3a.arista.com | Hardware | VerifyEnvironmentCooling | Verifies the status of power supply fans and all fan trays. | Accepted States: 'ok' | NOT RUN | - |
-| 2156 | dc2-leaf3a.arista.com | Hardware | VerifyEnvironmentPower | Verifies the power supplies status. | - | NOT RUN | - |
-| 2157 | dc2-leaf3a.arista.com | Hardware | VerifyEnvironmentPower | Verifies the power supplies status. | Accepted States: 'ok' | NOT RUN | - |
-| 2158 | dc2-leaf3a.arista.com | Hardware | VerifyEnvironmentSystemCooling | Verifies the system cooling status. | - | NOT RUN | - |
-| 2159 | dc2-leaf3a.arista.com | Hardware | VerifyTemperature | Verifies the device temperature. | - | NOT RUN | - |
-| 2160 | dc2-leaf3a.arista.com | Hardware | VerifyTemperature | Verifies the device temperature. | - | NOT RUN | - |
-| 2161 | dc2-leaf3a.arista.com | Hardware | VerifyTransceiversManufacturers | Verifies if all transceivers come from approved manufacturers. | - | NOT RUN | - |
-| 2162 | dc2-leaf3a.arista.com | Hardware | VerifyTransceiversManufacturers | Verifies if all transceivers come from approved manufacturers. | Accepted Manufacturers: 'Arista Networks', 'Arastra, Inc.', 'Not Present' | NOT RUN | - |
-| 2163 | dc2-leaf3a.arista.com | Hardware | VerifyTransceiversTemperature | Verifies the transceivers temperature. | - | NOT RUN | - |
-| 2164 | dc2-leaf3a.arista.com | Interfaces | VerifyInterfacesStatus | Verifies the status of the provided interfaces. | Interface Ethernet1 - P2P_LINK_TO_DC2-SPINE1_Ethernet5 = 'up' | NOT RUN | - |
-| 2165 | dc2-leaf3a.arista.com | Interfaces | VerifyInterfacesStatus | Verifies the status of the provided interfaces. | Interface Ethernet11 - dc2-leaf3-fw1_e1 = 'up' | NOT RUN | - |
-| 2166 | dc2-leaf3a.arista.com | Interfaces | VerifyInterfacesStatus | Verifies the status of the provided interfaces. | Interface Ethernet2 - P2P_LINK_TO_DC2-SPINE2_Ethernet5 = 'up' | NOT RUN | - |
-| 2167 | dc2-leaf3a.arista.com | Interfaces | VerifyInterfacesStatus | Verifies the status of the provided interfaces. | Interface Ethernet3 - MLAG_PEER_dc2-leaf3b.arista.com_Ethernet3 = 'up' | NOT RUN | - |
-| 2168 | dc2-leaf3a.arista.com | Interfaces | VerifyInterfacesStatus | Verifies the status of the provided interfaces. | Interface Ethernet4 - MLAG_PEER_dc2-leaf3b.arista.com_Ethernet4 = 'up' | NOT RUN | - |
-| 2169 | dc2-leaf3a.arista.com | Interfaces | VerifyInterfacesStatus | Verifies the status of the provided interfaces. | Interface Loopback0 - EVPN_Overlay_Peering = 'up' | NOT RUN | - |
-| 2170 | dc2-leaf3a.arista.com | Interfaces | VerifyInterfacesStatus | Verifies the status of the provided interfaces. | Interface Loopback1 - VTEP_VXLAN_Tunnel_Source = 'up' | NOT RUN | - |
-| 2171 | dc2-leaf3a.arista.com | Interfaces | VerifyInterfacesStatus | Verifies the status of the provided interfaces. | Interface Loopback10 - VRF10_VTEP_DIAGNOSTICS = 'up' | NOT RUN | - |
-| 2172 | dc2-leaf3a.arista.com | Interfaces | VerifyInterfacesStatus | Verifies the status of the provided interfaces. | Interface Loopback11 - VRF11_VTEP_DIAGNOSTICS = 'up' | NOT RUN | - |
-| 2173 | dc2-leaf3a.arista.com | Interfaces | VerifyInterfacesStatus | Verifies the status of the provided interfaces. | Interface Port-Channel11 - dc2-leaf3-fw1_PortChannel = 'up' | NOT RUN | - |
-| 2174 | dc2-leaf3a.arista.com | Interfaces | VerifyInterfacesStatus | Verifies the status of the provided interfaces. | Interface Port-Channel3 - MLAG_PEER_dc2-leaf3b.arista.com_Po3 = 'up' | NOT RUN | - |
-| 2175 | dc2-leaf3a.arista.com | Interfaces | VerifyInterfacesStatus | Verifies the status of the provided interfaces. | Interface Vlan11 - VRF10_VLAN11 = 'up' | NOT RUN | - |
-| 2176 | dc2-leaf3a.arista.com | Interfaces | VerifyInterfacesStatus | Verifies the status of the provided interfaces. | Interface Vlan12 - VRF10_VLAN12 = 'up' | NOT RUN | - |
-| 2177 | dc2-leaf3a.arista.com | Interfaces | VerifyInterfacesStatus | Verifies the status of the provided interfaces. | Interface Vlan21 - VRF11_VLAN21 = 'up' | NOT RUN | - |
-| 2178 | dc2-leaf3a.arista.com | Interfaces | VerifyInterfacesStatus | Verifies the status of the provided interfaces. | Interface Vlan22 - VRF11_VLAN22 = 'up' | NOT RUN | - |
-| 2179 | dc2-leaf3a.arista.com | Interfaces | VerifyInterfacesStatus | Verifies the status of the provided interfaces. | Interface Vlan3009 - MLAG_PEER_L3_iBGP: vrf VRF10 = 'up' | NOT RUN | - |
-| 2180 | dc2-leaf3a.arista.com | Interfaces | VerifyInterfacesStatus | Verifies the status of the provided interfaces. | Interface Vlan3010 - MLAG_PEER_L3_iBGP: vrf VRF11 = 'up' | NOT RUN | - |
-| 2181 | dc2-leaf3a.arista.com | Interfaces | VerifyInterfacesStatus | Verifies the status of the provided interfaces. | Interface Vlan4093 - MLAG_PEER_L3_PEERING = 'up' | NOT RUN | - |
-| 2182 | dc2-leaf3a.arista.com | Interfaces | VerifyInterfacesStatus | Verifies the status of the provided interfaces. | Interface Vlan4094 - MLAG_PEER = 'up' | NOT RUN | - |
-| 2183 | dc2-leaf3a.arista.com | Interfaces | VerifyInterfacesStatus | Verifies the status of the provided interfaces. | Interface Vxlan1 = 'up' | NOT RUN | - |
-| 2184 | dc2-leaf3a.arista.com | LANZ | VerifyLANZ | Verifies if LANZ is enabled. | - | NOT RUN | - |
-| 2185 | dc2-leaf3a.arista.com | Logging | VerifyLoggingAccounting | Verifies if AAA accounting logs are generated. | - | NOT RUN | - |
-| 2186 | dc2-leaf3a.arista.com | Logging | VerifyLoggingErrors | Verifies there are no syslog messages with a severity of ERRORS or higher. | - | NOT RUN | - |
-| 2187 | dc2-leaf3a.arista.com | Logging | VerifyLoggingHostname | Verifies if logs are generated with the device FQDN. | - | NOT RUN | - |
-| 2188 | dc2-leaf3a.arista.com | Logging | VerifyLoggingHosts | Verifies logging hosts (syslog servers) for a specified VRF. | - | NOT RUN | - |
-| 2189 | dc2-leaf3a.arista.com | Logging | VerifyLoggingLogsGeneration | Verifies if logs are generated. | - | NOT RUN | - |
-| 2190 | dc2-leaf3a.arista.com | Logging | VerifyLoggingPersistent | Verifies if logging persistent is enabled and logs are saved in flash. | - | NOT RUN | - |
-| 2191 | dc2-leaf3a.arista.com | Logging | VerifyLoggingSourceInt | Verifies logging source-interface for a specified VRF. | - | NOT RUN | - |
-| 2192 | dc2-leaf3a.arista.com | Logging | VerifyLoggingTimestamp | Verifies if logs are generated with the riate timestamp. | - | NOT RUN | - |
-| 2193 | dc2-leaf3a.arista.com | MLAG | VerifyMlagConfigSanity | Verifies there are no MLAG config-sanity inconsistencies. | - | NOT RUN | - |
-| 2194 | dc2-leaf3a.arista.com | MLAG | VerifyMlagDualPrimary | Verifies the MLAG dual-primary detection parameters. | - | NOT RUN | - |
-| 2195 | dc2-leaf3a.arista.com | MLAG | VerifyMlagInterfaces | Verifies there are no inactive or active-partial MLAG ports. | - | NOT RUN | - |
-| 2196 | dc2-leaf3a.arista.com | MLAG | VerifyMlagReloadDelay | Verifies the MLAG reload-delay parameters. | - | NOT RUN | - |
-| 2197 | dc2-leaf3a.arista.com | MLAG | VerifyMlagStatus | Verifies the health status of the MLAG configuration. | - | NOT RUN | - |
-| 2198 | dc2-leaf3a.arista.com | MLAG | VerifyMlagStatus | Verifies the health status of the MLAG configuration. | - | NOT RUN | - |
-| 2199 | dc2-leaf3a.arista.com | Multicast | VerifyIGMPSnoopingGlobal | Verifies the IGMP snooping global configuration. | - | NOT RUN | - |
-| 2200 | dc2-leaf3a.arista.com | Multicast | VerifyIGMPSnoopingVlans | Verifies the IGMP snooping status for the provided VLANs. | - | NOT RUN | - |
-| 2201 | dc2-leaf3a.arista.com | PTP | VerifyPtpGMStatus | Verifies that the device is locked to a valid PTP Grandmaster. | - | NOT RUN | - |
-| 2202 | dc2-leaf3a.arista.com | PTP | VerifyPtpLockStatus | Verifies that the device was locked to the upstream PTP GM in the last minute. | - | NOT RUN | - |
-| 2203 | dc2-leaf3a.arista.com | PTP | VerifyPtpModeStatus | Verifies that the device is configured as a PTP Boundary Clock. | - | NOT RUN | - |
-| 2204 | dc2-leaf3a.arista.com | PTP | VerifyPtpOffset | Verifies that the PTP timing offset is within +/- 1000ns from the master clock. | - | NOT RUN | - |
-| 2205 | dc2-leaf3a.arista.com | PTP | VerifyPtpPortModeStatus | Verifies the PTP interfaces state. | - | NOT RUN | - |
-| 2206 | dc2-leaf3a.arista.com | Routing | VerifyRoutingProtocolModel | Verifies the configured routing protocol model. | Routing protocol model: multi-agent | NOT RUN | - |
-| 2207 | dc2-leaf3a.arista.com | Routing | VerifyRoutingTableEntry | Verifies that the provided routes are present in the routing table of a specified VRF. | Route: 10.255.0.1 - Peer: dc1-spine1 | NOT RUN | - |
-| 2208 | dc2-leaf3a.arista.com | Routing | VerifyRoutingTableEntry | Verifies that the provided routes are present in the routing table of a specified VRF. | Route: 10.255.0.2 - Peer: dc1-spine2 | NOT RUN | - |
-| 2209 | dc2-leaf3a.arista.com | Routing | VerifyRoutingTableEntry | Verifies that the provided routes are present in the routing table of a specified VRF. | Route: 10.255.0.3 - Peer: dc1-leaf1a | NOT RUN | - |
-| 2210 | dc2-leaf3a.arista.com | Routing | VerifyRoutingTableEntry | Verifies that the provided routes are present in the routing table of a specified VRF. | Route: 10.255.0.4 - Peer: dc1-leaf1b | NOT RUN | - |
-| 2211 | dc2-leaf3a.arista.com | Routing | VerifyRoutingTableEntry | Verifies that the provided routes are present in the routing table of a specified VRF. | Route: 10.255.0.5 - Peer: dc1-leaf2a | NOT RUN | - |
-| 2212 | dc2-leaf3a.arista.com | Routing | VerifyRoutingTableEntry | Verifies that the provided routes are present in the routing table of a specified VRF. | Route: 10.255.1.3 - Peer: dc1-leaf1a | NOT RUN | - |
-| 2213 | dc2-leaf3a.arista.com | Routing | VerifyRoutingTableEntry | Verifies that the provided routes are present in the routing table of a specified VRF. | Route: 10.255.1.5 - Peer: dc1-leaf2a | NOT RUN | - |
-| 2214 | dc2-leaf3a.arista.com | Routing | VerifyRoutingTableEntry | Verifies that the provided routes are present in the routing table of a specified VRF. | Route: 10.255.128.11 - Peer: dc2-spine1 | NOT RUN | - |
-| 2215 | dc2-leaf3a.arista.com | Routing | VerifyRoutingTableEntry | Verifies that the provided routes are present in the routing table of a specified VRF. | Route: 10.255.128.12 - Peer: dc2-spine2 | NOT RUN | - |
-| 2216 | dc2-leaf3a.arista.com | Routing | VerifyRoutingTableEntry | Verifies that the provided routes are present in the routing table of a specified VRF. | Route: 10.255.128.13 - Peer: dc2-leaf1a | NOT RUN | - |
-| 2217 | dc2-leaf3a.arista.com | Routing | VerifyRoutingTableEntry | Verifies that the provided routes are present in the routing table of a specified VRF. | Route: 10.255.128.14 - Peer: dc2-leaf1b | NOT RUN | - |
-| 2218 | dc2-leaf3a.arista.com | Routing | VerifyRoutingTableEntry | Verifies that the provided routes are present in the routing table of a specified VRF. | Route: 10.255.128.15 - Peer: dc2-leaf2a | NOT RUN | - |
-| 2219 | dc2-leaf3a.arista.com | Routing | VerifyRoutingTableEntry | Verifies that the provided routes are present in the routing table of a specified VRF. | Route: 10.255.128.16 - Peer: dc2-leaf2b | NOT RUN | - |
-| 2220 | dc2-leaf3a.arista.com | Routing | VerifyRoutingTableEntry | Verifies that the provided routes are present in the routing table of a specified VRF. | Route: 10.255.128.17 - Peer: dc2-leaf3a.arista.com | NOT RUN | - |
-| 2221 | dc2-leaf3a.arista.com | Routing | VerifyRoutingTableEntry | Verifies that the provided routes are present in the routing table of a specified VRF. | Route: 10.255.128.18 - Peer: dc2-leaf3b.arista.com | NOT RUN | - |
-| 2222 | dc2-leaf3a.arista.com | Routing | VerifyRoutingTableEntry | Verifies that the provided routes are present in the routing table of a specified VRF. | Route: 10.255.129.13 - Peer: dc2-leaf1a | NOT RUN | - |
-| 2223 | dc2-leaf3a.arista.com | Routing | VerifyRoutingTableEntry | Verifies that the provided routes are present in the routing table of a specified VRF. | Route: 10.255.129.15 - Peer: dc2-leaf2a | NOT RUN | - |
-| 2224 | dc2-leaf3a.arista.com | Routing | VerifyRoutingTableEntry | Verifies that the provided routes are present in the routing table of a specified VRF. | Route: 10.255.129.17 - Peer: dc2-leaf3a.arista.com | NOT RUN | - |
-| 2225 | dc2-leaf3a.arista.com | Routing | VerifyRoutingTableEntry | Verifies that the provided routes are present in the routing table of a specified VRF. | Route: 10.255.2.1 - Peer: dc1-wan1 | NOT RUN | - |
-| 2226 | dc2-leaf3a.arista.com | Routing | VerifyRoutingTableEntry | Verifies that the provided routes are present in the routing table of a specified VRF. | Route: 10.255.2.2 - Peer: dc1-wan2 | NOT RUN | - |
-| 2227 | dc2-leaf3a.arista.com | Routing | VerifyRoutingTableEntry | Verifies that the provided routes are present in the routing table of a specified VRF. | Route: 10.33.0.5 - Peer: dc1-svc-leaf1a | NOT RUN | - |
-| 2228 | dc2-leaf3a.arista.com | Routing | VerifyRoutingTableEntry | Verifies that the provided routes are present in the routing table of a specified VRF. | Route: 10.33.0.6 - Peer: dc1-svc-leaf1b | NOT RUN | - |
-| 2229 | dc2-leaf3a.arista.com | Routing | VerifyRoutingTableEntry | Verifies that the provided routes are present in the routing table of a specified VRF. | Route: 10.33.1.5 - Peer: dc1-svc-leaf1a | NOT RUN | - |
-| 2230 | dc2-leaf3a.arista.com | Security | VerifyAPIHttpsSSL | Verifies if the eAPI has a valid SSL profile. | - | NOT RUN | - |
-| 2231 | dc2-leaf3a.arista.com | Security | VerifyAPIHttpsSSL | Verifies if the eAPI has a valid SSL profile. | eAPI HTTPS SSL Profile: eAPI_SSL_Profile | NOT RUN | - |
-| 2232 | dc2-leaf3a.arista.com | Security | VerifyAPIHttpStatus | Verifies if eAPI HTTP server is disabled globally. | - | NOT RUN | - |
-| 2233 | dc2-leaf3a.arista.com | Security | VerifyAPIIPv4Acl | Verifies if eAPI has the right number IPv4 ACL(s) configured for a specified VRF. | - | NOT RUN | - |
-| 2234 | dc2-leaf3a.arista.com | Security | VerifyAPIIPv6Acl | Verifies if eAPI has the right number IPv6 ACL(s) configured for a specified VRF. | - | NOT RUN | - |
-| 2235 | dc2-leaf3a.arista.com | Security | VerifyAPISSLCertificate | Verifies the eAPI SSL certificate expiry, common subject name, encryption algorithm and key size. | - | NOT RUN | - |
-| 2236 | dc2-leaf3a.arista.com | Security | VerifyBannerLogin | Verifies the login banner of a device. | - | NOT RUN | - |
-| 2237 | dc2-leaf3a.arista.com | Security | VerifyBannerMotd | Verifies the motd banner of a device. | - | NOT RUN | - |
-| 2238 | dc2-leaf3a.arista.com | Security | VerifyIPSecConnHealth | Verifies all IPv4 security connections. | - | NOT RUN | - |
-| 2239 | dc2-leaf3a.arista.com | Security | VerifyIPv4ACL | Verifies the configuration of IPv4 ACLs. | - | NOT RUN | - |
-| 2240 | dc2-leaf3a.arista.com | Security | VerifySpecificIPSecConn | Verifies IPv4 security connections for a peer. | - | NOT RUN | - |
-| 2241 | dc2-leaf3a.arista.com | Security | VerifySSHIPv4Acl | Verifies if the SSHD agent has IPv4 ACL(s) configured. | - | NOT RUN | - |
-| 2242 | dc2-leaf3a.arista.com | Security | VerifySSHIPv6Acl | Verifies if the SSHD agent has IPv6 ACL(s) configured. | - | NOT RUN | - |
-| 2243 | dc2-leaf3a.arista.com | Security | VerifySSHStatus | Verifies if the SSHD agent is disabled in the default VRF. | - | NOT RUN | - |
-| 2244 | dc2-leaf3a.arista.com | Security | VerifyTelnetStatus | Verifies if Telnet is disabled in the default VRF. | - | NOT RUN | - |
-| 2245 | dc2-leaf3a.arista.com | Services | VerifyDNSLookup | Verifies the DNS name to IP address resolution. | - | NOT RUN | - |
-| 2246 | dc2-leaf3a.arista.com | Services | VerifyDNSServers | Verifies if the DNS servers are correctly configured. | - | NOT RUN | - |
-| 2247 | dc2-leaf3a.arista.com | Services | VerifyErrdisableRecovery | Verifies the errdisable recovery reason, status, and interval. | - | NOT RUN | - |
-| 2248 | dc2-leaf3a.arista.com | Services | VerifyHostname | Verifies the hostname of a device. | - | NOT RUN | - |
-| 2249 | dc2-leaf3a.arista.com | SNMP | VerifySnmpIPv4Acl | Verifies if the SNMP agent has IPv4 ACL(s) configured. | - | NOT RUN | - |
-| 2250 | dc2-leaf3a.arista.com | SNMP | VerifySnmpIPv6Acl | Verifies if the SNMP agent has IPv6 ACL(s) configured. | - | NOT RUN | - |
-| 2251 | dc2-leaf3a.arista.com | SNMP | VerifySnmpStatus | Verifies if the SNMP agent is enabled. | - | NOT RUN | - |
-| 2252 | dc2-leaf3a.arista.com | Software | VerifyEOSVersion | Verifies the EOS version of the device. | - | NOT RUN | - |
-| 2253 | dc2-leaf3a.arista.com | Software | VerifyTerminAttrVersion | Verifies the TerminAttr version of the device. | - | NOT RUN | - |
-| 2254 | dc2-leaf3a.arista.com | STP | VerifySTPBlockedPorts | Verifies there is no STP blocked ports. | - | NOT RUN | - |
-| 2255 | dc2-leaf3a.arista.com | STP | VerifySTPCounters | Verifies there is no errors in STP BPDU packets. | - | NOT RUN | - |
-| 2256 | dc2-leaf3a.arista.com | STP | VerifySTPForwardingPorts | Verifies that all interfaces are forwarding for a provided list of VLAN(s). | - | NOT RUN | - |
-| 2257 | dc2-leaf3a.arista.com | STP | VerifySTPMode | Verifies the configured STP mode for a provided list of VLAN(s). | - | NOT RUN | - |
-| 2258 | dc2-leaf3a.arista.com | STP | VerifySTPRootPriority | Verifies the STP root priority for a provided list of VLAN or MST instance ID(s). | - | NOT RUN | - |
-| 2259 | dc2-leaf3a.arista.com | STUN | VerifyStunClient | Verifies the STUN client is configured with the specified IPv4 source address and port. Validate the public IP and port if provided. | - | NOT RUN | - |
-| 2260 | dc2-leaf3a.arista.com | System | VerifyAgentLogs | Verifies there are no agent crash reports. | - | NOT RUN | - |
-| 2261 | dc2-leaf3a.arista.com | System | VerifyCoredump | Verifies there are no core dump files. | - | NOT RUN | - |
-| 2262 | dc2-leaf3a.arista.com | System | VerifyCPUUtilization | Verifies whether the CPU utilization is below 75%. | - | NOT RUN | - |
-| 2263 | dc2-leaf3a.arista.com | System | VerifyFileSystemUtilization | Verifies that no partition is utilizing more than 75% of its disk space. | - | NOT RUN | - |
-| 2264 | dc2-leaf3a.arista.com | System | VerifyMemoryUtilization | Verifies whether the memory utilization is below 75%. | - | NOT RUN | - |
-| 2265 | dc2-leaf3a.arista.com | System | VerifyNTP | Verifies if NTP is synchronised. | - | NOT RUN | - |
-| 2266 | dc2-leaf3a.arista.com | System | VerifyNTP | Verifies if NTP is synchronised. | - | NOT RUN | - |
-| 2267 | dc2-leaf3a.arista.com | System | VerifyReloadCause | Verifies the last reload cause of the device. | - | NOT RUN | - |
-| 2268 | dc2-leaf3a.arista.com | System | VerifyUptime | Verifies the device uptime. | - | NOT RUN | - |
-| 2269 | dc2-leaf3a.arista.com | VLAN | VerifyVlanInternalPolicy | Verifies the VLAN internal allocation policy and the range of VLANs. | - | NOT RUN | - |
-| 2270 | dc2-leaf3b.arista.com | AAA | VerifyAcctConsoleMethods | Verifies the AAA accounting console method lists for different accounting types (system, exec, commands, dot1x). | - | NOT RUN | - |
-| 2271 | dc2-leaf3b.arista.com | AAA | VerifyAcctDefaultMethods | Verifies the AAA accounting default method lists for different accounting types (system, exec, commands, dot1x). | - | NOT RUN | - |
-| 2272 | dc2-leaf3b.arista.com | AAA | VerifyAuthenMethods | Verifies the AAA authentication method lists for different authentication types (login, enable, dot1x). | - | NOT RUN | - |
-| 2273 | dc2-leaf3b.arista.com | AAA | VerifyAuthzMethods | Verifies the AAA authorization method lists for different authorization types (commands, exec). | - | NOT RUN | - |
-| 2274 | dc2-leaf3b.arista.com | AAA | VerifyTacacsServerGroups | Verifies if the provided TACACS server group(s) are configured. | - | NOT RUN | - |
-| 2275 | dc2-leaf3b.arista.com | AAA | VerifyTacacsServers | Verifies TACACS servers are configured for a specified VRF. | - | NOT RUN | - |
-| 2276 | dc2-leaf3b.arista.com | AAA | VerifyTacacsSourceIntf | Verifies TACACS source-interface for a specified VRF. | - | NOT RUN | - |
-| 2277 | dc2-leaf3b.arista.com | BGP | VerifyBGPSpecificPeers | Verifies the health of specific BGP peer(s). | BGP EVPN Peer: dc2-spine1 (IP: 10.255.128.11) | NOT RUN | - |
-| 2278 | dc2-leaf3b.arista.com | BGP | VerifyBGPSpecificPeers | Verifies the health of specific BGP peer(s). | BGP EVPN Peer: dc2-spine2 (IP: 10.255.128.12) | NOT RUN | - |
-| 2279 | dc2-leaf3b.arista.com | BGP | VerifyBGPSpecificPeers | Verifies the health of specific BGP peer(s). | BGP IPv4 Unicast Peer: dc2-leaf3a.arista.com (IP: 10.255.129.124) | NOT RUN | - |
-| 2280 | dc2-leaf3b.arista.com | BGP | VerifyBGPSpecificPeers | Verifies the health of specific BGP peer(s). | BGP IPv4 Unicast Peer: dc2-spine1 (IP: 10.255.255.124) | NOT RUN | - |
-| 2281 | dc2-leaf3b.arista.com | BGP | VerifyBGPSpecificPeers | Verifies the health of specific BGP peer(s). | BGP IPv4 Unicast Peer: dc2-spine2 (IP: 10.255.255.126) | NOT RUN | - |
-| 2282 | dc2-leaf3b.arista.com | Configuration | VerifyRunningConfigDiffs | Verifies there is no difference between the running-config and the startup-config | - | NOT RUN | - |
-| 2283 | dc2-leaf3b.arista.com | Configuration | VerifyZeroTouch | Verifies ZeroTouch is disabled | - | NOT RUN | - |
-| 2284 | dc2-leaf3b.arista.com | Connectivity | VerifyLLDPNeighbors | Verifies that the provided LLDP neighbors are connected properly. | Local: Ethernet1 - Remote: dc2-spine1 Ethernet6 | NOT RUN | - |
-| 2285 | dc2-leaf3b.arista.com | Connectivity | VerifyLLDPNeighbors | Verifies that the provided LLDP neighbors are connected properly. | Local: Ethernet2 - Remote: dc2-spine2 Ethernet6 | NOT RUN | - |
-| 2286 | dc2-leaf3b.arista.com | Connectivity | VerifyLLDPNeighbors | Verifies that the provided LLDP neighbors are connected properly. | Local: Ethernet3 - Remote: dc2-leaf3a.arista.com Ethernet3 | NOT RUN | - |
-| 2287 | dc2-leaf3b.arista.com | Connectivity | VerifyLLDPNeighbors | Verifies that the provided LLDP neighbors are connected properly. | Local: Ethernet4 - Remote: dc2-leaf3a.arista.com Ethernet4 | NOT RUN | - |
-| 2288 | dc2-leaf3b.arista.com | Connectivity | VerifyReachability | Test the network reachability to one or many destination IP(s). | Source: Loopback0 (IP: 10.255.128.18) - Destination: dc1-leaf1a Loopback0 (IP: 10.255.0.3) | NOT RUN | - |
-| 2289 | dc2-leaf3b.arista.com | Connectivity | VerifyReachability | Test the network reachability to one or many destination IP(s). | Source: Loopback0 (IP: 10.255.128.18) - Destination: dc1-leaf1b Loopback0 (IP: 10.255.0.4) | NOT RUN | - |
-| 2290 | dc2-leaf3b.arista.com | Connectivity | VerifyReachability | Test the network reachability to one or many destination IP(s). | Source: Loopback0 (IP: 10.255.128.18) - Destination: dc1-leaf2a Loopback0 (IP: 10.255.0.5) | NOT RUN | - |
-| 2291 | dc2-leaf3b.arista.com | Connectivity | VerifyReachability | Test the network reachability to one or many destination IP(s). | Source: Loopback0 (IP: 10.255.128.18) - Destination: dc1-spine1 Loopback0 (IP: 10.255.0.1) | NOT RUN | - |
-| 2292 | dc2-leaf3b.arista.com | Connectivity | VerifyReachability | Test the network reachability to one or many destination IP(s). | Source: Loopback0 (IP: 10.255.128.18) - Destination: dc1-spine2 Loopback0 (IP: 10.255.0.2) | NOT RUN | - |
-| 2293 | dc2-leaf3b.arista.com | Connectivity | VerifyReachability | Test the network reachability to one or many destination IP(s). | Source: Loopback0 (IP: 10.255.128.18) - Destination: dc1-svc-leaf1a Loopback0 (IP: 10.33.0.5) | NOT RUN | - |
-| 2294 | dc2-leaf3b.arista.com | Connectivity | VerifyReachability | Test the network reachability to one or many destination IP(s). | Source: Loopback0 (IP: 10.255.128.18) - Destination: dc1-svc-leaf1b Loopback0 (IP: 10.33.0.6) | NOT RUN | - |
-| 2295 | dc2-leaf3b.arista.com | Connectivity | VerifyReachability | Test the network reachability to one or many destination IP(s). | Source: Loopback0 (IP: 10.255.128.18) - Destination: dc1-wan1 Loopback0 (IP: 10.255.2.1) | NOT RUN | - |
-| 2296 | dc2-leaf3b.arista.com | Connectivity | VerifyReachability | Test the network reachability to one or many destination IP(s). | Source: Loopback0 (IP: 10.255.128.18) - Destination: dc1-wan2 Loopback0 (IP: 10.255.2.2) | NOT RUN | - |
-| 2297 | dc2-leaf3b.arista.com | Connectivity | VerifyReachability | Test the network reachability to one or many destination IP(s). | Source: Loopback0 (IP: 10.255.128.18) - Destination: dc2-leaf1a Loopback0 (IP: 10.255.128.13) | NOT RUN | - |
-| 2298 | dc2-leaf3b.arista.com | Connectivity | VerifyReachability | Test the network reachability to one or many destination IP(s). | Source: Loopback0 (IP: 10.255.128.18) - Destination: dc2-leaf1b Loopback0 (IP: 10.255.128.14) | NOT RUN | - |
-| 2299 | dc2-leaf3b.arista.com | Connectivity | VerifyReachability | Test the network reachability to one or many destination IP(s). | Source: Loopback0 (IP: 10.255.128.18) - Destination: dc2-leaf2a Loopback0 (IP: 10.255.128.15) | NOT RUN | - |
-| 2300 | dc2-leaf3b.arista.com | Connectivity | VerifyReachability | Test the network reachability to one or many destination IP(s). | Source: Loopback0 (IP: 10.255.128.18) - Destination: dc2-leaf2b Loopback0 (IP: 10.255.128.16) | NOT RUN | - |
-| 2301 | dc2-leaf3b.arista.com | Connectivity | VerifyReachability | Test the network reachability to one or many destination IP(s). | Source: Loopback0 (IP: 10.255.128.18) - Destination: dc2-leaf3a.arista.com Loopback0 (IP: 10.255.128.17) | NOT RUN | - |
-| 2302 | dc2-leaf3b.arista.com | Connectivity | VerifyReachability | Test the network reachability to one or many destination IP(s). | Source: Loopback0 (IP: 10.255.128.18) - Destination: dc2-leaf3b.arista.com Loopback0 (IP: 10.255.128.18) | NOT RUN | - |
-| 2303 | dc2-leaf3b.arista.com | Connectivity | VerifyReachability | Test the network reachability to one or many destination IP(s). | Source: Loopback0 (IP: 10.255.128.18) - Destination: dc2-spine1 Loopback0 (IP: 10.255.128.11) | NOT RUN | - |
-| 2304 | dc2-leaf3b.arista.com | Connectivity | VerifyReachability | Test the network reachability to one or many destination IP(s). | Source: Loopback0 (IP: 10.255.128.18) - Destination: dc2-spine2 Loopback0 (IP: 10.255.128.12) | NOT RUN | - |
-| 2305 | dc2-leaf3b.arista.com | Connectivity | VerifyReachability | Test the network reachability to one or many destination IP(s). | Source: P2P Interface Ethernet1 (IP: 10.255.255.125) - Destination: dc2-spine1 Ethernet6 (IP: 10.255.255.124) | NOT RUN | - |
-| 2306 | dc2-leaf3b.arista.com | Connectivity | VerifyReachability | Test the network reachability to one or many destination IP(s). | Source: P2P Interface Ethernet2 (IP: 10.255.255.127) - Destination: dc2-spine2 Ethernet6 (IP: 10.255.255.126) | NOT RUN | - |
-| 2307 | dc2-leaf3b.arista.com | Field Notices | VerifyFieldNotice44Resolution | Verifies that the device is using the correct Aboot version per FN0044. | - | NOT RUN | - |
-| 2308 | dc2-leaf3b.arista.com | Field Notices | VerifyFieldNotice72Resolution | Verifies if the device is exposed to FN0072, and if the issue has been mitigated. | - | NOT RUN | - |
-| 2309 | dc2-leaf3b.arista.com | Greent | VerifyGreenT | Verifies if a GreenT policy is created. | - | NOT RUN | - |
-| 2310 | dc2-leaf3b.arista.com | Greent | VerifyGreenTCounters | Verifies if the GreenT counters are incremented. | - | NOT RUN | - |
-| 2311 | dc2-leaf3b.arista.com | Hardware | VerifyAdverseDrops | Verifies there are no adverse drops on DCS-7280 and DCS-7500 family switches. | - | NOT RUN | - |
-| 2312 | dc2-leaf3b.arista.com | Hardware | VerifyEnvironmentCooling | Verifies the status of power supply fans and all fan trays. | - | NOT RUN | - |
-| 2313 | dc2-leaf3b.arista.com | Hardware | VerifyEnvironmentCooling | Verifies the status of power supply fans and all fan trays. | Accepted States: 'ok' | NOT RUN | - |
-| 2314 | dc2-leaf3b.arista.com | Hardware | VerifyEnvironmentPower | Verifies the power supplies status. | - | NOT RUN | - |
-| 2315 | dc2-leaf3b.arista.com | Hardware | VerifyEnvironmentPower | Verifies the power supplies status. | Accepted States: 'ok' | NOT RUN | - |
-| 2316 | dc2-leaf3b.arista.com | Hardware | VerifyEnvironmentSystemCooling | Verifies the system cooling status. | - | NOT RUN | - |
-| 2317 | dc2-leaf3b.arista.com | Hardware | VerifyTemperature | Verifies the device temperature. | - | NOT RUN | - |
-| 2318 | dc2-leaf3b.arista.com | Hardware | VerifyTemperature | Verifies the device temperature. | - | NOT RUN | - |
-| 2319 | dc2-leaf3b.arista.com | Hardware | VerifyTransceiversManufacturers | Verifies if all transceivers come from approved manufacturers. | - | NOT RUN | - |
-| 2320 | dc2-leaf3b.arista.com | Hardware | VerifyTransceiversManufacturers | Verifies if all transceivers come from approved manufacturers. | Accepted Manufacturers: 'Arista Networks', 'Arastra, Inc.', 'Not Present' | NOT RUN | - |
-| 2321 | dc2-leaf3b.arista.com | Hardware | VerifyTransceiversTemperature | Verifies the transceivers temperature. | - | NOT RUN | - |
-| 2322 | dc2-leaf3b.arista.com | Interfaces | VerifyInterfacesStatus | Verifies the status of the provided interfaces. | Interface Ethernet1 - P2P_LINK_TO_DC2-SPINE1_Ethernet6 = 'up' | NOT RUN | - |
-| 2323 | dc2-leaf3b.arista.com | Interfaces | VerifyInterfacesStatus | Verifies the status of the provided interfaces. | Interface Ethernet11 - dc2-leaf3-fw1_e1 = 'adminDown' | NOT RUN | - |
-| 2324 | dc2-leaf3b.arista.com | Interfaces | VerifyInterfacesStatus | Verifies the status of the provided interfaces. | Interface Ethernet2 - P2P_LINK_TO_DC2-SPINE2_Ethernet6 = 'up' | NOT RUN | - |
-| 2325 | dc2-leaf3b.arista.com | Interfaces | VerifyInterfacesStatus | Verifies the status of the provided interfaces. | Interface Ethernet3 - MLAG_PEER_dc2-leaf3a.arista.com_Ethernet3 = 'up' | NOT RUN | - |
-| 2326 | dc2-leaf3b.arista.com | Interfaces | VerifyInterfacesStatus | Verifies the status of the provided interfaces. | Interface Ethernet4 - MLAG_PEER_dc2-leaf3a.arista.com_Ethernet4 = 'up' | NOT RUN | - |
-| 2327 | dc2-leaf3b.arista.com | Interfaces | VerifyInterfacesStatus | Verifies the status of the provided interfaces. | Interface Loopback0 - EVPN_Overlay_Peering = 'up' | NOT RUN | - |
-| 2328 | dc2-leaf3b.arista.com | Interfaces | VerifyInterfacesStatus | Verifies the status of the provided interfaces. | Interface Loopback1 - VTEP_VXLAN_Tunnel_Source = 'up' | NOT RUN | - |
-| 2329 | dc2-leaf3b.arista.com | Interfaces | VerifyInterfacesStatus | Verifies the status of the provided interfaces. | Interface Loopback10 - VRF10_VTEP_DIAGNOSTICS = 'up' | NOT RUN | - |
-| 2330 | dc2-leaf3b.arista.com | Interfaces | VerifyInterfacesStatus | Verifies the status of the provided interfaces. | Interface Loopback11 - VRF11_VTEP_DIAGNOSTICS = 'up' | NOT RUN | - |
-| 2331 | dc2-leaf3b.arista.com | Interfaces | VerifyInterfacesStatus | Verifies the status of the provided interfaces. | Interface Port-Channel11 - dc2-leaf3-fw1_PortChannel = 'up' | NOT RUN | - |
-| 2332 | dc2-leaf3b.arista.com | Interfaces | VerifyInterfacesStatus | Verifies the status of the provided interfaces. | Interface Port-Channel3 - MLAG_PEER_dc2-leaf3a.arista.com_Po3 = 'up' | NOT RUN | - |
-| 2333 | dc2-leaf3b.arista.com | Interfaces | VerifyInterfacesStatus | Verifies the status of the provided interfaces. | Interface Vlan11 - VRF10_VLAN11 = 'up' | NOT RUN | - |
-| 2334 | dc2-leaf3b.arista.com | Interfaces | VerifyInterfacesStatus | Verifies the status of the provided interfaces. | Interface Vlan12 - VRF10_VLAN12 = 'up' | NOT RUN | - |
-| 2335 | dc2-leaf3b.arista.com | Interfaces | VerifyInterfacesStatus | Verifies the status of the provided interfaces. | Interface Vlan21 - VRF11_VLAN21 = 'up' | NOT RUN | - |
-| 2336 | dc2-leaf3b.arista.com | Interfaces | VerifyInterfacesStatus | Verifies the status of the provided interfaces. | Interface Vlan22 - VRF11_VLAN22 = 'up' | NOT RUN | - |
-| 2337 | dc2-leaf3b.arista.com | Interfaces | VerifyInterfacesStatus | Verifies the status of the provided interfaces. | Interface Vlan3009 - MLAG_PEER_L3_iBGP: vrf VRF10 = 'up' | NOT RUN | - |
-| 2338 | dc2-leaf3b.arista.com | Interfaces | VerifyInterfacesStatus | Verifies the status of the provided interfaces. | Interface Vlan3010 - MLAG_PEER_L3_iBGP: vrf VRF11 = 'up' | NOT RUN | - |
-| 2339 | dc2-leaf3b.arista.com | Interfaces | VerifyInterfacesStatus | Verifies the status of the provided interfaces. | Interface Vlan4093 - MLAG_PEER_L3_PEERING = 'up' | NOT RUN | - |
-| 2340 | dc2-leaf3b.arista.com | Interfaces | VerifyInterfacesStatus | Verifies the status of the provided interfaces. | Interface Vlan4094 - MLAG_PEER = 'up' | NOT RUN | - |
-| 2341 | dc2-leaf3b.arista.com | Interfaces | VerifyInterfacesStatus | Verifies the status of the provided interfaces. | Interface Vxlan1 = 'up' | NOT RUN | - |
-| 2342 | dc2-leaf3b.arista.com | LANZ | VerifyLANZ | Verifies if LANZ is enabled. | - | NOT RUN | - |
-| 2343 | dc2-leaf3b.arista.com | Logging | VerifyLoggingAccounting | Verifies if AAA accounting logs are generated. | - | NOT RUN | - |
-| 2344 | dc2-leaf3b.arista.com | Logging | VerifyLoggingErrors | Verifies there are no syslog messages with a severity of ERRORS or higher. | - | NOT RUN | - |
-| 2345 | dc2-leaf3b.arista.com | Logging | VerifyLoggingHostname | Verifies if logs are generated with the device FQDN. | - | NOT RUN | - |
-| 2346 | dc2-leaf3b.arista.com | Logging | VerifyLoggingHosts | Verifies logging hosts (syslog servers) for a specified VRF. | - | NOT RUN | - |
-| 2347 | dc2-leaf3b.arista.com | Logging | VerifyLoggingLogsGeneration | Verifies if logs are generated. | - | NOT RUN | - |
-| 2348 | dc2-leaf3b.arista.com | Logging | VerifyLoggingPersistent | Verifies if logging persistent is enabled and logs are saved in flash. | - | NOT RUN | - |
-| 2349 | dc2-leaf3b.arista.com | Logging | VerifyLoggingSourceInt | Verifies logging source-interface for a specified VRF. | - | NOT RUN | - |
-| 2350 | dc2-leaf3b.arista.com | Logging | VerifyLoggingTimestamp | Verifies if logs are generated with the riate timestamp. | - | NOT RUN | - |
-| 2351 | dc2-leaf3b.arista.com | MLAG | VerifyMlagConfigSanity | Verifies there are no MLAG config-sanity inconsistencies. | - | NOT RUN | - |
-| 2352 | dc2-leaf3b.arista.com | MLAG | VerifyMlagDualPrimary | Verifies the MLAG dual-primary detection parameters. | - | NOT RUN | - |
-| 2353 | dc2-leaf3b.arista.com | MLAG | VerifyMlagInterfaces | Verifies there are no inactive or active-partial MLAG ports. | - | NOT RUN | - |
-| 2354 | dc2-leaf3b.arista.com | MLAG | VerifyMlagReloadDelay | Verifies the MLAG reload-delay parameters. | - | NOT RUN | - |
-| 2355 | dc2-leaf3b.arista.com | MLAG | VerifyMlagStatus | Verifies the health status of the MLAG configuration. | - | NOT RUN | - |
-| 2356 | dc2-leaf3b.arista.com | MLAG | VerifyMlagStatus | Verifies the health status of the MLAG configuration. | - | NOT RUN | - |
-| 2357 | dc2-leaf3b.arista.com | Multicast | VerifyIGMPSnoopingGlobal | Verifies the IGMP snooping global configuration. | - | NOT RUN | - |
-| 2358 | dc2-leaf3b.arista.com | Multicast | VerifyIGMPSnoopingVlans | Verifies the IGMP snooping status for the provided VLANs. | - | NOT RUN | - |
-| 2359 | dc2-leaf3b.arista.com | PTP | VerifyPtpGMStatus | Verifies that the device is locked to a valid PTP Grandmaster. | - | NOT RUN | - |
-| 2360 | dc2-leaf3b.arista.com | PTP | VerifyPtpLockStatus | Verifies that the device was locked to the upstream PTP GM in the last minute. | - | NOT RUN | - |
-| 2361 | dc2-leaf3b.arista.com | PTP | VerifyPtpModeStatus | Verifies that the device is configured as a PTP Boundary Clock. | - | NOT RUN | - |
-| 2362 | dc2-leaf3b.arista.com | PTP | VerifyPtpOffset | Verifies that the PTP timing offset is within +/- 1000ns from the master clock. | - | NOT RUN | - |
-| 2363 | dc2-leaf3b.arista.com | PTP | VerifyPtpPortModeStatus | Verifies the PTP interfaces state. | - | NOT RUN | - |
-| 2364 | dc2-leaf3b.arista.com | Routing | VerifyRoutingProtocolModel | Verifies the configured routing protocol model. | Routing protocol model: multi-agent | NOT RUN | - |
-| 2365 | dc2-leaf3b.arista.com | Routing | VerifyRoutingTableEntry | Verifies that the provided routes are present in the routing table of a specified VRF. | Route: 10.255.0.1 - Peer: dc1-spine1 | NOT RUN | - |
-| 2366 | dc2-leaf3b.arista.com | Routing | VerifyRoutingTableEntry | Verifies that the provided routes are present in the routing table of a specified VRF. | Route: 10.255.0.2 - Peer: dc1-spine2 | NOT RUN | - |
-| 2367 | dc2-leaf3b.arista.com | Routing | VerifyRoutingTableEntry | Verifies that the provided routes are present in the routing table of a specified VRF. | Route: 10.255.0.3 - Peer: dc1-leaf1a | NOT RUN | - |
-| 2368 | dc2-leaf3b.arista.com | Routing | VerifyRoutingTableEntry | Verifies that the provided routes are present in the routing table of a specified VRF. | Route: 10.255.0.4 - Peer: dc1-leaf1b | NOT RUN | - |
-| 2369 | dc2-leaf3b.arista.com | Routing | VerifyRoutingTableEntry | Verifies that the provided routes are present in the routing table of a specified VRF. | Route: 10.255.0.5 - Peer: dc1-leaf2a | NOT RUN | - |
-| 2370 | dc2-leaf3b.arista.com | Routing | VerifyRoutingTableEntry | Verifies that the provided routes are present in the routing table of a specified VRF. | Route: 10.255.1.3 - Peer: dc1-leaf1a | NOT RUN | - |
-| 2371 | dc2-leaf3b.arista.com | Routing | VerifyRoutingTableEntry | Verifies that the provided routes are present in the routing table of a specified VRF. | Route: 10.255.1.5 - Peer: dc1-leaf2a | NOT RUN | - |
-| 2372 | dc2-leaf3b.arista.com | Routing | VerifyRoutingTableEntry | Verifies that the provided routes are present in the routing table of a specified VRF. | Route: 10.255.128.11 - Peer: dc2-spine1 | NOT RUN | - |
-| 2373 | dc2-leaf3b.arista.com | Routing | VerifyRoutingTableEntry | Verifies that the provided routes are present in the routing table of a specified VRF. | Route: 10.255.128.12 - Peer: dc2-spine2 | NOT RUN | - |
-| 2374 | dc2-leaf3b.arista.com | Routing | VerifyRoutingTableEntry | Verifies that the provided routes are present in the routing table of a specified VRF. | Route: 10.255.128.13 - Peer: dc2-leaf1a | NOT RUN | - |
-| 2375 | dc2-leaf3b.arista.com | Routing | VerifyRoutingTableEntry | Verifies that the provided routes are present in the routing table of a specified VRF. | Route: 10.255.128.14 - Peer: dc2-leaf1b | NOT RUN | - |
-| 2376 | dc2-leaf3b.arista.com | Routing | VerifyRoutingTableEntry | Verifies that the provided routes are present in the routing table of a specified VRF. | Route: 10.255.128.15 - Peer: dc2-leaf2a | NOT RUN | - |
-| 2377 | dc2-leaf3b.arista.com | Routing | VerifyRoutingTableEntry | Verifies that the provided routes are present in the routing table of a specified VRF. | Route: 10.255.128.16 - Peer: dc2-leaf2b | NOT RUN | - |
-| 2378 | dc2-leaf3b.arista.com | Routing | VerifyRoutingTableEntry | Verifies that the provided routes are present in the routing table of a specified VRF. | Route: 10.255.128.17 - Peer: dc2-leaf3a.arista.com | NOT RUN | - |
-| 2379 | dc2-leaf3b.arista.com | Routing | VerifyRoutingTableEntry | Verifies that the provided routes are present in the routing table of a specified VRF. | Route: 10.255.128.18 - Peer: dc2-leaf3b.arista.com | NOT RUN | - |
-| 2380 | dc2-leaf3b.arista.com | Routing | VerifyRoutingTableEntry | Verifies that the provided routes are present in the routing table of a specified VRF. | Route: 10.255.129.13 - Peer: dc2-leaf1a | NOT RUN | - |
-| 2381 | dc2-leaf3b.arista.com | Routing | VerifyRoutingTableEntry | Verifies that the provided routes are present in the routing table of a specified VRF. | Route: 10.255.129.15 - Peer: dc2-leaf2a | NOT RUN | - |
-| 2382 | dc2-leaf3b.arista.com | Routing | VerifyRoutingTableEntry | Verifies that the provided routes are present in the routing table of a specified VRF. | Route: 10.255.129.17 - Peer: dc2-leaf3a.arista.com | NOT RUN | - |
-| 2383 | dc2-leaf3b.arista.com | Routing | VerifyRoutingTableEntry | Verifies that the provided routes are present in the routing table of a specified VRF. | Route: 10.255.2.1 - Peer: dc1-wan1 | NOT RUN | - |
-| 2384 | dc2-leaf3b.arista.com | Routing | VerifyRoutingTableEntry | Verifies that the provided routes are present in the routing table of a specified VRF. | Route: 10.255.2.2 - Peer: dc1-wan2 | NOT RUN | - |
-| 2385 | dc2-leaf3b.arista.com | Routing | VerifyRoutingTableEntry | Verifies that the provided routes are present in the routing table of a specified VRF. | Route: 10.33.0.5 - Peer: dc1-svc-leaf1a | NOT RUN | - |
-| 2386 | dc2-leaf3b.arista.com | Routing | VerifyRoutingTableEntry | Verifies that the provided routes are present in the routing table of a specified VRF. | Route: 10.33.0.6 - Peer: dc1-svc-leaf1b | NOT RUN | - |
-| 2387 | dc2-leaf3b.arista.com | Routing | VerifyRoutingTableEntry | Verifies that the provided routes are present in the routing table of a specified VRF. | Route: 10.33.1.5 - Peer: dc1-svc-leaf1a | NOT RUN | - |
-| 2388 | dc2-leaf3b.arista.com | Security | VerifyAPIHttpsSSL | Verifies if the eAPI has a valid SSL profile. | - | NOT RUN | - |
-| 2389 | dc2-leaf3b.arista.com | Security | VerifyAPIHttpsSSL | Verifies if the eAPI has a valid SSL profile. | eAPI HTTPS SSL Profile: eAPI_SSL_Profile | NOT RUN | - |
-| 2390 | dc2-leaf3b.arista.com | Security | VerifyAPIHttpStatus | Verifies if eAPI HTTP server is disabled globally. | - | NOT RUN | - |
-| 2391 | dc2-leaf3b.arista.com | Security | VerifyAPIIPv4Acl | Verifies if eAPI has the right number IPv4 ACL(s) configured for a specified VRF. | - | NOT RUN | - |
-| 2392 | dc2-leaf3b.arista.com | Security | VerifyAPIIPv6Acl | Verifies if eAPI has the right number IPv6 ACL(s) configured for a specified VRF. | - | NOT RUN | - |
-| 2393 | dc2-leaf3b.arista.com | Security | VerifyAPISSLCertificate | Verifies the eAPI SSL certificate expiry, common subject name, encryption algorithm and key size. | - | NOT RUN | - |
-| 2394 | dc2-leaf3b.arista.com | Security | VerifyBannerLogin | Verifies the login banner of a device. | - | NOT RUN | - |
-| 2395 | dc2-leaf3b.arista.com | Security | VerifyBannerMotd | Verifies the motd banner of a device. | - | NOT RUN | - |
-| 2396 | dc2-leaf3b.arista.com | Security | VerifyIPSecConnHealth | Verifies all IPv4 security connections. | - | NOT RUN | - |
-| 2397 | dc2-leaf3b.arista.com | Security | VerifyIPv4ACL | Verifies the configuration of IPv4 ACLs. | - | NOT RUN | - |
-| 2398 | dc2-leaf3b.arista.com | Security | VerifySpecificIPSecConn | Verifies IPv4 security connections for a peer. | - | NOT RUN | - |
-| 2399 | dc2-leaf3b.arista.com | Security | VerifySSHIPv4Acl | Verifies if the SSHD agent has IPv4 ACL(s) configured. | - | NOT RUN | - |
-| 2400 | dc2-leaf3b.arista.com | Security | VerifySSHIPv6Acl | Verifies if the SSHD agent has IPv6 ACL(s) configured. | - | NOT RUN | - |
-| 2401 | dc2-leaf3b.arista.com | Security | VerifySSHStatus | Verifies if the SSHD agent is disabled in the default VRF. | - | NOT RUN | - |
-| 2402 | dc2-leaf3b.arista.com | Security | VerifyTelnetStatus | Verifies if Telnet is disabled in the default VRF. | - | NOT RUN | - |
-| 2403 | dc2-leaf3b.arista.com | Services | VerifyDNSLookup | Verifies the DNS name to IP address resolution. | - | NOT RUN | - |
-| 2404 | dc2-leaf3b.arista.com | Services | VerifyDNSServers | Verifies if the DNS servers are correctly configured. | - | NOT RUN | - |
-| 2405 | dc2-leaf3b.arista.com | Services | VerifyErrdisableRecovery | Verifies the errdisable recovery reason, status, and interval. | - | NOT RUN | - |
-| 2406 | dc2-leaf3b.arista.com | Services | VerifyHostname | Verifies the hostname of a device. | - | NOT RUN | - |
-| 2407 | dc2-leaf3b.arista.com | SNMP | VerifySnmpIPv4Acl | Verifies if the SNMP agent has IPv4 ACL(s) configured. | - | NOT RUN | - |
-| 2408 | dc2-leaf3b.arista.com | SNMP | VerifySnmpIPv6Acl | Verifies if the SNMP agent has IPv6 ACL(s) configured. | - | NOT RUN | - |
-| 2409 | dc2-leaf3b.arista.com | SNMP | VerifySnmpStatus | Verifies if the SNMP agent is enabled. | - | NOT RUN | - |
-| 2410 | dc2-leaf3b.arista.com | Software | VerifyEOSVersion | Verifies the EOS version of the device. | - | NOT RUN | - |
-| 2411 | dc2-leaf3b.arista.com | Software | VerifyTerminAttrVersion | Verifies the TerminAttr version of the device. | - | NOT RUN | - |
-| 2412 | dc2-leaf3b.arista.com | STP | VerifySTPBlockedPorts | Verifies there is no STP blocked ports. | - | NOT RUN | - |
-| 2413 | dc2-leaf3b.arista.com | STP | VerifySTPCounters | Verifies there is no errors in STP BPDU packets. | - | NOT RUN | - |
-| 2414 | dc2-leaf3b.arista.com | STP | VerifySTPForwardingPorts | Verifies that all interfaces are forwarding for a provided list of VLAN(s). | - | NOT RUN | - |
-| 2415 | dc2-leaf3b.arista.com | STP | VerifySTPMode | Verifies the configured STP mode for a provided list of VLAN(s). | - | NOT RUN | - |
-| 2416 | dc2-leaf3b.arista.com | STP | VerifySTPRootPriority | Verifies the STP root priority for a provided list of VLAN or MST instance ID(s). | - | NOT RUN | - |
-| 2417 | dc2-leaf3b.arista.com | STUN | VerifyStunClient | Verifies the STUN client is configured with the specified IPv4 source address and port. Validate the public IP and port if provided. | - | NOT RUN | - |
-| 2418 | dc2-leaf3b.arista.com | System | VerifyAgentLogs | Verifies there are no agent crash reports. | - | NOT RUN | - |
-| 2419 | dc2-leaf3b.arista.com | System | VerifyCoredump | Verifies there are no core dump files. | - | NOT RUN | - |
-| 2420 | dc2-leaf3b.arista.com | System | VerifyCPUUtilization | Verifies whether the CPU utilization is below 75%. | - | NOT RUN | - |
-| 2421 | dc2-leaf3b.arista.com | System | VerifyFileSystemUtilization | Verifies that no partition is utilizing more than 75% of its disk space. | - | NOT RUN | - |
-| 2422 | dc2-leaf3b.arista.com | System | VerifyMemoryUtilization | Verifies whether the memory utilization is below 75%. | - | NOT RUN | - |
-| 2423 | dc2-leaf3b.arista.com | System | VerifyNTP | Verifies if NTP is synchronised. | - | NOT RUN | - |
-| 2424 | dc2-leaf3b.arista.com | System | VerifyNTP | Verifies if NTP is synchronised. | - | NOT RUN | - |
-| 2425 | dc2-leaf3b.arista.com | System | VerifyReloadCause | Verifies the last reload cause of the device. | - | NOT RUN | - |
-| 2426 | dc2-leaf3b.arista.com | System | VerifyUptime | Verifies the device uptime. | - | NOT RUN | - |
-| 2427 | dc2-leaf3b.arista.com | VLAN | VerifyVlanInternalPolicy | Verifies the VLAN internal allocation policy and the range of VLANs. | - | NOT RUN | - |
-| 2428 | dc2-spine1 | AAA | VerifyAcctConsoleMethods | Verifies the AAA accounting console method lists for different accounting types (system, exec, commands, dot1x). | - | NOT RUN | - |
-| 2429 | dc2-spine1 | AAA | VerifyAcctDefaultMethods | Verifies the AAA accounting default method lists for different accounting types (system, exec, commands, dot1x). | - | NOT RUN | - |
-| 2430 | dc2-spine1 | AAA | VerifyAuthenMethods | Verifies the AAA authentication method lists for different authentication types (login, enable, dot1x). | - | NOT RUN | - |
-| 2431 | dc2-spine1 | AAA | VerifyAuthzMethods | Verifies the AAA authorization method lists for different authorization types (commands, exec). | - | NOT RUN | - |
-| 2432 | dc2-spine1 | AAA | VerifyTacacsServerGroups | Verifies if the provided TACACS server group(s) are configured. | - | NOT RUN | - |
-| 2433 | dc2-spine1 | AAA | VerifyTacacsServers | Verifies TACACS servers are configured for a specified VRF. | - | NOT RUN | - |
-| 2434 | dc2-spine1 | AAA | VerifyTacacsSourceIntf | Verifies TACACS source-interface for a specified VRF. | - | NOT RUN | - |
-| 2435 | dc2-spine1 | BGP | VerifyBGPSpecificPeers | Verifies the health of specific BGP peer(s). | BGP EVPN Peer: dc2-leaf1a (IP: 10.255.128.13) | NOT RUN | - |
-| 2436 | dc2-spine1 | BGP | VerifyBGPSpecificPeers | Verifies the health of specific BGP peer(s). | BGP EVPN Peer: dc2-leaf1b (IP: 10.255.128.14) | NOT RUN | - |
-| 2437 | dc2-spine1 | BGP | VerifyBGPSpecificPeers | Verifies the health of specific BGP peer(s). | BGP EVPN Peer: dc2-leaf2a (IP: 10.255.128.15) | NOT RUN | - |
-| 2438 | dc2-spine1 | BGP | VerifyBGPSpecificPeers | Verifies the health of specific BGP peer(s). | BGP EVPN Peer: dc2-leaf2b (IP: 10.255.128.16) | NOT RUN | - |
-| 2439 | dc2-spine1 | BGP | VerifyBGPSpecificPeers | Verifies the health of specific BGP peer(s). | BGP EVPN Peer: dc2-leaf3a.arista.com (IP: 10.255.128.17) | NOT RUN | - |
-| 2440 | dc2-spine1 | BGP | VerifyBGPSpecificPeers | Verifies the health of specific BGP peer(s). | BGP EVPN Peer: dc2-leaf3b.arista.com (IP: 10.255.128.18) | NOT RUN | - |
-| 2441 | dc2-spine1 | BGP | VerifyBGPSpecificPeers | Verifies the health of specific BGP peer(s). | BGP IPv4 Unicast Peer: dc2-leaf1a (IP: 10.255.255.105) | NOT RUN | - |
-| 2442 | dc2-spine1 | BGP | VerifyBGPSpecificPeers | Verifies the health of specific BGP peer(s). | BGP IPv4 Unicast Peer: dc2-leaf1b (IP: 10.255.255.109) | NOT RUN | - |
-| 2443 | dc2-spine1 | BGP | VerifyBGPSpecificPeers | Verifies the health of specific BGP peer(s). | BGP IPv4 Unicast Peer: dc2-leaf2a (IP: 10.255.255.113) | NOT RUN | - |
-| 2444 | dc2-spine1 | BGP | VerifyBGPSpecificPeers | Verifies the health of specific BGP peer(s). | BGP IPv4 Unicast Peer: dc2-leaf2b (IP: 10.255.255.117) | NOT RUN | - |
-| 2445 | dc2-spine1 | BGP | VerifyBGPSpecificPeers | Verifies the health of specific BGP peer(s). | BGP IPv4 Unicast Peer: dc2-leaf3a.arista.com (IP: 10.255.255.121) | NOT RUN | - |
-| 2446 | dc2-spine1 | BGP | VerifyBGPSpecificPeers | Verifies the health of specific BGP peer(s). | BGP IPv4 Unicast Peer: dc2-leaf3b.arista.com (IP: 10.255.255.125) | NOT RUN | - |
-| 2447 | dc2-spine1 | Configuration | VerifyRunningConfigDiffs | Verifies there is no difference between the running-config and the startup-config | - | NOT RUN | - |
-| 2448 | dc2-spine1 | Configuration | VerifyZeroTouch | Verifies ZeroTouch is disabled | - | NOT RUN | - |
-| 2449 | dc2-spine1 | Connectivity | VerifyLLDPNeighbors | Verifies that the provided LLDP neighbors are connected properly. | Local: Ethernet1 - Remote: dc2-leaf1a Ethernet1 | NOT RUN | - |
-| 2450 | dc2-spine1 | Connectivity | VerifyLLDPNeighbors | Verifies that the provided LLDP neighbors are connected properly. | Local: Ethernet2 - Remote: dc2-leaf1b Ethernet1 | NOT RUN | - |
-| 2451 | dc2-spine1 | Connectivity | VerifyLLDPNeighbors | Verifies that the provided LLDP neighbors are connected properly. | Local: Ethernet3 - Remote: dc2-leaf2a Ethernet1 | NOT RUN | - |
-| 2452 | dc2-spine1 | Connectivity | VerifyLLDPNeighbors | Verifies that the provided LLDP neighbors are connected properly. | Local: Ethernet4 - Remote: dc2-leaf2b Ethernet1 | NOT RUN | - |
-| 2453 | dc2-spine1 | Connectivity | VerifyLLDPNeighbors | Verifies that the provided LLDP neighbors are connected properly. | Local: Ethernet5 - Remote: dc2-leaf3a.arista.com Ethernet1 | NOT RUN | - |
-| 2454 | dc2-spine1 | Connectivity | VerifyLLDPNeighbors | Verifies that the provided LLDP neighbors are connected properly. | Local: Ethernet6 - Remote: dc2-leaf3b.arista.com Ethernet1 | NOT RUN | - |
-| 2455 | dc2-spine1 | Connectivity | VerifyReachability | Test the network reachability to one or many destination IP(s). | Source: P2P Interface Ethernet1 (IP: 10.255.255.104) - Destination: dc2-leaf1a Ethernet1 (IP: 10.255.255.105) | NOT RUN | - |
-| 2456 | dc2-spine1 | Connectivity | VerifyReachability | Test the network reachability to one or many destination IP(s). | Source: P2P Interface Ethernet2 (IP: 10.255.255.108) - Destination: dc2-leaf1b Ethernet1 (IP: 10.255.255.109) | NOT RUN | - |
-| 2457 | dc2-spine1 | Connectivity | VerifyReachability | Test the network reachability to one or many destination IP(s). | Source: P2P Interface Ethernet3 (IP: 10.255.255.112) - Destination: dc2-leaf2a Ethernet1 (IP: 10.255.255.113) | NOT RUN | - |
-| 2458 | dc2-spine1 | Connectivity | VerifyReachability | Test the network reachability to one or many destination IP(s). | Source: P2P Interface Ethernet4 (IP: 10.255.255.116) - Destination: dc2-leaf2b Ethernet1 (IP: 10.255.255.117) | NOT RUN | - |
-| 2459 | dc2-spine1 | Connectivity | VerifyReachability | Test the network reachability to one or many destination IP(s). | Source: P2P Interface Ethernet5 (IP: 10.255.255.120) - Destination: dc2-leaf3a.arista.com Ethernet1 (IP: 10.255.255.121) | NOT RUN | - |
-| 2460 | dc2-spine1 | Connectivity | VerifyReachability | Test the network reachability to one or many destination IP(s). | Source: P2P Interface Ethernet6 (IP: 10.255.255.124) - Destination: dc2-leaf3b.arista.com Ethernet1 (IP: 10.255.255.125) | NOT RUN | - |
-| 2461 | dc2-spine1 | Field Notices | VerifyFieldNotice44Resolution | Verifies that the device is using the correct Aboot version per FN0044. | - | NOT RUN | - |
-| 2462 | dc2-spine1 | Field Notices | VerifyFieldNotice72Resolution | Verifies if the device is exposed to FN0072, and if the issue has been mitigated. | - | NOT RUN | - |
-| 2463 | dc2-spine1 | Greent | VerifyGreenT | Verifies if a GreenT policy is created. | - | NOT RUN | - |
-| 2464 | dc2-spine1 | Greent | VerifyGreenTCounters | Verifies if the GreenT counters are incremented. | - | NOT RUN | - |
-| 2465 | dc2-spine1 | Hardware | VerifyAdverseDrops | Verifies there are no adverse drops on DCS-7280 and DCS-7500 family switches. | - | NOT RUN | - |
-| 2466 | dc2-spine1 | Hardware | VerifyEnvironmentCooling | Verifies the status of power supply fans and all fan trays. | - | NOT RUN | - |
-| 2467 | dc2-spine1 | Hardware | VerifyEnvironmentCooling | Verifies the status of power supply fans and all fan trays. | Accepted States: 'ok' | NOT RUN | - |
-| 2468 | dc2-spine1 | Hardware | VerifyEnvironmentPower | Verifies the power supplies status. | - | NOT RUN | - |
-| 2469 | dc2-spine1 | Hardware | VerifyEnvironmentPower | Verifies the power supplies status. | Accepted States: 'ok' | NOT RUN | - |
-| 2470 | dc2-spine1 | Hardware | VerifyEnvironmentSystemCooling | Verifies the system cooling status. | - | NOT RUN | - |
-| 2471 | dc2-spine1 | Hardware | VerifyTemperature | Verifies the device temperature. | - | NOT RUN | - |
-| 2472 | dc2-spine1 | Hardware | VerifyTemperature | Verifies the device temperature. | - | NOT RUN | - |
-| 2473 | dc2-spine1 | Hardware | VerifyTransceiversManufacturers | Verifies if all transceivers come from approved manufacturers. | - | NOT RUN | - |
-| 2474 | dc2-spine1 | Hardware | VerifyTransceiversManufacturers | Verifies if all transceivers come from approved manufacturers. | Accepted Manufacturers: 'Arista Networks', 'Arastra, Inc.', 'Not Present' | NOT RUN | - |
-| 2475 | dc2-spine1 | Hardware | VerifyTransceiversTemperature | Verifies the transceivers temperature. | - | NOT RUN | - |
-| 2476 | dc2-spine1 | Interfaces | VerifyInterfacesStatus | Verifies the status of the provided interfaces. | Interface Ethernet1 - P2P_LINK_TO_DC2-LEAF1A_Ethernet1 = 'up' | NOT RUN | - |
-| 2477 | dc2-spine1 | Interfaces | VerifyInterfacesStatus | Verifies the status of the provided interfaces. | Interface Ethernet2 - P2P_LINK_TO_DC2-LEAF1B_Ethernet1 = 'up' | NOT RUN | - |
-| 2478 | dc2-spine1 | Interfaces | VerifyInterfacesStatus | Verifies the status of the provided interfaces. | Interface Ethernet3 - P2P_LINK_TO_DC2-LEAF2A_Ethernet1 = 'up' | NOT RUN | - |
-| 2479 | dc2-spine1 | Interfaces | VerifyInterfacesStatus | Verifies the status of the provided interfaces. | Interface Ethernet4 - P2P_LINK_TO_DC2-LEAF2B_Ethernet1 = 'up' | NOT RUN | - |
-| 2480 | dc2-spine1 | Interfaces | VerifyInterfacesStatus | Verifies the status of the provided interfaces. | Interface Ethernet5 - P2P_LINK_TO_DC2-LEAF3A.ARISTA.COM_Ethernet1 = 'up' | NOT RUN | - |
-| 2481 | dc2-spine1 | Interfaces | VerifyInterfacesStatus | Verifies the status of the provided interfaces. | Interface Ethernet6 - P2P_LINK_TO_DC2-LEAF3B.ARISTA.COM_Ethernet1 = 'up' | NOT RUN | - |
-| 2482 | dc2-spine1 | Interfaces | VerifyInterfacesStatus | Verifies the status of the provided interfaces. | Interface Loopback0 - EVPN_Overlay_Peering = 'up' | NOT RUN | - |
-| 2483 | dc2-spine1 | LANZ | VerifyLANZ | Verifies if LANZ is enabled. | - | NOT RUN | - |
-| 2484 | dc2-spine1 | PTP | VerifyPtpGMStatus | Verifies that the device is locked to a valid PTP Grandmaster. | - | NOT RUN | - |
-| 2485 | dc2-spine1 | PTP | VerifyPtpLockStatus | Verifies that the device was locked to the upstream PTP GM in the last minute. | - | NOT RUN | - |
-| 2486 | dc2-spine1 | PTP | VerifyPtpModeStatus | Verifies that the device is configured as a PTP Boundary Clock. | - | NOT RUN | - |
-| 2487 | dc2-spine1 | PTP | VerifyPtpOffset | Verifies that the PTP timing offset is within +/- 1000ns from the master clock. | - | NOT RUN | - |
-| 2488 | dc2-spine1 | PTP | VerifyPtpPortModeStatus | Verifies the PTP interfaces state. | - | NOT RUN | - |
-| 2489 | dc2-spine1 | Routing | VerifyRoutingProtocolModel | Verifies the configured routing protocol model. | Routing protocol model: multi-agent | NOT RUN | - |
-| 2490 | dc2-spine1 | Security | VerifyAPIHttpsSSL | Verifies if the eAPI has a valid SSL profile. | - | NOT RUN | - |
-| 2491 | dc2-spine1 | Security | VerifyAPIHttpsSSL | Verifies if the eAPI has a valid SSL profile. | eAPI HTTPS SSL Profile: eAPI_SSL_Profile | NOT RUN | - |
-| 2492 | dc2-spine1 | Security | VerifyAPIHttpStatus | Verifies if eAPI HTTP server is disabled globally. | - | NOT RUN | - |
-| 2493 | dc2-spine1 | Security | VerifyAPIIPv4Acl | Verifies if eAPI has the right number IPv4 ACL(s) configured for a specified VRF. | - | NOT RUN | - |
-| 2494 | dc2-spine1 | Security | VerifyAPIIPv6Acl | Verifies if eAPI has the right number IPv6 ACL(s) configured for a specified VRF. | - | NOT RUN | - |
-| 2495 | dc2-spine1 | Security | VerifyAPISSLCertificate | Verifies the eAPI SSL certificate expiry, common subject name, encryption algorithm and key size. | - | NOT RUN | - |
-| 2496 | dc2-spine1 | Security | VerifyBannerLogin | Verifies the login banner of a device. | - | NOT RUN | - |
-| 2497 | dc2-spine1 | Security | VerifyBannerMotd | Verifies the motd banner of a device. | - | NOT RUN | - |
-| 2498 | dc2-spine1 | Security | VerifyIPSecConnHealth | Verifies all IPv4 security connections. | - | NOT RUN | - |
-| 2499 | dc2-spine1 | Security | VerifyIPv4ACL | Verifies the configuration of IPv4 ACLs. | - | NOT RUN | - |
-| 2500 | dc2-spine1 | Security | VerifySpecificIPSecConn | Verifies IPv4 security connections for a peer. | - | NOT RUN | - |
-| 2501 | dc2-spine1 | Security | VerifySSHIPv4Acl | Verifies if the SSHD agent has IPv4 ACL(s) configured. | - | NOT RUN | - |
-| 2502 | dc2-spine1 | Security | VerifySSHIPv6Acl | Verifies if the SSHD agent has IPv6 ACL(s) configured. | - | NOT RUN | - |
-| 2503 | dc2-spine1 | Security | VerifySSHStatus | Verifies if the SSHD agent is disabled in the default VRF. | - | NOT RUN | - |
-| 2504 | dc2-spine1 | Security | VerifyTelnetStatus | Verifies if Telnet is disabled in the default VRF. | - | NOT RUN | - |
-| 2505 | dc2-spine1 | Services | VerifyDNSLookup | Verifies the DNS name to IP address resolution. | - | NOT RUN | - |
-| 2506 | dc2-spine1 | Services | VerifyDNSServers | Verifies if the DNS servers are correctly configured. | - | NOT RUN | - |
-| 2507 | dc2-spine1 | Services | VerifyErrdisableRecovery | Verifies the errdisable recovery reason, status, and interval. | - | NOT RUN | - |
-| 2508 | dc2-spine1 | Services | VerifyHostname | Verifies the hostname of a device. | - | NOT RUN | - |
-| 2509 | dc2-spine1 | SNMP | VerifySnmpIPv4Acl | Verifies if the SNMP agent has IPv4 ACL(s) configured. | - | NOT RUN | - |
-| 2510 | dc2-spine1 | SNMP | VerifySnmpIPv6Acl | Verifies if the SNMP agent has IPv6 ACL(s) configured. | - | NOT RUN | - |
-| 2511 | dc2-spine1 | SNMP | VerifySnmpStatus | Verifies if the SNMP agent is enabled. | - | NOT RUN | - |
-| 2512 | dc2-spine1 | Software | VerifyEOSVersion | Verifies the EOS version of the device. | - | NOT RUN | - |
-| 2513 | dc2-spine1 | Software | VerifyTerminAttrVersion | Verifies the TerminAttr version of the device. | - | NOT RUN | - |
-| 2514 | dc2-spine1 | STUN | VerifyStunClient | Verifies the STUN client is configured with the specified IPv4 source address and port. Validate the public IP and port if provided. | - | NOT RUN | - |
-| 2515 | dc2-spine1 | System | VerifyAgentLogs | Verifies there are no agent crash reports. | - | NOT RUN | - |
-| 2516 | dc2-spine1 | System | VerifyCoredump | Verifies there are no core dump files. | - | NOT RUN | - |
-| 2517 | dc2-spine1 | System | VerifyCPUUtilization | Verifies whether the CPU utilization is below 75%. | - | NOT RUN | - |
-| 2518 | dc2-spine1 | System | VerifyFileSystemUtilization | Verifies that no partition is utilizing more than 75% of its disk space. | - | NOT RUN | - |
-| 2519 | dc2-spine1 | System | VerifyMemoryUtilization | Verifies whether the memory utilization is below 75%. | - | NOT RUN | - |
-| 2520 | dc2-spine1 | System | VerifyNTP | Verifies if NTP is synchronised. | - | NOT RUN | - |
-| 2521 | dc2-spine1 | System | VerifyNTP | Verifies if NTP is synchronised. | - | NOT RUN | - |
-| 2522 | dc2-spine1 | System | VerifyReloadCause | Verifies the last reload cause of the device. | - | NOT RUN | - |
-| 2523 | dc2-spine1 | System | VerifyUptime | Verifies the device uptime. | - | NOT RUN | - |
-| 2524 | dc2-spine1 | VLAN | VerifyVlanInternalPolicy | Verifies the VLAN internal allocation policy and the range of VLANs. | - | NOT RUN | - |
-| 2525 | dc2-spine2 | AAA | VerifyAcctConsoleMethods | Verifies the AAA accounting console method lists for different accounting types (system, exec, commands, dot1x). | - | NOT RUN | - |
-| 2526 | dc2-spine2 | AAA | VerifyAcctDefaultMethods | Verifies the AAA accounting default method lists for different accounting types (system, exec, commands, dot1x). | - | NOT RUN | - |
-| 2527 | dc2-spine2 | AAA | VerifyAuthenMethods | Verifies the AAA authentication method lists for different authentication types (login, enable, dot1x). | - | NOT RUN | - |
-| 2528 | dc2-spine2 | AAA | VerifyAuthzMethods | Verifies the AAA authorization method lists for different authorization types (commands, exec). | - | NOT RUN | - |
-| 2529 | dc2-spine2 | AAA | VerifyTacacsServerGroups | Verifies if the provided TACACS server group(s) are configured. | - | NOT RUN | - |
-| 2530 | dc2-spine2 | AAA | VerifyTacacsServers | Verifies TACACS servers are configured for a specified VRF. | - | NOT RUN | - |
-| 2531 | dc2-spine2 | AAA | VerifyTacacsSourceIntf | Verifies TACACS source-interface for a specified VRF. | - | NOT RUN | - |
-| 2532 | dc2-spine2 | BGP | VerifyBGPSpecificPeers | Verifies the health of specific BGP peer(s). | BGP EVPN Peer: dc2-leaf1a (IP: 10.255.128.13) | NOT RUN | - |
-| 2533 | dc2-spine2 | BGP | VerifyBGPSpecificPeers | Verifies the health of specific BGP peer(s). | BGP EVPN Peer: dc2-leaf1b (IP: 10.255.128.14) | NOT RUN | - |
-| 2534 | dc2-spine2 | BGP | VerifyBGPSpecificPeers | Verifies the health of specific BGP peer(s). | BGP EVPN Peer: dc2-leaf2a (IP: 10.255.128.15) | NOT RUN | - |
-| 2535 | dc2-spine2 | BGP | VerifyBGPSpecificPeers | Verifies the health of specific BGP peer(s). | BGP EVPN Peer: dc2-leaf2b (IP: 10.255.128.16) | NOT RUN | - |
-| 2536 | dc2-spine2 | BGP | VerifyBGPSpecificPeers | Verifies the health of specific BGP peer(s). | BGP EVPN Peer: dc2-leaf3a.arista.com (IP: 10.255.128.17) | NOT RUN | - |
-| 2537 | dc2-spine2 | BGP | VerifyBGPSpecificPeers | Verifies the health of specific BGP peer(s). | BGP EVPN Peer: dc2-leaf3b.arista.com (IP: 10.255.128.18) | NOT RUN | - |
-| 2538 | dc2-spine2 | BGP | VerifyBGPSpecificPeers | Verifies the health of specific BGP peer(s). | BGP IPv4 Unicast Peer: dc2-leaf1a (IP: 10.255.255.107) | NOT RUN | - |
-| 2539 | dc2-spine2 | BGP | VerifyBGPSpecificPeers | Verifies the health of specific BGP peer(s). | BGP IPv4 Unicast Peer: dc2-leaf1b (IP: 10.255.255.111) | NOT RUN | - |
-| 2540 | dc2-spine2 | BGP | VerifyBGPSpecificPeers | Verifies the health of specific BGP peer(s). | BGP IPv4 Unicast Peer: dc2-leaf2a (IP: 10.255.255.115) | NOT RUN | - |
-| 2541 | dc2-spine2 | BGP | VerifyBGPSpecificPeers | Verifies the health of specific BGP peer(s). | BGP IPv4 Unicast Peer: dc2-leaf2b (IP: 10.255.255.119) | NOT RUN | - |
-| 2542 | dc2-spine2 | BGP | VerifyBGPSpecificPeers | Verifies the health of specific BGP peer(s). | BGP IPv4 Unicast Peer: dc2-leaf3a.arista.com (IP: 10.255.255.123) | NOT RUN | - |
-| 2543 | dc2-spine2 | BGP | VerifyBGPSpecificPeers | Verifies the health of specific BGP peer(s). | BGP IPv4 Unicast Peer: dc2-leaf3b.arista.com (IP: 10.255.255.127) | NOT RUN | - |
-| 2544 | dc2-spine2 | Configuration | VerifyRunningConfigDiffs | Verifies there is no difference between the running-config and the startup-config | - | NOT RUN | - |
-| 2545 | dc2-spine2 | Configuration | VerifyZeroTouch | Verifies ZeroTouch is disabled | - | NOT RUN | - |
-| 2546 | dc2-spine2 | Connectivity | VerifyLLDPNeighbors | Verifies that the provided LLDP neighbors are connected properly. | Local: Ethernet1 - Remote: dc2-leaf1a Ethernet2 | NOT RUN | - |
-| 2547 | dc2-spine2 | Connectivity | VerifyLLDPNeighbors | Verifies that the provided LLDP neighbors are connected properly. | Local: Ethernet2 - Remote: dc2-leaf1b Ethernet2 | NOT RUN | - |
-| 2548 | dc2-spine2 | Connectivity | VerifyLLDPNeighbors | Verifies that the provided LLDP neighbors are connected properly. | Local: Ethernet3 - Remote: dc2-leaf2a Ethernet2 | NOT RUN | - |
-| 2549 | dc2-spine2 | Connectivity | VerifyLLDPNeighbors | Verifies that the provided LLDP neighbors are connected properly. | Local: Ethernet4 - Remote: dc2-leaf2b Ethernet2 | NOT RUN | - |
-| 2550 | dc2-spine2 | Connectivity | VerifyLLDPNeighbors | Verifies that the provided LLDP neighbors are connected properly. | Local: Ethernet5 - Remote: dc2-leaf3a.arista.com Ethernet2 | NOT RUN | - |
-| 2551 | dc2-spine2 | Connectivity | VerifyLLDPNeighbors | Verifies that the provided LLDP neighbors are connected properly. | Local: Ethernet6 - Remote: dc2-leaf3b.arista.com Ethernet2 | NOT RUN | - |
-| 2552 | dc2-spine2 | Connectivity | VerifyReachability | Test the network reachability to one or many destination IP(s). | Source: P2P Interface Ethernet1 (IP: 10.255.255.106) - Destination: dc2-leaf1a Ethernet2 (IP: 10.255.255.107) | NOT RUN | - |
-| 2553 | dc2-spine2 | Connectivity | VerifyReachability | Test the network reachability to one or many destination IP(s). | Source: P2P Interface Ethernet2 (IP: 10.255.255.110) - Destination: dc2-leaf1b Ethernet2 (IP: 10.255.255.111) | NOT RUN | - |
-| 2554 | dc2-spine2 | Connectivity | VerifyReachability | Test the network reachability to one or many destination IP(s). | Source: P2P Interface Ethernet3 (IP: 10.255.255.114) - Destination: dc2-leaf2a Ethernet2 (IP: 10.255.255.115) | NOT RUN | - |
-| 2555 | dc2-spine2 | Connectivity | VerifyReachability | Test the network reachability to one or many destination IP(s). | Source: P2P Interface Ethernet4 (IP: 10.255.255.118) - Destination: dc2-leaf2b Ethernet2 (IP: 10.255.255.119) | NOT RUN | - |
-| 2556 | dc2-spine2 | Connectivity | VerifyReachability | Test the network reachability to one or many destination IP(s). | Source: P2P Interface Ethernet5 (IP: 10.255.255.122) - Destination: dc2-leaf3a.arista.com Ethernet2 (IP: 10.255.255.123) | NOT RUN | - |
-| 2557 | dc2-spine2 | Connectivity | VerifyReachability | Test the network reachability to one or many destination IP(s). | Source: P2P Interface Ethernet6 (IP: 10.255.255.126) - Destination: dc2-leaf3b.arista.com Ethernet2 (IP: 10.255.255.127) | NOT RUN | - |
-| 2558 | dc2-spine2 | Field Notices | VerifyFieldNotice44Resolution | Verifies that the device is using the correct Aboot version per FN0044. | - | NOT RUN | - |
-| 2559 | dc2-spine2 | Field Notices | VerifyFieldNotice72Resolution | Verifies if the device is exposed to FN0072, and if the issue has been mitigated. | - | NOT RUN | - |
-| 2560 | dc2-spine2 | Greent | VerifyGreenT | Verifies if a GreenT policy is created. | - | NOT RUN | - |
-| 2561 | dc2-spine2 | Greent | VerifyGreenTCounters | Verifies if the GreenT counters are incremented. | - | NOT RUN | - |
-| 2562 | dc2-spine2 | Hardware | VerifyAdverseDrops | Verifies there are no adverse drops on DCS-7280 and DCS-7500 family switches. | - | NOT RUN | - |
-| 2563 | dc2-spine2 | Hardware | VerifyEnvironmentCooling | Verifies the status of power supply fans and all fan trays. | - | NOT RUN | - |
-| 2564 | dc2-spine2 | Hardware | VerifyEnvironmentCooling | Verifies the status of power supply fans and all fan trays. | Accepted States: 'ok' | NOT RUN | - |
-| 2565 | dc2-spine2 | Hardware | VerifyEnvironmentPower | Verifies the power supplies status. | - | NOT RUN | - |
-| 2566 | dc2-spine2 | Hardware | VerifyEnvironmentPower | Verifies the power supplies status. | Accepted States: 'ok' | NOT RUN | - |
-| 2567 | dc2-spine2 | Hardware | VerifyEnvironmentSystemCooling | Verifies the system cooling status. | - | NOT RUN | - |
-| 2568 | dc2-spine2 | Hardware | VerifyTemperature | Verifies the device temperature. | - | NOT RUN | - |
-| 2569 | dc2-spine2 | Hardware | VerifyTemperature | Verifies the device temperature. | - | NOT RUN | - |
-| 2570 | dc2-spine2 | Hardware | VerifyTransceiversManufacturers | Verifies if all transceivers come from approved manufacturers. | - | NOT RUN | - |
-| 2571 | dc2-spine2 | Hardware | VerifyTransceiversManufacturers | Verifies if all transceivers come from approved manufacturers. | Accepted Manufacturers: 'Arista Networks', 'Arastra, Inc.', 'Not Present' | NOT RUN | - |
-| 2572 | dc2-spine2 | Hardware | VerifyTransceiversTemperature | Verifies the transceivers temperature. | - | NOT RUN | - |
-| 2573 | dc2-spine2 | Interfaces | VerifyInterfacesStatus | Verifies the status of the provided interfaces. | Interface Ethernet1 - P2P_LINK_TO_DC2-LEAF1A_Ethernet2 = 'up' | NOT RUN | - |
-| 2574 | dc2-spine2 | Interfaces | VerifyInterfacesStatus | Verifies the status of the provided interfaces. | Interface Ethernet2 - P2P_LINK_TO_DC2-LEAF1B_Ethernet2 = 'up' | NOT RUN | - |
-| 2575 | dc2-spine2 | Interfaces | VerifyInterfacesStatus | Verifies the status of the provided interfaces. | Interface Ethernet3 - P2P_LINK_TO_DC2-LEAF2A_Ethernet2 = 'up' | NOT RUN | - |
-| 2576 | dc2-spine2 | Interfaces | VerifyInterfacesStatus | Verifies the status of the provided interfaces. | Interface Ethernet4 - P2P_LINK_TO_DC2-LEAF2B_Ethernet2 = 'up' | NOT RUN | - |
-| 2577 | dc2-spine2 | Interfaces | VerifyInterfacesStatus | Verifies the status of the provided interfaces. | Interface Ethernet5 - P2P_LINK_TO_DC2-LEAF3A.ARISTA.COM_Ethernet2 = 'up' | NOT RUN | - |
-| 2578 | dc2-spine2 | Interfaces | VerifyInterfacesStatus | Verifies the status of the provided interfaces. | Interface Ethernet6 - P2P_LINK_TO_DC2-LEAF3B.ARISTA.COM_Ethernet2 = 'up' | NOT RUN | - |
-| 2579 | dc2-spine2 | Interfaces | VerifyInterfacesStatus | Verifies the status of the provided interfaces. | Interface Loopback0 - EVPN_Overlay_Peering = 'up' | NOT RUN | - |
-| 2580 | dc2-spine2 | LANZ | VerifyLANZ | Verifies if LANZ is enabled. | - | NOT RUN | - |
-| 2581 | dc2-spine2 | PTP | VerifyPtpGMStatus | Verifies that the device is locked to a valid PTP Grandmaster. | - | NOT RUN | - |
-| 2582 | dc2-spine2 | PTP | VerifyPtpLockStatus | Verifies that the device was locked to the upstream PTP GM in the last minute. | - | NOT RUN | - |
-| 2583 | dc2-spine2 | PTP | VerifyPtpModeStatus | Verifies that the device is configured as a PTP Boundary Clock. | - | NOT RUN | - |
-| 2584 | dc2-spine2 | PTP | VerifyPtpOffset | Verifies that the PTP timing offset is within +/- 1000ns from the master clock. | - | NOT RUN | - |
-| 2585 | dc2-spine2 | PTP | VerifyPtpPortModeStatus | Verifies the PTP interfaces state. | - | NOT RUN | - |
-| 2586 | dc2-spine2 | Routing | VerifyRoutingProtocolModel | Verifies the configured routing protocol model. | Routing protocol model: multi-agent | NOT RUN | - |
-| 2587 | dc2-spine2 | Security | VerifyAPIHttpsSSL | Verifies if the eAPI has a valid SSL profile. | - | NOT RUN | - |
-| 2588 | dc2-spine2 | Security | VerifyAPIHttpsSSL | Verifies if the eAPI has a valid SSL profile. | eAPI HTTPS SSL Profile: eAPI_SSL_Profile | NOT RUN | - |
-| 2589 | dc2-spine2 | Security | VerifyAPIHttpStatus | Verifies if eAPI HTTP server is disabled globally. | - | NOT RUN | - |
-| 2590 | dc2-spine2 | Security | VerifyAPIIPv4Acl | Verifies if eAPI has the right number IPv4 ACL(s) configured for a specified VRF. | - | NOT RUN | - |
-| 2591 | dc2-spine2 | Security | VerifyAPIIPv6Acl | Verifies if eAPI has the right number IPv6 ACL(s) configured for a specified VRF. | - | NOT RUN | - |
-| 2592 | dc2-spine2 | Security | VerifyAPISSLCertificate | Verifies the eAPI SSL certificate expiry, common subject name, encryption algorithm and key size. | - | NOT RUN | - |
-| 2593 | dc2-spine2 | Security | VerifyBannerLogin | Verifies the login banner of a device. | - | NOT RUN | - |
-| 2594 | dc2-spine2 | Security | VerifyBannerMotd | Verifies the motd banner of a device. | - | NOT RUN | - |
-| 2595 | dc2-spine2 | Security | VerifyIPSecConnHealth | Verifies all IPv4 security connections. | - | NOT RUN | - |
-| 2596 | dc2-spine2 | Security | VerifyIPv4ACL | Verifies the configuration of IPv4 ACLs. | - | NOT RUN | - |
-| 2597 | dc2-spine2 | Security | VerifySpecificIPSecConn | Verifies IPv4 security connections for a peer. | - | NOT RUN | - |
-| 2598 | dc2-spine2 | Security | VerifySSHIPv4Acl | Verifies if the SSHD agent has IPv4 ACL(s) configured. | - | NOT RUN | - |
-| 2599 | dc2-spine2 | Security | VerifySSHIPv6Acl | Verifies if the SSHD agent has IPv6 ACL(s) configured. | - | NOT RUN | - |
-| 2600 | dc2-spine2 | Security | VerifySSHStatus | Verifies if the SSHD agent is disabled in the default VRF. | - | NOT RUN | - |
-| 2601 | dc2-spine2 | Security | VerifyTelnetStatus | Verifies if Telnet is disabled in the default VRF. | - | NOT RUN | - |
-| 2602 | dc2-spine2 | Services | VerifyDNSLookup | Verifies the DNS name to IP address resolution. | - | NOT RUN | - |
-| 2603 | dc2-spine2 | Services | VerifyDNSServers | Verifies if the DNS servers are correctly configured. | - | NOT RUN | - |
-| 2604 | dc2-spine2 | Services | VerifyErrdisableRecovery | Verifies the errdisable recovery reason, status, and interval. | - | NOT RUN | - |
-| 2605 | dc2-spine2 | Services | VerifyHostname | Verifies the hostname of a device. | - | NOT RUN | - |
-| 2606 | dc2-spine2 | SNMP | VerifySnmpIPv4Acl | Verifies if the SNMP agent has IPv4 ACL(s) configured. | - | NOT RUN | - |
-| 2607 | dc2-spine2 | SNMP | VerifySnmpIPv6Acl | Verifies if the SNMP agent has IPv6 ACL(s) configured. | - | NOT RUN | - |
-| 2608 | dc2-spine2 | SNMP | VerifySnmpStatus | Verifies if the SNMP agent is enabled. | - | NOT RUN | - |
-| 2609 | dc2-spine2 | Software | VerifyEOSVersion | Verifies the EOS version of the device. | - | NOT RUN | - |
-| 2610 | dc2-spine2 | Software | VerifyTerminAttrVersion | Verifies the TerminAttr version of the device. | - | NOT RUN | - |
-| 2611 | dc2-spine2 | STUN | VerifyStunClient | Verifies the STUN client is configured with the specified IPv4 source address and port. Validate the public IP and port if provided. | - | NOT RUN | - |
-| 2612 | dc2-spine2 | System | VerifyAgentLogs | Verifies there are no agent crash reports. | - | NOT RUN | - |
-| 2613 | dc2-spine2 | System | VerifyCoredump | Verifies there are no core dump files. | - | NOT RUN | - |
-| 2614 | dc2-spine2 | System | VerifyCPUUtilization | Verifies whether the CPU utilization is below 75%. | - | NOT RUN | - |
-| 2615 | dc2-spine2 | System | VerifyFileSystemUtilization | Verifies that no partition is utilizing more than 75% of its disk space. | - | NOT RUN | - |
-| 2616 | dc2-spine2 | System | VerifyMemoryUtilization | Verifies whether the memory utilization is below 75%. | - | NOT RUN | - |
-| 2617 | dc2-spine2 | System | VerifyNTP | Verifies if NTP is synchronised. | - | NOT RUN | - |
-| 2618 | dc2-spine2 | System | VerifyNTP | Verifies if NTP is synchronised. | - | NOT RUN | - |
-| 2619 | dc2-spine2 | System | VerifyReloadCause | Verifies the last reload cause of the device. | - | NOT RUN | - |
-| 2620 | dc2-spine2 | System | VerifyUptime | Verifies the device uptime. | - | NOT RUN | - |
-| 2621 | dc2-spine2 | VLAN | VerifyVlanInternalPolicy | Verifies the VLAN internal allocation policy and the range of VLANs. | - | NOT RUN | - |
-=======
-| 1877 | dc2-leaf2a | System | VerifyReloadCause | Verifies the last reload cause of the device. | - | NOT RUN | - |
-| 1878 | dc2-leaf2a | System | VerifyUptime | Verifies the device uptime. | - | NOT RUN | - |
-| 1879 | dc2-leaf2a | VLAN | VerifyVlanInternalPolicy | Verifies the VLAN internal allocation policy and the range of VLANs. | - | NOT RUN | - |
-| 1880 | dc2-leaf2b | AAA | VerifyAcctConsoleMethods | Verifies the AAA accounting console method lists for different accounting types (system, exec, commands, dot1x). | - | NOT RUN | - |
-| 1881 | dc2-leaf2b | AAA | VerifyAcctDefaultMethods | Verifies the AAA accounting default method lists for different accounting types (system, exec, commands, dot1x). | - | NOT RUN | - |
-| 1882 | dc2-leaf2b | AAA | VerifyAuthenMethods | Verifies the AAA authentication method lists for different authentication types (login, enable, dot1x). | - | NOT RUN | - |
-| 1883 | dc2-leaf2b | AAA | VerifyAuthzMethods | Verifies the AAA authorization method lists for different authorization types (commands, exec). | - | NOT RUN | - |
-| 1884 | dc2-leaf2b | AAA | VerifyTacacsServerGroups | Verifies if the provided TACACS server group(s) are configured. | - | NOT RUN | - |
-| 1885 | dc2-leaf2b | AAA | VerifyTacacsServers | Verifies TACACS servers are configured for a specified VRF. | - | NOT RUN | - |
-| 1886 | dc2-leaf2b | AAA | VerifyTacacsSourceIntf | Verifies TACACS source-interface for a specified VRF. | - | NOT RUN | - |
-| 1887 | dc2-leaf2b | BGP | VerifyBGPSpecificPeers | Verifies the health of specific BGP peer(s). | BGP EVPN Peer: dc2-spine1 (IP: 10.255.128.11) | NOT RUN | - |
-| 1888 | dc2-leaf2b | BGP | VerifyBGPSpecificPeers | Verifies the health of specific BGP peer(s). | BGP EVPN Peer: dc2-spine2 (IP: 10.255.128.12) | NOT RUN | - |
-| 1889 | dc2-leaf2b | BGP | VerifyBGPSpecificPeers | Verifies the health of specific BGP peer(s). | BGP IPv4 Unicast Peer: dc2-leaf2a (IP: 10.255.129.120) | NOT RUN | - |
-| 1890 | dc2-leaf2b | BGP | VerifyBGPSpecificPeers | Verifies the health of specific BGP peer(s). | BGP IPv4 Unicast Peer: dc2-spine1 (IP: 10.255.255.116) | NOT RUN | - |
-| 1891 | dc2-leaf2b | BGP | VerifyBGPSpecificPeers | Verifies the health of specific BGP peer(s). | BGP IPv4 Unicast Peer: dc2-spine2 (IP: 10.255.255.118) | NOT RUN | - |
-| 1892 | dc2-leaf2b | Configuration | VerifyRunningConfigDiffs | Verifies there is no difference between the running-config and the startup-config | - | NOT RUN | - |
-| 1893 | dc2-leaf2b | Configuration | VerifyZeroTouch | Verifies ZeroTouch is disabled | - | NOT RUN | - |
-| 1894 | dc2-leaf2b | Connectivity | VerifyLLDPNeighbors | Verifies that the provided LLDP neighbors are connected properly. | Local: Ethernet1 - Remote: dc2-spine1 Ethernet4 | NOT RUN | - |
-| 1895 | dc2-leaf2b | Connectivity | VerifyLLDPNeighbors | Verifies that the provided LLDP neighbors are connected properly. | Local: Ethernet2 - Remote: dc2-spine2 Ethernet4 | NOT RUN | - |
-| 1896 | dc2-leaf2b | Connectivity | VerifyLLDPNeighbors | Verifies that the provided LLDP neighbors are connected properly. | Local: Ethernet3 - Remote: dc2-leaf2a Ethernet3 | NOT RUN | - |
-| 1897 | dc2-leaf2b | Connectivity | VerifyLLDPNeighbors | Verifies that the provided LLDP neighbors are connected properly. | Local: Ethernet4 - Remote: dc2-leaf2a Ethernet4 | NOT RUN | - |
-| 1898 | dc2-leaf2b | Connectivity | VerifyLLDPNeighbors | Verifies that the provided LLDP neighbors are connected properly. | Local: Ethernet8 - Remote: dc2-leaf2c Ethernet2 | NOT RUN | - |
-| 1899 | dc2-leaf2b | Connectivity | VerifyReachability | Test the network reachability to one or many destination IP(s). | Source: Loopback0 (IP: 10.255.128.16) - Destination: dc1-leaf1a Loopback0 (IP: 10.255.0.3) | NOT RUN | - |
-| 1900 | dc2-leaf2b | Connectivity | VerifyReachability | Test the network reachability to one or many destination IP(s). | Source: Loopback0 (IP: 10.255.128.16) - Destination: dc1-leaf1b Loopback0 (IP: 10.255.0.4) | NOT RUN | - |
-| 1901 | dc2-leaf2b | Connectivity | VerifyReachability | Test the network reachability to one or many destination IP(s). | Source: Loopback0 (IP: 10.255.128.16) - Destination: dc1-leaf2a Loopback0 (IP: 10.255.0.5) | NOT RUN | - |
-| 1902 | dc2-leaf2b | Connectivity | VerifyReachability | Test the network reachability to one or many destination IP(s). | Source: Loopback0 (IP: 10.255.128.16) - Destination: dc1-spine1 Loopback0 (IP: 10.255.0.1) | NOT RUN | - |
-| 1903 | dc2-leaf2b | Connectivity | VerifyReachability | Test the network reachability to one or many destination IP(s). | Source: Loopback0 (IP: 10.255.128.16) - Destination: dc1-spine2 Loopback0 (IP: 10.255.0.2) | NOT RUN | - |
-| 1904 | dc2-leaf2b | Connectivity | VerifyReachability | Test the network reachability to one or many destination IP(s). | Source: Loopback0 (IP: 10.255.128.16) - Destination: dc1-svc-leaf1a Loopback0 (IP: 10.33.0.5) | NOT RUN | - |
-| 1905 | dc2-leaf2b | Connectivity | VerifyReachability | Test the network reachability to one or many destination IP(s). | Source: Loopback0 (IP: 10.255.128.16) - Destination: dc1-svc-leaf1b Loopback0 (IP: 10.33.0.6) | NOT RUN | - |
-| 1906 | dc2-leaf2b | Connectivity | VerifyReachability | Test the network reachability to one or many destination IP(s). | Source: Loopback0 (IP: 10.255.128.16) - Destination: dc1-wan1 Loopback0 (IP: 10.255.2.1) | NOT RUN | - |
-| 1907 | dc2-leaf2b | Connectivity | VerifyReachability | Test the network reachability to one or many destination IP(s). | Source: Loopback0 (IP: 10.255.128.16) - Destination: dc1-wan2 Loopback0 (IP: 10.255.2.2) | NOT RUN | - |
-| 1908 | dc2-leaf2b | Connectivity | VerifyReachability | Test the network reachability to one or many destination IP(s). | Source: Loopback0 (IP: 10.255.128.16) - Destination: dc2-leaf1a Loopback0 (IP: 10.255.128.13) | NOT RUN | - |
-| 1909 | dc2-leaf2b | Connectivity | VerifyReachability | Test the network reachability to one or many destination IP(s). | Source: Loopback0 (IP: 10.255.128.16) - Destination: dc2-leaf1b Loopback0 (IP: 10.255.128.14) | NOT RUN | - |
-| 1910 | dc2-leaf2b | Connectivity | VerifyReachability | Test the network reachability to one or many destination IP(s). | Source: Loopback0 (IP: 10.255.128.16) - Destination: dc2-leaf2a Loopback0 (IP: 10.255.128.15) | NOT RUN | - |
-| 1911 | dc2-leaf2b | Connectivity | VerifyReachability | Test the network reachability to one or many destination IP(s). | Source: Loopback0 (IP: 10.255.128.16) - Destination: dc2-leaf2b Loopback0 (IP: 10.255.128.16) | NOT RUN | - |
-| 1912 | dc2-leaf2b | Connectivity | VerifyReachability | Test the network reachability to one or many destination IP(s). | Source: Loopback0 (IP: 10.255.128.16) - Destination: dc2-leaf3a.arista.com Loopback0 (IP: 10.255.128.17) | NOT RUN | - |
-| 1913 | dc2-leaf2b | Connectivity | VerifyReachability | Test the network reachability to one or many destination IP(s). | Source: Loopback0 (IP: 10.255.128.16) - Destination: dc2-leaf3b.arista.com Loopback0 (IP: 10.255.128.18) | NOT RUN | - |
-| 1914 | dc2-leaf2b | Connectivity | VerifyReachability | Test the network reachability to one or many destination IP(s). | Source: Loopback0 (IP: 10.255.128.16) - Destination: dc2-spine1 Loopback0 (IP: 10.255.128.11) | NOT RUN | - |
-| 1915 | dc2-leaf2b | Connectivity | VerifyReachability | Test the network reachability to one or many destination IP(s). | Source: Loopback0 (IP: 10.255.128.16) - Destination: dc2-spine2 Loopback0 (IP: 10.255.128.12) | NOT RUN | - |
-| 1916 | dc2-leaf2b | Connectivity | VerifyReachability | Test the network reachability to one or many destination IP(s). | Source: P2P Interface Ethernet1 (IP: 10.255.255.117) - Destination: dc2-spine1 Ethernet4 (IP: 10.255.255.116) | NOT RUN | - |
-| 1917 | dc2-leaf2b | Connectivity | VerifyReachability | Test the network reachability to one or many destination IP(s). | Source: P2P Interface Ethernet2 (IP: 10.255.255.119) - Destination: dc2-spine2 Ethernet4 (IP: 10.255.255.118) | NOT RUN | - |
-| 1918 | dc2-leaf2b | Field Notices | VerifyFieldNotice44Resolution | Verifies that the device is using the correct Aboot version per FN0044. | - | NOT RUN | - |
-| 1919 | dc2-leaf2b | Field Notices | VerifyFieldNotice72Resolution | Verifies if the device is exposed to FN0072, and if the issue has been mitigated. | - | NOT RUN | - |
-| 1920 | dc2-leaf2b | Greent | VerifyGreenT | Verifies if a GreenT policy is created. | - | NOT RUN | - |
-| 1921 | dc2-leaf2b | Greent | VerifyGreenTCounters | Verifies if the GreenT counters are incremented. | - | NOT RUN | - |
-| 1922 | dc2-leaf2b | Hardware | VerifyAdverseDrops | Verifies there are no adverse drops on DCS-7280 and DCS-7500 family switches. | - | NOT RUN | - |
-| 1923 | dc2-leaf2b | Hardware | VerifyEnvironmentCooling | Verifies the status of power supply fans and all fan trays. | - | NOT RUN | - |
-| 1924 | dc2-leaf2b | Hardware | VerifyEnvironmentCooling | Verifies the status of power supply fans and all fan trays. | Accepted States: 'ok' | NOT RUN | - |
-| 1925 | dc2-leaf2b | Hardware | VerifyEnvironmentPower | Verifies the power supplies status. | - | NOT RUN | - |
-| 1926 | dc2-leaf2b | Hardware | VerifyEnvironmentPower | Verifies the power supplies status. | Accepted States: 'ok' | NOT RUN | - |
-| 1927 | dc2-leaf2b | Hardware | VerifyEnvironmentSystemCooling | Verifies the system cooling status. | - | NOT RUN | - |
-| 1928 | dc2-leaf2b | Hardware | VerifyTemperature | Verifies the device temperature. | - | NOT RUN | - |
-| 1929 | dc2-leaf2b | Hardware | VerifyTemperature | Verifies the device temperature. | - | NOT RUN | - |
-| 1930 | dc2-leaf2b | Hardware | VerifyTransceiversManufacturers | Verifies if all transceivers come from approved manufacturers. | - | NOT RUN | - |
-| 1931 | dc2-leaf2b | Hardware | VerifyTransceiversManufacturers | Verifies if all transceivers come from approved manufacturers. | Accepted Manufacturers: 'Arista Networks', 'Arastra, Inc.', 'Not Present' | NOT RUN | - |
-| 1932 | dc2-leaf2b | Hardware | VerifyTransceiversTemperature | Verifies the transceivers temperature. | - | NOT RUN | - |
-| 1933 | dc2-leaf2b | Interfaces | VerifyInterfacesStatus | Verifies the status of the provided interfaces. | Interface Ethernet1 - P2P_LINK_TO_DC2-SPINE1_Ethernet4 = 'up' | NOT RUN | - |
-| 1934 | dc2-leaf2b | Interfaces | VerifyInterfacesStatus | Verifies the status of the provided interfaces. | Interface Ethernet2 - P2P_LINK_TO_DC2-SPINE2_Ethernet4 = 'up' | NOT RUN | - |
-| 1935 | dc2-leaf2b | Interfaces | VerifyInterfacesStatus | Verifies the status of the provided interfaces. | Interface Ethernet3 - MLAG_PEER_dc2-leaf2a_Ethernet3 = 'up' | NOT RUN | - |
-| 1936 | dc2-leaf2b | Interfaces | VerifyInterfacesStatus | Verifies the status of the provided interfaces. | Interface Ethernet4 - MLAG_PEER_dc2-leaf2a_Ethernet4 = 'up' | NOT RUN | - |
-| 1937 | dc2-leaf2b | Interfaces | VerifyInterfacesStatus | Verifies the status of the provided interfaces. | Interface Ethernet5 - dc2-leaf2-server1_PCI2 = 'up' | NOT RUN | - |
-| 1938 | dc2-leaf2b | Interfaces | VerifyInterfacesStatus | Verifies the status of the provided interfaces. | Interface Ethernet6 - P2P_LINK_TO_dc1-leaf2b_Ethernet6 = 'up' | NOT RUN | - |
-| 1939 | dc2-leaf2b | Interfaces | VerifyInterfacesStatus | Verifies the status of the provided interfaces. | Interface Ethernet8 - DC2-LEAF2C_Ethernet2 = 'up' | NOT RUN | - |
-| 1940 | dc2-leaf2b | Interfaces | VerifyInterfacesStatus | Verifies the status of the provided interfaces. | Interface Loopback0 - EVPN_Overlay_Peering = 'up' | NOT RUN | - |
-| 1941 | dc2-leaf2b | Interfaces | VerifyInterfacesStatus | Verifies the status of the provided interfaces. | Interface Loopback1 - VTEP_VXLAN_Tunnel_Source = 'up' | NOT RUN | - |
-| 1942 | dc2-leaf2b | Interfaces | VerifyInterfacesStatus | Verifies the status of the provided interfaces. | Interface Loopback10 - VRF10_VTEP_DIAGNOSTICS = 'up' | NOT RUN | - |
-| 1943 | dc2-leaf2b | Interfaces | VerifyInterfacesStatus | Verifies the status of the provided interfaces. | Interface Loopback11 - VRF11_VTEP_DIAGNOSTICS = 'up' | NOT RUN | - |
-| 1944 | dc2-leaf2b | Interfaces | VerifyInterfacesStatus | Verifies the status of the provided interfaces. | Interface Port-Channel3 - MLAG_PEER_dc2-leaf2a_Po3 = 'up' | NOT RUN | - |
-| 1945 | dc2-leaf2b | Interfaces | VerifyInterfacesStatus | Verifies the status of the provided interfaces. | Interface Port-Channel5 - dc2-leaf2-server1_PortChannel dc2-leaf2-server1 = 'up' | NOT RUN | - |
-| 1946 | dc2-leaf2b | Interfaces | VerifyInterfacesStatus | Verifies the status of the provided interfaces. | Interface Port-Channel8 - DC2-LEAF2C_Po1 = 'up' | NOT RUN | - |
-| 1947 | dc2-leaf2b | Interfaces | VerifyInterfacesStatus | Verifies the status of the provided interfaces. | Interface Vlan11 - VRF10_VLAN11 = 'up' | NOT RUN | - |
-| 1948 | dc2-leaf2b | Interfaces | VerifyInterfacesStatus | Verifies the status of the provided interfaces. | Interface Vlan12 - VRF10_VLAN12 = 'up' | NOT RUN | - |
-| 1949 | dc2-leaf2b | Interfaces | VerifyInterfacesStatus | Verifies the status of the provided interfaces. | Interface Vlan21 - VRF11_VLAN21 = 'up' | NOT RUN | - |
-| 1950 | dc2-leaf2b | Interfaces | VerifyInterfacesStatus | Verifies the status of the provided interfaces. | Interface Vlan22 - VRF11_VLAN22 = 'up' | NOT RUN | - |
-| 1951 | dc2-leaf2b | Interfaces | VerifyInterfacesStatus | Verifies the status of the provided interfaces. | Interface Vlan3009 - MLAG_PEER_L3_iBGP: vrf VRF10 = 'up' | NOT RUN | - |
-| 1952 | dc2-leaf2b | Interfaces | VerifyInterfacesStatus | Verifies the status of the provided interfaces. | Interface Vlan3010 - MLAG_PEER_L3_iBGP: vrf VRF11 = 'up' | NOT RUN | - |
-| 1953 | dc2-leaf2b | Interfaces | VerifyInterfacesStatus | Verifies the status of the provided interfaces. | Interface Vlan4093 - MLAG_PEER_L3_PEERING = 'up' | NOT RUN | - |
-| 1954 | dc2-leaf2b | Interfaces | VerifyInterfacesStatus | Verifies the status of the provided interfaces. | Interface Vlan4094 - MLAG_PEER = 'up' | NOT RUN | - |
-| 1955 | dc2-leaf2b | Interfaces | VerifyInterfacesStatus | Verifies the status of the provided interfaces. | Interface Vxlan1 = 'up' | NOT RUN | - |
-| 1956 | dc2-leaf2b | LANZ | VerifyLANZ | Verifies if LANZ is enabled. | - | NOT RUN | - |
-| 1957 | dc2-leaf2b | Logging | VerifyLoggingAccounting | Verifies if AAA accounting logs are generated. | - | NOT RUN | - |
-| 1958 | dc2-leaf2b | Logging | VerifyLoggingErrors | Verifies there are no syslog messages with a severity of ERRORS or higher. | - | NOT RUN | - |
-| 1959 | dc2-leaf2b | Logging | VerifyLoggingHostname | Verifies if logs are generated with the device FQDN. | - | NOT RUN | - |
-| 1960 | dc2-leaf2b | Logging | VerifyLoggingHosts | Verifies logging hosts (syslog servers) for a specified VRF. | - | NOT RUN | - |
-| 1961 | dc2-leaf2b | Logging | VerifyLoggingLogsGeneration | Verifies if logs are generated. | - | NOT RUN | - |
-| 1962 | dc2-leaf2b | Logging | VerifyLoggingPersistent | Verifies if logging persistent is enabled and logs are saved in flash. | - | NOT RUN | - |
-| 1963 | dc2-leaf2b | Logging | VerifyLoggingSourceInt | Verifies logging source-interface for a specified VRF. | - | NOT RUN | - |
-| 1964 | dc2-leaf2b | Logging | VerifyLoggingTimestamp | Verifies if logs are generated with the riate timestamp. | - | NOT RUN | - |
-| 1965 | dc2-leaf2b | MLAG | VerifyMlagConfigSanity | Verifies there are no MLAG config-sanity inconsistencies. | - | NOT RUN | - |
-| 1966 | dc2-leaf2b | MLAG | VerifyMlagDualPrimary | Verifies the MLAG dual-primary detection parameters. | - | NOT RUN | - |
-| 1967 | dc2-leaf2b | MLAG | VerifyMlagInterfaces | Verifies there are no inactive or active-partial MLAG ports. | - | NOT RUN | - |
-| 1968 | dc2-leaf2b | MLAG | VerifyMlagReloadDelay | Verifies the MLAG reload-delay parameters. | - | NOT RUN | - |
-| 1969 | dc2-leaf2b | MLAG | VerifyMlagStatus | Verifies the health status of the MLAG configuration. | - | NOT RUN | - |
-| 1970 | dc2-leaf2b | MLAG | VerifyMlagStatus | Verifies the health status of the MLAG configuration. | - | NOT RUN | - |
-| 1971 | dc2-leaf2b | Multicast | VerifyIGMPSnoopingGlobal | Verifies the IGMP snooping global configuration. | - | NOT RUN | - |
-| 1972 | dc2-leaf2b | Multicast | VerifyIGMPSnoopingVlans | Verifies the IGMP snooping status for the provided VLANs. | - | NOT RUN | - |
-| 1973 | dc2-leaf2b | PTP | VerifyPtpGMStatus | Verifies that the device is locked to a valid PTP Grandmaster. | - | NOT RUN | - |
-| 1974 | dc2-leaf2b | PTP | VerifyPtpLockStatus | Verifies that the device was locked to the upstream PTP GM in the last minute. | - | NOT RUN | - |
-| 1975 | dc2-leaf2b | PTP | VerifyPtpModeStatus | Verifies that the device is configured as a PTP Boundary Clock. | - | NOT RUN | - |
-| 1976 | dc2-leaf2b | PTP | VerifyPtpOffset | Verifies that the PTP timing offset is within +/- 1000ns from the master clock. | - | NOT RUN | - |
-| 1977 | dc2-leaf2b | PTP | VerifyPtpPortModeStatus | Verifies the PTP interfaces state. | - | NOT RUN | - |
-| 1978 | dc2-leaf2b | Routing | VerifyRoutingProtocolModel | Verifies the configured routing protocol model. | Routing protocol model: multi-agent | NOT RUN | - |
-| 1979 | dc2-leaf2b | Routing | VerifyRoutingTableEntry | Verifies that the provided routes are present in the routing table of a specified VRF. | Route: 10.255.0.1 - Peer: dc1-spine1 | NOT RUN | - |
-| 1980 | dc2-leaf2b | Routing | VerifyRoutingTableEntry | Verifies that the provided routes are present in the routing table of a specified VRF. | Route: 10.255.0.2 - Peer: dc1-spine2 | NOT RUN | - |
-| 1981 | dc2-leaf2b | Routing | VerifyRoutingTableEntry | Verifies that the provided routes are present in the routing table of a specified VRF. | Route: 10.255.0.3 - Peer: dc1-leaf1a | NOT RUN | - |
-| 1982 | dc2-leaf2b | Routing | VerifyRoutingTableEntry | Verifies that the provided routes are present in the routing table of a specified VRF. | Route: 10.255.0.4 - Peer: dc1-leaf1b | NOT RUN | - |
-| 1983 | dc2-leaf2b | Routing | VerifyRoutingTableEntry | Verifies that the provided routes are present in the routing table of a specified VRF. | Route: 10.255.0.5 - Peer: dc1-leaf2a | NOT RUN | - |
-| 1984 | dc2-leaf2b | Routing | VerifyRoutingTableEntry | Verifies that the provided routes are present in the routing table of a specified VRF. | Route: 10.255.1.3 - Peer: dc1-leaf1a | NOT RUN | - |
-| 1985 | dc2-leaf2b | Routing | VerifyRoutingTableEntry | Verifies that the provided routes are present in the routing table of a specified VRF. | Route: 10.255.1.5 - Peer: dc1-leaf2a | NOT RUN | - |
-| 1986 | dc2-leaf2b | Routing | VerifyRoutingTableEntry | Verifies that the provided routes are present in the routing table of a specified VRF. | Route: 10.255.128.11 - Peer: dc2-spine1 | NOT RUN | - |
-| 1987 | dc2-leaf2b | Routing | VerifyRoutingTableEntry | Verifies that the provided routes are present in the routing table of a specified VRF. | Route: 10.255.128.12 - Peer: dc2-spine2 | NOT RUN | - |
-| 1988 | dc2-leaf2b | Routing | VerifyRoutingTableEntry | Verifies that the provided routes are present in the routing table of a specified VRF. | Route: 10.255.128.13 - Peer: dc2-leaf1a | NOT RUN | - |
-| 1989 | dc2-leaf2b | Routing | VerifyRoutingTableEntry | Verifies that the provided routes are present in the routing table of a specified VRF. | Route: 10.255.128.14 - Peer: dc2-leaf1b | NOT RUN | - |
-| 1990 | dc2-leaf2b | Routing | VerifyRoutingTableEntry | Verifies that the provided routes are present in the routing table of a specified VRF. | Route: 10.255.128.15 - Peer: dc2-leaf2a | NOT RUN | - |
-| 1991 | dc2-leaf2b | Routing | VerifyRoutingTableEntry | Verifies that the provided routes are present in the routing table of a specified VRF. | Route: 10.255.128.16 - Peer: dc2-leaf2b | NOT RUN | - |
-| 1992 | dc2-leaf2b | Routing | VerifyRoutingTableEntry | Verifies that the provided routes are present in the routing table of a specified VRF. | Route: 10.255.128.17 - Peer: dc2-leaf3a.arista.com | NOT RUN | - |
-| 1993 | dc2-leaf2b | Routing | VerifyRoutingTableEntry | Verifies that the provided routes are present in the routing table of a specified VRF. | Route: 10.255.128.18 - Peer: dc2-leaf3b.arista.com | NOT RUN | - |
-| 1994 | dc2-leaf2b | Routing | VerifyRoutingTableEntry | Verifies that the provided routes are present in the routing table of a specified VRF. | Route: 10.255.129.13 - Peer: dc2-leaf1a | NOT RUN | - |
-| 1995 | dc2-leaf2b | Routing | VerifyRoutingTableEntry | Verifies that the provided routes are present in the routing table of a specified VRF. | Route: 10.255.129.15 - Peer: dc2-leaf2a | NOT RUN | - |
-| 1996 | dc2-leaf2b | Routing | VerifyRoutingTableEntry | Verifies that the provided routes are present in the routing table of a specified VRF. | Route: 10.255.129.17 - Peer: dc2-leaf3a.arista.com | NOT RUN | - |
-| 1997 | dc2-leaf2b | Routing | VerifyRoutingTableEntry | Verifies that the provided routes are present in the routing table of a specified VRF. | Route: 10.255.2.1 - Peer: dc1-wan1 | NOT RUN | - |
-| 1998 | dc2-leaf2b | Routing | VerifyRoutingTableEntry | Verifies that the provided routes are present in the routing table of a specified VRF. | Route: 10.255.2.2 - Peer: dc1-wan2 | NOT RUN | - |
-| 1999 | dc2-leaf2b | Routing | VerifyRoutingTableEntry | Verifies that the provided routes are present in the routing table of a specified VRF. | Route: 10.33.0.5 - Peer: dc1-svc-leaf1a | NOT RUN | - |
-| 2000 | dc2-leaf2b | Routing | VerifyRoutingTableEntry | Verifies that the provided routes are present in the routing table of a specified VRF. | Route: 10.33.0.6 - Peer: dc1-svc-leaf1b | NOT RUN | - |
-| 2001 | dc2-leaf2b | Routing | VerifyRoutingTableEntry | Verifies that the provided routes are present in the routing table of a specified VRF. | Route: 10.33.1.5 - Peer: dc1-svc-leaf1a | NOT RUN | - |
-| 2002 | dc2-leaf2b | Security | VerifyAPIHttpsSSL | Verifies if the eAPI has a valid SSL profile. | - | NOT RUN | - |
-| 2003 | dc2-leaf2b | Security | VerifyAPIHttpsSSL | Verifies if the eAPI has a valid SSL profile. | eAPI HTTPS SSL Profile: eAPI_SSL_Profile | NOT RUN | - |
-| 2004 | dc2-leaf2b | Security | VerifyAPIHttpStatus | Verifies if eAPI HTTP server is disabled globally. | - | NOT RUN | - |
-| 2005 | dc2-leaf2b | Security | VerifyAPIIPv4Acl | Verifies if eAPI has the right number IPv4 ACL(s) configured for a specified VRF. | - | NOT RUN | - |
-| 2006 | dc2-leaf2b | Security | VerifyAPIIPv6Acl | Verifies if eAPI has the right number IPv6 ACL(s) configured for a specified VRF. | - | NOT RUN | - |
-| 2007 | dc2-leaf2b | Security | VerifyAPISSLCertificate | Verifies the eAPI SSL certificate expiry, common subject name, encryption algorithm and key size. | - | NOT RUN | - |
-| 2008 | dc2-leaf2b | Security | VerifyBannerLogin | Verifies the login banner of a device. | - | NOT RUN | - |
-| 2009 | dc2-leaf2b | Security | VerifyBannerMotd | Verifies the motd banner of a device. | - | NOT RUN | - |
-| 2010 | dc2-leaf2b | Security | VerifyIPSecConnHealth | Verifies all IPv4 security connections. | - | NOT RUN | - |
-| 2011 | dc2-leaf2b | Security | VerifyIPv4ACL | Verifies the configuration of IPv4 ACLs. | - | NOT RUN | - |
-| 2012 | dc2-leaf2b | Security | VerifySpecificIPSecConn | Verifies IPv4 security connections for a peer. | - | NOT RUN | - |
-| 2013 | dc2-leaf2b | Security | VerifySSHIPv4Acl | Verifies if the SSHD agent has IPv4 ACL(s) configured. | - | NOT RUN | - |
-| 2014 | dc2-leaf2b | Security | VerifySSHIPv6Acl | Verifies if the SSHD agent has IPv6 ACL(s) configured. | - | NOT RUN | - |
-| 2015 | dc2-leaf2b | Security | VerifySSHStatus | Verifies if the SSHD agent is disabled in the default VRF. | - | NOT RUN | - |
-| 2016 | dc2-leaf2b | Security | VerifyTelnetStatus | Verifies if Telnet is disabled in the default VRF. | - | NOT RUN | - |
-| 2017 | dc2-leaf2b | Services | VerifyDNSLookup | Verifies the DNS name to IP address resolution. | - | NOT RUN | - |
-| 2018 | dc2-leaf2b | Services | VerifyDNSServers | Verifies if the DNS servers are correctly configured. | - | NOT RUN | - |
-| 2019 | dc2-leaf2b | Services | VerifyErrdisableRecovery | Verifies the errdisable recovery reason, status, and interval. | - | NOT RUN | - |
-| 2020 | dc2-leaf2b | Services | VerifyHostname | Verifies the hostname of a device. | - | NOT RUN | - |
-| 2021 | dc2-leaf2b | SNMP | VerifySnmpIPv4Acl | Verifies if the SNMP agent has IPv4 ACL(s) configured. | - | NOT RUN | - |
-| 2022 | dc2-leaf2b | SNMP | VerifySnmpIPv6Acl | Verifies if the SNMP agent has IPv6 ACL(s) configured. | - | NOT RUN | - |
-| 2023 | dc2-leaf2b | SNMP | VerifySnmpStatus | Verifies if the SNMP agent is enabled. | - | NOT RUN | - |
-| 2024 | dc2-leaf2b | Software | VerifyEOSVersion | Verifies the EOS version of the device. | - | NOT RUN | - |
-| 2025 | dc2-leaf2b | Software | VerifyTerminAttrVersion | Verifies the TerminAttr version of the device. | - | NOT RUN | - |
-| 2026 | dc2-leaf2b | STP | VerifySTPBlockedPorts | Verifies there is no STP blocked ports. | - | NOT RUN | - |
-| 2027 | dc2-leaf2b | STP | VerifySTPCounters | Verifies there is no errors in STP BPDU packets. | - | NOT RUN | - |
-| 2028 | dc2-leaf2b | STP | VerifySTPForwardingPorts | Verifies that all interfaces are forwarding for a provided list of VLAN(s). | - | NOT RUN | - |
-| 2029 | dc2-leaf2b | STP | VerifySTPMode | Verifies the configured STP mode for a provided list of VLAN(s). | - | NOT RUN | - |
-| 2030 | dc2-leaf2b | STP | VerifySTPRootPriority | Verifies the STP root priority for a provided list of VLAN or MST instance ID(s). | - | NOT RUN | - |
-| 2031 | dc2-leaf2b | STUN | VerifyStunClient | Verifies the STUN client is configured with the specified IPv4 source address and port. Validate the public IP and port if provided. | - | NOT RUN | - |
-| 2032 | dc2-leaf2b | System | VerifyAgentLogs | Verifies there are no agent crash reports. | - | NOT RUN | - |
-| 2033 | dc2-leaf2b | System | VerifyCoredump | Verifies there are no core dump files. | - | NOT RUN | - |
-| 2034 | dc2-leaf2b | System | VerifyCPUUtilization | Verifies whether the CPU utilization is below 75%. | - | NOT RUN | - |
-| 2035 | dc2-leaf2b | System | VerifyFileSystemUtilization | Verifies that no partition is utilizing more than 75% of its disk space. | - | NOT RUN | - |
-| 2036 | dc2-leaf2b | System | VerifyMemoryUtilization | Verifies whether the memory utilization is below 75%. | - | NOT RUN | - |
-| 2037 | dc2-leaf2b | System | VerifyNTP | Verifies if NTP is synchronised. | - | NOT RUN | - |
-| 2038 | dc2-leaf2b | System | VerifyNTP | Verifies if NTP is synchronised. | - | NOT RUN | - |
-| 2039 | dc2-leaf2b | System | VerifyReloadCause | Verifies the last reload cause of the device. | - | NOT RUN | - |
-| 2040 | dc2-leaf2b | System | VerifyReloadCause | Verifies the last reload cause of the device. | - | NOT RUN | - |
-| 2041 | dc2-leaf2b | System | VerifyUptime | Verifies the device uptime. | - | NOT RUN | - |
-| 2042 | dc2-leaf2b | VLAN | VerifyVlanInternalPolicy | Verifies the VLAN internal allocation policy and the range of VLANs. | - | NOT RUN | - |
-| 2043 | dc2-leaf2c | AAA | VerifyAcctConsoleMethods | Verifies the AAA accounting console method lists for different accounting types (system, exec, commands, dot1x). | - | NOT RUN | - |
-| 2044 | dc2-leaf2c | AAA | VerifyAcctDefaultMethods | Verifies the AAA accounting default method lists for different accounting types (system, exec, commands, dot1x). | - | NOT RUN | - |
-| 2045 | dc2-leaf2c | AAA | VerifyAuthenMethods | Verifies the AAA authentication method lists for different authentication types (login, enable, dot1x). | - | NOT RUN | - |
-| 2046 | dc2-leaf2c | AAA | VerifyAuthzMethods | Verifies the AAA authorization method lists for different authorization types (commands, exec). | - | NOT RUN | - |
-| 2047 | dc2-leaf2c | AAA | VerifyTacacsServerGroups | Verifies if the provided TACACS server group(s) are configured. | - | NOT RUN | - |
-| 2048 | dc2-leaf2c | AAA | VerifyTacacsServers | Verifies TACACS servers are configured for a specified VRF. | - | NOT RUN | - |
-| 2049 | dc2-leaf2c | AAA | VerifyTacacsSourceIntf | Verifies TACACS source-interface for a specified VRF. | - | NOT RUN | - |
-| 2050 | dc2-leaf2c | Configuration | VerifyRunningConfigDiffs | Verifies there is no difference between the running-config and the startup-config | - | NOT RUN | - |
-| 2051 | dc2-leaf2c | Configuration | VerifyZeroTouch | Verifies ZeroTouch is disabled | - | NOT RUN | - |
-| 2052 | dc2-leaf2c | Connectivity | VerifyLLDPNeighbors | Verifies that the provided LLDP neighbors are connected properly. | Local: Ethernet1 - Remote: dc2-leaf2a Ethernet8 | NOT RUN | - |
-| 2053 | dc2-leaf2c | Connectivity | VerifyLLDPNeighbors | Verifies that the provided LLDP neighbors are connected properly. | Local: Ethernet2 - Remote: dc2-leaf2b Ethernet8 | NOT RUN | - |
-| 2054 | dc2-leaf2c | Field Notices | VerifyFieldNotice44Resolution | Verifies that the device is using the correct Aboot version per FN0044. | - | NOT RUN | - |
-| 2055 | dc2-leaf2c | Field Notices | VerifyFieldNotice72Resolution | Verifies if the device is exposed to FN0072, and if the issue has been mitigated. | - | NOT RUN | - |
-| 2056 | dc2-leaf2c | Greent | VerifyGreenT | Verifies if a GreenT policy is created. | - | NOT RUN | - |
-| 2057 | dc2-leaf2c | Greent | VerifyGreenTCounters | Verifies if the GreenT counters are incremented. | - | NOT RUN | - |
-| 2058 | dc2-leaf2c | Hardware | VerifyAdverseDrops | Verifies there are no adverse drops on DCS-7280 and DCS-7500 family switches. | - | NOT RUN | - |
-| 2059 | dc2-leaf2c | Hardware | VerifyEnvironmentCooling | Verifies the status of power supply fans and all fan trays. | - | NOT RUN | - |
-| 2060 | dc2-leaf2c | Hardware | VerifyEnvironmentCooling | Verifies the status of power supply fans and all fan trays. | Accepted States: 'ok' | NOT RUN | - |
-| 2061 | dc2-leaf2c | Hardware | VerifyEnvironmentPower | Verifies the power supplies status. | - | NOT RUN | - |
-| 2062 | dc2-leaf2c | Hardware | VerifyEnvironmentPower | Verifies the power supplies status. | Accepted States: 'ok' | NOT RUN | - |
-| 2063 | dc2-leaf2c | Hardware | VerifyEnvironmentSystemCooling | Verifies the system cooling status. | - | NOT RUN | - |
-| 2064 | dc2-leaf2c | Hardware | VerifyTemperature | Verifies the device temperature. | - | NOT RUN | - |
-| 2065 | dc2-leaf2c | Hardware | VerifyTemperature | Verifies the device temperature. | - | NOT RUN | - |
-| 2066 | dc2-leaf2c | Hardware | VerifyTransceiversManufacturers | Verifies if all transceivers come from approved manufacturers. | - | NOT RUN | - |
-| 2067 | dc2-leaf2c | Hardware | VerifyTransceiversManufacturers | Verifies if all transceivers come from approved manufacturers. | Accepted Manufacturers: 'Arista Networks', 'Arastra, Inc.', 'Not Present' | NOT RUN | - |
-| 2068 | dc2-leaf2c | Hardware | VerifyTransceiversTemperature | Verifies the transceivers temperature. | - | NOT RUN | - |
-| 2069 | dc2-leaf2c | Interfaces | VerifyInterfacesStatus | Verifies the status of the provided interfaces. | Interface Ethernet1 - DC2-LEAF2A_Ethernet8 = 'up' | NOT RUN | - |
-| 2070 | dc2-leaf2c | Interfaces | VerifyInterfacesStatus | Verifies the status of the provided interfaces. | Interface Ethernet2 - DC2-LEAF2B_Ethernet8 = 'up' | NOT RUN | - |
-| 2071 | dc2-leaf2c | Interfaces | VerifyInterfacesStatus | Verifies the status of the provided interfaces. | Interface Ethernet5 - dc2-leaf2-server1_iLO = 'up' | NOT RUN | - |
-| 2072 | dc2-leaf2c | Interfaces | VerifyInterfacesStatus | Verifies the status of the provided interfaces. | Interface Port-Channel1 - DC2_L3_LEAF2_Po8 = 'up' | NOT RUN | - |
-| 2073 | dc2-leaf2c | LANZ | VerifyLANZ | Verifies if LANZ is enabled. | - | NOT RUN | - |
-| 2074 | dc2-leaf2c | PTP | VerifyPtpGMStatus | Verifies that the device is locked to a valid PTP Grandmaster. | - | NOT RUN | - |
-| 2075 | dc2-leaf2c | PTP | VerifyPtpLockStatus | Verifies that the device was locked to the upstream PTP GM in the last minute. | - | NOT RUN | - |
-| 2076 | dc2-leaf2c | PTP | VerifyPtpModeStatus | Verifies that the device is configured as a PTP Boundary Clock. | - | NOT RUN | - |
-| 2077 | dc2-leaf2c | PTP | VerifyPtpOffset | Verifies that the PTP timing offset is within +/- 1000ns from the master clock. | - | NOT RUN | - |
-| 2078 | dc2-leaf2c | PTP | VerifyPtpPortModeStatus | Verifies the PTP interfaces state. | - | NOT RUN | - |
-| 2079 | dc2-leaf2c | Security | VerifyAPIHttpsSSL | Verifies if the eAPI has a valid SSL profile. | - | NOT RUN | - |
-| 2080 | dc2-leaf2c | Security | VerifyAPIHttpsSSL | Verifies if the eAPI has a valid SSL profile. | eAPI HTTPS SSL Profile: eAPI_SSL_Profile | NOT RUN | - |
-| 2081 | dc2-leaf2c | Security | VerifyAPIHttpStatus | Verifies if eAPI HTTP server is disabled globally. | - | NOT RUN | - |
-| 2082 | dc2-leaf2c | Security | VerifyAPIIPv4Acl | Verifies if eAPI has the right number IPv4 ACL(s) configured for a specified VRF. | - | NOT RUN | - |
-| 2083 | dc2-leaf2c | Security | VerifyAPIIPv6Acl | Verifies if eAPI has the right number IPv6 ACL(s) configured for a specified VRF. | - | NOT RUN | - |
-| 2084 | dc2-leaf2c | Security | VerifyAPISSLCertificate | Verifies the eAPI SSL certificate expiry, common subject name, encryption algorithm and key size. | - | NOT RUN | - |
-| 2085 | dc2-leaf2c | Security | VerifyBannerLogin | Verifies the login banner of a device. | - | NOT RUN | - |
-| 2086 | dc2-leaf2c | Security | VerifyBannerMotd | Verifies the motd banner of a device. | - | NOT RUN | - |
-| 2087 | dc2-leaf2c | Security | VerifyIPSecConnHealth | Verifies all IPv4 security connections. | - | NOT RUN | - |
-| 2088 | dc2-leaf2c | Security | VerifyIPv4ACL | Verifies the configuration of IPv4 ACLs. | - | NOT RUN | - |
-| 2089 | dc2-leaf2c | Security | VerifySpecificIPSecConn | Verifies IPv4 security connections for a peer. | - | NOT RUN | - |
-| 2090 | dc2-leaf2c | Security | VerifySSHIPv4Acl | Verifies if the SSHD agent has IPv4 ACL(s) configured. | - | NOT RUN | - |
-| 2091 | dc2-leaf2c | Security | VerifySSHIPv6Acl | Verifies if the SSHD agent has IPv6 ACL(s) configured. | - | NOT RUN | - |
-| 2092 | dc2-leaf2c | Security | VerifySSHStatus | Verifies if the SSHD agent is disabled in the default VRF. | - | NOT RUN | - |
-| 2093 | dc2-leaf2c | Security | VerifyTelnetStatus | Verifies if Telnet is disabled in the default VRF. | - | NOT RUN | - |
-| 2094 | dc2-leaf2c | Services | VerifyDNSLookup | Verifies the DNS name to IP address resolution. | - | NOT RUN | - |
-| 2095 | dc2-leaf2c | Services | VerifyDNSServers | Verifies if the DNS servers are correctly configured. | - | NOT RUN | - |
-| 2096 | dc2-leaf2c | Services | VerifyErrdisableRecovery | Verifies the errdisable recovery reason, status, and interval. | - | NOT RUN | - |
-| 2097 | dc2-leaf2c | Services | VerifyHostname | Verifies the hostname of a device. | - | NOT RUN | - |
-| 2098 | dc2-leaf2c | SNMP | VerifySnmpIPv4Acl | Verifies if the SNMP agent has IPv4 ACL(s) configured. | - | NOT RUN | - |
-| 2099 | dc2-leaf2c | SNMP | VerifySnmpIPv6Acl | Verifies if the SNMP agent has IPv6 ACL(s) configured. | - | NOT RUN | - |
-| 2100 | dc2-leaf2c | SNMP | VerifySnmpStatus | Verifies if the SNMP agent is enabled. | - | NOT RUN | - |
-| 2101 | dc2-leaf2c | Software | VerifyEOSVersion | Verifies the EOS version of the device. | - | NOT RUN | - |
-| 2102 | dc2-leaf2c | Software | VerifyTerminAttrVersion | Verifies the TerminAttr version of the device. | - | NOT RUN | - |
-| 2103 | dc2-leaf2c | STUN | VerifyStunClient | Verifies the STUN client is configured with the specified IPv4 source address and port. Validate the public IP and port if provided. | - | NOT RUN | - |
-| 2104 | dc2-leaf2c | System | VerifyAgentLogs | Verifies there are no agent crash reports. | - | NOT RUN | - |
-| 2105 | dc2-leaf2c | System | VerifyCoredump | Verifies there are no core dump files. | - | NOT RUN | - |
-| 2106 | dc2-leaf2c | System | VerifyCPUUtilization | Verifies whether the CPU utilization is below 75%. | - | NOT RUN | - |
-| 2107 | dc2-leaf2c | System | VerifyFileSystemUtilization | Verifies that no partition is utilizing more than 75% of its disk space. | - | NOT RUN | - |
-| 2108 | dc2-leaf2c | System | VerifyMemoryUtilization | Verifies whether the memory utilization is below 75%. | - | NOT RUN | - |
-| 2109 | dc2-leaf2c | System | VerifyNTP | Verifies if NTP is synchronised. | - | NOT RUN | - |
-| 2110 | dc2-leaf2c | System | VerifyNTP | Verifies if NTP is synchronised. | - | NOT RUN | - |
-| 2111 | dc2-leaf2c | System | VerifyReloadCause | Verifies the last reload cause of the device. | - | NOT RUN | - |
-| 2112 | dc2-leaf2c | System | VerifyReloadCause | Verifies the last reload cause of the device. | - | NOT RUN | - |
-| 2113 | dc2-leaf2c | System | VerifyUptime | Verifies the device uptime. | - | NOT RUN | - |
-| 2114 | dc2-leaf2c | VLAN | VerifyVlanInternalPolicy | Verifies the VLAN internal allocation policy and the range of VLANs. | - | NOT RUN | - |
-| 2115 | dc2-leaf3a.arista.com | AAA | VerifyAcctConsoleMethods | Verifies the AAA accounting console method lists for different accounting types (system, exec, commands, dot1x). | - | NOT RUN | - |
-| 2116 | dc2-leaf3a.arista.com | AAA | VerifyAcctDefaultMethods | Verifies the AAA accounting default method lists for different accounting types (system, exec, commands, dot1x). | - | NOT RUN | - |
-| 2117 | dc2-leaf3a.arista.com | AAA | VerifyAuthenMethods | Verifies the AAA authentication method lists for different authentication types (login, enable, dot1x). | - | NOT RUN | - |
-| 2118 | dc2-leaf3a.arista.com | AAA | VerifyAuthzMethods | Verifies the AAA authorization method lists for different authorization types (commands, exec). | - | NOT RUN | - |
-| 2119 | dc2-leaf3a.arista.com | AAA | VerifyTacacsServerGroups | Verifies if the provided TACACS server group(s) are configured. | - | NOT RUN | - |
-| 2120 | dc2-leaf3a.arista.com | AAA | VerifyTacacsServers | Verifies TACACS servers are configured for a specified VRF. | - | NOT RUN | - |
-| 2121 | dc2-leaf3a.arista.com | AAA | VerifyTacacsSourceIntf | Verifies TACACS source-interface for a specified VRF. | - | NOT RUN | - |
-| 2122 | dc2-leaf3a.arista.com | BGP | VerifyBGPSpecificPeers | Verifies the health of specific BGP peer(s). | BGP EVPN Peer: dc2-spine1 (IP: 10.255.128.11) | NOT RUN | - |
-| 2123 | dc2-leaf3a.arista.com | BGP | VerifyBGPSpecificPeers | Verifies the health of specific BGP peer(s). | BGP EVPN Peer: dc2-spine2 (IP: 10.255.128.12) | NOT RUN | - |
-| 2124 | dc2-leaf3a.arista.com | BGP | VerifyBGPSpecificPeers | Verifies the health of specific BGP peer(s). | BGP IPv4 Unicast Peer: dc2-leaf3b.arista.com (IP: 10.255.129.125) | NOT RUN | - |
-| 2125 | dc2-leaf3a.arista.com | BGP | VerifyBGPSpecificPeers | Verifies the health of specific BGP peer(s). | BGP IPv4 Unicast Peer: dc2-spine1 (IP: 10.255.255.120) | NOT RUN | - |
-| 2126 | dc2-leaf3a.arista.com | BGP | VerifyBGPSpecificPeers | Verifies the health of specific BGP peer(s). | BGP IPv4 Unicast Peer: dc2-spine2 (IP: 10.255.255.122) | NOT RUN | - |
-| 2127 | dc2-leaf3a.arista.com | Configuration | VerifyRunningConfigDiffs | Verifies there is no difference between the running-config and the startup-config | - | NOT RUN | - |
-| 2128 | dc2-leaf3a.arista.com | Configuration | VerifyZeroTouch | Verifies ZeroTouch is disabled | - | NOT RUN | - |
-| 2129 | dc2-leaf3a.arista.com | Connectivity | VerifyLLDPNeighbors | Verifies that the provided LLDP neighbors are connected properly. | Local: Ethernet1 - Remote: dc2-spine1 Ethernet5 | NOT RUN | - |
-| 2130 | dc2-leaf3a.arista.com | Connectivity | VerifyLLDPNeighbors | Verifies that the provided LLDP neighbors are connected properly. | Local: Ethernet2 - Remote: dc2-spine2 Ethernet5 | NOT RUN | - |
-| 2131 | dc2-leaf3a.arista.com | Connectivity | VerifyLLDPNeighbors | Verifies that the provided LLDP neighbors are connected properly. | Local: Ethernet3 - Remote: dc2-leaf3b.arista.com Ethernet3 | NOT RUN | - |
-| 2132 | dc2-leaf3a.arista.com | Connectivity | VerifyLLDPNeighbors | Verifies that the provided LLDP neighbors are connected properly. | Local: Ethernet4 - Remote: dc2-leaf3b.arista.com Ethernet4 | NOT RUN | - |
-| 2133 | dc2-leaf3a.arista.com | Connectivity | VerifyReachability | Test the network reachability to one or many destination IP(s). | Source: Loopback0 (IP: 10.255.128.17) - Destination: dc1-leaf1a Loopback0 (IP: 10.255.0.3) | NOT RUN | - |
-| 2134 | dc2-leaf3a.arista.com | Connectivity | VerifyReachability | Test the network reachability to one or many destination IP(s). | Source: Loopback0 (IP: 10.255.128.17) - Destination: dc1-leaf1b Loopback0 (IP: 10.255.0.4) | NOT RUN | - |
-| 2135 | dc2-leaf3a.arista.com | Connectivity | VerifyReachability | Test the network reachability to one or many destination IP(s). | Source: Loopback0 (IP: 10.255.128.17) - Destination: dc1-leaf2a Loopback0 (IP: 10.255.0.5) | NOT RUN | - |
-| 2136 | dc2-leaf3a.arista.com | Connectivity | VerifyReachability | Test the network reachability to one or many destination IP(s). | Source: Loopback0 (IP: 10.255.128.17) - Destination: dc1-spine1 Loopback0 (IP: 10.255.0.1) | NOT RUN | - |
-| 2137 | dc2-leaf3a.arista.com | Connectivity | VerifyReachability | Test the network reachability to one or many destination IP(s). | Source: Loopback0 (IP: 10.255.128.17) - Destination: dc1-spine2 Loopback0 (IP: 10.255.0.2) | NOT RUN | - |
-| 2138 | dc2-leaf3a.arista.com | Connectivity | VerifyReachability | Test the network reachability to one or many destination IP(s). | Source: Loopback0 (IP: 10.255.128.17) - Destination: dc1-svc-leaf1a Loopback0 (IP: 10.33.0.5) | NOT RUN | - |
-| 2139 | dc2-leaf3a.arista.com | Connectivity | VerifyReachability | Test the network reachability to one or many destination IP(s). | Source: Loopback0 (IP: 10.255.128.17) - Destination: dc1-svc-leaf1b Loopback0 (IP: 10.33.0.6) | NOT RUN | - |
-| 2140 | dc2-leaf3a.arista.com | Connectivity | VerifyReachability | Test the network reachability to one or many destination IP(s). | Source: Loopback0 (IP: 10.255.128.17) - Destination: dc1-wan1 Loopback0 (IP: 10.255.2.1) | NOT RUN | - |
-| 2141 | dc2-leaf3a.arista.com | Connectivity | VerifyReachability | Test the network reachability to one or many destination IP(s). | Source: Loopback0 (IP: 10.255.128.17) - Destination: dc1-wan2 Loopback0 (IP: 10.255.2.2) | NOT RUN | - |
-| 2142 | dc2-leaf3a.arista.com | Connectivity | VerifyReachability | Test the network reachability to one or many destination IP(s). | Source: Loopback0 (IP: 10.255.128.17) - Destination: dc2-leaf1a Loopback0 (IP: 10.255.128.13) | NOT RUN | - |
-| 2143 | dc2-leaf3a.arista.com | Connectivity | VerifyReachability | Test the network reachability to one or many destination IP(s). | Source: Loopback0 (IP: 10.255.128.17) - Destination: dc2-leaf1b Loopback0 (IP: 10.255.128.14) | NOT RUN | - |
-| 2144 | dc2-leaf3a.arista.com | Connectivity | VerifyReachability | Test the network reachability to one or many destination IP(s). | Source: Loopback0 (IP: 10.255.128.17) - Destination: dc2-leaf2a Loopback0 (IP: 10.255.128.15) | NOT RUN | - |
-| 2145 | dc2-leaf3a.arista.com | Connectivity | VerifyReachability | Test the network reachability to one or many destination IP(s). | Source: Loopback0 (IP: 10.255.128.17) - Destination: dc2-leaf2b Loopback0 (IP: 10.255.128.16) | NOT RUN | - |
-| 2146 | dc2-leaf3a.arista.com | Connectivity | VerifyReachability | Test the network reachability to one or many destination IP(s). | Source: Loopback0 (IP: 10.255.128.17) - Destination: dc2-leaf3a.arista.com Loopback0 (IP: 10.255.128.17) | NOT RUN | - |
-| 2147 | dc2-leaf3a.arista.com | Connectivity | VerifyReachability | Test the network reachability to one or many destination IP(s). | Source: Loopback0 (IP: 10.255.128.17) - Destination: dc2-leaf3b.arista.com Loopback0 (IP: 10.255.128.18) | NOT RUN | - |
-| 2148 | dc2-leaf3a.arista.com | Connectivity | VerifyReachability | Test the network reachability to one or many destination IP(s). | Source: Loopback0 (IP: 10.255.128.17) - Destination: dc2-spine1 Loopback0 (IP: 10.255.128.11) | NOT RUN | - |
-| 2149 | dc2-leaf3a.arista.com | Connectivity | VerifyReachability | Test the network reachability to one or many destination IP(s). | Source: Loopback0 (IP: 10.255.128.17) - Destination: dc2-spine2 Loopback0 (IP: 10.255.128.12) | NOT RUN | - |
-| 2150 | dc2-leaf3a.arista.com | Connectivity | VerifyReachability | Test the network reachability to one or many destination IP(s). | Source: P2P Interface Ethernet1 (IP: 10.255.255.121) - Destination: dc2-spine1 Ethernet5 (IP: 10.255.255.120) | NOT RUN | - |
-| 2151 | dc2-leaf3a.arista.com | Connectivity | VerifyReachability | Test the network reachability to one or many destination IP(s). | Source: P2P Interface Ethernet2 (IP: 10.255.255.123) - Destination: dc2-spine2 Ethernet5 (IP: 10.255.255.122) | NOT RUN | - |
-| 2152 | dc2-leaf3a.arista.com | Field Notices | VerifyFieldNotice44Resolution | Verifies that the device is using the correct Aboot version per FN0044. | - | NOT RUN | - |
-| 2153 | dc2-leaf3a.arista.com | Field Notices | VerifyFieldNotice72Resolution | Verifies if the device is exposed to FN0072, and if the issue has been mitigated. | - | NOT RUN | - |
-| 2154 | dc2-leaf3a.arista.com | Greent | VerifyGreenT | Verifies if a GreenT policy is created. | - | NOT RUN | - |
-| 2155 | dc2-leaf3a.arista.com | Greent | VerifyGreenTCounters | Verifies if the GreenT counters are incremented. | - | NOT RUN | - |
-| 2156 | dc2-leaf3a.arista.com | Hardware | VerifyAdverseDrops | Verifies there are no adverse drops on DCS-7280 and DCS-7500 family switches. | - | NOT RUN | - |
-| 2157 | dc2-leaf3a.arista.com | Hardware | VerifyEnvironmentCooling | Verifies the status of power supply fans and all fan trays. | - | NOT RUN | - |
-| 2158 | dc2-leaf3a.arista.com | Hardware | VerifyEnvironmentCooling | Verifies the status of power supply fans and all fan trays. | Accepted States: 'ok' | NOT RUN | - |
-| 2159 | dc2-leaf3a.arista.com | Hardware | VerifyEnvironmentPower | Verifies the power supplies status. | - | NOT RUN | - |
-| 2160 | dc2-leaf3a.arista.com | Hardware | VerifyEnvironmentPower | Verifies the power supplies status. | Accepted States: 'ok' | NOT RUN | - |
-| 2161 | dc2-leaf3a.arista.com | Hardware | VerifyEnvironmentSystemCooling | Verifies the system cooling status. | - | NOT RUN | - |
-| 2162 | dc2-leaf3a.arista.com | Hardware | VerifyTemperature | Verifies the device temperature. | - | NOT RUN | - |
-| 2163 | dc2-leaf3a.arista.com | Hardware | VerifyTemperature | Verifies the device temperature. | - | NOT RUN | - |
-| 2164 | dc2-leaf3a.arista.com | Hardware | VerifyTransceiversManufacturers | Verifies if all transceivers come from approved manufacturers. | - | NOT RUN | - |
-| 2165 | dc2-leaf3a.arista.com | Hardware | VerifyTransceiversManufacturers | Verifies if all transceivers come from approved manufacturers. | Accepted Manufacturers: 'Arista Networks', 'Arastra, Inc.', 'Not Present' | NOT RUN | - |
-| 2166 | dc2-leaf3a.arista.com | Hardware | VerifyTransceiversTemperature | Verifies the transceivers temperature. | - | NOT RUN | - |
-| 2167 | dc2-leaf3a.arista.com | Interfaces | VerifyInterfacesStatus | Verifies the status of the provided interfaces. | Interface Ethernet1 - P2P_LINK_TO_DC2-SPINE1_Ethernet5 = 'up' | NOT RUN | - |
-| 2168 | dc2-leaf3a.arista.com | Interfaces | VerifyInterfacesStatus | Verifies the status of the provided interfaces. | Interface Ethernet11 - dc2-leaf3-fw1_e1 = 'up' | NOT RUN | - |
-| 2169 | dc2-leaf3a.arista.com | Interfaces | VerifyInterfacesStatus | Verifies the status of the provided interfaces. | Interface Ethernet2 - P2P_LINK_TO_DC2-SPINE2_Ethernet5 = 'up' | NOT RUN | - |
-| 2170 | dc2-leaf3a.arista.com | Interfaces | VerifyInterfacesStatus | Verifies the status of the provided interfaces. | Interface Ethernet3 - MLAG_PEER_dc2-leaf3b.arista.com_Ethernet3 = 'up' | NOT RUN | - |
-| 2171 | dc2-leaf3a.arista.com | Interfaces | VerifyInterfacesStatus | Verifies the status of the provided interfaces. | Interface Ethernet4 - MLAG_PEER_dc2-leaf3b.arista.com_Ethernet4 = 'up' | NOT RUN | - |
-| 2172 | dc2-leaf3a.arista.com | Interfaces | VerifyInterfacesStatus | Verifies the status of the provided interfaces. | Interface Loopback0 - EVPN_Overlay_Peering = 'up' | NOT RUN | - |
-| 2173 | dc2-leaf3a.arista.com | Interfaces | VerifyInterfacesStatus | Verifies the status of the provided interfaces. | Interface Loopback1 - VTEP_VXLAN_Tunnel_Source = 'up' | NOT RUN | - |
-| 2174 | dc2-leaf3a.arista.com | Interfaces | VerifyInterfacesStatus | Verifies the status of the provided interfaces. | Interface Loopback10 - VRF10_VTEP_DIAGNOSTICS = 'up' | NOT RUN | - |
-| 2175 | dc2-leaf3a.arista.com | Interfaces | VerifyInterfacesStatus | Verifies the status of the provided interfaces. | Interface Loopback11 - VRF11_VTEP_DIAGNOSTICS = 'up' | NOT RUN | - |
-| 2176 | dc2-leaf3a.arista.com | Interfaces | VerifyInterfacesStatus | Verifies the status of the provided interfaces. | Interface Port-Channel11 - dc2-leaf3-fw1_PortChannel = 'up' | NOT RUN | - |
-| 2177 | dc2-leaf3a.arista.com | Interfaces | VerifyInterfacesStatus | Verifies the status of the provided interfaces. | Interface Port-Channel3 - MLAG_PEER_dc2-leaf3b.arista.com_Po3 = 'up' | NOT RUN | - |
-| 2178 | dc2-leaf3a.arista.com | Interfaces | VerifyInterfacesStatus | Verifies the status of the provided interfaces. | Interface Vlan11 - VRF10_VLAN11 = 'up' | NOT RUN | - |
-| 2179 | dc2-leaf3a.arista.com | Interfaces | VerifyInterfacesStatus | Verifies the status of the provided interfaces. | Interface Vlan12 - VRF10_VLAN12 = 'up' | NOT RUN | - |
-| 2180 | dc2-leaf3a.arista.com | Interfaces | VerifyInterfacesStatus | Verifies the status of the provided interfaces. | Interface Vlan21 - VRF11_VLAN21 = 'up' | NOT RUN | - |
-| 2181 | dc2-leaf3a.arista.com | Interfaces | VerifyInterfacesStatus | Verifies the status of the provided interfaces. | Interface Vlan22 - VRF11_VLAN22 = 'up' | NOT RUN | - |
-| 2182 | dc2-leaf3a.arista.com | Interfaces | VerifyInterfacesStatus | Verifies the status of the provided interfaces. | Interface Vlan3009 - MLAG_PEER_L3_iBGP: vrf VRF10 = 'up' | NOT RUN | - |
-| 2183 | dc2-leaf3a.arista.com | Interfaces | VerifyInterfacesStatus | Verifies the status of the provided interfaces. | Interface Vlan3010 - MLAG_PEER_L3_iBGP: vrf VRF11 = 'up' | NOT RUN | - |
-| 2184 | dc2-leaf3a.arista.com | Interfaces | VerifyInterfacesStatus | Verifies the status of the provided interfaces. | Interface Vlan4093 - MLAG_PEER_L3_PEERING = 'up' | NOT RUN | - |
-| 2185 | dc2-leaf3a.arista.com | Interfaces | VerifyInterfacesStatus | Verifies the status of the provided interfaces. | Interface Vlan4094 - MLAG_PEER = 'up' | NOT RUN | - |
-| 2186 | dc2-leaf3a.arista.com | Interfaces | VerifyInterfacesStatus | Verifies the status of the provided interfaces. | Interface Vxlan1 = 'up' | NOT RUN | - |
-| 2187 | dc2-leaf3a.arista.com | LANZ | VerifyLANZ | Verifies if LANZ is enabled. | - | NOT RUN | - |
-| 2188 | dc2-leaf3a.arista.com | Logging | VerifyLoggingAccounting | Verifies if AAA accounting logs are generated. | - | NOT RUN | - |
-| 2189 | dc2-leaf3a.arista.com | Logging | VerifyLoggingErrors | Verifies there are no syslog messages with a severity of ERRORS or higher. | - | NOT RUN | - |
-| 2190 | dc2-leaf3a.arista.com | Logging | VerifyLoggingHostname | Verifies if logs are generated with the device FQDN. | - | NOT RUN | - |
-| 2191 | dc2-leaf3a.arista.com | Logging | VerifyLoggingHosts | Verifies logging hosts (syslog servers) for a specified VRF. | - | NOT RUN | - |
-| 2192 | dc2-leaf3a.arista.com | Logging | VerifyLoggingLogsGeneration | Verifies if logs are generated. | - | NOT RUN | - |
-| 2193 | dc2-leaf3a.arista.com | Logging | VerifyLoggingPersistent | Verifies if logging persistent is enabled and logs are saved in flash. | - | NOT RUN | - |
-| 2194 | dc2-leaf3a.arista.com | Logging | VerifyLoggingSourceInt | Verifies logging source-interface for a specified VRF. | - | NOT RUN | - |
-| 2195 | dc2-leaf3a.arista.com | Logging | VerifyLoggingTimestamp | Verifies if logs are generated with the riate timestamp. | - | NOT RUN | - |
-| 2196 | dc2-leaf3a.arista.com | MLAG | VerifyMlagConfigSanity | Verifies there are no MLAG config-sanity inconsistencies. | - | NOT RUN | - |
-| 2197 | dc2-leaf3a.arista.com | MLAG | VerifyMlagDualPrimary | Verifies the MLAG dual-primary detection parameters. | - | NOT RUN | - |
-| 2198 | dc2-leaf3a.arista.com | MLAG | VerifyMlagInterfaces | Verifies there are no inactive or active-partial MLAG ports. | - | NOT RUN | - |
-| 2199 | dc2-leaf3a.arista.com | MLAG | VerifyMlagReloadDelay | Verifies the MLAG reload-delay parameters. | - | NOT RUN | - |
-| 2200 | dc2-leaf3a.arista.com | MLAG | VerifyMlagStatus | Verifies the health status of the MLAG configuration. | - | NOT RUN | - |
-| 2201 | dc2-leaf3a.arista.com | MLAG | VerifyMlagStatus | Verifies the health status of the MLAG configuration. | - | NOT RUN | - |
-| 2202 | dc2-leaf3a.arista.com | Multicast | VerifyIGMPSnoopingGlobal | Verifies the IGMP snooping global configuration. | - | NOT RUN | - |
-| 2203 | dc2-leaf3a.arista.com | Multicast | VerifyIGMPSnoopingVlans | Verifies the IGMP snooping status for the provided VLANs. | - | NOT RUN | - |
-| 2204 | dc2-leaf3a.arista.com | PTP | VerifyPtpGMStatus | Verifies that the device is locked to a valid PTP Grandmaster. | - | NOT RUN | - |
-| 2205 | dc2-leaf3a.arista.com | PTP | VerifyPtpLockStatus | Verifies that the device was locked to the upstream PTP GM in the last minute. | - | NOT RUN | - |
-| 2206 | dc2-leaf3a.arista.com | PTP | VerifyPtpModeStatus | Verifies that the device is configured as a PTP Boundary Clock. | - | NOT RUN | - |
-| 2207 | dc2-leaf3a.arista.com | PTP | VerifyPtpOffset | Verifies that the PTP timing offset is within +/- 1000ns from the master clock. | - | NOT RUN | - |
-| 2208 | dc2-leaf3a.arista.com | PTP | VerifyPtpPortModeStatus | Verifies the PTP interfaces state. | - | NOT RUN | - |
-| 2209 | dc2-leaf3a.arista.com | Routing | VerifyRoutingProtocolModel | Verifies the configured routing protocol model. | Routing protocol model: multi-agent | NOT RUN | - |
-| 2210 | dc2-leaf3a.arista.com | Routing | VerifyRoutingTableEntry | Verifies that the provided routes are present in the routing table of a specified VRF. | Route: 10.255.0.1 - Peer: dc1-spine1 | NOT RUN | - |
-| 2211 | dc2-leaf3a.arista.com | Routing | VerifyRoutingTableEntry | Verifies that the provided routes are present in the routing table of a specified VRF. | Route: 10.255.0.2 - Peer: dc1-spine2 | NOT RUN | - |
-| 2212 | dc2-leaf3a.arista.com | Routing | VerifyRoutingTableEntry | Verifies that the provided routes are present in the routing table of a specified VRF. | Route: 10.255.0.3 - Peer: dc1-leaf1a | NOT RUN | - |
-| 2213 | dc2-leaf3a.arista.com | Routing | VerifyRoutingTableEntry | Verifies that the provided routes are present in the routing table of a specified VRF. | Route: 10.255.0.4 - Peer: dc1-leaf1b | NOT RUN | - |
-| 2214 | dc2-leaf3a.arista.com | Routing | VerifyRoutingTableEntry | Verifies that the provided routes are present in the routing table of a specified VRF. | Route: 10.255.0.5 - Peer: dc1-leaf2a | NOT RUN | - |
-| 2215 | dc2-leaf3a.arista.com | Routing | VerifyRoutingTableEntry | Verifies that the provided routes are present in the routing table of a specified VRF. | Route: 10.255.1.3 - Peer: dc1-leaf1a | NOT RUN | - |
-| 2216 | dc2-leaf3a.arista.com | Routing | VerifyRoutingTableEntry | Verifies that the provided routes are present in the routing table of a specified VRF. | Route: 10.255.1.5 - Peer: dc1-leaf2a | NOT RUN | - |
-| 2217 | dc2-leaf3a.arista.com | Routing | VerifyRoutingTableEntry | Verifies that the provided routes are present in the routing table of a specified VRF. | Route: 10.255.128.11 - Peer: dc2-spine1 | NOT RUN | - |
-| 2218 | dc2-leaf3a.arista.com | Routing | VerifyRoutingTableEntry | Verifies that the provided routes are present in the routing table of a specified VRF. | Route: 10.255.128.12 - Peer: dc2-spine2 | NOT RUN | - |
-| 2219 | dc2-leaf3a.arista.com | Routing | VerifyRoutingTableEntry | Verifies that the provided routes are present in the routing table of a specified VRF. | Route: 10.255.128.13 - Peer: dc2-leaf1a | NOT RUN | - |
-| 2220 | dc2-leaf3a.arista.com | Routing | VerifyRoutingTableEntry | Verifies that the provided routes are present in the routing table of a specified VRF. | Route: 10.255.128.14 - Peer: dc2-leaf1b | NOT RUN | - |
-| 2221 | dc2-leaf3a.arista.com | Routing | VerifyRoutingTableEntry | Verifies that the provided routes are present in the routing table of a specified VRF. | Route: 10.255.128.15 - Peer: dc2-leaf2a | NOT RUN | - |
-| 2222 | dc2-leaf3a.arista.com | Routing | VerifyRoutingTableEntry | Verifies that the provided routes are present in the routing table of a specified VRF. | Route: 10.255.128.16 - Peer: dc2-leaf2b | NOT RUN | - |
-| 2223 | dc2-leaf3a.arista.com | Routing | VerifyRoutingTableEntry | Verifies that the provided routes are present in the routing table of a specified VRF. | Route: 10.255.128.17 - Peer: dc2-leaf3a.arista.com | NOT RUN | - |
-| 2224 | dc2-leaf3a.arista.com | Routing | VerifyRoutingTableEntry | Verifies that the provided routes are present in the routing table of a specified VRF. | Route: 10.255.128.18 - Peer: dc2-leaf3b.arista.com | NOT RUN | - |
-| 2225 | dc2-leaf3a.arista.com | Routing | VerifyRoutingTableEntry | Verifies that the provided routes are present in the routing table of a specified VRF. | Route: 10.255.129.13 - Peer: dc2-leaf1a | NOT RUN | - |
-| 2226 | dc2-leaf3a.arista.com | Routing | VerifyRoutingTableEntry | Verifies that the provided routes are present in the routing table of a specified VRF. | Route: 10.255.129.15 - Peer: dc2-leaf2a | NOT RUN | - |
-| 2227 | dc2-leaf3a.arista.com | Routing | VerifyRoutingTableEntry | Verifies that the provided routes are present in the routing table of a specified VRF. | Route: 10.255.129.17 - Peer: dc2-leaf3a.arista.com | NOT RUN | - |
-| 2228 | dc2-leaf3a.arista.com | Routing | VerifyRoutingTableEntry | Verifies that the provided routes are present in the routing table of a specified VRF. | Route: 10.255.2.1 - Peer: dc1-wan1 | NOT RUN | - |
-| 2229 | dc2-leaf3a.arista.com | Routing | VerifyRoutingTableEntry | Verifies that the provided routes are present in the routing table of a specified VRF. | Route: 10.255.2.2 - Peer: dc1-wan2 | NOT RUN | - |
-| 2230 | dc2-leaf3a.arista.com | Routing | VerifyRoutingTableEntry | Verifies that the provided routes are present in the routing table of a specified VRF. | Route: 10.33.0.5 - Peer: dc1-svc-leaf1a | NOT RUN | - |
-| 2231 | dc2-leaf3a.arista.com | Routing | VerifyRoutingTableEntry | Verifies that the provided routes are present in the routing table of a specified VRF. | Route: 10.33.0.6 - Peer: dc1-svc-leaf1b | NOT RUN | - |
-| 2232 | dc2-leaf3a.arista.com | Routing | VerifyRoutingTableEntry | Verifies that the provided routes are present in the routing table of a specified VRF. | Route: 10.33.1.5 - Peer: dc1-svc-leaf1a | NOT RUN | - |
-| 2233 | dc2-leaf3a.arista.com | Security | VerifyAPIHttpsSSL | Verifies if the eAPI has a valid SSL profile. | - | NOT RUN | - |
-| 2234 | dc2-leaf3a.arista.com | Security | VerifyAPIHttpsSSL | Verifies if the eAPI has a valid SSL profile. | eAPI HTTPS SSL Profile: eAPI_SSL_Profile | NOT RUN | - |
-| 2235 | dc2-leaf3a.arista.com | Security | VerifyAPIHttpStatus | Verifies if eAPI HTTP server is disabled globally. | - | NOT RUN | - |
-| 2236 | dc2-leaf3a.arista.com | Security | VerifyAPIIPv4Acl | Verifies if eAPI has the right number IPv4 ACL(s) configured for a specified VRF. | - | NOT RUN | - |
-| 2237 | dc2-leaf3a.arista.com | Security | VerifyAPIIPv6Acl | Verifies if eAPI has the right number IPv6 ACL(s) configured for a specified VRF. | - | NOT RUN | - |
-| 2238 | dc2-leaf3a.arista.com | Security | VerifyAPISSLCertificate | Verifies the eAPI SSL certificate expiry, common subject name, encryption algorithm and key size. | - | NOT RUN | - |
-| 2239 | dc2-leaf3a.arista.com | Security | VerifyBannerLogin | Verifies the login banner of a device. | - | NOT RUN | - |
-| 2240 | dc2-leaf3a.arista.com | Security | VerifyBannerMotd | Verifies the motd banner of a device. | - | NOT RUN | - |
-| 2241 | dc2-leaf3a.arista.com | Security | VerifyIPSecConnHealth | Verifies all IPv4 security connections. | - | NOT RUN | - |
-| 2242 | dc2-leaf3a.arista.com | Security | VerifyIPv4ACL | Verifies the configuration of IPv4 ACLs. | - | NOT RUN | - |
-| 2243 | dc2-leaf3a.arista.com | Security | VerifySpecificIPSecConn | Verifies IPv4 security connections for a peer. | - | NOT RUN | - |
-| 2244 | dc2-leaf3a.arista.com | Security | VerifySSHIPv4Acl | Verifies if the SSHD agent has IPv4 ACL(s) configured. | - | NOT RUN | - |
-| 2245 | dc2-leaf3a.arista.com | Security | VerifySSHIPv6Acl | Verifies if the SSHD agent has IPv6 ACL(s) configured. | - | NOT RUN | - |
-| 2246 | dc2-leaf3a.arista.com | Security | VerifySSHStatus | Verifies if the SSHD agent is disabled in the default VRF. | - | NOT RUN | - |
-| 2247 | dc2-leaf3a.arista.com | Security | VerifyTelnetStatus | Verifies if Telnet is disabled in the default VRF. | - | NOT RUN | - |
-| 2248 | dc2-leaf3a.arista.com | Services | VerifyDNSLookup | Verifies the DNS name to IP address resolution. | - | NOT RUN | - |
-| 2249 | dc2-leaf3a.arista.com | Services | VerifyDNSServers | Verifies if the DNS servers are correctly configured. | - | NOT RUN | - |
-| 2250 | dc2-leaf3a.arista.com | Services | VerifyErrdisableRecovery | Verifies the errdisable recovery reason, status, and interval. | - | NOT RUN | - |
-| 2251 | dc2-leaf3a.arista.com | Services | VerifyHostname | Verifies the hostname of a device. | - | NOT RUN | - |
-| 2252 | dc2-leaf3a.arista.com | SNMP | VerifySnmpIPv4Acl | Verifies if the SNMP agent has IPv4 ACL(s) configured. | - | NOT RUN | - |
-| 2253 | dc2-leaf3a.arista.com | SNMP | VerifySnmpIPv6Acl | Verifies if the SNMP agent has IPv6 ACL(s) configured. | - | NOT RUN | - |
-| 2254 | dc2-leaf3a.arista.com | SNMP | VerifySnmpStatus | Verifies if the SNMP agent is enabled. | - | NOT RUN | - |
-| 2255 | dc2-leaf3a.arista.com | Software | VerifyEOSVersion | Verifies the EOS version of the device. | - | NOT RUN | - |
-| 2256 | dc2-leaf3a.arista.com | Software | VerifyTerminAttrVersion | Verifies the TerminAttr version of the device. | - | NOT RUN | - |
-| 2257 | dc2-leaf3a.arista.com | STP | VerifySTPBlockedPorts | Verifies there is no STP blocked ports. | - | NOT RUN | - |
-| 2258 | dc2-leaf3a.arista.com | STP | VerifySTPCounters | Verifies there is no errors in STP BPDU packets. | - | NOT RUN | - |
-| 2259 | dc2-leaf3a.arista.com | STP | VerifySTPForwardingPorts | Verifies that all interfaces are forwarding for a provided list of VLAN(s). | - | NOT RUN | - |
-| 2260 | dc2-leaf3a.arista.com | STP | VerifySTPMode | Verifies the configured STP mode for a provided list of VLAN(s). | - | NOT RUN | - |
-| 2261 | dc2-leaf3a.arista.com | STP | VerifySTPRootPriority | Verifies the STP root priority for a provided list of VLAN or MST instance ID(s). | - | NOT RUN | - |
-| 2262 | dc2-leaf3a.arista.com | STUN | VerifyStunClient | Verifies the STUN client is configured with the specified IPv4 source address and port. Validate the public IP and port if provided. | - | NOT RUN | - |
-| 2263 | dc2-leaf3a.arista.com | System | VerifyAgentLogs | Verifies there are no agent crash reports. | - | NOT RUN | - |
-| 2264 | dc2-leaf3a.arista.com | System | VerifyCoredump | Verifies there are no core dump files. | - | NOT RUN | - |
-| 2265 | dc2-leaf3a.arista.com | System | VerifyCPUUtilization | Verifies whether the CPU utilization is below 75%. | - | NOT RUN | - |
-| 2266 | dc2-leaf3a.arista.com | System | VerifyFileSystemUtilization | Verifies that no partition is utilizing more than 75% of its disk space. | - | NOT RUN | - |
-| 2267 | dc2-leaf3a.arista.com | System | VerifyMemoryUtilization | Verifies whether the memory utilization is below 75%. | - | NOT RUN | - |
-| 2268 | dc2-leaf3a.arista.com | System | VerifyNTP | Verifies if NTP is synchronised. | - | NOT RUN | - |
-| 2269 | dc2-leaf3a.arista.com | System | VerifyNTP | Verifies if NTP is synchronised. | - | NOT RUN | - |
-| 2270 | dc2-leaf3a.arista.com | System | VerifyReloadCause | Verifies the last reload cause of the device. | - | NOT RUN | - |
-| 2271 | dc2-leaf3a.arista.com | System | VerifyReloadCause | Verifies the last reload cause of the device. | - | NOT RUN | - |
-| 2272 | dc2-leaf3a.arista.com | System | VerifyUptime | Verifies the device uptime. | - | NOT RUN | - |
-| 2273 | dc2-leaf3a.arista.com | VLAN | VerifyVlanInternalPolicy | Verifies the VLAN internal allocation policy and the range of VLANs. | - | NOT RUN | - |
-| 2274 | dc2-leaf3b.arista.com | AAA | VerifyAcctConsoleMethods | Verifies the AAA accounting console method lists for different accounting types (system, exec, commands, dot1x). | - | NOT RUN | - |
-| 2275 | dc2-leaf3b.arista.com | AAA | VerifyAcctDefaultMethods | Verifies the AAA accounting default method lists for different accounting types (system, exec, commands, dot1x). | - | NOT RUN | - |
-| 2276 | dc2-leaf3b.arista.com | AAA | VerifyAuthenMethods | Verifies the AAA authentication method lists for different authentication types (login, enable, dot1x). | - | NOT RUN | - |
-| 2277 | dc2-leaf3b.arista.com | AAA | VerifyAuthzMethods | Verifies the AAA authorization method lists for different authorization types (commands, exec). | - | NOT RUN | - |
-| 2278 | dc2-leaf3b.arista.com | AAA | VerifyTacacsServerGroups | Verifies if the provided TACACS server group(s) are configured. | - | NOT RUN | - |
-| 2279 | dc2-leaf3b.arista.com | AAA | VerifyTacacsServers | Verifies TACACS servers are configured for a specified VRF. | - | NOT RUN | - |
-| 2280 | dc2-leaf3b.arista.com | AAA | VerifyTacacsSourceIntf | Verifies TACACS source-interface for a specified VRF. | - | NOT RUN | - |
-| 2281 | dc2-leaf3b.arista.com | BGP | VerifyBGPSpecificPeers | Verifies the health of specific BGP peer(s). | BGP EVPN Peer: dc2-spine1 (IP: 10.255.128.11) | NOT RUN | - |
-| 2282 | dc2-leaf3b.arista.com | BGP | VerifyBGPSpecificPeers | Verifies the health of specific BGP peer(s). | BGP EVPN Peer: dc2-spine2 (IP: 10.255.128.12) | NOT RUN | - |
-| 2283 | dc2-leaf3b.arista.com | BGP | VerifyBGPSpecificPeers | Verifies the health of specific BGP peer(s). | BGP IPv4 Unicast Peer: dc2-leaf3a.arista.com (IP: 10.255.129.124) | NOT RUN | - |
-| 2284 | dc2-leaf3b.arista.com | BGP | VerifyBGPSpecificPeers | Verifies the health of specific BGP peer(s). | BGP IPv4 Unicast Peer: dc2-spine1 (IP: 10.255.255.124) | NOT RUN | - |
-| 2285 | dc2-leaf3b.arista.com | BGP | VerifyBGPSpecificPeers | Verifies the health of specific BGP peer(s). | BGP IPv4 Unicast Peer: dc2-spine2 (IP: 10.255.255.126) | NOT RUN | - |
-| 2286 | dc2-leaf3b.arista.com | Configuration | VerifyRunningConfigDiffs | Verifies there is no difference between the running-config and the startup-config | - | NOT RUN | - |
-| 2287 | dc2-leaf3b.arista.com | Configuration | VerifyZeroTouch | Verifies ZeroTouch is disabled | - | NOT RUN | - |
-| 2288 | dc2-leaf3b.arista.com | Connectivity | VerifyLLDPNeighbors | Verifies that the provided LLDP neighbors are connected properly. | Local: Ethernet1 - Remote: dc2-spine1 Ethernet6 | NOT RUN | - |
-| 2289 | dc2-leaf3b.arista.com | Connectivity | VerifyLLDPNeighbors | Verifies that the provided LLDP neighbors are connected properly. | Local: Ethernet2 - Remote: dc2-spine2 Ethernet6 | NOT RUN | - |
-| 2290 | dc2-leaf3b.arista.com | Connectivity | VerifyLLDPNeighbors | Verifies that the provided LLDP neighbors are connected properly. | Local: Ethernet3 - Remote: dc2-leaf3a.arista.com Ethernet3 | NOT RUN | - |
-| 2291 | dc2-leaf3b.arista.com | Connectivity | VerifyLLDPNeighbors | Verifies that the provided LLDP neighbors are connected properly. | Local: Ethernet4 - Remote: dc2-leaf3a.arista.com Ethernet4 | NOT RUN | - |
-| 2292 | dc2-leaf3b.arista.com | Connectivity | VerifyReachability | Test the network reachability to one or many destination IP(s). | Source: Loopback0 (IP: 10.255.128.18) - Destination: dc1-leaf1a Loopback0 (IP: 10.255.0.3) | NOT RUN | - |
-| 2293 | dc2-leaf3b.arista.com | Connectivity | VerifyReachability | Test the network reachability to one or many destination IP(s). | Source: Loopback0 (IP: 10.255.128.18) - Destination: dc1-leaf1b Loopback0 (IP: 10.255.0.4) | NOT RUN | - |
-| 2294 | dc2-leaf3b.arista.com | Connectivity | VerifyReachability | Test the network reachability to one or many destination IP(s). | Source: Loopback0 (IP: 10.255.128.18) - Destination: dc1-leaf2a Loopback0 (IP: 10.255.0.5) | NOT RUN | - |
-| 2295 | dc2-leaf3b.arista.com | Connectivity | VerifyReachability | Test the network reachability to one or many destination IP(s). | Source: Loopback0 (IP: 10.255.128.18) - Destination: dc1-spine1 Loopback0 (IP: 10.255.0.1) | NOT RUN | - |
-| 2296 | dc2-leaf3b.arista.com | Connectivity | VerifyReachability | Test the network reachability to one or many destination IP(s). | Source: Loopback0 (IP: 10.255.128.18) - Destination: dc1-spine2 Loopback0 (IP: 10.255.0.2) | NOT RUN | - |
-| 2297 | dc2-leaf3b.arista.com | Connectivity | VerifyReachability | Test the network reachability to one or many destination IP(s). | Source: Loopback0 (IP: 10.255.128.18) - Destination: dc1-svc-leaf1a Loopback0 (IP: 10.33.0.5) | NOT RUN | - |
-| 2298 | dc2-leaf3b.arista.com | Connectivity | VerifyReachability | Test the network reachability to one or many destination IP(s). | Source: Loopback0 (IP: 10.255.128.18) - Destination: dc1-svc-leaf1b Loopback0 (IP: 10.33.0.6) | NOT RUN | - |
-| 2299 | dc2-leaf3b.arista.com | Connectivity | VerifyReachability | Test the network reachability to one or many destination IP(s). | Source: Loopback0 (IP: 10.255.128.18) - Destination: dc1-wan1 Loopback0 (IP: 10.255.2.1) | NOT RUN | - |
-| 2300 | dc2-leaf3b.arista.com | Connectivity | VerifyReachability | Test the network reachability to one or many destination IP(s). | Source: Loopback0 (IP: 10.255.128.18) - Destination: dc1-wan2 Loopback0 (IP: 10.255.2.2) | NOT RUN | - |
-| 2301 | dc2-leaf3b.arista.com | Connectivity | VerifyReachability | Test the network reachability to one or many destination IP(s). | Source: Loopback0 (IP: 10.255.128.18) - Destination: dc2-leaf1a Loopback0 (IP: 10.255.128.13) | NOT RUN | - |
-| 2302 | dc2-leaf3b.arista.com | Connectivity | VerifyReachability | Test the network reachability to one or many destination IP(s). | Source: Loopback0 (IP: 10.255.128.18) - Destination: dc2-leaf1b Loopback0 (IP: 10.255.128.14) | NOT RUN | - |
-| 2303 | dc2-leaf3b.arista.com | Connectivity | VerifyReachability | Test the network reachability to one or many destination IP(s). | Source: Loopback0 (IP: 10.255.128.18) - Destination: dc2-leaf2a Loopback0 (IP: 10.255.128.15) | NOT RUN | - |
-| 2304 | dc2-leaf3b.arista.com | Connectivity | VerifyReachability | Test the network reachability to one or many destination IP(s). | Source: Loopback0 (IP: 10.255.128.18) - Destination: dc2-leaf2b Loopback0 (IP: 10.255.128.16) | NOT RUN | - |
-| 2305 | dc2-leaf3b.arista.com | Connectivity | VerifyReachability | Test the network reachability to one or many destination IP(s). | Source: Loopback0 (IP: 10.255.128.18) - Destination: dc2-leaf3a.arista.com Loopback0 (IP: 10.255.128.17) | NOT RUN | - |
-| 2306 | dc2-leaf3b.arista.com | Connectivity | VerifyReachability | Test the network reachability to one or many destination IP(s). | Source: Loopback0 (IP: 10.255.128.18) - Destination: dc2-leaf3b.arista.com Loopback0 (IP: 10.255.128.18) | NOT RUN | - |
-| 2307 | dc2-leaf3b.arista.com | Connectivity | VerifyReachability | Test the network reachability to one or many destination IP(s). | Source: Loopback0 (IP: 10.255.128.18) - Destination: dc2-spine1 Loopback0 (IP: 10.255.128.11) | NOT RUN | - |
-| 2308 | dc2-leaf3b.arista.com | Connectivity | VerifyReachability | Test the network reachability to one or many destination IP(s). | Source: Loopback0 (IP: 10.255.128.18) - Destination: dc2-spine2 Loopback0 (IP: 10.255.128.12) | NOT RUN | - |
-| 2309 | dc2-leaf3b.arista.com | Connectivity | VerifyReachability | Test the network reachability to one or many destination IP(s). | Source: P2P Interface Ethernet1 (IP: 10.255.255.125) - Destination: dc2-spine1 Ethernet6 (IP: 10.255.255.124) | NOT RUN | - |
-| 2310 | dc2-leaf3b.arista.com | Connectivity | VerifyReachability | Test the network reachability to one or many destination IP(s). | Source: P2P Interface Ethernet2 (IP: 10.255.255.127) - Destination: dc2-spine2 Ethernet6 (IP: 10.255.255.126) | NOT RUN | - |
-| 2311 | dc2-leaf3b.arista.com | Field Notices | VerifyFieldNotice44Resolution | Verifies that the device is using the correct Aboot version per FN0044. | - | NOT RUN | - |
-| 2312 | dc2-leaf3b.arista.com | Field Notices | VerifyFieldNotice72Resolution | Verifies if the device is exposed to FN0072, and if the issue has been mitigated. | - | NOT RUN | - |
-| 2313 | dc2-leaf3b.arista.com | Greent | VerifyGreenT | Verifies if a GreenT policy is created. | - | NOT RUN | - |
-| 2314 | dc2-leaf3b.arista.com | Greent | VerifyGreenTCounters | Verifies if the GreenT counters are incremented. | - | NOT RUN | - |
-| 2315 | dc2-leaf3b.arista.com | Hardware | VerifyAdverseDrops | Verifies there are no adverse drops on DCS-7280 and DCS-7500 family switches. | - | NOT RUN | - |
-| 2316 | dc2-leaf3b.arista.com | Hardware | VerifyEnvironmentCooling | Verifies the status of power supply fans and all fan trays. | - | NOT RUN | - |
-| 2317 | dc2-leaf3b.arista.com | Hardware | VerifyEnvironmentCooling | Verifies the status of power supply fans and all fan trays. | Accepted States: 'ok' | NOT RUN | - |
-| 2318 | dc2-leaf3b.arista.com | Hardware | VerifyEnvironmentPower | Verifies the power supplies status. | - | NOT RUN | - |
-| 2319 | dc2-leaf3b.arista.com | Hardware | VerifyEnvironmentPower | Verifies the power supplies status. | Accepted States: 'ok' | NOT RUN | - |
-| 2320 | dc2-leaf3b.arista.com | Hardware | VerifyEnvironmentSystemCooling | Verifies the system cooling status. | - | NOT RUN | - |
-| 2321 | dc2-leaf3b.arista.com | Hardware | VerifyTemperature | Verifies the device temperature. | - | NOT RUN | - |
-| 2322 | dc2-leaf3b.arista.com | Hardware | VerifyTemperature | Verifies the device temperature. | - | NOT RUN | - |
-| 2323 | dc2-leaf3b.arista.com | Hardware | VerifyTransceiversManufacturers | Verifies if all transceivers come from approved manufacturers. | - | NOT RUN | - |
-| 2324 | dc2-leaf3b.arista.com | Hardware | VerifyTransceiversManufacturers | Verifies if all transceivers come from approved manufacturers. | Accepted Manufacturers: 'Arista Networks', 'Arastra, Inc.', 'Not Present' | NOT RUN | - |
-| 2325 | dc2-leaf3b.arista.com | Hardware | VerifyTransceiversTemperature | Verifies the transceivers temperature. | - | NOT RUN | - |
-| 2326 | dc2-leaf3b.arista.com | Interfaces | VerifyInterfacesStatus | Verifies the status of the provided interfaces. | Interface Ethernet1 - P2P_LINK_TO_DC2-SPINE1_Ethernet6 = 'up' | NOT RUN | - |
-| 2327 | dc2-leaf3b.arista.com | Interfaces | VerifyInterfacesStatus | Verifies the status of the provided interfaces. | Interface Ethernet11 - dc2-leaf3-fw1_e1 = 'adminDown' | NOT RUN | - |
-| 2328 | dc2-leaf3b.arista.com | Interfaces | VerifyInterfacesStatus | Verifies the status of the provided interfaces. | Interface Ethernet2 - P2P_LINK_TO_DC2-SPINE2_Ethernet6 = 'up' | NOT RUN | - |
-| 2329 | dc2-leaf3b.arista.com | Interfaces | VerifyInterfacesStatus | Verifies the status of the provided interfaces. | Interface Ethernet3 - MLAG_PEER_dc2-leaf3a.arista.com_Ethernet3 = 'up' | NOT RUN | - |
-| 2330 | dc2-leaf3b.arista.com | Interfaces | VerifyInterfacesStatus | Verifies the status of the provided interfaces. | Interface Ethernet4 - MLAG_PEER_dc2-leaf3a.arista.com_Ethernet4 = 'up' | NOT RUN | - |
-| 2331 | dc2-leaf3b.arista.com | Interfaces | VerifyInterfacesStatus | Verifies the status of the provided interfaces. | Interface Loopback0 - EVPN_Overlay_Peering = 'up' | NOT RUN | - |
-| 2332 | dc2-leaf3b.arista.com | Interfaces | VerifyInterfacesStatus | Verifies the status of the provided interfaces. | Interface Loopback1 - VTEP_VXLAN_Tunnel_Source = 'up' | NOT RUN | - |
-| 2333 | dc2-leaf3b.arista.com | Interfaces | VerifyInterfacesStatus | Verifies the status of the provided interfaces. | Interface Loopback10 - VRF10_VTEP_DIAGNOSTICS = 'up' | NOT RUN | - |
-| 2334 | dc2-leaf3b.arista.com | Interfaces | VerifyInterfacesStatus | Verifies the status of the provided interfaces. | Interface Loopback11 - VRF11_VTEP_DIAGNOSTICS = 'up' | NOT RUN | - |
-| 2335 | dc2-leaf3b.arista.com | Interfaces | VerifyInterfacesStatus | Verifies the status of the provided interfaces. | Interface Port-Channel11 - dc2-leaf3-fw1_PortChannel = 'up' | NOT RUN | - |
-| 2336 | dc2-leaf3b.arista.com | Interfaces | VerifyInterfacesStatus | Verifies the status of the provided interfaces. | Interface Port-Channel3 - MLAG_PEER_dc2-leaf3a.arista.com_Po3 = 'up' | NOT RUN | - |
-| 2337 | dc2-leaf3b.arista.com | Interfaces | VerifyInterfacesStatus | Verifies the status of the provided interfaces. | Interface Vlan11 - VRF10_VLAN11 = 'up' | NOT RUN | - |
-| 2338 | dc2-leaf3b.arista.com | Interfaces | VerifyInterfacesStatus | Verifies the status of the provided interfaces. | Interface Vlan12 - VRF10_VLAN12 = 'up' | NOT RUN | - |
-| 2339 | dc2-leaf3b.arista.com | Interfaces | VerifyInterfacesStatus | Verifies the status of the provided interfaces. | Interface Vlan21 - VRF11_VLAN21 = 'up' | NOT RUN | - |
-| 2340 | dc2-leaf3b.arista.com | Interfaces | VerifyInterfacesStatus | Verifies the status of the provided interfaces. | Interface Vlan22 - VRF11_VLAN22 = 'up' | NOT RUN | - |
-| 2341 | dc2-leaf3b.arista.com | Interfaces | VerifyInterfacesStatus | Verifies the status of the provided interfaces. | Interface Vlan3009 - MLAG_PEER_L3_iBGP: vrf VRF10 = 'up' | NOT RUN | - |
-| 2342 | dc2-leaf3b.arista.com | Interfaces | VerifyInterfacesStatus | Verifies the status of the provided interfaces. | Interface Vlan3010 - MLAG_PEER_L3_iBGP: vrf VRF11 = 'up' | NOT RUN | - |
-| 2343 | dc2-leaf3b.arista.com | Interfaces | VerifyInterfacesStatus | Verifies the status of the provided interfaces. | Interface Vlan4093 - MLAG_PEER_L3_PEERING = 'up' | NOT RUN | - |
-| 2344 | dc2-leaf3b.arista.com | Interfaces | VerifyInterfacesStatus | Verifies the status of the provided interfaces. | Interface Vlan4094 - MLAG_PEER = 'up' | NOT RUN | - |
-| 2345 | dc2-leaf3b.arista.com | Interfaces | VerifyInterfacesStatus | Verifies the status of the provided interfaces. | Interface Vxlan1 = 'up' | NOT RUN | - |
-| 2346 | dc2-leaf3b.arista.com | LANZ | VerifyLANZ | Verifies if LANZ is enabled. | - | NOT RUN | - |
-| 2347 | dc2-leaf3b.arista.com | Logging | VerifyLoggingAccounting | Verifies if AAA accounting logs are generated. | - | NOT RUN | - |
-| 2348 | dc2-leaf3b.arista.com | Logging | VerifyLoggingErrors | Verifies there are no syslog messages with a severity of ERRORS or higher. | - | NOT RUN | - |
-| 2349 | dc2-leaf3b.arista.com | Logging | VerifyLoggingHostname | Verifies if logs are generated with the device FQDN. | - | NOT RUN | - |
-| 2350 | dc2-leaf3b.arista.com | Logging | VerifyLoggingHosts | Verifies logging hosts (syslog servers) for a specified VRF. | - | NOT RUN | - |
-| 2351 | dc2-leaf3b.arista.com | Logging | VerifyLoggingLogsGeneration | Verifies if logs are generated. | - | NOT RUN | - |
-| 2352 | dc2-leaf3b.arista.com | Logging | VerifyLoggingPersistent | Verifies if logging persistent is enabled and logs are saved in flash. | - | NOT RUN | - |
-| 2353 | dc2-leaf3b.arista.com | Logging | VerifyLoggingSourceInt | Verifies logging source-interface for a specified VRF. | - | NOT RUN | - |
-| 2354 | dc2-leaf3b.arista.com | Logging | VerifyLoggingTimestamp | Verifies if logs are generated with the riate timestamp. | - | NOT RUN | - |
-| 2355 | dc2-leaf3b.arista.com | MLAG | VerifyMlagConfigSanity | Verifies there are no MLAG config-sanity inconsistencies. | - | NOT RUN | - |
-| 2356 | dc2-leaf3b.arista.com | MLAG | VerifyMlagDualPrimary | Verifies the MLAG dual-primary detection parameters. | - | NOT RUN | - |
-| 2357 | dc2-leaf3b.arista.com | MLAG | VerifyMlagInterfaces | Verifies there are no inactive or active-partial MLAG ports. | - | NOT RUN | - |
-| 2358 | dc2-leaf3b.arista.com | MLAG | VerifyMlagReloadDelay | Verifies the MLAG reload-delay parameters. | - | NOT RUN | - |
-| 2359 | dc2-leaf3b.arista.com | MLAG | VerifyMlagStatus | Verifies the health status of the MLAG configuration. | - | NOT RUN | - |
-| 2360 | dc2-leaf3b.arista.com | MLAG | VerifyMlagStatus | Verifies the health status of the MLAG configuration. | - | NOT RUN | - |
-| 2361 | dc2-leaf3b.arista.com | Multicast | VerifyIGMPSnoopingGlobal | Verifies the IGMP snooping global configuration. | - | NOT RUN | - |
-| 2362 | dc2-leaf3b.arista.com | Multicast | VerifyIGMPSnoopingVlans | Verifies the IGMP snooping status for the provided VLANs. | - | NOT RUN | - |
-| 2363 | dc2-leaf3b.arista.com | PTP | VerifyPtpGMStatus | Verifies that the device is locked to a valid PTP Grandmaster. | - | NOT RUN | - |
-| 2364 | dc2-leaf3b.arista.com | PTP | VerifyPtpLockStatus | Verifies that the device was locked to the upstream PTP GM in the last minute. | - | NOT RUN | - |
-| 2365 | dc2-leaf3b.arista.com | PTP | VerifyPtpModeStatus | Verifies that the device is configured as a PTP Boundary Clock. | - | NOT RUN | - |
-| 2366 | dc2-leaf3b.arista.com | PTP | VerifyPtpOffset | Verifies that the PTP timing offset is within +/- 1000ns from the master clock. | - | NOT RUN | - |
-| 2367 | dc2-leaf3b.arista.com | PTP | VerifyPtpPortModeStatus | Verifies the PTP interfaces state. | - | NOT RUN | - |
-| 2368 | dc2-leaf3b.arista.com | Routing | VerifyRoutingProtocolModel | Verifies the configured routing protocol model. | Routing protocol model: multi-agent | NOT RUN | - |
-| 2369 | dc2-leaf3b.arista.com | Routing | VerifyRoutingTableEntry | Verifies that the provided routes are present in the routing table of a specified VRF. | Route: 10.255.0.1 - Peer: dc1-spine1 | NOT RUN | - |
-| 2370 | dc2-leaf3b.arista.com | Routing | VerifyRoutingTableEntry | Verifies that the provided routes are present in the routing table of a specified VRF. | Route: 10.255.0.2 - Peer: dc1-spine2 | NOT RUN | - |
-| 2371 | dc2-leaf3b.arista.com | Routing | VerifyRoutingTableEntry | Verifies that the provided routes are present in the routing table of a specified VRF. | Route: 10.255.0.3 - Peer: dc1-leaf1a | NOT RUN | - |
-| 2372 | dc2-leaf3b.arista.com | Routing | VerifyRoutingTableEntry | Verifies that the provided routes are present in the routing table of a specified VRF. | Route: 10.255.0.4 - Peer: dc1-leaf1b | NOT RUN | - |
-| 2373 | dc2-leaf3b.arista.com | Routing | VerifyRoutingTableEntry | Verifies that the provided routes are present in the routing table of a specified VRF. | Route: 10.255.0.5 - Peer: dc1-leaf2a | NOT RUN | - |
-| 2374 | dc2-leaf3b.arista.com | Routing | VerifyRoutingTableEntry | Verifies that the provided routes are present in the routing table of a specified VRF. | Route: 10.255.1.3 - Peer: dc1-leaf1a | NOT RUN | - |
-| 2375 | dc2-leaf3b.arista.com | Routing | VerifyRoutingTableEntry | Verifies that the provided routes are present in the routing table of a specified VRF. | Route: 10.255.1.5 - Peer: dc1-leaf2a | NOT RUN | - |
-| 2376 | dc2-leaf3b.arista.com | Routing | VerifyRoutingTableEntry | Verifies that the provided routes are present in the routing table of a specified VRF. | Route: 10.255.128.11 - Peer: dc2-spine1 | NOT RUN | - |
-| 2377 | dc2-leaf3b.arista.com | Routing | VerifyRoutingTableEntry | Verifies that the provided routes are present in the routing table of a specified VRF. | Route: 10.255.128.12 - Peer: dc2-spine2 | NOT RUN | - |
-| 2378 | dc2-leaf3b.arista.com | Routing | VerifyRoutingTableEntry | Verifies that the provided routes are present in the routing table of a specified VRF. | Route: 10.255.128.13 - Peer: dc2-leaf1a | NOT RUN | - |
-| 2379 | dc2-leaf3b.arista.com | Routing | VerifyRoutingTableEntry | Verifies that the provided routes are present in the routing table of a specified VRF. | Route: 10.255.128.14 - Peer: dc2-leaf1b | NOT RUN | - |
-| 2380 | dc2-leaf3b.arista.com | Routing | VerifyRoutingTableEntry | Verifies that the provided routes are present in the routing table of a specified VRF. | Route: 10.255.128.15 - Peer: dc2-leaf2a | NOT RUN | - |
-| 2381 | dc2-leaf3b.arista.com | Routing | VerifyRoutingTableEntry | Verifies that the provided routes are present in the routing table of a specified VRF. | Route: 10.255.128.16 - Peer: dc2-leaf2b | NOT RUN | - |
-| 2382 | dc2-leaf3b.arista.com | Routing | VerifyRoutingTableEntry | Verifies that the provided routes are present in the routing table of a specified VRF. | Route: 10.255.128.17 - Peer: dc2-leaf3a.arista.com | NOT RUN | - |
-| 2383 | dc2-leaf3b.arista.com | Routing | VerifyRoutingTableEntry | Verifies that the provided routes are present in the routing table of a specified VRF. | Route: 10.255.128.18 - Peer: dc2-leaf3b.arista.com | NOT RUN | - |
-| 2384 | dc2-leaf3b.arista.com | Routing | VerifyRoutingTableEntry | Verifies that the provided routes are present in the routing table of a specified VRF. | Route: 10.255.129.13 - Peer: dc2-leaf1a | NOT RUN | - |
-| 2385 | dc2-leaf3b.arista.com | Routing | VerifyRoutingTableEntry | Verifies that the provided routes are present in the routing table of a specified VRF. | Route: 10.255.129.15 - Peer: dc2-leaf2a | NOT RUN | - |
-| 2386 | dc2-leaf3b.arista.com | Routing | VerifyRoutingTableEntry | Verifies that the provided routes are present in the routing table of a specified VRF. | Route: 10.255.129.17 - Peer: dc2-leaf3a.arista.com | NOT RUN | - |
-| 2387 | dc2-leaf3b.arista.com | Routing | VerifyRoutingTableEntry | Verifies that the provided routes are present in the routing table of a specified VRF. | Route: 10.255.2.1 - Peer: dc1-wan1 | NOT RUN | - |
-| 2388 | dc2-leaf3b.arista.com | Routing | VerifyRoutingTableEntry | Verifies that the provided routes are present in the routing table of a specified VRF. | Route: 10.255.2.2 - Peer: dc1-wan2 | NOT RUN | - |
-| 2389 | dc2-leaf3b.arista.com | Routing | VerifyRoutingTableEntry | Verifies that the provided routes are present in the routing table of a specified VRF. | Route: 10.33.0.5 - Peer: dc1-svc-leaf1a | NOT RUN | - |
-| 2390 | dc2-leaf3b.arista.com | Routing | VerifyRoutingTableEntry | Verifies that the provided routes are present in the routing table of a specified VRF. | Route: 10.33.0.6 - Peer: dc1-svc-leaf1b | NOT RUN | - |
-| 2391 | dc2-leaf3b.arista.com | Routing | VerifyRoutingTableEntry | Verifies that the provided routes are present in the routing table of a specified VRF. | Route: 10.33.1.5 - Peer: dc1-svc-leaf1a | NOT RUN | - |
-| 2392 | dc2-leaf3b.arista.com | Security | VerifyAPIHttpsSSL | Verifies if the eAPI has a valid SSL profile. | - | NOT RUN | - |
-| 2393 | dc2-leaf3b.arista.com | Security | VerifyAPIHttpsSSL | Verifies if the eAPI has a valid SSL profile. | eAPI HTTPS SSL Profile: eAPI_SSL_Profile | NOT RUN | - |
-| 2394 | dc2-leaf3b.arista.com | Security | VerifyAPIHttpStatus | Verifies if eAPI HTTP server is disabled globally. | - | NOT RUN | - |
-| 2395 | dc2-leaf3b.arista.com | Security | VerifyAPIIPv4Acl | Verifies if eAPI has the right number IPv4 ACL(s) configured for a specified VRF. | - | NOT RUN | - |
-| 2396 | dc2-leaf3b.arista.com | Security | VerifyAPIIPv6Acl | Verifies if eAPI has the right number IPv6 ACL(s) configured for a specified VRF. | - | NOT RUN | - |
-| 2397 | dc2-leaf3b.arista.com | Security | VerifyAPISSLCertificate | Verifies the eAPI SSL certificate expiry, common subject name, encryption algorithm and key size. | - | NOT RUN | - |
-| 2398 | dc2-leaf3b.arista.com | Security | VerifyBannerLogin | Verifies the login banner of a device. | - | NOT RUN | - |
-| 2399 | dc2-leaf3b.arista.com | Security | VerifyBannerMotd | Verifies the motd banner of a device. | - | NOT RUN | - |
-| 2400 | dc2-leaf3b.arista.com | Security | VerifyIPSecConnHealth | Verifies all IPv4 security connections. | - | NOT RUN | - |
-| 2401 | dc2-leaf3b.arista.com | Security | VerifyIPv4ACL | Verifies the configuration of IPv4 ACLs. | - | NOT RUN | - |
-| 2402 | dc2-leaf3b.arista.com | Security | VerifySpecificIPSecConn | Verifies IPv4 security connections for a peer. | - | NOT RUN | - |
-| 2403 | dc2-leaf3b.arista.com | Security | VerifySSHIPv4Acl | Verifies if the SSHD agent has IPv4 ACL(s) configured. | - | NOT RUN | - |
-| 2404 | dc2-leaf3b.arista.com | Security | VerifySSHIPv6Acl | Verifies if the SSHD agent has IPv6 ACL(s) configured. | - | NOT RUN | - |
-| 2405 | dc2-leaf3b.arista.com | Security | VerifySSHStatus | Verifies if the SSHD agent is disabled in the default VRF. | - | NOT RUN | - |
-| 2406 | dc2-leaf3b.arista.com | Security | VerifyTelnetStatus | Verifies if Telnet is disabled in the default VRF. | - | NOT RUN | - |
-| 2407 | dc2-leaf3b.arista.com | Services | VerifyDNSLookup | Verifies the DNS name to IP address resolution. | - | NOT RUN | - |
-| 2408 | dc2-leaf3b.arista.com | Services | VerifyDNSServers | Verifies if the DNS servers are correctly configured. | - | NOT RUN | - |
-| 2409 | dc2-leaf3b.arista.com | Services | VerifyErrdisableRecovery | Verifies the errdisable recovery reason, status, and interval. | - | NOT RUN | - |
-| 2410 | dc2-leaf3b.arista.com | Services | VerifyHostname | Verifies the hostname of a device. | - | NOT RUN | - |
-| 2411 | dc2-leaf3b.arista.com | SNMP | VerifySnmpIPv4Acl | Verifies if the SNMP agent has IPv4 ACL(s) configured. | - | NOT RUN | - |
-| 2412 | dc2-leaf3b.arista.com | SNMP | VerifySnmpIPv6Acl | Verifies if the SNMP agent has IPv6 ACL(s) configured. | - | NOT RUN | - |
-| 2413 | dc2-leaf3b.arista.com | SNMP | VerifySnmpStatus | Verifies if the SNMP agent is enabled. | - | NOT RUN | - |
-| 2414 | dc2-leaf3b.arista.com | Software | VerifyEOSVersion | Verifies the EOS version of the device. | - | NOT RUN | - |
-| 2415 | dc2-leaf3b.arista.com | Software | VerifyTerminAttrVersion | Verifies the TerminAttr version of the device. | - | NOT RUN | - |
-| 2416 | dc2-leaf3b.arista.com | STP | VerifySTPBlockedPorts | Verifies there is no STP blocked ports. | - | NOT RUN | - |
-| 2417 | dc2-leaf3b.arista.com | STP | VerifySTPCounters | Verifies there is no errors in STP BPDU packets. | - | NOT RUN | - |
-| 2418 | dc2-leaf3b.arista.com | STP | VerifySTPForwardingPorts | Verifies that all interfaces are forwarding for a provided list of VLAN(s). | - | NOT RUN | - |
-| 2419 | dc2-leaf3b.arista.com | STP | VerifySTPMode | Verifies the configured STP mode for a provided list of VLAN(s). | - | NOT RUN | - |
-| 2420 | dc2-leaf3b.arista.com | STP | VerifySTPRootPriority | Verifies the STP root priority for a provided list of VLAN or MST instance ID(s). | - | NOT RUN | - |
-| 2421 | dc2-leaf3b.arista.com | STUN | VerifyStunClient | Verifies the STUN client is configured with the specified IPv4 source address and port. Validate the public IP and port if provided. | - | NOT RUN | - |
-| 2422 | dc2-leaf3b.arista.com | System | VerifyAgentLogs | Verifies there are no agent crash reports. | - | NOT RUN | - |
-| 2423 | dc2-leaf3b.arista.com | System | VerifyCoredump | Verifies there are no core dump files. | - | NOT RUN | - |
-| 2424 | dc2-leaf3b.arista.com | System | VerifyCPUUtilization | Verifies whether the CPU utilization is below 75%. | - | NOT RUN | - |
-| 2425 | dc2-leaf3b.arista.com | System | VerifyFileSystemUtilization | Verifies that no partition is utilizing more than 75% of its disk space. | - | NOT RUN | - |
-| 2426 | dc2-leaf3b.arista.com | System | VerifyMemoryUtilization | Verifies whether the memory utilization is below 75%. | - | NOT RUN | - |
-| 2427 | dc2-leaf3b.arista.com | System | VerifyNTP | Verifies if NTP is synchronised. | - | NOT RUN | - |
-| 2428 | dc2-leaf3b.arista.com | System | VerifyNTP | Verifies if NTP is synchronised. | - | NOT RUN | - |
-| 2429 | dc2-leaf3b.arista.com | System | VerifyReloadCause | Verifies the last reload cause of the device. | - | NOT RUN | - |
-| 2430 | dc2-leaf3b.arista.com | System | VerifyReloadCause | Verifies the last reload cause of the device. | - | NOT RUN | - |
-| 2431 | dc2-leaf3b.arista.com | System | VerifyUptime | Verifies the device uptime. | - | NOT RUN | - |
-| 2432 | dc2-leaf3b.arista.com | VLAN | VerifyVlanInternalPolicy | Verifies the VLAN internal allocation policy and the range of VLANs. | - | NOT RUN | - |
-| 2433 | dc2-spine1 | AAA | VerifyAcctConsoleMethods | Verifies the AAA accounting console method lists for different accounting types (system, exec, commands, dot1x). | - | NOT RUN | - |
-| 2434 | dc2-spine1 | AAA | VerifyAcctDefaultMethods | Verifies the AAA accounting default method lists for different accounting types (system, exec, commands, dot1x). | - | NOT RUN | - |
-| 2435 | dc2-spine1 | AAA | VerifyAuthenMethods | Verifies the AAA authentication method lists for different authentication types (login, enable, dot1x). | - | NOT RUN | - |
-| 2436 | dc2-spine1 | AAA | VerifyAuthzMethods | Verifies the AAA authorization method lists for different authorization types (commands, exec). | - | NOT RUN | - |
-| 2437 | dc2-spine1 | AAA | VerifyTacacsServerGroups | Verifies if the provided TACACS server group(s) are configured. | - | NOT RUN | - |
-| 2438 | dc2-spine1 | AAA | VerifyTacacsServers | Verifies TACACS servers are configured for a specified VRF. | - | NOT RUN | - |
-| 2439 | dc2-spine1 | AAA | VerifyTacacsSourceIntf | Verifies TACACS source-interface for a specified VRF. | - | NOT RUN | - |
-| 2440 | dc2-spine1 | BGP | VerifyBGPSpecificPeers | Verifies the health of specific BGP peer(s). | BGP EVPN Peer: dc2-leaf1a (IP: 10.255.128.13) | NOT RUN | - |
-| 2441 | dc2-spine1 | BGP | VerifyBGPSpecificPeers | Verifies the health of specific BGP peer(s). | BGP EVPN Peer: dc2-leaf1b (IP: 10.255.128.14) | NOT RUN | - |
-| 2442 | dc2-spine1 | BGP | VerifyBGPSpecificPeers | Verifies the health of specific BGP peer(s). | BGP EVPN Peer: dc2-leaf2a (IP: 10.255.128.15) | NOT RUN | - |
-| 2443 | dc2-spine1 | BGP | VerifyBGPSpecificPeers | Verifies the health of specific BGP peer(s). | BGP EVPN Peer: dc2-leaf2b (IP: 10.255.128.16) | NOT RUN | - |
-| 2444 | dc2-spine1 | BGP | VerifyBGPSpecificPeers | Verifies the health of specific BGP peer(s). | BGP EVPN Peer: dc2-leaf3a.arista.com (IP: 10.255.128.17) | NOT RUN | - |
-| 2445 | dc2-spine1 | BGP | VerifyBGPSpecificPeers | Verifies the health of specific BGP peer(s). | BGP EVPN Peer: dc2-leaf3b.arista.com (IP: 10.255.128.18) | NOT RUN | - |
-| 2446 | dc2-spine1 | BGP | VerifyBGPSpecificPeers | Verifies the health of specific BGP peer(s). | BGP IPv4 Unicast Peer: dc2-leaf1a (IP: 10.255.255.105) | NOT RUN | - |
-| 2447 | dc2-spine1 | BGP | VerifyBGPSpecificPeers | Verifies the health of specific BGP peer(s). | BGP IPv4 Unicast Peer: dc2-leaf1b (IP: 10.255.255.109) | NOT RUN | - |
-| 2448 | dc2-spine1 | BGP | VerifyBGPSpecificPeers | Verifies the health of specific BGP peer(s). | BGP IPv4 Unicast Peer: dc2-leaf2a (IP: 10.255.255.113) | NOT RUN | - |
-| 2449 | dc2-spine1 | BGP | VerifyBGPSpecificPeers | Verifies the health of specific BGP peer(s). | BGP IPv4 Unicast Peer: dc2-leaf2b (IP: 10.255.255.117) | NOT RUN | - |
-| 2450 | dc2-spine1 | BGP | VerifyBGPSpecificPeers | Verifies the health of specific BGP peer(s). | BGP IPv4 Unicast Peer: dc2-leaf3a.arista.com (IP: 10.255.255.121) | NOT RUN | - |
-| 2451 | dc2-spine1 | BGP | VerifyBGPSpecificPeers | Verifies the health of specific BGP peer(s). | BGP IPv4 Unicast Peer: dc2-leaf3b.arista.com (IP: 10.255.255.125) | NOT RUN | - |
-| 2452 | dc2-spine1 | Configuration | VerifyRunningConfigDiffs | Verifies there is no difference between the running-config and the startup-config | - | NOT RUN | - |
-| 2453 | dc2-spine1 | Configuration | VerifyZeroTouch | Verifies ZeroTouch is disabled | - | NOT RUN | - |
-| 2454 | dc2-spine1 | Connectivity | VerifyLLDPNeighbors | Verifies that the provided LLDP neighbors are connected properly. | Local: Ethernet1 - Remote: dc2-leaf1a Ethernet1 | NOT RUN | - |
-| 2455 | dc2-spine1 | Connectivity | VerifyLLDPNeighbors | Verifies that the provided LLDP neighbors are connected properly. | Local: Ethernet2 - Remote: dc2-leaf1b Ethernet1 | NOT RUN | - |
-| 2456 | dc2-spine1 | Connectivity | VerifyLLDPNeighbors | Verifies that the provided LLDP neighbors are connected properly. | Local: Ethernet3 - Remote: dc2-leaf2a Ethernet1 | NOT RUN | - |
-| 2457 | dc2-spine1 | Connectivity | VerifyLLDPNeighbors | Verifies that the provided LLDP neighbors are connected properly. | Local: Ethernet4 - Remote: dc2-leaf2b Ethernet1 | NOT RUN | - |
-| 2458 | dc2-spine1 | Connectivity | VerifyLLDPNeighbors | Verifies that the provided LLDP neighbors are connected properly. | Local: Ethernet5 - Remote: dc2-leaf3a.arista.com Ethernet1 | NOT RUN | - |
-| 2459 | dc2-spine1 | Connectivity | VerifyLLDPNeighbors | Verifies that the provided LLDP neighbors are connected properly. | Local: Ethernet6 - Remote: dc2-leaf3b.arista.com Ethernet1 | NOT RUN | - |
-| 2460 | dc2-spine1 | Connectivity | VerifyReachability | Test the network reachability to one or many destination IP(s). | Source: P2P Interface Ethernet1 (IP: 10.255.255.104) - Destination: dc2-leaf1a Ethernet1 (IP: 10.255.255.105) | NOT RUN | - |
-| 2461 | dc2-spine1 | Connectivity | VerifyReachability | Test the network reachability to one or many destination IP(s). | Source: P2P Interface Ethernet2 (IP: 10.255.255.108) - Destination: dc2-leaf1b Ethernet1 (IP: 10.255.255.109) | NOT RUN | - |
-| 2462 | dc2-spine1 | Connectivity | VerifyReachability | Test the network reachability to one or many destination IP(s). | Source: P2P Interface Ethernet3 (IP: 10.255.255.112) - Destination: dc2-leaf2a Ethernet1 (IP: 10.255.255.113) | NOT RUN | - |
-| 2463 | dc2-spine1 | Connectivity | VerifyReachability | Test the network reachability to one or many destination IP(s). | Source: P2P Interface Ethernet4 (IP: 10.255.255.116) - Destination: dc2-leaf2b Ethernet1 (IP: 10.255.255.117) | NOT RUN | - |
-| 2464 | dc2-spine1 | Connectivity | VerifyReachability | Test the network reachability to one or many destination IP(s). | Source: P2P Interface Ethernet5 (IP: 10.255.255.120) - Destination: dc2-leaf3a.arista.com Ethernet1 (IP: 10.255.255.121) | NOT RUN | - |
-| 2465 | dc2-spine1 | Connectivity | VerifyReachability | Test the network reachability to one or many destination IP(s). | Source: P2P Interface Ethernet6 (IP: 10.255.255.124) - Destination: dc2-leaf3b.arista.com Ethernet1 (IP: 10.255.255.125) | NOT RUN | - |
-| 2466 | dc2-spine1 | Field Notices | VerifyFieldNotice44Resolution | Verifies that the device is using the correct Aboot version per FN0044. | - | NOT RUN | - |
-| 2467 | dc2-spine1 | Field Notices | VerifyFieldNotice72Resolution | Verifies if the device is exposed to FN0072, and if the issue has been mitigated. | - | NOT RUN | - |
-| 2468 | dc2-spine1 | Greent | VerifyGreenT | Verifies if a GreenT policy is created. | - | NOT RUN | - |
-| 2469 | dc2-spine1 | Greent | VerifyGreenTCounters | Verifies if the GreenT counters are incremented. | - | NOT RUN | - |
-| 2470 | dc2-spine1 | Hardware | VerifyAdverseDrops | Verifies there are no adverse drops on DCS-7280 and DCS-7500 family switches. | - | NOT RUN | - |
-| 2471 | dc2-spine1 | Hardware | VerifyEnvironmentCooling | Verifies the status of power supply fans and all fan trays. | - | NOT RUN | - |
-| 2472 | dc2-spine1 | Hardware | VerifyEnvironmentCooling | Verifies the status of power supply fans and all fan trays. | Accepted States: 'ok' | NOT RUN | - |
-| 2473 | dc2-spine1 | Hardware | VerifyEnvironmentPower | Verifies the power supplies status. | - | NOT RUN | - |
-| 2474 | dc2-spine1 | Hardware | VerifyEnvironmentPower | Verifies the power supplies status. | Accepted States: 'ok' | NOT RUN | - |
-| 2475 | dc2-spine1 | Hardware | VerifyEnvironmentSystemCooling | Verifies the system cooling status. | - | NOT RUN | - |
-| 2476 | dc2-spine1 | Hardware | VerifyTemperature | Verifies the device temperature. | - | NOT RUN | - |
-| 2477 | dc2-spine1 | Hardware | VerifyTemperature | Verifies the device temperature. | - | NOT RUN | - |
-| 2478 | dc2-spine1 | Hardware | VerifyTransceiversManufacturers | Verifies if all transceivers come from approved manufacturers. | - | NOT RUN | - |
-| 2479 | dc2-spine1 | Hardware | VerifyTransceiversManufacturers | Verifies if all transceivers come from approved manufacturers. | Accepted Manufacturers: 'Arista Networks', 'Arastra, Inc.', 'Not Present' | NOT RUN | - |
-| 2480 | dc2-spine1 | Hardware | VerifyTransceiversTemperature | Verifies the transceivers temperature. | - | NOT RUN | - |
-| 2481 | dc2-spine1 | Interfaces | VerifyInterfacesStatus | Verifies the status of the provided interfaces. | Interface Ethernet1 - P2P_LINK_TO_DC2-LEAF1A_Ethernet1 = 'up' | NOT RUN | - |
-| 2482 | dc2-spine1 | Interfaces | VerifyInterfacesStatus | Verifies the status of the provided interfaces. | Interface Ethernet2 - P2P_LINK_TO_DC2-LEAF1B_Ethernet1 = 'up' | NOT RUN | - |
-| 2483 | dc2-spine1 | Interfaces | VerifyInterfacesStatus | Verifies the status of the provided interfaces. | Interface Ethernet3 - P2P_LINK_TO_DC2-LEAF2A_Ethernet1 = 'up' | NOT RUN | - |
-| 2484 | dc2-spine1 | Interfaces | VerifyInterfacesStatus | Verifies the status of the provided interfaces. | Interface Ethernet4 - P2P_LINK_TO_DC2-LEAF2B_Ethernet1 = 'up' | NOT RUN | - |
-| 2485 | dc2-spine1 | Interfaces | VerifyInterfacesStatus | Verifies the status of the provided interfaces. | Interface Ethernet5 - P2P_LINK_TO_DC2-LEAF3A.ARISTA.COM_Ethernet1 = 'up' | NOT RUN | - |
-| 2486 | dc2-spine1 | Interfaces | VerifyInterfacesStatus | Verifies the status of the provided interfaces. | Interface Ethernet6 - P2P_LINK_TO_DC2-LEAF3B.ARISTA.COM_Ethernet1 = 'up' | NOT RUN | - |
-| 2487 | dc2-spine1 | Interfaces | VerifyInterfacesStatus | Verifies the status of the provided interfaces. | Interface Loopback0 - EVPN_Overlay_Peering = 'up' | NOT RUN | - |
-| 2488 | dc2-spine1 | LANZ | VerifyLANZ | Verifies if LANZ is enabled. | - | NOT RUN | - |
-| 2489 | dc2-spine1 | PTP | VerifyPtpGMStatus | Verifies that the device is locked to a valid PTP Grandmaster. | - | NOT RUN | - |
-| 2490 | dc2-spine1 | PTP | VerifyPtpLockStatus | Verifies that the device was locked to the upstream PTP GM in the last minute. | - | NOT RUN | - |
-| 2491 | dc2-spine1 | PTP | VerifyPtpModeStatus | Verifies that the device is configured as a PTP Boundary Clock. | - | NOT RUN | - |
-| 2492 | dc2-spine1 | PTP | VerifyPtpOffset | Verifies that the PTP timing offset is within +/- 1000ns from the master clock. | - | NOT RUN | - |
-| 2493 | dc2-spine1 | PTP | VerifyPtpPortModeStatus | Verifies the PTP interfaces state. | - | NOT RUN | - |
-| 2494 | dc2-spine1 | Routing | VerifyRoutingProtocolModel | Verifies the configured routing protocol model. | Routing protocol model: multi-agent | NOT RUN | - |
-| 2495 | dc2-spine1 | Security | VerifyAPIHttpsSSL | Verifies if the eAPI has a valid SSL profile. | - | NOT RUN | - |
-| 2496 | dc2-spine1 | Security | VerifyAPIHttpsSSL | Verifies if the eAPI has a valid SSL profile. | eAPI HTTPS SSL Profile: eAPI_SSL_Profile | NOT RUN | - |
-| 2497 | dc2-spine1 | Security | VerifyAPIHttpStatus | Verifies if eAPI HTTP server is disabled globally. | - | NOT RUN | - |
-| 2498 | dc2-spine1 | Security | VerifyAPIIPv4Acl | Verifies if eAPI has the right number IPv4 ACL(s) configured for a specified VRF. | - | NOT RUN | - |
-| 2499 | dc2-spine1 | Security | VerifyAPIIPv6Acl | Verifies if eAPI has the right number IPv6 ACL(s) configured for a specified VRF. | - | NOT RUN | - |
-| 2500 | dc2-spine1 | Security | VerifyAPISSLCertificate | Verifies the eAPI SSL certificate expiry, common subject name, encryption algorithm and key size. | - | NOT RUN | - |
-| 2501 | dc2-spine1 | Security | VerifyBannerLogin | Verifies the login banner of a device. | - | NOT RUN | - |
-| 2502 | dc2-spine1 | Security | VerifyBannerMotd | Verifies the motd banner of a device. | - | NOT RUN | - |
-| 2503 | dc2-spine1 | Security | VerifyIPSecConnHealth | Verifies all IPv4 security connections. | - | NOT RUN | - |
-| 2504 | dc2-spine1 | Security | VerifyIPv4ACL | Verifies the configuration of IPv4 ACLs. | - | NOT RUN | - |
-| 2505 | dc2-spine1 | Security | VerifySpecificIPSecConn | Verifies IPv4 security connections for a peer. | - | NOT RUN | - |
-| 2506 | dc2-spine1 | Security | VerifySSHIPv4Acl | Verifies if the SSHD agent has IPv4 ACL(s) configured. | - | NOT RUN | - |
-| 2507 | dc2-spine1 | Security | VerifySSHIPv6Acl | Verifies if the SSHD agent has IPv6 ACL(s) configured. | - | NOT RUN | - |
-| 2508 | dc2-spine1 | Security | VerifySSHStatus | Verifies if the SSHD agent is disabled in the default VRF. | - | NOT RUN | - |
-| 2509 | dc2-spine1 | Security | VerifyTelnetStatus | Verifies if Telnet is disabled in the default VRF. | - | NOT RUN | - |
-| 2510 | dc2-spine1 | Services | VerifyDNSLookup | Verifies the DNS name to IP address resolution. | - | NOT RUN | - |
-| 2511 | dc2-spine1 | Services | VerifyDNSServers | Verifies if the DNS servers are correctly configured. | - | NOT RUN | - |
-| 2512 | dc2-spine1 | Services | VerifyErrdisableRecovery | Verifies the errdisable recovery reason, status, and interval. | - | NOT RUN | - |
-| 2513 | dc2-spine1 | Services | VerifyHostname | Verifies the hostname of a device. | - | NOT RUN | - |
-| 2514 | dc2-spine1 | SNMP | VerifySnmpIPv4Acl | Verifies if the SNMP agent has IPv4 ACL(s) configured. | - | NOT RUN | - |
-| 2515 | dc2-spine1 | SNMP | VerifySnmpIPv6Acl | Verifies if the SNMP agent has IPv6 ACL(s) configured. | - | NOT RUN | - |
-| 2516 | dc2-spine1 | SNMP | VerifySnmpStatus | Verifies if the SNMP agent is enabled. | - | NOT RUN | - |
-| 2517 | dc2-spine1 | Software | VerifyEOSVersion | Verifies the EOS version of the device. | - | NOT RUN | - |
-| 2518 | dc2-spine1 | Software | VerifyTerminAttrVersion | Verifies the TerminAttr version of the device. | - | NOT RUN | - |
-| 2519 | dc2-spine1 | STUN | VerifyStunClient | Verifies the STUN client is configured with the specified IPv4 source address and port. Validate the public IP and port if provided. | - | NOT RUN | - |
-| 2520 | dc2-spine1 | System | VerifyAgentLogs | Verifies there are no agent crash reports. | - | NOT RUN | - |
-| 2521 | dc2-spine1 | System | VerifyCoredump | Verifies there are no core dump files. | - | NOT RUN | - |
-| 2522 | dc2-spine1 | System | VerifyCPUUtilization | Verifies whether the CPU utilization is below 75%. | - | NOT RUN | - |
-| 2523 | dc2-spine1 | System | VerifyFileSystemUtilization | Verifies that no partition is utilizing more than 75% of its disk space. | - | NOT RUN | - |
-| 2524 | dc2-spine1 | System | VerifyMemoryUtilization | Verifies whether the memory utilization is below 75%. | - | NOT RUN | - |
-| 2525 | dc2-spine1 | System | VerifyNTP | Verifies if NTP is synchronised. | - | NOT RUN | - |
-| 2526 | dc2-spine1 | System | VerifyNTP | Verifies if NTP is synchronised. | - | NOT RUN | - |
-| 2527 | dc2-spine1 | System | VerifyReloadCause | Verifies the last reload cause of the device. | - | NOT RUN | - |
-| 2528 | dc2-spine1 | System | VerifyReloadCause | Verifies the last reload cause of the device. | - | NOT RUN | - |
-| 2529 | dc2-spine1 | System | VerifyUptime | Verifies the device uptime. | - | NOT RUN | - |
-| 2530 | dc2-spine1 | VLAN | VerifyVlanInternalPolicy | Verifies the VLAN internal allocation policy and the range of VLANs. | - | NOT RUN | - |
-| 2531 | dc2-spine2 | AAA | VerifyAcctConsoleMethods | Verifies the AAA accounting console method lists for different accounting types (system, exec, commands, dot1x). | - | NOT RUN | - |
-| 2532 | dc2-spine2 | AAA | VerifyAcctDefaultMethods | Verifies the AAA accounting default method lists for different accounting types (system, exec, commands, dot1x). | - | NOT RUN | - |
-| 2533 | dc2-spine2 | AAA | VerifyAuthenMethods | Verifies the AAA authentication method lists for different authentication types (login, enable, dot1x). | - | NOT RUN | - |
-| 2534 | dc2-spine2 | AAA | VerifyAuthzMethods | Verifies the AAA authorization method lists for different authorization types (commands, exec). | - | NOT RUN | - |
-| 2535 | dc2-spine2 | AAA | VerifyTacacsServerGroups | Verifies if the provided TACACS server group(s) are configured. | - | NOT RUN | - |
-| 2536 | dc2-spine2 | AAA | VerifyTacacsServers | Verifies TACACS servers are configured for a specified VRF. | - | NOT RUN | - |
-| 2537 | dc2-spine2 | AAA | VerifyTacacsSourceIntf | Verifies TACACS source-interface for a specified VRF. | - | NOT RUN | - |
-| 2538 | dc2-spine2 | BGP | VerifyBGPSpecificPeers | Verifies the health of specific BGP peer(s). | BGP EVPN Peer: dc2-leaf1a (IP: 10.255.128.13) | NOT RUN | - |
-| 2539 | dc2-spine2 | BGP | VerifyBGPSpecificPeers | Verifies the health of specific BGP peer(s). | BGP EVPN Peer: dc2-leaf1b (IP: 10.255.128.14) | NOT RUN | - |
-| 2540 | dc2-spine2 | BGP | VerifyBGPSpecificPeers | Verifies the health of specific BGP peer(s). | BGP EVPN Peer: dc2-leaf2a (IP: 10.255.128.15) | NOT RUN | - |
-| 2541 | dc2-spine2 | BGP | VerifyBGPSpecificPeers | Verifies the health of specific BGP peer(s). | BGP EVPN Peer: dc2-leaf2b (IP: 10.255.128.16) | NOT RUN | - |
-| 2542 | dc2-spine2 | BGP | VerifyBGPSpecificPeers | Verifies the health of specific BGP peer(s). | BGP EVPN Peer: dc2-leaf3a.arista.com (IP: 10.255.128.17) | NOT RUN | - |
-| 2543 | dc2-spine2 | BGP | VerifyBGPSpecificPeers | Verifies the health of specific BGP peer(s). | BGP EVPN Peer: dc2-leaf3b.arista.com (IP: 10.255.128.18) | NOT RUN | - |
-| 2544 | dc2-spine2 | BGP | VerifyBGPSpecificPeers | Verifies the health of specific BGP peer(s). | BGP IPv4 Unicast Peer: dc2-leaf1a (IP: 10.255.255.107) | NOT RUN | - |
-| 2545 | dc2-spine2 | BGP | VerifyBGPSpecificPeers | Verifies the health of specific BGP peer(s). | BGP IPv4 Unicast Peer: dc2-leaf1b (IP: 10.255.255.111) | NOT RUN | - |
-| 2546 | dc2-spine2 | BGP | VerifyBGPSpecificPeers | Verifies the health of specific BGP peer(s). | BGP IPv4 Unicast Peer: dc2-leaf2a (IP: 10.255.255.115) | NOT RUN | - |
-| 2547 | dc2-spine2 | BGP | VerifyBGPSpecificPeers | Verifies the health of specific BGP peer(s). | BGP IPv4 Unicast Peer: dc2-leaf2b (IP: 10.255.255.119) | NOT RUN | - |
-| 2548 | dc2-spine2 | BGP | VerifyBGPSpecificPeers | Verifies the health of specific BGP peer(s). | BGP IPv4 Unicast Peer: dc2-leaf3a.arista.com (IP: 10.255.255.123) | NOT RUN | - |
-| 2549 | dc2-spine2 | BGP | VerifyBGPSpecificPeers | Verifies the health of specific BGP peer(s). | BGP IPv4 Unicast Peer: dc2-leaf3b.arista.com (IP: 10.255.255.127) | NOT RUN | - |
-| 2550 | dc2-spine2 | Configuration | VerifyRunningConfigDiffs | Verifies there is no difference between the running-config and the startup-config | - | NOT RUN | - |
-| 2551 | dc2-spine2 | Configuration | VerifyZeroTouch | Verifies ZeroTouch is disabled | - | NOT RUN | - |
-| 2552 | dc2-spine2 | Connectivity | VerifyLLDPNeighbors | Verifies that the provided LLDP neighbors are connected properly. | Local: Ethernet1 - Remote: dc2-leaf1a Ethernet2 | NOT RUN | - |
-| 2553 | dc2-spine2 | Connectivity | VerifyLLDPNeighbors | Verifies that the provided LLDP neighbors are connected properly. | Local: Ethernet2 - Remote: dc2-leaf1b Ethernet2 | NOT RUN | - |
-| 2554 | dc2-spine2 | Connectivity | VerifyLLDPNeighbors | Verifies that the provided LLDP neighbors are connected properly. | Local: Ethernet3 - Remote: dc2-leaf2a Ethernet2 | NOT RUN | - |
-| 2555 | dc2-spine2 | Connectivity | VerifyLLDPNeighbors | Verifies that the provided LLDP neighbors are connected properly. | Local: Ethernet4 - Remote: dc2-leaf2b Ethernet2 | NOT RUN | - |
-| 2556 | dc2-spine2 | Connectivity | VerifyLLDPNeighbors | Verifies that the provided LLDP neighbors are connected properly. | Local: Ethernet5 - Remote: dc2-leaf3a.arista.com Ethernet2 | NOT RUN | - |
-| 2557 | dc2-spine2 | Connectivity | VerifyLLDPNeighbors | Verifies that the provided LLDP neighbors are connected properly. | Local: Ethernet6 - Remote: dc2-leaf3b.arista.com Ethernet2 | NOT RUN | - |
-| 2558 | dc2-spine2 | Connectivity | VerifyReachability | Test the network reachability to one or many destination IP(s). | Source: P2P Interface Ethernet1 (IP: 10.255.255.106) - Destination: dc2-leaf1a Ethernet2 (IP: 10.255.255.107) | NOT RUN | - |
-| 2559 | dc2-spine2 | Connectivity | VerifyReachability | Test the network reachability to one or many destination IP(s). | Source: P2P Interface Ethernet2 (IP: 10.255.255.110) - Destination: dc2-leaf1b Ethernet2 (IP: 10.255.255.111) | NOT RUN | - |
-| 2560 | dc2-spine2 | Connectivity | VerifyReachability | Test the network reachability to one or many destination IP(s). | Source: P2P Interface Ethernet3 (IP: 10.255.255.114) - Destination: dc2-leaf2a Ethernet2 (IP: 10.255.255.115) | NOT RUN | - |
-| 2561 | dc2-spine2 | Connectivity | VerifyReachability | Test the network reachability to one or many destination IP(s). | Source: P2P Interface Ethernet4 (IP: 10.255.255.118) - Destination: dc2-leaf2b Ethernet2 (IP: 10.255.255.119) | NOT RUN | - |
-| 2562 | dc2-spine2 | Connectivity | VerifyReachability | Test the network reachability to one or many destination IP(s). | Source: P2P Interface Ethernet5 (IP: 10.255.255.122) - Destination: dc2-leaf3a.arista.com Ethernet2 (IP: 10.255.255.123) | NOT RUN | - |
-| 2563 | dc2-spine2 | Connectivity | VerifyReachability | Test the network reachability to one or many destination IP(s). | Source: P2P Interface Ethernet6 (IP: 10.255.255.126) - Destination: dc2-leaf3b.arista.com Ethernet2 (IP: 10.255.255.127) | NOT RUN | - |
-| 2564 | dc2-spine2 | Field Notices | VerifyFieldNotice44Resolution | Verifies that the device is using the correct Aboot version per FN0044. | - | NOT RUN | - |
-| 2565 | dc2-spine2 | Field Notices | VerifyFieldNotice72Resolution | Verifies if the device is exposed to FN0072, and if the issue has been mitigated. | - | NOT RUN | - |
-| 2566 | dc2-spine2 | Greent | VerifyGreenT | Verifies if a GreenT policy is created. | - | NOT RUN | - |
-| 2567 | dc2-spine2 | Greent | VerifyGreenTCounters | Verifies if the GreenT counters are incremented. | - | NOT RUN | - |
-| 2568 | dc2-spine2 | Hardware | VerifyAdverseDrops | Verifies there are no adverse drops on DCS-7280 and DCS-7500 family switches. | - | NOT RUN | - |
-| 2569 | dc2-spine2 | Hardware | VerifyEnvironmentCooling | Verifies the status of power supply fans and all fan trays. | - | NOT RUN | - |
-| 2570 | dc2-spine2 | Hardware | VerifyEnvironmentCooling | Verifies the status of power supply fans and all fan trays. | Accepted States: 'ok' | NOT RUN | - |
-| 2571 | dc2-spine2 | Hardware | VerifyEnvironmentPower | Verifies the power supplies status. | - | NOT RUN | - |
-| 2572 | dc2-spine2 | Hardware | VerifyEnvironmentPower | Verifies the power supplies status. | Accepted States: 'ok' | NOT RUN | - |
-| 2573 | dc2-spine2 | Hardware | VerifyEnvironmentSystemCooling | Verifies the system cooling status. | - | NOT RUN | - |
-| 2574 | dc2-spine2 | Hardware | VerifyTemperature | Verifies the device temperature. | - | NOT RUN | - |
-| 2575 | dc2-spine2 | Hardware | VerifyTemperature | Verifies the device temperature. | - | NOT RUN | - |
-| 2576 | dc2-spine2 | Hardware | VerifyTransceiversManufacturers | Verifies if all transceivers come from approved manufacturers. | - | NOT RUN | - |
-| 2577 | dc2-spine2 | Hardware | VerifyTransceiversManufacturers | Verifies if all transceivers come from approved manufacturers. | Accepted Manufacturers: 'Arista Networks', 'Arastra, Inc.', 'Not Present' | NOT RUN | - |
-| 2578 | dc2-spine2 | Hardware | VerifyTransceiversTemperature | Verifies the transceivers temperature. | - | NOT RUN | - |
-| 2579 | dc2-spine2 | Interfaces | VerifyInterfacesStatus | Verifies the status of the provided interfaces. | Interface Ethernet1 - P2P_LINK_TO_DC2-LEAF1A_Ethernet2 = 'up' | NOT RUN | - |
-| 2580 | dc2-spine2 | Interfaces | VerifyInterfacesStatus | Verifies the status of the provided interfaces. | Interface Ethernet2 - P2P_LINK_TO_DC2-LEAF1B_Ethernet2 = 'up' | NOT RUN | - |
-| 2581 | dc2-spine2 | Interfaces | VerifyInterfacesStatus | Verifies the status of the provided interfaces. | Interface Ethernet3 - P2P_LINK_TO_DC2-LEAF2A_Ethernet2 = 'up' | NOT RUN | - |
-| 2582 | dc2-spine2 | Interfaces | VerifyInterfacesStatus | Verifies the status of the provided interfaces. | Interface Ethernet4 - P2P_LINK_TO_DC2-LEAF2B_Ethernet2 = 'up' | NOT RUN | - |
-| 2583 | dc2-spine2 | Interfaces | VerifyInterfacesStatus | Verifies the status of the provided interfaces. | Interface Ethernet5 - P2P_LINK_TO_DC2-LEAF3A.ARISTA.COM_Ethernet2 = 'up' | NOT RUN | - |
-| 2584 | dc2-spine2 | Interfaces | VerifyInterfacesStatus | Verifies the status of the provided interfaces. | Interface Ethernet6 - P2P_LINK_TO_DC2-LEAF3B.ARISTA.COM_Ethernet2 = 'up' | NOT RUN | - |
-| 2585 | dc2-spine2 | Interfaces | VerifyInterfacesStatus | Verifies the status of the provided interfaces. | Interface Loopback0 - EVPN_Overlay_Peering = 'up' | NOT RUN | - |
-| 2586 | dc2-spine2 | LANZ | VerifyLANZ | Verifies if LANZ is enabled. | - | NOT RUN | - |
-| 2587 | dc2-spine2 | PTP | VerifyPtpGMStatus | Verifies that the device is locked to a valid PTP Grandmaster. | - | NOT RUN | - |
-| 2588 | dc2-spine2 | PTP | VerifyPtpLockStatus | Verifies that the device was locked to the upstream PTP GM in the last minute. | - | NOT RUN | - |
-| 2589 | dc2-spine2 | PTP | VerifyPtpModeStatus | Verifies that the device is configured as a PTP Boundary Clock. | - | NOT RUN | - |
-| 2590 | dc2-spine2 | PTP | VerifyPtpOffset | Verifies that the PTP timing offset is within +/- 1000ns from the master clock. | - | NOT RUN | - |
-| 2591 | dc2-spine2 | PTP | VerifyPtpPortModeStatus | Verifies the PTP interfaces state. | - | NOT RUN | - |
-| 2592 | dc2-spine2 | Routing | VerifyRoutingProtocolModel | Verifies the configured routing protocol model. | Routing protocol model: multi-agent | NOT RUN | - |
-| 2593 | dc2-spine2 | Security | VerifyAPIHttpsSSL | Verifies if the eAPI has a valid SSL profile. | - | NOT RUN | - |
-| 2594 | dc2-spine2 | Security | VerifyAPIHttpsSSL | Verifies if the eAPI has a valid SSL profile. | eAPI HTTPS SSL Profile: eAPI_SSL_Profile | NOT RUN | - |
-| 2595 | dc2-spine2 | Security | VerifyAPIHttpStatus | Verifies if eAPI HTTP server is disabled globally. | - | NOT RUN | - |
-| 2596 | dc2-spine2 | Security | VerifyAPIIPv4Acl | Verifies if eAPI has the right number IPv4 ACL(s) configured for a specified VRF. | - | NOT RUN | - |
-| 2597 | dc2-spine2 | Security | VerifyAPIIPv6Acl | Verifies if eAPI has the right number IPv6 ACL(s) configured for a specified VRF. | - | NOT RUN | - |
-| 2598 | dc2-spine2 | Security | VerifyAPISSLCertificate | Verifies the eAPI SSL certificate expiry, common subject name, encryption algorithm and key size. | - | NOT RUN | - |
-| 2599 | dc2-spine2 | Security | VerifyBannerLogin | Verifies the login banner of a device. | - | NOT RUN | - |
-| 2600 | dc2-spine2 | Security | VerifyBannerMotd | Verifies the motd banner of a device. | - | NOT RUN | - |
-| 2601 | dc2-spine2 | Security | VerifyIPSecConnHealth | Verifies all IPv4 security connections. | - | NOT RUN | - |
-| 2602 | dc2-spine2 | Security | VerifyIPv4ACL | Verifies the configuration of IPv4 ACLs. | - | NOT RUN | - |
-| 2603 | dc2-spine2 | Security | VerifySpecificIPSecConn | Verifies IPv4 security connections for a peer. | - | NOT RUN | - |
-| 2604 | dc2-spine2 | Security | VerifySSHIPv4Acl | Verifies if the SSHD agent has IPv4 ACL(s) configured. | - | NOT RUN | - |
-| 2605 | dc2-spine2 | Security | VerifySSHIPv6Acl | Verifies if the SSHD agent has IPv6 ACL(s) configured. | - | NOT RUN | - |
-| 2606 | dc2-spine2 | Security | VerifySSHStatus | Verifies if the SSHD agent is disabled in the default VRF. | - | NOT RUN | - |
-| 2607 | dc2-spine2 | Security | VerifyTelnetStatus | Verifies if Telnet is disabled in the default VRF. | - | NOT RUN | - |
-| 2608 | dc2-spine2 | Services | VerifyDNSLookup | Verifies the DNS name to IP address resolution. | - | NOT RUN | - |
-| 2609 | dc2-spine2 | Services | VerifyDNSServers | Verifies if the DNS servers are correctly configured. | - | NOT RUN | - |
-| 2610 | dc2-spine2 | Services | VerifyErrdisableRecovery | Verifies the errdisable recovery reason, status, and interval. | - | NOT RUN | - |
-| 2611 | dc2-spine2 | Services | VerifyHostname | Verifies the hostname of a device. | - | NOT RUN | - |
-| 2612 | dc2-spine2 | SNMP | VerifySnmpIPv4Acl | Verifies if the SNMP agent has IPv4 ACL(s) configured. | - | NOT RUN | - |
-| 2613 | dc2-spine2 | SNMP | VerifySnmpIPv6Acl | Verifies if the SNMP agent has IPv6 ACL(s) configured. | - | NOT RUN | - |
-| 2614 | dc2-spine2 | SNMP | VerifySnmpStatus | Verifies if the SNMP agent is enabled. | - | NOT RUN | - |
-| 2615 | dc2-spine2 | Software | VerifyEOSVersion | Verifies the EOS version of the device. | - | NOT RUN | - |
-| 2616 | dc2-spine2 | Software | VerifyTerminAttrVersion | Verifies the TerminAttr version of the device. | - | NOT RUN | - |
-| 2617 | dc2-spine2 | STUN | VerifyStunClient | Verifies the STUN client is configured with the specified IPv4 source address and port. Validate the public IP and port if provided. | - | NOT RUN | - |
-| 2618 | dc2-spine2 | System | VerifyAgentLogs | Verifies there are no agent crash reports. | - | NOT RUN | - |
-| 2619 | dc2-spine2 | System | VerifyCoredump | Verifies there are no core dump files. | - | NOT RUN | - |
-| 2620 | dc2-spine2 | System | VerifyCPUUtilization | Verifies whether the CPU utilization is below 75%. | - | NOT RUN | - |
-| 2621 | dc2-spine2 | System | VerifyFileSystemUtilization | Verifies that no partition is utilizing more than 75% of its disk space. | - | NOT RUN | - |
-| 2622 | dc2-spine2 | System | VerifyMemoryUtilization | Verifies whether the memory utilization is below 75%. | - | NOT RUN | - |
-| 2623 | dc2-spine2 | System | VerifyNTP | Verifies if NTP is synchronised. | - | NOT RUN | - |
-| 2624 | dc2-spine2 | System | VerifyNTP | Verifies if NTP is synchronised. | - | NOT RUN | - |
-| 2625 | dc2-spine2 | System | VerifyReloadCause | Verifies the last reload cause of the device. | - | NOT RUN | - |
-| 2626 | dc2-spine2 | System | VerifyReloadCause | Verifies the last reload cause of the device. | - | NOT RUN | - |
-| 2627 | dc2-spine2 | System | VerifyUptime | Verifies the device uptime. | - | NOT RUN | - |
-| 2628 | dc2-spine2 | VLAN | VerifyVlanInternalPolicy | Verifies the VLAN internal allocation policy and the range of VLANs. | - | NOT RUN | - |
->>>>>>> 23a02acf
+| 1136 | dc1-wan1 | Avt | VerifyAVTRole | Verifies the AVT role of a device. | - | NOT RUN | - |
+| 1137 | dc1-wan1 | Avt | VerifyAVTSpecificPath | Verifies the status and type of an AVT path for a specified VRF. | AVT profile: DEFAULT-POLICY-CONTROL-PLANE, vrf: default, Destination IPv4 Address: 10.255.1.2, Nexthop VTEP: 10.255.1.2 | NOT RUN | - |
+| 1138 | dc1-wan1 | Avt | VerifyAVTSpecificPath | Verifies the status and type of an AVT path for a specified VRF. | AVT profile: DEFAULT-POLICY-CONTROL-PLANE, vrf: default, Destination IPv4 Address: 10.255.255.10, Nexthop VTEP: 10.255.255.10 | NOT RUN | - |
+| 1139 | dc1-wan1 | Avt | VerifyAVTSpecificPath | Verifies the status and type of an AVT path for a specified VRF. | AVT profile: DEFAULT-POLICY-CONTROL-PLANE, vrf: default, Destination IPv4 Address: 10.255.255.20, Nexthop VTEP: 10.255.255.20 | NOT RUN | - |
+| 1140 | dc1-wan1 | Avt | VerifyAVTSpecificPath | Verifies the status and type of an AVT path for a specified VRF. | AVT profile: DEFAULT-POLICY-DEFAULT, vrf: default, Destination IPv4 Address: 10.255.1.2, Nexthop VTEP: 10.255.1.2 | NOT RUN | - |
+| 1141 | dc1-wan1 | Avt | VerifyAVTSpecificPath | Verifies the status and type of an AVT path for a specified VRF. | AVT profile: DEFAULT-POLICY-DEFAULT, vrf: default, Destination IPv4 Address: 10.255.255.10, Nexthop VTEP: 10.255.255.10 | NOT RUN | - |
+| 1142 | dc1-wan1 | Avt | VerifyAVTSpecificPath | Verifies the status and type of an AVT path for a specified VRF. | AVT profile: DEFAULT-POLICY-DEFAULT, vrf: default, Destination IPv4 Address: 10.255.255.20, Nexthop VTEP: 10.255.255.20 | NOT RUN | - |
+| 1143 | dc1-wan1 | BGP | VerifyBGPSpecificPeers | Verifies the health of specific BGP peer(s). | BGP EVPN Peer: dc1-leaf1a (IP: 10.255.255.10) | NOT RUN | - |
+| 1144 | dc1-wan1 | BGP | VerifyBGPSpecificPeers | Verifies the health of specific BGP peer(s). | BGP EVPN Peer: dc1-leaf1b (IP: 10.255.255.20) | NOT RUN | - |
+| 1145 | dc1-wan1 | BGP | VerifyBGPSpecificPeers | Verifies the health of specific BGP peer(s). | BGP EVPN Peer: dc1-wan2 (IP: 10.255.1.2) | NOT RUN | - |
+| 1146 | dc1-wan1 | BGP | VerifyBGPSpecificPeers | Verifies the health of specific BGP peer(s). | BGP IPv4 SR-TE Peer: dc1-leaf1a (IP: 10.255.255.10) | NOT RUN | - |
+| 1147 | dc1-wan1 | BGP | VerifyBGPSpecificPeers | Verifies the health of specific BGP peer(s). | BGP IPv4 SR-TE Peer: dc1-leaf1b (IP: 10.255.255.20) | NOT RUN | - |
+| 1148 | dc1-wan1 | BGP | VerifyBGPSpecificPeers | Verifies the health of specific BGP peer(s). | BGP IPv4 Unicast Peer: dc1-leaf1a (IP: 10.255.255.0) | NOT RUN | - |
+| 1149 | dc1-wan1 | BGP | VerifyBGPSpecificPeers | Verifies the health of specific BGP peer(s). | BGP IPv4 Unicast Peer: dc1-leaf1b (IP: 10.255.255.2) | NOT RUN | - |
+| 1150 | dc1-wan1 | BGP | VerifyBGPSpecificPeers | Verifies the health of specific BGP peer(s). | BGP Link-State Peer: dc1-leaf1a (IP: 10.255.255.10) | NOT RUN | - |
+| 1151 | dc1-wan1 | BGP | VerifyBGPSpecificPeers | Verifies the health of specific BGP peer(s). | BGP Link-State Peer: dc1-leaf1b (IP: 10.255.255.20) | NOT RUN | - |
+| 1152 | dc1-wan1 | BGP | VerifyBGPSpecificPeers | Verifies the health of specific BGP peer(s). | BGP Path-Selection Peer: dc1-leaf1a (IP: 10.255.255.10) | NOT RUN | - |
+| 1153 | dc1-wan1 | BGP | VerifyBGPSpecificPeers | Verifies the health of specific BGP peer(s). | BGP Path-Selection Peer: dc1-leaf1b (IP: 10.255.255.20) | NOT RUN | - |
+| 1154 | dc1-wan1 | Configuration | VerifyRunningConfigDiffs | Verifies there is no difference between the running-config and the startup-config | - | NOT RUN | - |
+| 1155 | dc1-wan1 | Configuration | VerifyZeroTouch | Verifies ZeroTouch is disabled | - | NOT RUN | - |
+| 1156 | dc1-wan1 | Connectivity | VerifyLLDPNeighbors | Verifies that the provided LLDP neighbors are connected properly. | Local: Ethernet1 - Remote: dc1-leaf1a Ethernet6 | NOT RUN | - |
+| 1157 | dc1-wan1 | Connectivity | VerifyLLDPNeighbors | Verifies that the provided LLDP neighbors are connected properly. | Local: Ethernet2 - Remote: dc1-leaf1b Ethernet6 | NOT RUN | - |
+| 1158 | dc1-wan1 | Connectivity | VerifyReachability | Test the network reachability to one or many destination IP(s). | Source: P2P Interface Ethernet1 (IP: 10.255.255.1) - Destination: dc1-leaf1a Ethernet6 (IP: 10.255.255.0) | NOT RUN | - |
+| 1159 | dc1-wan1 | Connectivity | VerifyReachability | Test the network reachability to one or many destination IP(s). | Source: P2P Interface Ethernet2 (IP: 10.255.255.3) - Destination: dc1-leaf1b Ethernet6 (IP: 10.255.255.2) | NOT RUN | - |
+| 1160 | dc1-wan1 | Field Notices | VerifyFieldNotice44Resolution | Verifies that the device is using the correct Aboot version per FN0044. | - | NOT RUN | - |
+| 1161 | dc1-wan1 | Field Notices | VerifyFieldNotice72Resolution | Verifies if the device is exposed to FN0072, and if the issue has been mitigated. | - | NOT RUN | - |
+| 1162 | dc1-wan1 | Greent | VerifyGreenT | Verifies if a GreenT policy is created. | - | NOT RUN | - |
+| 1163 | dc1-wan1 | Greent | VerifyGreenTCounters | Verifies if the GreenT counters are incremented. | - | NOT RUN | - |
+| 1164 | dc1-wan1 | Hardware | VerifyAdverseDrops | Verifies there are no adverse drops on DCS-7280 and DCS-7500 family switches. | - | NOT RUN | - |
+| 1165 | dc1-wan1 | Hardware | VerifyEnvironmentCooling | Verifies the status of power supply fans and all fan trays. | - | NOT RUN | - |
+| 1166 | dc1-wan1 | Hardware | VerifyEnvironmentCooling | Verifies the status of power supply fans and all fan trays. | Accepted States: 'ok' | NOT RUN | - |
+| 1167 | dc1-wan1 | Hardware | VerifyEnvironmentPower | Verifies the power supplies status. | - | NOT RUN | - |
+| 1168 | dc1-wan1 | Hardware | VerifyEnvironmentPower | Verifies the power supplies status. | Accepted States: 'ok' | NOT RUN | - |
+| 1169 | dc1-wan1 | Hardware | VerifyEnvironmentSystemCooling | Verifies the system cooling status. | - | NOT RUN | - |
+| 1170 | dc1-wan1 | Hardware | VerifyTemperature | Verifies the device temperature. | - | NOT RUN | - |
+| 1171 | dc1-wan1 | Hardware | VerifyTemperature | Verifies the device temperature. | - | NOT RUN | - |
+| 1172 | dc1-wan1 | Hardware | VerifyTransceiversManufacturers | Verifies if all transceivers come from approved manufacturers. | - | NOT RUN | - |
+| 1173 | dc1-wan1 | Hardware | VerifyTransceiversManufacturers | Verifies if all transceivers come from approved manufacturers. | Accepted Manufacturers: 'Arista Networks', 'Arastra, Inc.', 'Not Present' | NOT RUN | - |
+| 1174 | dc1-wan1 | Hardware | VerifyTransceiversTemperature | Verifies the transceivers temperature. | - | NOT RUN | - |
+| 1175 | dc1-wan1 | Interfaces | VerifyInterfacesStatus | Verifies the status of the provided interfaces. | Interface Dps1 - DPS Interface = 'up' | NOT RUN | - |
+| 1176 | dc1-wan1 | Interfaces | VerifyInterfacesStatus | Verifies the status of the provided interfaces. | Interface Ethernet1 - P2P_LINK_TO_DC1-LEAF1A_Ethernet6 = 'up' | NOT RUN | - |
+| 1177 | dc1-wan1 | Interfaces | VerifyInterfacesStatus | Verifies the status of the provided interfaces. | Interface Ethernet2 - P2P_LINK_TO_DC1-LEAF1B_Ethernet6 = 'up' | NOT RUN | - |
+| 1178 | dc1-wan1 | Interfaces | VerifyInterfacesStatus | Verifies the status of the provided interfaces. | Interface Ethernet3 - mpls-sp-1_DC1-MPLS-3 = 'up' | NOT RUN | - |
+| 1179 | dc1-wan1 | Interfaces | VerifyInterfacesStatus | Verifies the status of the provided interfaces. | Interface Ethernet4 - isp-1_DC1-INET-3 = 'up' | NOT RUN | - |
+| 1180 | dc1-wan1 | Interfaces | VerifyInterfacesStatus | Verifies the status of the provided interfaces. | Interface Loopback0 - Router_ID = 'up' | NOT RUN | - |
+| 1181 | dc1-wan1 | Interfaces | VerifyInterfacesStatus | Verifies the status of the provided interfaces. | Interface Vxlan1 = 'up' | NOT RUN | - |
+| 1182 | dc1-wan1 | LANZ | VerifyLANZ | Verifies if LANZ is enabled. | - | NOT RUN | - |
+| 1183 | dc1-wan1 | PTP | VerifyPtpGMStatus | Verifies that the device is locked to a valid PTP Grandmaster. | - | NOT RUN | - |
+| 1184 | dc1-wan1 | PTP | VerifyPtpLockStatus | Verifies that the device was locked to the upstream PTP GM in the last minute. | - | NOT RUN | - |
+| 1185 | dc1-wan1 | PTP | VerifyPtpModeStatus | Verifies that the device is configured as a PTP Boundary Clock. | - | NOT RUN | - |
+| 1186 | dc1-wan1 | PTP | VerifyPtpOffset | Verifies that the PTP timing offset is within +/- 1000ns from the master clock. | - | NOT RUN | - |
+| 1187 | dc1-wan1 | PTP | VerifyPtpPortModeStatus | Verifies the PTP interfaces state. | - | NOT RUN | - |
+| 1188 | dc1-wan1 | Routing | VerifyRoutingProtocolModel | Verifies the configured routing protocol model. | Routing protocol model: multi-agent | NOT RUN | - |
+| 1189 | dc1-wan1 | Security | VerifyAPIHttpsSSL | Verifies if the eAPI has a valid SSL profile. | - | NOT RUN | - |
+| 1190 | dc1-wan1 | Security | VerifyAPIHttpsSSL | Verifies if the eAPI has a valid SSL profile. | eAPI HTTPS SSL Profile: eAPI_SSL_Profile | NOT RUN | - |
+| 1191 | dc1-wan1 | Security | VerifyAPIHttpStatus | Verifies if eAPI HTTP server is disabled globally. | - | NOT RUN | - |
+| 1192 | dc1-wan1 | Security | VerifyAPIIPv4Acl | Verifies if eAPI has the right number IPv4 ACL(s) configured for a specified VRF. | - | NOT RUN | - |
+| 1193 | dc1-wan1 | Security | VerifyAPIIPv6Acl | Verifies if eAPI has the right number IPv6 ACL(s) configured for a specified VRF. | - | NOT RUN | - |
+| 1194 | dc1-wan1 | Security | VerifyAPISSLCertificate | Verifies the eAPI SSL certificate expiry, common subject name, encryption algorithm and key size. | - | NOT RUN | - |
+| 1195 | dc1-wan1 | Security | VerifyBannerLogin | Verifies the login banner of a device. | - | NOT RUN | - |
+| 1196 | dc1-wan1 | Security | VerifyBannerMotd | Verifies the motd banner of a device. | - | NOT RUN | - |
+| 1197 | dc1-wan1 | Security | VerifyIPSecConnHealth | Verifies all IPv4 security connections. | - | NOT RUN | - |
+| 1198 | dc1-wan1 | Security | VerifyIPv4ACL | Verifies the configuration of IPv4 ACLs. | - | NOT RUN | - |
+| 1199 | dc1-wan1 | Security | VerifySpecificIPSecConn | Verifies IPv4 security connections for a peer. | - | NOT RUN | - |
+| 1200 | dc1-wan1 | Security | VerifySpecificIPSecConn | Verifies IPv4 security connections for a peer. | IPv4 Peer: 10.255.1.2 VRF: default | NOT RUN | - |
+| 1201 | dc1-wan1 | Security | VerifySpecificIPSecConn | Verifies IPv4 security connections for a peer. | IPv4 Peer: 10.255.255.10 VRF: default | NOT RUN | - |
+| 1202 | dc1-wan1 | Security | VerifySpecificIPSecConn | Verifies IPv4 security connections for a peer. | IPv4 Peer: 10.255.255.20 VRF: default | NOT RUN | - |
+| 1203 | dc1-wan1 | Security | VerifySSHIPv4Acl | Verifies if the SSHD agent has IPv4 ACL(s) configured. | - | NOT RUN | - |
+| 1204 | dc1-wan1 | Security | VerifySSHIPv6Acl | Verifies if the SSHD agent has IPv6 ACL(s) configured. | - | NOT RUN | - |
+| 1205 | dc1-wan1 | Security | VerifySSHStatus | Verifies if the SSHD agent is disabled in the default VRF. | - | NOT RUN | - |
+| 1206 | dc1-wan1 | Security | VerifyTelnetStatus | Verifies if Telnet is disabled in the default VRF. | - | NOT RUN | - |
+| 1207 | dc1-wan1 | Services | VerifyDNSLookup | Verifies the DNS name to IP address resolution. | - | NOT RUN | - |
+| 1208 | dc1-wan1 | Services | VerifyDNSServers | Verifies if the DNS servers are correctly configured. | - | NOT RUN | - |
+| 1209 | dc1-wan1 | Services | VerifyErrdisableRecovery | Verifies the errdisable recovery reason, status, and interval. | - | NOT RUN | - |
+| 1210 | dc1-wan1 | Services | VerifyHostname | Verifies the hostname of a device. | - | NOT RUN | - |
+| 1211 | dc1-wan1 | SNMP | VerifySnmpIPv4Acl | Verifies if the SNMP agent has IPv4 ACL(s) configured. | - | NOT RUN | - |
+| 1212 | dc1-wan1 | SNMP | VerifySnmpIPv6Acl | Verifies if the SNMP agent has IPv6 ACL(s) configured. | - | NOT RUN | - |
+| 1213 | dc1-wan1 | SNMP | VerifySnmpStatus | Verifies if the SNMP agent is enabled. | - | NOT RUN | - |
+| 1214 | dc1-wan1 | Software | VerifyEOSVersion | Verifies the EOS version of the device. | - | NOT RUN | - |
+| 1215 | dc1-wan1 | Software | VerifyTerminAttrVersion | Verifies the TerminAttr version of the device. | - | NOT RUN | - |
+| 1216 | dc1-wan1 | STUN | VerifyStunClient | Verifies the STUN client is configured with the specified IPv4 source address and port. Validate the public IP and port if provided. | - | NOT RUN | - |
+| 1217 | dc1-wan1 | STUN | VerifyStunClient | Verifies the STUN client is configured with the specified IPv4 source address and port. Validate the public IP and port if provided. | Source IPv4 Address: 100.64.3.2 Source Port: 4500 | NOT RUN | - |
+| 1218 | dc1-wan1 | STUN | VerifyStunClient | Verifies the STUN client is configured with the specified IPv4 source address and port. Validate the public IP and port if provided. | Source IPv4 Address: 172.18.3.2 Source Port: 4500 | NOT RUN | - |
+| 1219 | dc1-wan1 | System | VerifyAgentLogs | Verifies there are no agent crash reports. | - | NOT RUN | - |
+| 1220 | dc1-wan1 | System | VerifyCoredump | Verifies there are no core dump files. | - | NOT RUN | - |
+| 1221 | dc1-wan1 | System | VerifyCPUUtilization | Verifies whether the CPU utilization is below 75%. | - | NOT RUN | - |
+| 1222 | dc1-wan1 | System | VerifyFileSystemUtilization | Verifies that no partition is utilizing more than 75% of its disk space. | - | NOT RUN | - |
+| 1223 | dc1-wan1 | System | VerifyMemoryUtilization | Verifies whether the memory utilization is below 75%. | - | NOT RUN | - |
+| 1224 | dc1-wan1 | System | VerifyNTP | Verifies if NTP is synchronised. | - | NOT RUN | - |
+| 1225 | dc1-wan1 | System | VerifyNTP | Verifies if NTP is synchronised. | - | NOT RUN | - |
+| 1226 | dc1-wan1 | System | VerifyReloadCause | Verifies the last reload cause of the device. | - | NOT RUN | - |
+| 1227 | dc1-wan1 | System | VerifyReloadCause | Verifies the last reload cause of the device. | - | NOT RUN | - |
+| 1228 | dc1-wan1 | System | VerifyUptime | Verifies the device uptime. | - | NOT RUN | - |
+| 1229 | dc1-wan1 | VLAN | VerifyVlanInternalPolicy | Verifies the VLAN internal allocation policy and the range of VLANs. | - | NOT RUN | - |
+| 1230 | dc1-wan2 | AAA | VerifyAcctConsoleMethods | Verifies the AAA accounting console method lists for different accounting types (system, exec, commands, dot1x). | - | NOT RUN | - |
+| 1231 | dc1-wan2 | AAA | VerifyAcctDefaultMethods | Verifies the AAA accounting default method lists for different accounting types (system, exec, commands, dot1x). | - | NOT RUN | - |
+| 1232 | dc1-wan2 | AAA | VerifyAuthenMethods | Verifies the AAA authentication method lists for different authentication types (login, enable, dot1x). | - | NOT RUN | - |
+| 1233 | dc1-wan2 | AAA | VerifyAuthzMethods | Verifies the AAA authorization method lists for different authorization types (commands, exec). | - | NOT RUN | - |
+| 1234 | dc1-wan2 | AAA | VerifyTacacsServerGroups | Verifies if the provided TACACS server group(s) are configured. | - | NOT RUN | - |
+| 1235 | dc1-wan2 | AAA | VerifyTacacsServers | Verifies TACACS servers are configured for a specified VRF. | - | NOT RUN | - |
+| 1236 | dc1-wan2 | AAA | VerifyTacacsSourceIntf | Verifies TACACS source-interface for a specified VRF. | - | NOT RUN | - |
+| 1237 | dc1-wan2 | Avt | VerifyAVTRole | Verifies the AVT role of a device. | - | NOT RUN | - |
+| 1238 | dc1-wan2 | Avt | VerifyAVTSpecificPath | Verifies the status and type of an AVT path for a specified VRF. | AVT profile: DEFAULT-POLICY-CONTROL-PLANE, vrf: default, Destination IPv4 Address: 10.255.1.1, Nexthop VTEP: 10.255.1.1 | NOT RUN | - |
+| 1239 | dc1-wan2 | Avt | VerifyAVTSpecificPath | Verifies the status and type of an AVT path for a specified VRF. | AVT profile: DEFAULT-POLICY-CONTROL-PLANE, vrf: default, Destination IPv4 Address: 10.255.255.10, Nexthop VTEP: 10.255.255.10 | NOT RUN | - |
+| 1240 | dc1-wan2 | Avt | VerifyAVTSpecificPath | Verifies the status and type of an AVT path for a specified VRF. | AVT profile: DEFAULT-POLICY-CONTROL-PLANE, vrf: default, Destination IPv4 Address: 10.255.255.20, Nexthop VTEP: 10.255.255.20 | NOT RUN | - |
+| 1241 | dc1-wan2 | Avt | VerifyAVTSpecificPath | Verifies the status and type of an AVT path for a specified VRF. | AVT profile: DEFAULT-POLICY-DEFAULT, vrf: default, Destination IPv4 Address: 10.255.1.1, Nexthop VTEP: 10.255.1.1 | NOT RUN | - |
+| 1242 | dc1-wan2 | Avt | VerifyAVTSpecificPath | Verifies the status and type of an AVT path for a specified VRF. | AVT profile: DEFAULT-POLICY-DEFAULT, vrf: default, Destination IPv4 Address: 10.255.255.10, Nexthop VTEP: 10.255.255.10 | NOT RUN | - |
+| 1243 | dc1-wan2 | Avt | VerifyAVTSpecificPath | Verifies the status and type of an AVT path for a specified VRF. | AVT profile: DEFAULT-POLICY-DEFAULT, vrf: default, Destination IPv4 Address: 10.255.255.20, Nexthop VTEP: 10.255.255.20 | NOT RUN | - |
+| 1244 | dc1-wan2 | BGP | VerifyBGPSpecificPeers | Verifies the health of specific BGP peer(s). | BGP EVPN Peer: dc1-leaf1a (IP: 10.255.255.10) | NOT RUN | - |
+| 1245 | dc1-wan2 | BGP | VerifyBGPSpecificPeers | Verifies the health of specific BGP peer(s). | BGP EVPN Peer: dc1-leaf1b (IP: 10.255.255.20) | NOT RUN | - |
+| 1246 | dc1-wan2 | BGP | VerifyBGPSpecificPeers | Verifies the health of specific BGP peer(s). | BGP EVPN Peer: dc1-wan1 (IP: 10.255.1.1) | NOT RUN | - |
+| 1247 | dc1-wan2 | BGP | VerifyBGPSpecificPeers | Verifies the health of specific BGP peer(s). | BGP IPv4 SR-TE Peer: dc1-leaf1a (IP: 10.255.255.10) | NOT RUN | - |
+| 1248 | dc1-wan2 | BGP | VerifyBGPSpecificPeers | Verifies the health of specific BGP peer(s). | BGP IPv4 SR-TE Peer: dc1-leaf1b (IP: 10.255.255.20) | NOT RUN | - |
+| 1249 | dc1-wan2 | BGP | VerifyBGPSpecificPeers | Verifies the health of specific BGP peer(s). | BGP IPv4 Unicast Peer: dc1-leaf1a (IP: 10.255.255.4) | NOT RUN | - |
+| 1250 | dc1-wan2 | BGP | VerifyBGPSpecificPeers | Verifies the health of specific BGP peer(s). | BGP IPv4 Unicast Peer: dc1-leaf1b (IP: 10.255.255.6) | NOT RUN | - |
+| 1251 | dc1-wan2 | BGP | VerifyBGPSpecificPeers | Verifies the health of specific BGP peer(s). | BGP Link-State Peer: dc1-leaf1a (IP: 10.255.255.10) | NOT RUN | - |
+| 1252 | dc1-wan2 | BGP | VerifyBGPSpecificPeers | Verifies the health of specific BGP peer(s). | BGP Link-State Peer: dc1-leaf1b (IP: 10.255.255.20) | NOT RUN | - |
+| 1253 | dc1-wan2 | BGP | VerifyBGPSpecificPeers | Verifies the health of specific BGP peer(s). | BGP Path-Selection Peer: dc1-leaf1a (IP: 10.255.255.10) | NOT RUN | - |
+| 1254 | dc1-wan2 | BGP | VerifyBGPSpecificPeers | Verifies the health of specific BGP peer(s). | BGP Path-Selection Peer: dc1-leaf1b (IP: 10.255.255.20) | NOT RUN | - |
+| 1255 | dc1-wan2 | Configuration | VerifyRunningConfigDiffs | Verifies there is no difference between the running-config and the startup-config | - | NOT RUN | - |
+| 1256 | dc1-wan2 | Configuration | VerifyZeroTouch | Verifies ZeroTouch is disabled | - | NOT RUN | - |
+| 1257 | dc1-wan2 | Connectivity | VerifyLLDPNeighbors | Verifies that the provided LLDP neighbors are connected properly. | Local: Ethernet1 - Remote: dc1-leaf1a Ethernet7 | NOT RUN | - |
+| 1258 | dc1-wan2 | Connectivity | VerifyLLDPNeighbors | Verifies that the provided LLDP neighbors are connected properly. | Local: Ethernet2 - Remote: dc1-leaf1b Ethernet7 | NOT RUN | - |
+| 1259 | dc1-wan2 | Connectivity | VerifyReachability | Test the network reachability to one or many destination IP(s). | Source: P2P Interface Ethernet1 (IP: 10.255.255.5) - Destination: dc1-leaf1a Ethernet7 (IP: 10.255.255.4) | NOT RUN | - |
+| 1260 | dc1-wan2 | Connectivity | VerifyReachability | Test the network reachability to one or many destination IP(s). | Source: P2P Interface Ethernet2 (IP: 10.255.255.7) - Destination: dc1-leaf1b Ethernet7 (IP: 10.255.255.6) | NOT RUN | - |
+| 1261 | dc1-wan2 | Field Notices | VerifyFieldNotice44Resolution | Verifies that the device is using the correct Aboot version per FN0044. | - | NOT RUN | - |
+| 1262 | dc1-wan2 | Field Notices | VerifyFieldNotice72Resolution | Verifies if the device is exposed to FN0072, and if the issue has been mitigated. | - | NOT RUN | - |
+| 1263 | dc1-wan2 | Greent | VerifyGreenT | Verifies if a GreenT policy is created. | - | NOT RUN | - |
+| 1264 | dc1-wan2 | Greent | VerifyGreenTCounters | Verifies if the GreenT counters are incremented. | - | NOT RUN | - |
+| 1265 | dc1-wan2 | Hardware | VerifyAdverseDrops | Verifies there are no adverse drops on DCS-7280 and DCS-7500 family switches. | - | NOT RUN | - |
+| 1266 | dc1-wan2 | Hardware | VerifyEnvironmentCooling | Verifies the status of power supply fans and all fan trays. | - | NOT RUN | - |
+| 1267 | dc1-wan2 | Hardware | VerifyEnvironmentCooling | Verifies the status of power supply fans and all fan trays. | Accepted States: 'ok' | NOT RUN | - |
+| 1268 | dc1-wan2 | Hardware | VerifyEnvironmentPower | Verifies the power supplies status. | - | NOT RUN | - |
+| 1269 | dc1-wan2 | Hardware | VerifyEnvironmentPower | Verifies the power supplies status. | Accepted States: 'ok' | NOT RUN | - |
+| 1270 | dc1-wan2 | Hardware | VerifyEnvironmentSystemCooling | Verifies the system cooling status. | - | NOT RUN | - |
+| 1271 | dc1-wan2 | Hardware | VerifyTemperature | Verifies the device temperature. | - | NOT RUN | - |
+| 1272 | dc1-wan2 | Hardware | VerifyTemperature | Verifies the device temperature. | - | NOT RUN | - |
+| 1273 | dc1-wan2 | Hardware | VerifyTransceiversManufacturers | Verifies if all transceivers come from approved manufacturers. | - | NOT RUN | - |
+| 1274 | dc1-wan2 | Hardware | VerifyTransceiversManufacturers | Verifies if all transceivers come from approved manufacturers. | Accepted Manufacturers: 'Arista Networks', 'Arastra, Inc.', 'Not Present' | NOT RUN | - |
+| 1275 | dc1-wan2 | Hardware | VerifyTransceiversTemperature | Verifies the transceivers temperature. | - | NOT RUN | - |
+| 1276 | dc1-wan2 | Interfaces | VerifyInterfacesStatus | Verifies the status of the provided interfaces. | Interface Dps1 - DPS Interface = 'up' | NOT RUN | - |
+| 1277 | dc1-wan2 | Interfaces | VerifyInterfacesStatus | Verifies the status of the provided interfaces. | Interface Ethernet1 - P2P_LINK_TO_DC1-LEAF1A_Ethernet7 = 'up' | NOT RUN | - |
+| 1278 | dc1-wan2 | Interfaces | VerifyInterfacesStatus | Verifies the status of the provided interfaces. | Interface Ethernet2 - P2P_LINK_TO_DC1-LEAF1B_Ethernet7 = 'up' | NOT RUN | - |
+| 1279 | dc1-wan2 | Interfaces | VerifyInterfacesStatus | Verifies the status of the provided interfaces. | Interface Ethernet3 - mpls-sp-1_DC1-MPLS-4 = 'up' | NOT RUN | - |
+| 1280 | dc1-wan2 | Interfaces | VerifyInterfacesStatus | Verifies the status of the provided interfaces. | Interface Ethernet4 - isp-1_DC1-INET-4 = 'up' | NOT RUN | - |
+| 1281 | dc1-wan2 | Interfaces | VerifyInterfacesStatus | Verifies the status of the provided interfaces. | Interface Loopback0 - Router_ID = 'up' | NOT RUN | - |
+| 1282 | dc1-wan2 | Interfaces | VerifyInterfacesStatus | Verifies the status of the provided interfaces. | Interface Vxlan1 = 'up' | NOT RUN | - |
+| 1283 | dc1-wan2 | LANZ | VerifyLANZ | Verifies if LANZ is enabled. | - | NOT RUN | - |
+| 1284 | dc1-wan2 | PTP | VerifyPtpGMStatus | Verifies that the device is locked to a valid PTP Grandmaster. | - | NOT RUN | - |
+| 1285 | dc1-wan2 | PTP | VerifyPtpLockStatus | Verifies that the device was locked to the upstream PTP GM in the last minute. | - | NOT RUN | - |
+| 1286 | dc1-wan2 | PTP | VerifyPtpModeStatus | Verifies that the device is configured as a PTP Boundary Clock. | - | NOT RUN | - |
+| 1287 | dc1-wan2 | PTP | VerifyPtpOffset | Verifies that the PTP timing offset is within +/- 1000ns from the master clock. | - | NOT RUN | - |
+| 1288 | dc1-wan2 | PTP | VerifyPtpPortModeStatus | Verifies the PTP interfaces state. | - | NOT RUN | - |
+| 1289 | dc1-wan2 | Routing | VerifyRoutingProtocolModel | Verifies the configured routing protocol model. | Routing protocol model: multi-agent | NOT RUN | - |
+| 1290 | dc1-wan2 | Security | VerifyAPIHttpsSSL | Verifies if the eAPI has a valid SSL profile. | - | NOT RUN | - |
+| 1291 | dc1-wan2 | Security | VerifyAPIHttpsSSL | Verifies if the eAPI has a valid SSL profile. | eAPI HTTPS SSL Profile: eAPI_SSL_Profile | NOT RUN | - |
+| 1292 | dc1-wan2 | Security | VerifyAPIHttpStatus | Verifies if eAPI HTTP server is disabled globally. | - | NOT RUN | - |
+| 1293 | dc1-wan2 | Security | VerifyAPIIPv4Acl | Verifies if eAPI has the right number IPv4 ACL(s) configured for a specified VRF. | - | NOT RUN | - |
+| 1294 | dc1-wan2 | Security | VerifyAPIIPv6Acl | Verifies if eAPI has the right number IPv6 ACL(s) configured for a specified VRF. | - | NOT RUN | - |
+| 1295 | dc1-wan2 | Security | VerifyAPISSLCertificate | Verifies the eAPI SSL certificate expiry, common subject name, encryption algorithm and key size. | - | NOT RUN | - |
+| 1296 | dc1-wan2 | Security | VerifyBannerLogin | Verifies the login banner of a device. | - | NOT RUN | - |
+| 1297 | dc1-wan2 | Security | VerifyBannerMotd | Verifies the motd banner of a device. | - | NOT RUN | - |
+| 1298 | dc1-wan2 | Security | VerifyIPSecConnHealth | Verifies all IPv4 security connections. | - | NOT RUN | - |
+| 1299 | dc1-wan2 | Security | VerifyIPv4ACL | Verifies the configuration of IPv4 ACLs. | - | NOT RUN | - |
+| 1300 | dc1-wan2 | Security | VerifySpecificIPSecConn | Verifies IPv4 security connections for a peer. | - | NOT RUN | - |
+| 1301 | dc1-wan2 | Security | VerifySpecificIPSecConn | Verifies IPv4 security connections for a peer. | IPv4 Peer: 10.255.1.1 VRF: default | NOT RUN | - |
+| 1302 | dc1-wan2 | Security | VerifySpecificIPSecConn | Verifies IPv4 security connections for a peer. | IPv4 Peer: 10.255.255.10 VRF: default | NOT RUN | - |
+| 1303 | dc1-wan2 | Security | VerifySpecificIPSecConn | Verifies IPv4 security connections for a peer. | IPv4 Peer: 10.255.255.20 VRF: default | NOT RUN | - |
+| 1304 | dc1-wan2 | Security | VerifySSHIPv4Acl | Verifies if the SSHD agent has IPv4 ACL(s) configured. | - | NOT RUN | - |
+| 1305 | dc1-wan2 | Security | VerifySSHIPv6Acl | Verifies if the SSHD agent has IPv6 ACL(s) configured. | - | NOT RUN | - |
+| 1306 | dc1-wan2 | Security | VerifySSHStatus | Verifies if the SSHD agent is disabled in the default VRF. | - | NOT RUN | - |
+| 1307 | dc1-wan2 | Security | VerifyTelnetStatus | Verifies if Telnet is disabled in the default VRF. | - | NOT RUN | - |
+| 1308 | dc1-wan2 | Services | VerifyDNSLookup | Verifies the DNS name to IP address resolution. | - | NOT RUN | - |
+| 1309 | dc1-wan2 | Services | VerifyDNSServers | Verifies if the DNS servers are correctly configured. | - | NOT RUN | - |
+| 1310 | dc1-wan2 | Services | VerifyErrdisableRecovery | Verifies the errdisable recovery reason, status, and interval. | - | NOT RUN | - |
+| 1311 | dc1-wan2 | Services | VerifyHostname | Verifies the hostname of a device. | - | NOT RUN | - |
+| 1312 | dc1-wan2 | SNMP | VerifySnmpIPv4Acl | Verifies if the SNMP agent has IPv4 ACL(s) configured. | - | NOT RUN | - |
+| 1313 | dc1-wan2 | SNMP | VerifySnmpIPv6Acl | Verifies if the SNMP agent has IPv6 ACL(s) configured. | - | NOT RUN | - |
+| 1314 | dc1-wan2 | SNMP | VerifySnmpStatus | Verifies if the SNMP agent is enabled. | - | NOT RUN | - |
+| 1315 | dc1-wan2 | Software | VerifyEOSVersion | Verifies the EOS version of the device. | - | NOT RUN | - |
+| 1316 | dc1-wan2 | Software | VerifyTerminAttrVersion | Verifies the TerminAttr version of the device. | - | NOT RUN | - |
+| 1317 | dc1-wan2 | STUN | VerifyStunClient | Verifies the STUN client is configured with the specified IPv4 source address and port. Validate the public IP and port if provided. | - | NOT RUN | - |
+| 1318 | dc1-wan2 | STUN | VerifyStunClient | Verifies the STUN client is configured with the specified IPv4 source address and port. Validate the public IP and port if provided. | Source IPv4 Address: 100.64.4.2 Source Port: 4500 | NOT RUN | - |
+| 1319 | dc1-wan2 | STUN | VerifyStunClient | Verifies the STUN client is configured with the specified IPv4 source address and port. Validate the public IP and port if provided. | Source IPv4 Address: 172.18.4.2 Source Port: 4500 | NOT RUN | - |
+| 1320 | dc1-wan2 | System | VerifyAgentLogs | Verifies there are no agent crash reports. | - | NOT RUN | - |
+| 1321 | dc1-wan2 | System | VerifyCoredump | Verifies there are no core dump files. | - | NOT RUN | - |
+| 1322 | dc1-wan2 | System | VerifyCPUUtilization | Verifies whether the CPU utilization is below 75%. | - | NOT RUN | - |
+| 1323 | dc1-wan2 | System | VerifyFileSystemUtilization | Verifies that no partition is utilizing more than 75% of its disk space. | - | NOT RUN | - |
+| 1324 | dc1-wan2 | System | VerifyMemoryUtilization | Verifies whether the memory utilization is below 75%. | - | NOT RUN | - |
+| 1325 | dc1-wan2 | System | VerifyNTP | Verifies if NTP is synchronised. | - | NOT RUN | - |
+| 1326 | dc1-wan2 | System | VerifyNTP | Verifies if NTP is synchronised. | - | NOT RUN | - |
+| 1327 | dc1-wan2 | System | VerifyReloadCause | Verifies the last reload cause of the device. | - | NOT RUN | - |
+| 1328 | dc1-wan2 | System | VerifyReloadCause | Verifies the last reload cause of the device. | - | NOT RUN | - |
+| 1329 | dc1-wan2 | System | VerifyUptime | Verifies the device uptime. | - | NOT RUN | - |
+| 1330 | dc1-wan2 | VLAN | VerifyVlanInternalPolicy | Verifies the VLAN internal allocation policy and the range of VLANs. | - | NOT RUN | - |
+| 1331 | dc2-leaf1a | AAA | VerifyAcctConsoleMethods | Verifies the AAA accounting console method lists for different accounting types (system, exec, commands, dot1x). | - | NOT RUN | - |
+| 1332 | dc2-leaf1a | AAA | VerifyAcctDefaultMethods | Verifies the AAA accounting default method lists for different accounting types (system, exec, commands, dot1x). | - | NOT RUN | - |
+| 1333 | dc2-leaf1a | AAA | VerifyAuthenMethods | Verifies the AAA authentication method lists for different authentication types (login, enable, dot1x). | - | NOT RUN | - |
+| 1334 | dc2-leaf1a | AAA | VerifyAuthzMethods | Verifies the AAA authorization method lists for different authorization types (commands, exec). | - | NOT RUN | - |
+| 1335 | dc2-leaf1a | AAA | VerifyTacacsServerGroups | Verifies if the provided TACACS server group(s) are configured. | - | NOT RUN | - |
+| 1336 | dc2-leaf1a | AAA | VerifyTacacsServers | Verifies TACACS servers are configured for a specified VRF. | - | NOT RUN | - |
+| 1337 | dc2-leaf1a | AAA | VerifyTacacsSourceIntf | Verifies TACACS source-interface for a specified VRF. | - | NOT RUN | - |
+| 1338 | dc2-leaf1a | BGP | VerifyBGPSpecificPeers | Verifies the health of specific BGP peer(s). | BGP EVPN Peer: dc2-spine1 (IP: 10.255.128.11) | NOT RUN | - |
+| 1339 | dc2-leaf1a | BGP | VerifyBGPSpecificPeers | Verifies the health of specific BGP peer(s). | BGP EVPN Peer: dc2-spine2 (IP: 10.255.128.12) | NOT RUN | - |
+| 1340 | dc2-leaf1a | BGP | VerifyBGPSpecificPeers | Verifies the health of specific BGP peer(s). | BGP IPv4 Unicast Peer: dc2-leaf1b (IP: 10.255.129.117) | NOT RUN | - |
+| 1341 | dc2-leaf1a | BGP | VerifyBGPSpecificPeers | Verifies the health of specific BGP peer(s). | BGP IPv4 Unicast Peer: dc2-spine1 (IP: 10.255.255.104) | NOT RUN | - |
+| 1342 | dc2-leaf1a | BGP | VerifyBGPSpecificPeers | Verifies the health of specific BGP peer(s). | BGP IPv4 Unicast Peer: dc2-spine2 (IP: 10.255.255.106) | NOT RUN | - |
+| 1343 | dc2-leaf1a | Configuration | VerifyRunningConfigDiffs | Verifies there is no difference between the running-config and the startup-config | - | NOT RUN | - |
+| 1344 | dc2-leaf1a | Configuration | VerifyZeroTouch | Verifies ZeroTouch is disabled | - | NOT RUN | - |
+| 1345 | dc2-leaf1a | Connectivity | VerifyLLDPNeighbors | Verifies that the provided LLDP neighbors are connected properly. | Local: Ethernet1 - Remote: dc2-spine1 Ethernet1 | NOT RUN | - |
+| 1346 | dc2-leaf1a | Connectivity | VerifyLLDPNeighbors | Verifies that the provided LLDP neighbors are connected properly. | Local: Ethernet2 - Remote: dc2-spine2 Ethernet1 | NOT RUN | - |
+| 1347 | dc2-leaf1a | Connectivity | VerifyLLDPNeighbors | Verifies that the provided LLDP neighbors are connected properly. | Local: Ethernet3 - Remote: dc2-leaf1b Ethernet3 | NOT RUN | - |
+| 1348 | dc2-leaf1a | Connectivity | VerifyLLDPNeighbors | Verifies that the provided LLDP neighbors are connected properly. | Local: Ethernet4 - Remote: dc2-leaf1b Ethernet4 | NOT RUN | - |
+| 1349 | dc2-leaf1a | Connectivity | VerifyLLDPNeighbors | Verifies that the provided LLDP neighbors are connected properly. | Local: Ethernet8 - Remote: dc2-leaf1c Ethernet1 | NOT RUN | - |
+| 1350 | dc2-leaf1a | Connectivity | VerifyReachability | Test the network reachability to one or many destination IP(s). | Source: Loopback0 (IP: 10.255.128.13) - Destination: dc1-leaf1a Loopback0 (IP: 10.255.0.3) | NOT RUN | - |
+| 1351 | dc2-leaf1a | Connectivity | VerifyReachability | Test the network reachability to one or many destination IP(s). | Source: Loopback0 (IP: 10.255.128.13) - Destination: dc1-leaf1b Loopback0 (IP: 10.255.0.4) | NOT RUN | - |
+| 1352 | dc2-leaf1a | Connectivity | VerifyReachability | Test the network reachability to one or many destination IP(s). | Source: Loopback0 (IP: 10.255.128.13) - Destination: dc1-leaf2a Loopback0 (IP: 10.255.0.5) | NOT RUN | - |
+| 1353 | dc2-leaf1a | Connectivity | VerifyReachability | Test the network reachability to one or many destination IP(s). | Source: Loopback0 (IP: 10.255.128.13) - Destination: dc1-spine1 Loopback0 (IP: 10.255.0.1) | NOT RUN | - |
+| 1354 | dc2-leaf1a | Connectivity | VerifyReachability | Test the network reachability to one or many destination IP(s). | Source: Loopback0 (IP: 10.255.128.13) - Destination: dc1-spine2 Loopback0 (IP: 10.255.0.2) | NOT RUN | - |
+| 1355 | dc2-leaf1a | Connectivity | VerifyReachability | Test the network reachability to one or many destination IP(s). | Source: Loopback0 (IP: 10.255.128.13) - Destination: dc1-svc-leaf1a Loopback0 (IP: 10.33.0.5) | NOT RUN | - |
+| 1356 | dc2-leaf1a | Connectivity | VerifyReachability | Test the network reachability to one or many destination IP(s). | Source: Loopback0 (IP: 10.255.128.13) - Destination: dc1-svc-leaf1b Loopback0 (IP: 10.33.0.6) | NOT RUN | - |
+| 1357 | dc2-leaf1a | Connectivity | VerifyReachability | Test the network reachability to one or many destination IP(s). | Source: Loopback0 (IP: 10.255.128.13) - Destination: dc1-wan1 Loopback0 (IP: 10.255.2.1) | NOT RUN | - |
+| 1358 | dc2-leaf1a | Connectivity | VerifyReachability | Test the network reachability to one or many destination IP(s). | Source: Loopback0 (IP: 10.255.128.13) - Destination: dc1-wan2 Loopback0 (IP: 10.255.2.2) | NOT RUN | - |
+| 1359 | dc2-leaf1a | Connectivity | VerifyReachability | Test the network reachability to one or many destination IP(s). | Source: Loopback0 (IP: 10.255.128.13) - Destination: dc2-leaf1a Loopback0 (IP: 10.255.128.13) | NOT RUN | - |
+| 1360 | dc2-leaf1a | Connectivity | VerifyReachability | Test the network reachability to one or many destination IP(s). | Source: Loopback0 (IP: 10.255.128.13) - Destination: dc2-leaf1b Loopback0 (IP: 10.255.128.14) | NOT RUN | - |
+| 1361 | dc2-leaf1a | Connectivity | VerifyReachability | Test the network reachability to one or many destination IP(s). | Source: Loopback0 (IP: 10.255.128.13) - Destination: dc2-leaf2a Loopback0 (IP: 10.255.128.15) | NOT RUN | - |
+| 1362 | dc2-leaf1a | Connectivity | VerifyReachability | Test the network reachability to one or many destination IP(s). | Source: Loopback0 (IP: 10.255.128.13) - Destination: dc2-leaf2b Loopback0 (IP: 10.255.128.16) | NOT RUN | - |
+| 1363 | dc2-leaf1a | Connectivity | VerifyReachability | Test the network reachability to one or many destination IP(s). | Source: Loopback0 (IP: 10.255.128.13) - Destination: dc2-leaf3a.arista.com Loopback0 (IP: 10.255.128.17) | NOT RUN | - |
+| 1364 | dc2-leaf1a | Connectivity | VerifyReachability | Test the network reachability to one or many destination IP(s). | Source: Loopback0 (IP: 10.255.128.13) - Destination: dc2-leaf3b.arista.com Loopback0 (IP: 10.255.128.18) | NOT RUN | - |
+| 1365 | dc2-leaf1a | Connectivity | VerifyReachability | Test the network reachability to one or many destination IP(s). | Source: Loopback0 (IP: 10.255.128.13) - Destination: dc2-spine1 Loopback0 (IP: 10.255.128.11) | NOT RUN | - |
+| 1366 | dc2-leaf1a | Connectivity | VerifyReachability | Test the network reachability to one or many destination IP(s). | Source: Loopback0 (IP: 10.255.128.13) - Destination: dc2-spine2 Loopback0 (IP: 10.255.128.12) | NOT RUN | - |
+| 1367 | dc2-leaf1a | Connectivity | VerifyReachability | Test the network reachability to one or many destination IP(s). | Source: P2P Interface Ethernet1 (IP: 10.255.255.105) - Destination: dc2-spine1 Ethernet1 (IP: 10.255.255.104) | NOT RUN | - |
+| 1368 | dc2-leaf1a | Connectivity | VerifyReachability | Test the network reachability to one or many destination IP(s). | Source: P2P Interface Ethernet2 (IP: 10.255.255.107) - Destination: dc2-spine2 Ethernet1 (IP: 10.255.255.106) | NOT RUN | - |
+| 1369 | dc2-leaf1a | Field Notices | VerifyFieldNotice44Resolution | Verifies that the device is using the correct Aboot version per FN0044. | - | NOT RUN | - |
+| 1370 | dc2-leaf1a | Field Notices | VerifyFieldNotice72Resolution | Verifies if the device is exposed to FN0072, and if the issue has been mitigated. | - | NOT RUN | - |
+| 1371 | dc2-leaf1a | Greent | VerifyGreenT | Verifies if a GreenT policy is created. | - | NOT RUN | - |
+| 1372 | dc2-leaf1a | Greent | VerifyGreenTCounters | Verifies if the GreenT counters are incremented. | - | NOT RUN | - |
+| 1373 | dc2-leaf1a | Hardware | VerifyAdverseDrops | Verifies there are no adverse drops on DCS-7280 and DCS-7500 family switches. | - | NOT RUN | - |
+| 1374 | dc2-leaf1a | Hardware | VerifyEnvironmentCooling | Verifies the status of power supply fans and all fan trays. | - | NOT RUN | - |
+| 1375 | dc2-leaf1a | Hardware | VerifyEnvironmentCooling | Verifies the status of power supply fans and all fan trays. | Accepted States: 'ok' | NOT RUN | - |
+| 1376 | dc2-leaf1a | Hardware | VerifyEnvironmentPower | Verifies the power supplies status. | - | NOT RUN | - |
+| 1377 | dc2-leaf1a | Hardware | VerifyEnvironmentPower | Verifies the power supplies status. | Accepted States: 'ok' | NOT RUN | - |
+| 1378 | dc2-leaf1a | Hardware | VerifyEnvironmentSystemCooling | Verifies the system cooling status. | - | NOT RUN | - |
+| 1379 | dc2-leaf1a | Hardware | VerifyTemperature | Verifies the device temperature. | - | NOT RUN | - |
+| 1380 | dc2-leaf1a | Hardware | VerifyTemperature | Verifies the device temperature. | - | NOT RUN | - |
+| 1381 | dc2-leaf1a | Hardware | VerifyTransceiversManufacturers | Verifies if all transceivers come from approved manufacturers. | - | NOT RUN | - |
+| 1382 | dc2-leaf1a | Hardware | VerifyTransceiversManufacturers | Verifies if all transceivers come from approved manufacturers. | Accepted Manufacturers: 'Arista Networks', 'Arastra, Inc.', 'Not Present' | NOT RUN | - |
+| 1383 | dc2-leaf1a | Hardware | VerifyTransceiversTemperature | Verifies the transceivers temperature. | - | NOT RUN | - |
+| 1384 | dc2-leaf1a | Interfaces | VerifyInterfacesStatus | Verifies the status of the provided interfaces. | Interface Ethernet1 - P2P_LINK_TO_DC2-SPINE1_Ethernet1 = 'up' | NOT RUN | - |
+| 1385 | dc2-leaf1a | Interfaces | VerifyInterfacesStatus | Verifies the status of the provided interfaces. | Interface Ethernet2 - P2P_LINK_TO_DC2-SPINE2_Ethernet1 = 'up' | NOT RUN | - |
+| 1386 | dc2-leaf1a | Interfaces | VerifyInterfacesStatus | Verifies the status of the provided interfaces. | Interface Ethernet3 - MLAG_PEER_dc2-leaf1b_Ethernet3 = 'up' | NOT RUN | - |
+| 1387 | dc2-leaf1a | Interfaces | VerifyInterfacesStatus | Verifies the status of the provided interfaces. | Interface Ethernet4 - MLAG_PEER_dc2-leaf1b_Ethernet4 = 'up' | NOT RUN | - |
+| 1388 | dc2-leaf1a | Interfaces | VerifyInterfacesStatus | Verifies the status of the provided interfaces. | Interface Ethernet5 - dc2-leaf1-server1_PCI1 = 'up' | NOT RUN | - |
+| 1389 | dc2-leaf1a | Interfaces | VerifyInterfacesStatus | Verifies the status of the provided interfaces. | Interface Ethernet8 - DC2-LEAF1C_Ethernet1 = 'up' | NOT RUN | - |
+| 1390 | dc2-leaf1a | Interfaces | VerifyInterfacesStatus | Verifies the status of the provided interfaces. | Interface Loopback0 - EVPN_Overlay_Peering = 'up' | NOT RUN | - |
+| 1391 | dc2-leaf1a | Interfaces | VerifyInterfacesStatus | Verifies the status of the provided interfaces. | Interface Loopback1 - VTEP_VXLAN_Tunnel_Source = 'up' | NOT RUN | - |
+| 1392 | dc2-leaf1a | Interfaces | VerifyInterfacesStatus | Verifies the status of the provided interfaces. | Interface Loopback10 - VRF10_VTEP_DIAGNOSTICS = 'up' | NOT RUN | - |
+| 1393 | dc2-leaf1a | Interfaces | VerifyInterfacesStatus | Verifies the status of the provided interfaces. | Interface Loopback11 - VRF11_VTEP_DIAGNOSTICS = 'up' | NOT RUN | - |
+| 1394 | dc2-leaf1a | Interfaces | VerifyInterfacesStatus | Verifies the status of the provided interfaces. | Interface Port-Channel3 - MLAG_PEER_dc2-leaf1b_Po3 = 'up' | NOT RUN | - |
+| 1395 | dc2-leaf1a | Interfaces | VerifyInterfacesStatus | Verifies the status of the provided interfaces. | Interface Port-Channel5 - dc2-leaf1-server1_PortChannel dc2-leaf1-server1 = 'up' | NOT RUN | - |
+| 1396 | dc2-leaf1a | Interfaces | VerifyInterfacesStatus | Verifies the status of the provided interfaces. | Interface Port-Channel8 - DC2-LEAF1C_Po1 = 'up' | NOT RUN | - |
+| 1397 | dc2-leaf1a | Interfaces | VerifyInterfacesStatus | Verifies the status of the provided interfaces. | Interface Vlan11 - VRF10_VLAN11 = 'up' | NOT RUN | - |
+| 1398 | dc2-leaf1a | Interfaces | VerifyInterfacesStatus | Verifies the status of the provided interfaces. | Interface Vlan12 - VRF10_VLAN12 = 'up' | NOT RUN | - |
+| 1399 | dc2-leaf1a | Interfaces | VerifyInterfacesStatus | Verifies the status of the provided interfaces. | Interface Vlan21 - VRF11_VLAN21 = 'up' | NOT RUN | - |
+| 1400 | dc2-leaf1a | Interfaces | VerifyInterfacesStatus | Verifies the status of the provided interfaces. | Interface Vlan22 - VRF11_VLAN22 = 'up' | NOT RUN | - |
+| 1401 | dc2-leaf1a | Interfaces | VerifyInterfacesStatus | Verifies the status of the provided interfaces. | Interface Vlan3009 - MLAG_PEER_L3_iBGP: vrf VRF10 = 'up' | NOT RUN | - |
+| 1402 | dc2-leaf1a | Interfaces | VerifyInterfacesStatus | Verifies the status of the provided interfaces. | Interface Vlan3010 - MLAG_PEER_L3_iBGP: vrf VRF11 = 'up' | NOT RUN | - |
+| 1403 | dc2-leaf1a | Interfaces | VerifyInterfacesStatus | Verifies the status of the provided interfaces. | Interface Vlan4093 - MLAG_PEER_L3_PEERING = 'up' | NOT RUN | - |
+| 1404 | dc2-leaf1a | Interfaces | VerifyInterfacesStatus | Verifies the status of the provided interfaces. | Interface Vlan4094 - MLAG_PEER = 'up' | NOT RUN | - |
+| 1405 | dc2-leaf1a | Interfaces | VerifyInterfacesStatus | Verifies the status of the provided interfaces. | Interface Vxlan1 = 'up' | NOT RUN | - |
+| 1406 | dc2-leaf1a | LANZ | VerifyLANZ | Verifies if LANZ is enabled. | - | NOT RUN | - |
+| 1407 | dc2-leaf1a | Logging | VerifyLoggingAccounting | Verifies if AAA accounting logs are generated. | - | NOT RUN | - |
+| 1408 | dc2-leaf1a | Logging | VerifyLoggingErrors | Verifies there are no syslog messages with a severity of ERRORS or higher. | - | NOT RUN | - |
+| 1409 | dc2-leaf1a | Logging | VerifyLoggingHostname | Verifies if logs are generated with the device FQDN. | - | NOT RUN | - |
+| 1410 | dc2-leaf1a | Logging | VerifyLoggingHosts | Verifies logging hosts (syslog servers) for a specified VRF. | - | NOT RUN | - |
+| 1411 | dc2-leaf1a | Logging | VerifyLoggingLogsGeneration | Verifies if logs are generated. | - | NOT RUN | - |
+| 1412 | dc2-leaf1a | Logging | VerifyLoggingPersistent | Verifies if logging persistent is enabled and logs are saved in flash. | - | NOT RUN | - |
+| 1413 | dc2-leaf1a | Logging | VerifyLoggingSourceInt | Verifies logging source-interface for a specified VRF. | - | NOT RUN | - |
+| 1414 | dc2-leaf1a | Logging | VerifyLoggingTimestamp | Verifies if logs are generated with the riate timestamp. | - | NOT RUN | - |
+| 1415 | dc2-leaf1a | MLAG | VerifyMlagConfigSanity | Verifies there are no MLAG config-sanity inconsistencies. | - | NOT RUN | - |
+| 1416 | dc2-leaf1a | MLAG | VerifyMlagDualPrimary | Verifies the MLAG dual-primary detection parameters. | - | NOT RUN | - |
+| 1417 | dc2-leaf1a | MLAG | VerifyMlagInterfaces | Verifies there are no inactive or active-partial MLAG ports. | - | NOT RUN | - |
+| 1418 | dc2-leaf1a | MLAG | VerifyMlagReloadDelay | Verifies the MLAG reload-delay parameters. | - | NOT RUN | - |
+| 1419 | dc2-leaf1a | MLAG | VerifyMlagStatus | Verifies the health status of the MLAG configuration. | - | NOT RUN | - |
+| 1420 | dc2-leaf1a | MLAG | VerifyMlagStatus | Verifies the health status of the MLAG configuration. | - | NOT RUN | - |
+| 1421 | dc2-leaf1a | Multicast | VerifyIGMPSnoopingGlobal | Verifies the IGMP snooping global configuration. | - | NOT RUN | - |
+| 1422 | dc2-leaf1a | Multicast | VerifyIGMPSnoopingVlans | Verifies the IGMP snooping status for the provided VLANs. | - | NOT RUN | - |
+| 1423 | dc2-leaf1a | PTP | VerifyPtpGMStatus | Verifies that the device is locked to a valid PTP Grandmaster. | - | NOT RUN | - |
+| 1424 | dc2-leaf1a | PTP | VerifyPtpLockStatus | Verifies that the device was locked to the upstream PTP GM in the last minute. | - | NOT RUN | - |
+| 1425 | dc2-leaf1a | PTP | VerifyPtpModeStatus | Verifies that the device is configured as a PTP Boundary Clock. | - | NOT RUN | - |
+| 1426 | dc2-leaf1a | PTP | VerifyPtpOffset | Verifies that the PTP timing offset is within +/- 1000ns from the master clock. | - | NOT RUN | - |
+| 1427 | dc2-leaf1a | PTP | VerifyPtpPortModeStatus | Verifies the PTP interfaces state. | - | NOT RUN | - |
+| 1428 | dc2-leaf1a | Routing | VerifyRoutingProtocolModel | Verifies the configured routing protocol model. | Routing protocol model: multi-agent | NOT RUN | - |
+| 1429 | dc2-leaf1a | Routing | VerifyRoutingTableEntry | Verifies that the provided routes are present in the routing table of a specified VRF. | Route: 10.255.0.1 - Peer: dc1-spine1 | NOT RUN | - |
+| 1430 | dc2-leaf1a | Routing | VerifyRoutingTableEntry | Verifies that the provided routes are present in the routing table of a specified VRF. | Route: 10.255.0.2 - Peer: dc1-spine2 | NOT RUN | - |
+| 1431 | dc2-leaf1a | Routing | VerifyRoutingTableEntry | Verifies that the provided routes are present in the routing table of a specified VRF. | Route: 10.255.0.3 - Peer: dc1-leaf1a | NOT RUN | - |
+| 1432 | dc2-leaf1a | Routing | VerifyRoutingTableEntry | Verifies that the provided routes are present in the routing table of a specified VRF. | Route: 10.255.0.4 - Peer: dc1-leaf1b | NOT RUN | - |
+| 1433 | dc2-leaf1a | Routing | VerifyRoutingTableEntry | Verifies that the provided routes are present in the routing table of a specified VRF. | Route: 10.255.0.5 - Peer: dc1-leaf2a | NOT RUN | - |
+| 1434 | dc2-leaf1a | Routing | VerifyRoutingTableEntry | Verifies that the provided routes are present in the routing table of a specified VRF. | Route: 10.255.1.3 - Peer: dc1-leaf1a | NOT RUN | - |
+| 1435 | dc2-leaf1a | Routing | VerifyRoutingTableEntry | Verifies that the provided routes are present in the routing table of a specified VRF. | Route: 10.255.1.5 - Peer: dc1-leaf2a | NOT RUN | - |
+| 1436 | dc2-leaf1a | Routing | VerifyRoutingTableEntry | Verifies that the provided routes are present in the routing table of a specified VRF. | Route: 10.255.128.11 - Peer: dc2-spine1 | NOT RUN | - |
+| 1437 | dc2-leaf1a | Routing | VerifyRoutingTableEntry | Verifies that the provided routes are present in the routing table of a specified VRF. | Route: 10.255.128.12 - Peer: dc2-spine2 | NOT RUN | - |
+| 1438 | dc2-leaf1a | Routing | VerifyRoutingTableEntry | Verifies that the provided routes are present in the routing table of a specified VRF. | Route: 10.255.128.13 - Peer: dc2-leaf1a | NOT RUN | - |
+| 1439 | dc2-leaf1a | Routing | VerifyRoutingTableEntry | Verifies that the provided routes are present in the routing table of a specified VRF. | Route: 10.255.128.14 - Peer: dc2-leaf1b | NOT RUN | - |
+| 1440 | dc2-leaf1a | Routing | VerifyRoutingTableEntry | Verifies that the provided routes are present in the routing table of a specified VRF. | Route: 10.255.128.15 - Peer: dc2-leaf2a | NOT RUN | - |
+| 1441 | dc2-leaf1a | Routing | VerifyRoutingTableEntry | Verifies that the provided routes are present in the routing table of a specified VRF. | Route: 10.255.128.16 - Peer: dc2-leaf2b | NOT RUN | - |
+| 1442 | dc2-leaf1a | Routing | VerifyRoutingTableEntry | Verifies that the provided routes are present in the routing table of a specified VRF. | Route: 10.255.128.17 - Peer: dc2-leaf3a.arista.com | NOT RUN | - |
+| 1443 | dc2-leaf1a | Routing | VerifyRoutingTableEntry | Verifies that the provided routes are present in the routing table of a specified VRF. | Route: 10.255.128.18 - Peer: dc2-leaf3b.arista.com | NOT RUN | - |
+| 1444 | dc2-leaf1a | Routing | VerifyRoutingTableEntry | Verifies that the provided routes are present in the routing table of a specified VRF. | Route: 10.255.129.13 - Peer: dc2-leaf1a | NOT RUN | - |
+| 1445 | dc2-leaf1a | Routing | VerifyRoutingTableEntry | Verifies that the provided routes are present in the routing table of a specified VRF. | Route: 10.255.129.15 - Peer: dc2-leaf2a | NOT RUN | - |
+| 1446 | dc2-leaf1a | Routing | VerifyRoutingTableEntry | Verifies that the provided routes are present in the routing table of a specified VRF. | Route: 10.255.129.17 - Peer: dc2-leaf3a.arista.com | NOT RUN | - |
+| 1447 | dc2-leaf1a | Routing | VerifyRoutingTableEntry | Verifies that the provided routes are present in the routing table of a specified VRF. | Route: 10.255.2.1 - Peer: dc1-wan1 | NOT RUN | - |
+| 1448 | dc2-leaf1a | Routing | VerifyRoutingTableEntry | Verifies that the provided routes are present in the routing table of a specified VRF. | Route: 10.255.2.2 - Peer: dc1-wan2 | NOT RUN | - |
+| 1449 | dc2-leaf1a | Routing | VerifyRoutingTableEntry | Verifies that the provided routes are present in the routing table of a specified VRF. | Route: 10.33.0.5 - Peer: dc1-svc-leaf1a | NOT RUN | - |
+| 1450 | dc2-leaf1a | Routing | VerifyRoutingTableEntry | Verifies that the provided routes are present in the routing table of a specified VRF. | Route: 10.33.0.6 - Peer: dc1-svc-leaf1b | NOT RUN | - |
+| 1451 | dc2-leaf1a | Routing | VerifyRoutingTableEntry | Verifies that the provided routes are present in the routing table of a specified VRF. | Route: 10.33.1.5 - Peer: dc1-svc-leaf1a | NOT RUN | - |
+| 1452 | dc2-leaf1a | Security | VerifyAPIHttpsSSL | Verifies if the eAPI has a valid SSL profile. | - | NOT RUN | - |
+| 1453 | dc2-leaf1a | Security | VerifyAPIHttpsSSL | Verifies if the eAPI has a valid SSL profile. | eAPI HTTPS SSL Profile: eAPI_SSL_Profile | NOT RUN | - |
+| 1454 | dc2-leaf1a | Security | VerifyAPIHttpStatus | Verifies if eAPI HTTP server is disabled globally. | - | NOT RUN | - |
+| 1455 | dc2-leaf1a | Security | VerifyAPIIPv4Acl | Verifies if eAPI has the right number IPv4 ACL(s) configured for a specified VRF. | - | NOT RUN | - |
+| 1456 | dc2-leaf1a | Security | VerifyAPIIPv6Acl | Verifies if eAPI has the right number IPv6 ACL(s) configured for a specified VRF. | - | NOT RUN | - |
+| 1457 | dc2-leaf1a | Security | VerifyAPISSLCertificate | Verifies the eAPI SSL certificate expiry, common subject name, encryption algorithm and key size. | - | NOT RUN | - |
+| 1458 | dc2-leaf1a | Security | VerifyBannerLogin | Verifies the login banner of a device. | - | NOT RUN | - |
+| 1459 | dc2-leaf1a | Security | VerifyBannerMotd | Verifies the motd banner of a device. | - | NOT RUN | - |
+| 1460 | dc2-leaf1a | Security | VerifyIPSecConnHealth | Verifies all IPv4 security connections. | - | NOT RUN | - |
+| 1461 | dc2-leaf1a | Security | VerifyIPv4ACL | Verifies the configuration of IPv4 ACLs. | - | NOT RUN | - |
+| 1462 | dc2-leaf1a | Security | VerifySpecificIPSecConn | Verifies IPv4 security connections for a peer. | - | NOT RUN | - |
+| 1463 | dc2-leaf1a | Security | VerifySSHIPv4Acl | Verifies if the SSHD agent has IPv4 ACL(s) configured. | - | NOT RUN | - |
+| 1464 | dc2-leaf1a | Security | VerifySSHIPv6Acl | Verifies if the SSHD agent has IPv6 ACL(s) configured. | - | NOT RUN | - |
+| 1465 | dc2-leaf1a | Security | VerifySSHStatus | Verifies if the SSHD agent is disabled in the default VRF. | - | NOT RUN | - |
+| 1466 | dc2-leaf1a | Security | VerifyTelnetStatus | Verifies if Telnet is disabled in the default VRF. | - | NOT RUN | - |
+| 1467 | dc2-leaf1a | Services | VerifyDNSLookup | Verifies the DNS name to IP address resolution. | - | NOT RUN | - |
+| 1468 | dc2-leaf1a | Services | VerifyDNSServers | Verifies if the DNS servers are correctly configured. | - | NOT RUN | - |
+| 1469 | dc2-leaf1a | Services | VerifyErrdisableRecovery | Verifies the errdisable recovery reason, status, and interval. | - | NOT RUN | - |
+| 1470 | dc2-leaf1a | Services | VerifyHostname | Verifies the hostname of a device. | - | NOT RUN | - |
+| 1471 | dc2-leaf1a | SNMP | VerifySnmpIPv4Acl | Verifies if the SNMP agent has IPv4 ACL(s) configured. | - | NOT RUN | - |
+| 1472 | dc2-leaf1a | SNMP | VerifySnmpIPv6Acl | Verifies if the SNMP agent has IPv6 ACL(s) configured. | - | NOT RUN | - |
+| 1473 | dc2-leaf1a | SNMP | VerifySnmpStatus | Verifies if the SNMP agent is enabled. | - | NOT RUN | - |
+| 1474 | dc2-leaf1a | Software | VerifyEOSVersion | Verifies the EOS version of the device. | - | NOT RUN | - |
+| 1475 | dc2-leaf1a | Software | VerifyTerminAttrVersion | Verifies the TerminAttr version of the device. | - | NOT RUN | - |
+| 1476 | dc2-leaf1a | STP | VerifySTPBlockedPorts | Verifies there is no STP blocked ports. | - | NOT RUN | - |
+| 1477 | dc2-leaf1a | STP | VerifySTPCounters | Verifies there is no errors in STP BPDU packets. | - | NOT RUN | - |
+| 1478 | dc2-leaf1a | STP | VerifySTPForwardingPorts | Verifies that all interfaces are forwarding for a provided list of VLAN(s). | - | NOT RUN | - |
+| 1479 | dc2-leaf1a | STP | VerifySTPMode | Verifies the configured STP mode for a provided list of VLAN(s). | - | NOT RUN | - |
+| 1480 | dc2-leaf1a | STP | VerifySTPRootPriority | Verifies the STP root priority for a provided list of VLAN or MST instance ID(s). | - | NOT RUN | - |
+| 1481 | dc2-leaf1a | STUN | VerifyStunClient | Verifies the STUN client is configured with the specified IPv4 source address and port. Validate the public IP and port if provided. | - | NOT RUN | - |
+| 1482 | dc2-leaf1a | System | VerifyAgentLogs | Verifies there are no agent crash reports. | - | NOT RUN | - |
+| 1483 | dc2-leaf1a | System | VerifyCoredump | Verifies there are no core dump files. | - | NOT RUN | - |
+| 1484 | dc2-leaf1a | System | VerifyCPUUtilization | Verifies whether the CPU utilization is below 75%. | - | NOT RUN | - |
+| 1485 | dc2-leaf1a | System | VerifyFileSystemUtilization | Verifies that no partition is utilizing more than 75% of its disk space. | - | NOT RUN | - |
+| 1486 | dc2-leaf1a | System | VerifyMemoryUtilization | Verifies whether the memory utilization is below 75%. | - | NOT RUN | - |
+| 1487 | dc2-leaf1a | System | VerifyNTP | Verifies if NTP is synchronised. | - | NOT RUN | - |
+| 1488 | dc2-leaf1a | System | VerifyNTP | Verifies if NTP is synchronised. | - | NOT RUN | - |
+| 1489 | dc2-leaf1a | System | VerifyReloadCause | Verifies the last reload cause of the device. | - | NOT RUN | - |
+| 1490 | dc2-leaf1a | System | VerifyReloadCause | Verifies the last reload cause of the device. | - | NOT RUN | - |
+| 1491 | dc2-leaf1a | System | VerifyUptime | Verifies the device uptime. | - | NOT RUN | - |
+| 1492 | dc2-leaf1a | VLAN | VerifyVlanInternalPolicy | Verifies the VLAN internal allocation policy and the range of VLANs. | - | NOT RUN | - |
+| 1493 | dc2-leaf1b | AAA | VerifyAcctConsoleMethods | Verifies the AAA accounting console method lists for different accounting types (system, exec, commands, dot1x). | - | NOT RUN | - |
+| 1494 | dc2-leaf1b | AAA | VerifyAcctDefaultMethods | Verifies the AAA accounting default method lists for different accounting types (system, exec, commands, dot1x). | - | NOT RUN | - |
+| 1495 | dc2-leaf1b | AAA | VerifyAuthenMethods | Verifies the AAA authentication method lists for different authentication types (login, enable, dot1x). | - | NOT RUN | - |
+| 1496 | dc2-leaf1b | AAA | VerifyAuthzMethods | Verifies the AAA authorization method lists for different authorization types (commands, exec). | - | NOT RUN | - |
+| 1497 | dc2-leaf1b | AAA | VerifyTacacsServerGroups | Verifies if the provided TACACS server group(s) are configured. | - | NOT RUN | - |
+| 1498 | dc2-leaf1b | AAA | VerifyTacacsServers | Verifies TACACS servers are configured for a specified VRF. | - | NOT RUN | - |
+| 1499 | dc2-leaf1b | AAA | VerifyTacacsSourceIntf | Verifies TACACS source-interface for a specified VRF. | - | NOT RUN | - |
+| 1500 | dc2-leaf1b | BGP | VerifyBGPSpecificPeers | Verifies the health of specific BGP peer(s). | BGP EVPN Peer: dc2-spine1 (IP: 10.255.128.11) | NOT RUN | - |
+| 1501 | dc2-leaf1b | BGP | VerifyBGPSpecificPeers | Verifies the health of specific BGP peer(s). | BGP EVPN Peer: dc2-spine2 (IP: 10.255.128.12) | NOT RUN | - |
+| 1502 | dc2-leaf1b | BGP | VerifyBGPSpecificPeers | Verifies the health of specific BGP peer(s). | BGP IPv4 Unicast Peer: dc2-leaf1a (IP: 10.255.129.116) | NOT RUN | - |
+| 1503 | dc2-leaf1b | BGP | VerifyBGPSpecificPeers | Verifies the health of specific BGP peer(s). | BGP IPv4 Unicast Peer: dc2-spine1 (IP: 10.255.255.108) | NOT RUN | - |
+| 1504 | dc2-leaf1b | BGP | VerifyBGPSpecificPeers | Verifies the health of specific BGP peer(s). | BGP IPv4 Unicast Peer: dc2-spine2 (IP: 10.255.255.110) | NOT RUN | - |
+| 1505 | dc2-leaf1b | Configuration | VerifyRunningConfigDiffs | Verifies there is no difference between the running-config and the startup-config | - | NOT RUN | - |
+| 1506 | dc2-leaf1b | Configuration | VerifyZeroTouch | Verifies ZeroTouch is disabled | - | NOT RUN | - |
+| 1507 | dc2-leaf1b | Connectivity | VerifyLLDPNeighbors | Verifies that the provided LLDP neighbors are connected properly. | Local: Ethernet1 - Remote: dc2-spine1 Ethernet2 | NOT RUN | - |
+| 1508 | dc2-leaf1b | Connectivity | VerifyLLDPNeighbors | Verifies that the provided LLDP neighbors are connected properly. | Local: Ethernet2 - Remote: dc2-spine2 Ethernet2 | NOT RUN | - |
+| 1509 | dc2-leaf1b | Connectivity | VerifyLLDPNeighbors | Verifies that the provided LLDP neighbors are connected properly. | Local: Ethernet3 - Remote: dc2-leaf1a Ethernet3 | NOT RUN | - |
+| 1510 | dc2-leaf1b | Connectivity | VerifyLLDPNeighbors | Verifies that the provided LLDP neighbors are connected properly. | Local: Ethernet4 - Remote: dc2-leaf1a Ethernet4 | NOT RUN | - |
+| 1511 | dc2-leaf1b | Connectivity | VerifyLLDPNeighbors | Verifies that the provided LLDP neighbors are connected properly. | Local: Ethernet8 - Remote: dc2-leaf1c Ethernet2 | NOT RUN | - |
+| 1512 | dc2-leaf1b | Connectivity | VerifyReachability | Test the network reachability to one or many destination IP(s). | Source: Loopback0 (IP: 10.255.128.14) - Destination: dc1-leaf1a Loopback0 (IP: 10.255.0.3) | NOT RUN | - |
+| 1513 | dc2-leaf1b | Connectivity | VerifyReachability | Test the network reachability to one or many destination IP(s). | Source: Loopback0 (IP: 10.255.128.14) - Destination: dc1-leaf1b Loopback0 (IP: 10.255.0.4) | NOT RUN | - |
+| 1514 | dc2-leaf1b | Connectivity | VerifyReachability | Test the network reachability to one or many destination IP(s). | Source: Loopback0 (IP: 10.255.128.14) - Destination: dc1-leaf2a Loopback0 (IP: 10.255.0.5) | NOT RUN | - |
+| 1515 | dc2-leaf1b | Connectivity | VerifyReachability | Test the network reachability to one or many destination IP(s). | Source: Loopback0 (IP: 10.255.128.14) - Destination: dc1-spine1 Loopback0 (IP: 10.255.0.1) | NOT RUN | - |
+| 1516 | dc2-leaf1b | Connectivity | VerifyReachability | Test the network reachability to one or many destination IP(s). | Source: Loopback0 (IP: 10.255.128.14) - Destination: dc1-spine2 Loopback0 (IP: 10.255.0.2) | NOT RUN | - |
+| 1517 | dc2-leaf1b | Connectivity | VerifyReachability | Test the network reachability to one or many destination IP(s). | Source: Loopback0 (IP: 10.255.128.14) - Destination: dc1-svc-leaf1a Loopback0 (IP: 10.33.0.5) | NOT RUN | - |
+| 1518 | dc2-leaf1b | Connectivity | VerifyReachability | Test the network reachability to one or many destination IP(s). | Source: Loopback0 (IP: 10.255.128.14) - Destination: dc1-svc-leaf1b Loopback0 (IP: 10.33.0.6) | NOT RUN | - |
+| 1519 | dc2-leaf1b | Connectivity | VerifyReachability | Test the network reachability to one or many destination IP(s). | Source: Loopback0 (IP: 10.255.128.14) - Destination: dc1-wan1 Loopback0 (IP: 10.255.2.1) | NOT RUN | - |
+| 1520 | dc2-leaf1b | Connectivity | VerifyReachability | Test the network reachability to one or many destination IP(s). | Source: Loopback0 (IP: 10.255.128.14) - Destination: dc1-wan2 Loopback0 (IP: 10.255.2.2) | NOT RUN | - |
+| 1521 | dc2-leaf1b | Connectivity | VerifyReachability | Test the network reachability to one or many destination IP(s). | Source: Loopback0 (IP: 10.255.128.14) - Destination: dc2-leaf1a Loopback0 (IP: 10.255.128.13) | NOT RUN | - |
+| 1522 | dc2-leaf1b | Connectivity | VerifyReachability | Test the network reachability to one or many destination IP(s). | Source: Loopback0 (IP: 10.255.128.14) - Destination: dc2-leaf1b Loopback0 (IP: 10.255.128.14) | NOT RUN | - |
+| 1523 | dc2-leaf1b | Connectivity | VerifyReachability | Test the network reachability to one or many destination IP(s). | Source: Loopback0 (IP: 10.255.128.14) - Destination: dc2-leaf2a Loopback0 (IP: 10.255.128.15) | NOT RUN | - |
+| 1524 | dc2-leaf1b | Connectivity | VerifyReachability | Test the network reachability to one or many destination IP(s). | Source: Loopback0 (IP: 10.255.128.14) - Destination: dc2-leaf2b Loopback0 (IP: 10.255.128.16) | NOT RUN | - |
+| 1525 | dc2-leaf1b | Connectivity | VerifyReachability | Test the network reachability to one or many destination IP(s). | Source: Loopback0 (IP: 10.255.128.14) - Destination: dc2-leaf3a.arista.com Loopback0 (IP: 10.255.128.17) | NOT RUN | - |
+| 1526 | dc2-leaf1b | Connectivity | VerifyReachability | Test the network reachability to one or many destination IP(s). | Source: Loopback0 (IP: 10.255.128.14) - Destination: dc2-leaf3b.arista.com Loopback0 (IP: 10.255.128.18) | NOT RUN | - |
+| 1527 | dc2-leaf1b | Connectivity | VerifyReachability | Test the network reachability to one or many destination IP(s). | Source: Loopback0 (IP: 10.255.128.14) - Destination: dc2-spine1 Loopback0 (IP: 10.255.128.11) | NOT RUN | - |
+| 1528 | dc2-leaf1b | Connectivity | VerifyReachability | Test the network reachability to one or many destination IP(s). | Source: Loopback0 (IP: 10.255.128.14) - Destination: dc2-spine2 Loopback0 (IP: 10.255.128.12) | NOT RUN | - |
+| 1529 | dc2-leaf1b | Connectivity | VerifyReachability | Test the network reachability to one or many destination IP(s). | Source: P2P Interface Ethernet1 (IP: 10.255.255.109) - Destination: dc2-spine1 Ethernet2 (IP: 10.255.255.108) | NOT RUN | - |
+| 1530 | dc2-leaf1b | Connectivity | VerifyReachability | Test the network reachability to one or many destination IP(s). | Source: P2P Interface Ethernet2 (IP: 10.255.255.111) - Destination: dc2-spine2 Ethernet2 (IP: 10.255.255.110) | NOT RUN | - |
+| 1531 | dc2-leaf1b | Field Notices | VerifyFieldNotice44Resolution | Verifies that the device is using the correct Aboot version per FN0044. | - | NOT RUN | - |
+| 1532 | dc2-leaf1b | Field Notices | VerifyFieldNotice72Resolution | Verifies if the device is exposed to FN0072, and if the issue has been mitigated. | - | NOT RUN | - |
+| 1533 | dc2-leaf1b | Greent | VerifyGreenT | Verifies if a GreenT policy is created. | - | NOT RUN | - |
+| 1534 | dc2-leaf1b | Greent | VerifyGreenTCounters | Verifies if the GreenT counters are incremented. | - | NOT RUN | - |
+| 1535 | dc2-leaf1b | Hardware | VerifyAdverseDrops | Verifies there are no adverse drops on DCS-7280 and DCS-7500 family switches. | - | NOT RUN | - |
+| 1536 | dc2-leaf1b | Hardware | VerifyEnvironmentCooling | Verifies the status of power supply fans and all fan trays. | - | NOT RUN | - |
+| 1537 | dc2-leaf1b | Hardware | VerifyEnvironmentCooling | Verifies the status of power supply fans and all fan trays. | Accepted States: 'ok' | NOT RUN | - |
+| 1538 | dc2-leaf1b | Hardware | VerifyEnvironmentPower | Verifies the power supplies status. | - | NOT RUN | - |
+| 1539 | dc2-leaf1b | Hardware | VerifyEnvironmentPower | Verifies the power supplies status. | Accepted States: 'ok' | NOT RUN | - |
+| 1540 | dc2-leaf1b | Hardware | VerifyEnvironmentSystemCooling | Verifies the system cooling status. | - | NOT RUN | - |
+| 1541 | dc2-leaf1b | Hardware | VerifyTemperature | Verifies the device temperature. | - | NOT RUN | - |
+| 1542 | dc2-leaf1b | Hardware | VerifyTemperature | Verifies the device temperature. | - | NOT RUN | - |
+| 1543 | dc2-leaf1b | Hardware | VerifyTransceiversManufacturers | Verifies if all transceivers come from approved manufacturers. | - | NOT RUN | - |
+| 1544 | dc2-leaf1b | Hardware | VerifyTransceiversManufacturers | Verifies if all transceivers come from approved manufacturers. | Accepted Manufacturers: 'Arista Networks', 'Arastra, Inc.', 'Not Present' | NOT RUN | - |
+| 1545 | dc2-leaf1b | Hardware | VerifyTransceiversTemperature | Verifies the transceivers temperature. | - | NOT RUN | - |
+| 1546 | dc2-leaf1b | Interfaces | VerifyInterfacesStatus | Verifies the status of the provided interfaces. | Interface Ethernet1 - P2P_LINK_TO_DC2-SPINE1_Ethernet2 = 'up' | NOT RUN | - |
+| 1547 | dc2-leaf1b | Interfaces | VerifyInterfacesStatus | Verifies the status of the provided interfaces. | Interface Ethernet2 - P2P_LINK_TO_DC2-SPINE2_Ethernet2 = 'up' | NOT RUN | - |
+| 1548 | dc2-leaf1b | Interfaces | VerifyInterfacesStatus | Verifies the status of the provided interfaces. | Interface Ethernet3 - MLAG_PEER_dc2-leaf1a_Ethernet3 = 'up' | NOT RUN | - |
+| 1549 | dc2-leaf1b | Interfaces | VerifyInterfacesStatus | Verifies the status of the provided interfaces. | Interface Ethernet4 - MLAG_PEER_dc2-leaf1a_Ethernet4 = 'up' | NOT RUN | - |
+| 1550 | dc2-leaf1b | Interfaces | VerifyInterfacesStatus | Verifies the status of the provided interfaces. | Interface Ethernet5 - dc2-leaf1-server1_PCI2 = 'up' | NOT RUN | - |
+| 1551 | dc2-leaf1b | Interfaces | VerifyInterfacesStatus | Verifies the status of the provided interfaces. | Interface Ethernet8 - DC2-LEAF1C_Ethernet2 = 'up' | NOT RUN | - |
+| 1552 | dc2-leaf1b | Interfaces | VerifyInterfacesStatus | Verifies the status of the provided interfaces. | Interface Loopback0 - EVPN_Overlay_Peering = 'up' | NOT RUN | - |
+| 1553 | dc2-leaf1b | Interfaces | VerifyInterfacesStatus | Verifies the status of the provided interfaces. | Interface Loopback1 - VTEP_VXLAN_Tunnel_Source = 'up' | NOT RUN | - |
+| 1554 | dc2-leaf1b | Interfaces | VerifyInterfacesStatus | Verifies the status of the provided interfaces. | Interface Loopback10 - VRF10_VTEP_DIAGNOSTICS = 'up' | NOT RUN | - |
+| 1555 | dc2-leaf1b | Interfaces | VerifyInterfacesStatus | Verifies the status of the provided interfaces. | Interface Loopback11 - VRF11_VTEP_DIAGNOSTICS = 'up' | NOT RUN | - |
+| 1556 | dc2-leaf1b | Interfaces | VerifyInterfacesStatus | Verifies the status of the provided interfaces. | Interface Port-Channel3 - MLAG_PEER_dc2-leaf1a_Po3 = 'up' | NOT RUN | - |
+| 1557 | dc2-leaf1b | Interfaces | VerifyInterfacesStatus | Verifies the status of the provided interfaces. | Interface Port-Channel5 - dc2-leaf1-server1_PortChannel dc2-leaf1-server1 = 'up' | NOT RUN | - |
+| 1558 | dc2-leaf1b | Interfaces | VerifyInterfacesStatus | Verifies the status of the provided interfaces. | Interface Port-Channel8 - DC2-LEAF1C_Po1 = 'up' | NOT RUN | - |
+| 1559 | dc2-leaf1b | Interfaces | VerifyInterfacesStatus | Verifies the status of the provided interfaces. | Interface Vlan11 - VRF10_VLAN11 = 'up' | NOT RUN | - |
+| 1560 | dc2-leaf1b | Interfaces | VerifyInterfacesStatus | Verifies the status of the provided interfaces. | Interface Vlan12 - VRF10_VLAN12 = 'up' | NOT RUN | - |
+| 1561 | dc2-leaf1b | Interfaces | VerifyInterfacesStatus | Verifies the status of the provided interfaces. | Interface Vlan21 - VRF11_VLAN21 = 'up' | NOT RUN | - |
+| 1562 | dc2-leaf1b | Interfaces | VerifyInterfacesStatus | Verifies the status of the provided interfaces. | Interface Vlan22 - VRF11_VLAN22 = 'up' | NOT RUN | - |
+| 1563 | dc2-leaf1b | Interfaces | VerifyInterfacesStatus | Verifies the status of the provided interfaces. | Interface Vlan3009 - MLAG_PEER_L3_iBGP: vrf VRF10 = 'up' | NOT RUN | - |
+| 1564 | dc2-leaf1b | Interfaces | VerifyInterfacesStatus | Verifies the status of the provided interfaces. | Interface Vlan3010 - MLAG_PEER_L3_iBGP: vrf VRF11 = 'up' | NOT RUN | - |
+| 1565 | dc2-leaf1b | Interfaces | VerifyInterfacesStatus | Verifies the status of the provided interfaces. | Interface Vlan4093 - MLAG_PEER_L3_PEERING = 'up' | NOT RUN | - |
+| 1566 | dc2-leaf1b | Interfaces | VerifyInterfacesStatus | Verifies the status of the provided interfaces. | Interface Vlan4094 - MLAG_PEER = 'up' | NOT RUN | - |
+| 1567 | dc2-leaf1b | Interfaces | VerifyInterfacesStatus | Verifies the status of the provided interfaces. | Interface Vxlan1 = 'up' | NOT RUN | - |
+| 1568 | dc2-leaf1b | LANZ | VerifyLANZ | Verifies if LANZ is enabled. | - | NOT RUN | - |
+| 1569 | dc2-leaf1b | Logging | VerifyLoggingAccounting | Verifies if AAA accounting logs are generated. | - | NOT RUN | - |
+| 1570 | dc2-leaf1b | Logging | VerifyLoggingErrors | Verifies there are no syslog messages with a severity of ERRORS or higher. | - | NOT RUN | - |
+| 1571 | dc2-leaf1b | Logging | VerifyLoggingHostname | Verifies if logs are generated with the device FQDN. | - | NOT RUN | - |
+| 1572 | dc2-leaf1b | Logging | VerifyLoggingHosts | Verifies logging hosts (syslog servers) for a specified VRF. | - | NOT RUN | - |
+| 1573 | dc2-leaf1b | Logging | VerifyLoggingLogsGeneration | Verifies if logs are generated. | - | NOT RUN | - |
+| 1574 | dc2-leaf1b | Logging | VerifyLoggingPersistent | Verifies if logging persistent is enabled and logs are saved in flash. | - | NOT RUN | - |
+| 1575 | dc2-leaf1b | Logging | VerifyLoggingSourceInt | Verifies logging source-interface for a specified VRF. | - | NOT RUN | - |
+| 1576 | dc2-leaf1b | Logging | VerifyLoggingTimestamp | Verifies if logs are generated with the riate timestamp. | - | NOT RUN | - |
+| 1577 | dc2-leaf1b | MLAG | VerifyMlagConfigSanity | Verifies there are no MLAG config-sanity inconsistencies. | - | NOT RUN | - |
+| 1578 | dc2-leaf1b | MLAG | VerifyMlagDualPrimary | Verifies the MLAG dual-primary detection parameters. | - | NOT RUN | - |
+| 1579 | dc2-leaf1b | MLAG | VerifyMlagInterfaces | Verifies there are no inactive or active-partial MLAG ports. | - | NOT RUN | - |
+| 1580 | dc2-leaf1b | MLAG | VerifyMlagReloadDelay | Verifies the MLAG reload-delay parameters. | - | NOT RUN | - |
+| 1581 | dc2-leaf1b | MLAG | VerifyMlagStatus | Verifies the health status of the MLAG configuration. | - | NOT RUN | - |
+| 1582 | dc2-leaf1b | MLAG | VerifyMlagStatus | Verifies the health status of the MLAG configuration. | - | NOT RUN | - |
+| 1583 | dc2-leaf1b | Multicast | VerifyIGMPSnoopingGlobal | Verifies the IGMP snooping global configuration. | - | NOT RUN | - |
+| 1584 | dc2-leaf1b | Multicast | VerifyIGMPSnoopingVlans | Verifies the IGMP snooping status for the provided VLANs. | - | NOT RUN | - |
+| 1585 | dc2-leaf1b | PTP | VerifyPtpGMStatus | Verifies that the device is locked to a valid PTP Grandmaster. | - | NOT RUN | - |
+| 1586 | dc2-leaf1b | PTP | VerifyPtpLockStatus | Verifies that the device was locked to the upstream PTP GM in the last minute. | - | NOT RUN | - |
+| 1587 | dc2-leaf1b | PTP | VerifyPtpModeStatus | Verifies that the device is configured as a PTP Boundary Clock. | - | NOT RUN | - |
+| 1588 | dc2-leaf1b | PTP | VerifyPtpOffset | Verifies that the PTP timing offset is within +/- 1000ns from the master clock. | - | NOT RUN | - |
+| 1589 | dc2-leaf1b | PTP | VerifyPtpPortModeStatus | Verifies the PTP interfaces state. | - | NOT RUN | - |
+| 1590 | dc2-leaf1b | Routing | VerifyRoutingProtocolModel | Verifies the configured routing protocol model. | Routing protocol model: multi-agent | NOT RUN | - |
+| 1591 | dc2-leaf1b | Routing | VerifyRoutingTableEntry | Verifies that the provided routes are present in the routing table of a specified VRF. | Route: 10.255.0.1 - Peer: dc1-spine1 | NOT RUN | - |
+| 1592 | dc2-leaf1b | Routing | VerifyRoutingTableEntry | Verifies that the provided routes are present in the routing table of a specified VRF. | Route: 10.255.0.2 - Peer: dc1-spine2 | NOT RUN | - |
+| 1593 | dc2-leaf1b | Routing | VerifyRoutingTableEntry | Verifies that the provided routes are present in the routing table of a specified VRF. | Route: 10.255.0.3 - Peer: dc1-leaf1a | NOT RUN | - |
+| 1594 | dc2-leaf1b | Routing | VerifyRoutingTableEntry | Verifies that the provided routes are present in the routing table of a specified VRF. | Route: 10.255.0.4 - Peer: dc1-leaf1b | NOT RUN | - |
+| 1595 | dc2-leaf1b | Routing | VerifyRoutingTableEntry | Verifies that the provided routes are present in the routing table of a specified VRF. | Route: 10.255.0.5 - Peer: dc1-leaf2a | NOT RUN | - |
+| 1596 | dc2-leaf1b | Routing | VerifyRoutingTableEntry | Verifies that the provided routes are present in the routing table of a specified VRF. | Route: 10.255.1.3 - Peer: dc1-leaf1a | NOT RUN | - |
+| 1597 | dc2-leaf1b | Routing | VerifyRoutingTableEntry | Verifies that the provided routes are present in the routing table of a specified VRF. | Route: 10.255.1.5 - Peer: dc1-leaf2a | NOT RUN | - |
+| 1598 | dc2-leaf1b | Routing | VerifyRoutingTableEntry | Verifies that the provided routes are present in the routing table of a specified VRF. | Route: 10.255.128.11 - Peer: dc2-spine1 | NOT RUN | - |
+| 1599 | dc2-leaf1b | Routing | VerifyRoutingTableEntry | Verifies that the provided routes are present in the routing table of a specified VRF. | Route: 10.255.128.12 - Peer: dc2-spine2 | NOT RUN | - |
+| 1600 | dc2-leaf1b | Routing | VerifyRoutingTableEntry | Verifies that the provided routes are present in the routing table of a specified VRF. | Route: 10.255.128.13 - Peer: dc2-leaf1a | NOT RUN | - |
+| 1601 | dc2-leaf1b | Routing | VerifyRoutingTableEntry | Verifies that the provided routes are present in the routing table of a specified VRF. | Route: 10.255.128.14 - Peer: dc2-leaf1b | NOT RUN | - |
+| 1602 | dc2-leaf1b | Routing | VerifyRoutingTableEntry | Verifies that the provided routes are present in the routing table of a specified VRF. | Route: 10.255.128.15 - Peer: dc2-leaf2a | NOT RUN | - |
+| 1603 | dc2-leaf1b | Routing | VerifyRoutingTableEntry | Verifies that the provided routes are present in the routing table of a specified VRF. | Route: 10.255.128.16 - Peer: dc2-leaf2b | NOT RUN | - |
+| 1604 | dc2-leaf1b | Routing | VerifyRoutingTableEntry | Verifies that the provided routes are present in the routing table of a specified VRF. | Route: 10.255.128.17 - Peer: dc2-leaf3a.arista.com | NOT RUN | - |
+| 1605 | dc2-leaf1b | Routing | VerifyRoutingTableEntry | Verifies that the provided routes are present in the routing table of a specified VRF. | Route: 10.255.128.18 - Peer: dc2-leaf3b.arista.com | NOT RUN | - |
+| 1606 | dc2-leaf1b | Routing | VerifyRoutingTableEntry | Verifies that the provided routes are present in the routing table of a specified VRF. | Route: 10.255.129.13 - Peer: dc2-leaf1a | NOT RUN | - |
+| 1607 | dc2-leaf1b | Routing | VerifyRoutingTableEntry | Verifies that the provided routes are present in the routing table of a specified VRF. | Route: 10.255.129.15 - Peer: dc2-leaf2a | NOT RUN | - |
+| 1608 | dc2-leaf1b | Routing | VerifyRoutingTableEntry | Verifies that the provided routes are present in the routing table of a specified VRF. | Route: 10.255.129.17 - Peer: dc2-leaf3a.arista.com | NOT RUN | - |
+| 1609 | dc2-leaf1b | Routing | VerifyRoutingTableEntry | Verifies that the provided routes are present in the routing table of a specified VRF. | Route: 10.255.2.1 - Peer: dc1-wan1 | NOT RUN | - |
+| 1610 | dc2-leaf1b | Routing | VerifyRoutingTableEntry | Verifies that the provided routes are present in the routing table of a specified VRF. | Route: 10.255.2.2 - Peer: dc1-wan2 | NOT RUN | - |
+| 1611 | dc2-leaf1b | Routing | VerifyRoutingTableEntry | Verifies that the provided routes are present in the routing table of a specified VRF. | Route: 10.33.0.5 - Peer: dc1-svc-leaf1a | NOT RUN | - |
+| 1612 | dc2-leaf1b | Routing | VerifyRoutingTableEntry | Verifies that the provided routes are present in the routing table of a specified VRF. | Route: 10.33.0.6 - Peer: dc1-svc-leaf1b | NOT RUN | - |
+| 1613 | dc2-leaf1b | Routing | VerifyRoutingTableEntry | Verifies that the provided routes are present in the routing table of a specified VRF. | Route: 10.33.1.5 - Peer: dc1-svc-leaf1a | NOT RUN | - |
+| 1614 | dc2-leaf1b | Security | VerifyAPIHttpsSSL | Verifies if the eAPI has a valid SSL profile. | - | NOT RUN | - |
+| 1615 | dc2-leaf1b | Security | VerifyAPIHttpsSSL | Verifies if the eAPI has a valid SSL profile. | eAPI HTTPS SSL Profile: eAPI_SSL_Profile | NOT RUN | - |
+| 1616 | dc2-leaf1b | Security | VerifyAPIHttpStatus | Verifies if eAPI HTTP server is disabled globally. | - | NOT RUN | - |
+| 1617 | dc2-leaf1b | Security | VerifyAPIIPv4Acl | Verifies if eAPI has the right number IPv4 ACL(s) configured for a specified VRF. | - | NOT RUN | - |
+| 1618 | dc2-leaf1b | Security | VerifyAPIIPv6Acl | Verifies if eAPI has the right number IPv6 ACL(s) configured for a specified VRF. | - | NOT RUN | - |
+| 1619 | dc2-leaf1b | Security | VerifyAPISSLCertificate | Verifies the eAPI SSL certificate expiry, common subject name, encryption algorithm and key size. | - | NOT RUN | - |
+| 1620 | dc2-leaf1b | Security | VerifyBannerLogin | Verifies the login banner of a device. | - | NOT RUN | - |
+| 1621 | dc2-leaf1b | Security | VerifyBannerMotd | Verifies the motd banner of a device. | - | NOT RUN | - |
+| 1622 | dc2-leaf1b | Security | VerifyIPSecConnHealth | Verifies all IPv4 security connections. | - | NOT RUN | - |
+| 1623 | dc2-leaf1b | Security | VerifyIPv4ACL | Verifies the configuration of IPv4 ACLs. | - | NOT RUN | - |
+| 1624 | dc2-leaf1b | Security | VerifySpecificIPSecConn | Verifies IPv4 security connections for a peer. | - | NOT RUN | - |
+| 1625 | dc2-leaf1b | Security | VerifySSHIPv4Acl | Verifies if the SSHD agent has IPv4 ACL(s) configured. | - | NOT RUN | - |
+| 1626 | dc2-leaf1b | Security | VerifySSHIPv6Acl | Verifies if the SSHD agent has IPv6 ACL(s) configured. | - | NOT RUN | - |
+| 1627 | dc2-leaf1b | Security | VerifySSHStatus | Verifies if the SSHD agent is disabled in the default VRF. | - | NOT RUN | - |
+| 1628 | dc2-leaf1b | Security | VerifyTelnetStatus | Verifies if Telnet is disabled in the default VRF. | - | NOT RUN | - |
+| 1629 | dc2-leaf1b | Services | VerifyDNSLookup | Verifies the DNS name to IP address resolution. | - | NOT RUN | - |
+| 1630 | dc2-leaf1b | Services | VerifyDNSServers | Verifies if the DNS servers are correctly configured. | - | NOT RUN | - |
+| 1631 | dc2-leaf1b | Services | VerifyErrdisableRecovery | Verifies the errdisable recovery reason, status, and interval. | - | NOT RUN | - |
+| 1632 | dc2-leaf1b | Services | VerifyHostname | Verifies the hostname of a device. | - | NOT RUN | - |
+| 1633 | dc2-leaf1b | SNMP | VerifySnmpIPv4Acl | Verifies if the SNMP agent has IPv4 ACL(s) configured. | - | NOT RUN | - |
+| 1634 | dc2-leaf1b | SNMP | VerifySnmpIPv6Acl | Verifies if the SNMP agent has IPv6 ACL(s) configured. | - | NOT RUN | - |
+| 1635 | dc2-leaf1b | SNMP | VerifySnmpStatus | Verifies if the SNMP agent is enabled. | - | NOT RUN | - |
+| 1636 | dc2-leaf1b | Software | VerifyEOSVersion | Verifies the EOS version of the device. | - | NOT RUN | - |
+| 1637 | dc2-leaf1b | Software | VerifyTerminAttrVersion | Verifies the TerminAttr version of the device. | - | NOT RUN | - |
+| 1638 | dc2-leaf1b | STP | VerifySTPBlockedPorts | Verifies there is no STP blocked ports. | - | NOT RUN | - |
+| 1639 | dc2-leaf1b | STP | VerifySTPCounters | Verifies there is no errors in STP BPDU packets. | - | NOT RUN | - |
+| 1640 | dc2-leaf1b | STP | VerifySTPForwardingPorts | Verifies that all interfaces are forwarding for a provided list of VLAN(s). | - | NOT RUN | - |
+| 1641 | dc2-leaf1b | STP | VerifySTPMode | Verifies the configured STP mode for a provided list of VLAN(s). | - | NOT RUN | - |
+| 1642 | dc2-leaf1b | STP | VerifySTPRootPriority | Verifies the STP root priority for a provided list of VLAN or MST instance ID(s). | - | NOT RUN | - |
+| 1643 | dc2-leaf1b | STUN | VerifyStunClient | Verifies the STUN client is configured with the specified IPv4 source address and port. Validate the public IP and port if provided. | - | NOT RUN | - |
+| 1644 | dc2-leaf1b | System | VerifyAgentLogs | Verifies there are no agent crash reports. | - | NOT RUN | - |
+| 1645 | dc2-leaf1b | System | VerifyCoredump | Verifies there are no core dump files. | - | NOT RUN | - |
+| 1646 | dc2-leaf1b | System | VerifyCPUUtilization | Verifies whether the CPU utilization is below 75%. | - | NOT RUN | - |
+| 1647 | dc2-leaf1b | System | VerifyFileSystemUtilization | Verifies that no partition is utilizing more than 75% of its disk space. | - | NOT RUN | - |
+| 1648 | dc2-leaf1b | System | VerifyMemoryUtilization | Verifies whether the memory utilization is below 75%. | - | NOT RUN | - |
+| 1649 | dc2-leaf1b | System | VerifyNTP | Verifies if NTP is synchronised. | - | NOT RUN | - |
+| 1650 | dc2-leaf1b | System | VerifyNTP | Verifies if NTP is synchronised. | - | NOT RUN | - |
+| 1651 | dc2-leaf1b | System | VerifyReloadCause | Verifies the last reload cause of the device. | - | NOT RUN | - |
+| 1652 | dc2-leaf1b | System | VerifyReloadCause | Verifies the last reload cause of the device. | - | NOT RUN | - |
+| 1653 | dc2-leaf1b | System | VerifyUptime | Verifies the device uptime. | - | NOT RUN | - |
+| 1654 | dc2-leaf1b | VLAN | VerifyVlanInternalPolicy | Verifies the VLAN internal allocation policy and the range of VLANs. | - | NOT RUN | - |
+| 1655 | dc2-leaf1c | AAA | VerifyAcctConsoleMethods | Verifies the AAA accounting console method lists for different accounting types (system, exec, commands, dot1x). | - | NOT RUN | - |
+| 1656 | dc2-leaf1c | AAA | VerifyAcctDefaultMethods | Verifies the AAA accounting default method lists for different accounting types (system, exec, commands, dot1x). | - | NOT RUN | - |
+| 1657 | dc2-leaf1c | AAA | VerifyAuthenMethods | Verifies the AAA authentication method lists for different authentication types (login, enable, dot1x). | - | NOT RUN | - |
+| 1658 | dc2-leaf1c | AAA | VerifyAuthzMethods | Verifies the AAA authorization method lists for different authorization types (commands, exec). | - | NOT RUN | - |
+| 1659 | dc2-leaf1c | AAA | VerifyTacacsServerGroups | Verifies if the provided TACACS server group(s) are configured. | - | NOT RUN | - |
+| 1660 | dc2-leaf1c | AAA | VerifyTacacsServers | Verifies TACACS servers are configured for a specified VRF. | - | NOT RUN | - |
+| 1661 | dc2-leaf1c | AAA | VerifyTacacsSourceIntf | Verifies TACACS source-interface for a specified VRF. | - | NOT RUN | - |
+| 1662 | dc2-leaf1c | Configuration | VerifyRunningConfigDiffs | Verifies there is no difference between the running-config and the startup-config | - | NOT RUN | - |
+| 1663 | dc2-leaf1c | Configuration | VerifyZeroTouch | Verifies ZeroTouch is disabled | - | NOT RUN | - |
+| 1664 | dc2-leaf1c | Connectivity | VerifyLLDPNeighbors | Verifies that the provided LLDP neighbors are connected properly. | Local: Ethernet1 - Remote: dc2-leaf1a Ethernet8 | NOT RUN | - |
+| 1665 | dc2-leaf1c | Connectivity | VerifyLLDPNeighbors | Verifies that the provided LLDP neighbors are connected properly. | Local: Ethernet2 - Remote: dc2-leaf1b Ethernet8 | NOT RUN | - |
+| 1666 | dc2-leaf1c | Field Notices | VerifyFieldNotice44Resolution | Verifies that the device is using the correct Aboot version per FN0044. | - | NOT RUN | - |
+| 1667 | dc2-leaf1c | Field Notices | VerifyFieldNotice72Resolution | Verifies if the device is exposed to FN0072, and if the issue has been mitigated. | - | NOT RUN | - |
+| 1668 | dc2-leaf1c | Greent | VerifyGreenT | Verifies if a GreenT policy is created. | - | NOT RUN | - |
+| 1669 | dc2-leaf1c | Greent | VerifyGreenTCounters | Verifies if the GreenT counters are incremented. | - | NOT RUN | - |
+| 1670 | dc2-leaf1c | Hardware | VerifyAdverseDrops | Verifies there are no adverse drops on DCS-7280 and DCS-7500 family switches. | - | NOT RUN | - |
+| 1671 | dc2-leaf1c | Hardware | VerifyEnvironmentCooling | Verifies the status of power supply fans and all fan trays. | - | NOT RUN | - |
+| 1672 | dc2-leaf1c | Hardware | VerifyEnvironmentCooling | Verifies the status of power supply fans and all fan trays. | Accepted States: 'ok' | NOT RUN | - |
+| 1673 | dc2-leaf1c | Hardware | VerifyEnvironmentPower | Verifies the power supplies status. | - | NOT RUN | - |
+| 1674 | dc2-leaf1c | Hardware | VerifyEnvironmentPower | Verifies the power supplies status. | Accepted States: 'ok' | NOT RUN | - |
+| 1675 | dc2-leaf1c | Hardware | VerifyEnvironmentSystemCooling | Verifies the system cooling status. | - | NOT RUN | - |
+| 1676 | dc2-leaf1c | Hardware | VerifyTemperature | Verifies the device temperature. | - | NOT RUN | - |
+| 1677 | dc2-leaf1c | Hardware | VerifyTemperature | Verifies the device temperature. | - | NOT RUN | - |
+| 1678 | dc2-leaf1c | Hardware | VerifyTransceiversManufacturers | Verifies if all transceivers come from approved manufacturers. | - | NOT RUN | - |
+| 1679 | dc2-leaf1c | Hardware | VerifyTransceiversManufacturers | Verifies if all transceivers come from approved manufacturers. | Accepted Manufacturers: 'Arista Networks', 'Arastra, Inc.', 'Not Present' | NOT RUN | - |
+| 1680 | dc2-leaf1c | Hardware | VerifyTransceiversTemperature | Verifies the transceivers temperature. | - | NOT RUN | - |
+| 1681 | dc2-leaf1c | Interfaces | VerifyInterfacesStatus | Verifies the status of the provided interfaces. | Interface Ethernet1 - DC2-LEAF1A_Ethernet8 = 'up' | NOT RUN | - |
+| 1682 | dc2-leaf1c | Interfaces | VerifyInterfacesStatus | Verifies the status of the provided interfaces. | Interface Ethernet2 - DC2-LEAF1B_Ethernet8 = 'up' | NOT RUN | - |
+| 1683 | dc2-leaf1c | Interfaces | VerifyInterfacesStatus | Verifies the status of the provided interfaces. | Interface Ethernet5 - dc2-leaf1-server1_iLO = 'up' | NOT RUN | - |
+| 1684 | dc2-leaf1c | Interfaces | VerifyInterfacesStatus | Verifies the status of the provided interfaces. | Interface Port-Channel1 - DC2_L3_LEAF1_Po8 = 'up' | NOT RUN | - |
+| 1685 | dc2-leaf1c | LANZ | VerifyLANZ | Verifies if LANZ is enabled. | - | NOT RUN | - |
+| 1686 | dc2-leaf1c | PTP | VerifyPtpGMStatus | Verifies that the device is locked to a valid PTP Grandmaster. | - | NOT RUN | - |
+| 1687 | dc2-leaf1c | PTP | VerifyPtpLockStatus | Verifies that the device was locked to the upstream PTP GM in the last minute. | - | NOT RUN | - |
+| 1688 | dc2-leaf1c | PTP | VerifyPtpModeStatus | Verifies that the device is configured as a PTP Boundary Clock. | - | NOT RUN | - |
+| 1689 | dc2-leaf1c | PTP | VerifyPtpOffset | Verifies that the PTP timing offset is within +/- 1000ns from the master clock. | - | NOT RUN | - |
+| 1690 | dc2-leaf1c | PTP | VerifyPtpPortModeStatus | Verifies the PTP interfaces state. | - | NOT RUN | - |
+| 1691 | dc2-leaf1c | Security | VerifyAPIHttpsSSL | Verifies if the eAPI has a valid SSL profile. | - | NOT RUN | - |
+| 1692 | dc2-leaf1c | Security | VerifyAPIHttpsSSL | Verifies if the eAPI has a valid SSL profile. | eAPI HTTPS SSL Profile: eAPI_SSL_Profile | NOT RUN | - |
+| 1693 | dc2-leaf1c | Security | VerifyAPIHttpStatus | Verifies if eAPI HTTP server is disabled globally. | - | NOT RUN | - |
+| 1694 | dc2-leaf1c | Security | VerifyAPIIPv4Acl | Verifies if eAPI has the right number IPv4 ACL(s) configured for a specified VRF. | - | NOT RUN | - |
+| 1695 | dc2-leaf1c | Security | VerifyAPIIPv6Acl | Verifies if eAPI has the right number IPv6 ACL(s) configured for a specified VRF. | - | NOT RUN | - |
+| 1696 | dc2-leaf1c | Security | VerifyAPISSLCertificate | Verifies the eAPI SSL certificate expiry, common subject name, encryption algorithm and key size. | - | NOT RUN | - |
+| 1697 | dc2-leaf1c | Security | VerifyBannerLogin | Verifies the login banner of a device. | - | NOT RUN | - |
+| 1698 | dc2-leaf1c | Security | VerifyBannerMotd | Verifies the motd banner of a device. | - | NOT RUN | - |
+| 1699 | dc2-leaf1c | Security | VerifyIPSecConnHealth | Verifies all IPv4 security connections. | - | NOT RUN | - |
+| 1700 | dc2-leaf1c | Security | VerifyIPv4ACL | Verifies the configuration of IPv4 ACLs. | - | NOT RUN | - |
+| 1701 | dc2-leaf1c | Security | VerifySpecificIPSecConn | Verifies IPv4 security connections for a peer. | - | NOT RUN | - |
+| 1702 | dc2-leaf1c | Security | VerifySSHIPv4Acl | Verifies if the SSHD agent has IPv4 ACL(s) configured. | - | NOT RUN | - |
+| 1703 | dc2-leaf1c | Security | VerifySSHIPv6Acl | Verifies if the SSHD agent has IPv6 ACL(s) configured. | - | NOT RUN | - |
+| 1704 | dc2-leaf1c | Security | VerifySSHStatus | Verifies if the SSHD agent is disabled in the default VRF. | - | NOT RUN | - |
+| 1705 | dc2-leaf1c | Security | VerifyTelnetStatus | Verifies if Telnet is disabled in the default VRF. | - | NOT RUN | - |
+| 1706 | dc2-leaf1c | Services | VerifyDNSLookup | Verifies the DNS name to IP address resolution. | - | NOT RUN | - |
+| 1707 | dc2-leaf1c | Services | VerifyDNSServers | Verifies if the DNS servers are correctly configured. | - | NOT RUN | - |
+| 1708 | dc2-leaf1c | Services | VerifyErrdisableRecovery | Verifies the errdisable recovery reason, status, and interval. | - | NOT RUN | - |
+| 1709 | dc2-leaf1c | Services | VerifyHostname | Verifies the hostname of a device. | - | NOT RUN | - |
+| 1710 | dc2-leaf1c | SNMP | VerifySnmpIPv4Acl | Verifies if the SNMP agent has IPv4 ACL(s) configured. | - | NOT RUN | - |
+| 1711 | dc2-leaf1c | SNMP | VerifySnmpIPv6Acl | Verifies if the SNMP agent has IPv6 ACL(s) configured. | - | NOT RUN | - |
+| 1712 | dc2-leaf1c | SNMP | VerifySnmpStatus | Verifies if the SNMP agent is enabled. | - | NOT RUN | - |
+| 1713 | dc2-leaf1c | Software | VerifyEOSVersion | Verifies the EOS version of the device. | - | NOT RUN | - |
+| 1714 | dc2-leaf1c | Software | VerifyTerminAttrVersion | Verifies the TerminAttr version of the device. | - | NOT RUN | - |
+| 1715 | dc2-leaf1c | STUN | VerifyStunClient | Verifies the STUN client is configured with the specified IPv4 source address and port. Validate the public IP and port if provided. | - | NOT RUN | - |
+| 1716 | dc2-leaf1c | System | VerifyAgentLogs | Verifies there are no agent crash reports. | - | NOT RUN | - |
+| 1717 | dc2-leaf1c | System | VerifyCoredump | Verifies there are no core dump files. | - | NOT RUN | - |
+| 1718 | dc2-leaf1c | System | VerifyCPUUtilization | Verifies whether the CPU utilization is below 75%. | - | NOT RUN | - |
+| 1719 | dc2-leaf1c | System | VerifyFileSystemUtilization | Verifies that no partition is utilizing more than 75% of its disk space. | - | NOT RUN | - |
+| 1720 | dc2-leaf1c | System | VerifyMemoryUtilization | Verifies whether the memory utilization is below 75%. | - | NOT RUN | - |
+| 1721 | dc2-leaf1c | System | VerifyNTP | Verifies if NTP is synchronised. | - | NOT RUN | - |
+| 1722 | dc2-leaf1c | System | VerifyNTP | Verifies if NTP is synchronised. | - | NOT RUN | - |
+| 1723 | dc2-leaf1c | System | VerifyReloadCause | Verifies the last reload cause of the device. | - | NOT RUN | - |
+| 1724 | dc2-leaf1c | System | VerifyReloadCause | Verifies the last reload cause of the device. | - | NOT RUN | - |
+| 1725 | dc2-leaf1c | System | VerifyUptime | Verifies the device uptime. | - | NOT RUN | - |
+| 1726 | dc2-leaf1c | VLAN | VerifyVlanInternalPolicy | Verifies the VLAN internal allocation policy and the range of VLANs. | - | NOT RUN | - |
+| 1727 | dc2-leaf2a | AAA | VerifyAcctConsoleMethods | Verifies the AAA accounting console method lists for different accounting types (system, exec, commands, dot1x). | - | NOT RUN | - |
+| 1728 | dc2-leaf2a | AAA | VerifyAcctDefaultMethods | Verifies the AAA accounting default method lists for different accounting types (system, exec, commands, dot1x). | - | NOT RUN | - |
+| 1729 | dc2-leaf2a | AAA | VerifyAuthenMethods | Verifies the AAA authentication method lists for different authentication types (login, enable, dot1x). | - | NOT RUN | - |
+| 1730 | dc2-leaf2a | AAA | VerifyAuthzMethods | Verifies the AAA authorization method lists for different authorization types (commands, exec). | - | NOT RUN | - |
+| 1731 | dc2-leaf2a | AAA | VerifyTacacsServerGroups | Verifies if the provided TACACS server group(s) are configured. | - | NOT RUN | - |
+| 1732 | dc2-leaf2a | AAA | VerifyTacacsServers | Verifies TACACS servers are configured for a specified VRF. | - | NOT RUN | - |
+| 1733 | dc2-leaf2a | AAA | VerifyTacacsSourceIntf | Verifies TACACS source-interface for a specified VRF. | - | NOT RUN | - |
+| 1734 | dc2-leaf2a | BGP | VerifyBGPSpecificPeers | Verifies the health of specific BGP peer(s). | BGP EVPN Peer: dc1-leaf2a (IP: 10.255.0.5) | NOT RUN | - |
+| 1735 | dc2-leaf2a | BGP | VerifyBGPSpecificPeers | Verifies the health of specific BGP peer(s). | BGP EVPN Peer: dc2-spine1 (IP: 10.255.128.11) | NOT RUN | - |
+| 1736 | dc2-leaf2a | BGP | VerifyBGPSpecificPeers | Verifies the health of specific BGP peer(s). | BGP EVPN Peer: dc2-spine2 (IP: 10.255.128.12) | NOT RUN | - |
+| 1737 | dc2-leaf2a | BGP | VerifyBGPSpecificPeers | Verifies the health of specific BGP peer(s). | BGP IPv4 Unicast Peer: dc1-leaf2a (IP: 192.168.100.0) | NOT RUN | - |
+| 1738 | dc2-leaf2a | BGP | VerifyBGPSpecificPeers | Verifies the health of specific BGP peer(s). | BGP IPv4 Unicast Peer: dc2-leaf2b (IP: 10.255.129.121) | NOT RUN | - |
+| 1739 | dc2-leaf2a | BGP | VerifyBGPSpecificPeers | Verifies the health of specific BGP peer(s). | BGP IPv4 Unicast Peer: dc2-spine1 (IP: 10.255.255.112) | NOT RUN | - |
+| 1740 | dc2-leaf2a | BGP | VerifyBGPSpecificPeers | Verifies the health of specific BGP peer(s). | BGP IPv4 Unicast Peer: dc2-spine2 (IP: 10.255.255.114) | NOT RUN | - |
+| 1741 | dc2-leaf2a | Configuration | VerifyRunningConfigDiffs | Verifies there is no difference between the running-config and the startup-config | - | NOT RUN | - |
+| 1742 | dc2-leaf2a | Configuration | VerifyZeroTouch | Verifies ZeroTouch is disabled | - | NOT RUN | - |
+| 1743 | dc2-leaf2a | Connectivity | VerifyLLDPNeighbors | Verifies that the provided LLDP neighbors are connected properly. | Local: Ethernet1 - Remote: dc2-spine1 Ethernet3 | NOT RUN | - |
+| 1744 | dc2-leaf2a | Connectivity | VerifyLLDPNeighbors | Verifies that the provided LLDP neighbors are connected properly. | Local: Ethernet2 - Remote: dc2-spine2 Ethernet3 | NOT RUN | - |
+| 1745 | dc2-leaf2a | Connectivity | VerifyLLDPNeighbors | Verifies that the provided LLDP neighbors are connected properly. | Local: Ethernet3 - Remote: dc2-leaf2b Ethernet3 | NOT RUN | - |
+| 1746 | dc2-leaf2a | Connectivity | VerifyLLDPNeighbors | Verifies that the provided LLDP neighbors are connected properly. | Local: Ethernet4 - Remote: dc2-leaf2b Ethernet4 | NOT RUN | - |
+| 1747 | dc2-leaf2a | Connectivity | VerifyLLDPNeighbors | Verifies that the provided LLDP neighbors are connected properly. | Local: Ethernet6 - Remote: dc1-leaf2a Ethernet6 | NOT RUN | - |
+| 1748 | dc2-leaf2a | Connectivity | VerifyLLDPNeighbors | Verifies that the provided LLDP neighbors are connected properly. | Local: Ethernet8 - Remote: dc2-leaf2c Ethernet1 | NOT RUN | - |
+| 1749 | dc2-leaf2a | Connectivity | VerifyReachability | Test the network reachability to one or many destination IP(s). | Source: Loopback0 (IP: 10.255.128.15) - Destination: dc1-leaf1a Loopback0 (IP: 10.255.0.3) | NOT RUN | - |
+| 1750 | dc2-leaf2a | Connectivity | VerifyReachability | Test the network reachability to one or many destination IP(s). | Source: Loopback0 (IP: 10.255.128.15) - Destination: dc1-leaf1b Loopback0 (IP: 10.255.0.4) | NOT RUN | - |
+| 1751 | dc2-leaf2a | Connectivity | VerifyReachability | Test the network reachability to one or many destination IP(s). | Source: Loopback0 (IP: 10.255.128.15) - Destination: dc1-leaf2a Loopback0 (IP: 10.255.0.5) | NOT RUN | - |
+| 1752 | dc2-leaf2a | Connectivity | VerifyReachability | Test the network reachability to one or many destination IP(s). | Source: Loopback0 (IP: 10.255.128.15) - Destination: dc1-spine1 Loopback0 (IP: 10.255.0.1) | NOT RUN | - |
+| 1753 | dc2-leaf2a | Connectivity | VerifyReachability | Test the network reachability to one or many destination IP(s). | Source: Loopback0 (IP: 10.255.128.15) - Destination: dc1-spine2 Loopback0 (IP: 10.255.0.2) | NOT RUN | - |
+| 1754 | dc2-leaf2a | Connectivity | VerifyReachability | Test the network reachability to one or many destination IP(s). | Source: Loopback0 (IP: 10.255.128.15) - Destination: dc1-svc-leaf1a Loopback0 (IP: 10.33.0.5) | NOT RUN | - |
+| 1755 | dc2-leaf2a | Connectivity | VerifyReachability | Test the network reachability to one or many destination IP(s). | Source: Loopback0 (IP: 10.255.128.15) - Destination: dc1-svc-leaf1b Loopback0 (IP: 10.33.0.6) | NOT RUN | - |
+| 1756 | dc2-leaf2a | Connectivity | VerifyReachability | Test the network reachability to one or many destination IP(s). | Source: Loopback0 (IP: 10.255.128.15) - Destination: dc1-wan1 Loopback0 (IP: 10.255.2.1) | NOT RUN | - |
+| 1757 | dc2-leaf2a | Connectivity | VerifyReachability | Test the network reachability to one or many destination IP(s). | Source: Loopback0 (IP: 10.255.128.15) - Destination: dc1-wan2 Loopback0 (IP: 10.255.2.2) | NOT RUN | - |
+| 1758 | dc2-leaf2a | Connectivity | VerifyReachability | Test the network reachability to one or many destination IP(s). | Source: Loopback0 (IP: 10.255.128.15) - Destination: dc2-leaf1a Loopback0 (IP: 10.255.128.13) | NOT RUN | - |
+| 1759 | dc2-leaf2a | Connectivity | VerifyReachability | Test the network reachability to one or many destination IP(s). | Source: Loopback0 (IP: 10.255.128.15) - Destination: dc2-leaf1b Loopback0 (IP: 10.255.128.14) | NOT RUN | - |
+| 1760 | dc2-leaf2a | Connectivity | VerifyReachability | Test the network reachability to one or many destination IP(s). | Source: Loopback0 (IP: 10.255.128.15) - Destination: dc2-leaf2a Loopback0 (IP: 10.255.128.15) | NOT RUN | - |
+| 1761 | dc2-leaf2a | Connectivity | VerifyReachability | Test the network reachability to one or many destination IP(s). | Source: Loopback0 (IP: 10.255.128.15) - Destination: dc2-leaf2b Loopback0 (IP: 10.255.128.16) | NOT RUN | - |
+| 1762 | dc2-leaf2a | Connectivity | VerifyReachability | Test the network reachability to one or many destination IP(s). | Source: Loopback0 (IP: 10.255.128.15) - Destination: dc2-leaf3a.arista.com Loopback0 (IP: 10.255.128.17) | NOT RUN | - |
+| 1763 | dc2-leaf2a | Connectivity | VerifyReachability | Test the network reachability to one or many destination IP(s). | Source: Loopback0 (IP: 10.255.128.15) - Destination: dc2-leaf3b.arista.com Loopback0 (IP: 10.255.128.18) | NOT RUN | - |
+| 1764 | dc2-leaf2a | Connectivity | VerifyReachability | Test the network reachability to one or many destination IP(s). | Source: Loopback0 (IP: 10.255.128.15) - Destination: dc2-spine1 Loopback0 (IP: 10.255.128.11) | NOT RUN | - |
+| 1765 | dc2-leaf2a | Connectivity | VerifyReachability | Test the network reachability to one or many destination IP(s). | Source: Loopback0 (IP: 10.255.128.15) - Destination: dc2-spine2 Loopback0 (IP: 10.255.128.12) | NOT RUN | - |
+| 1766 | dc2-leaf2a | Connectivity | VerifyReachability | Test the network reachability to one or many destination IP(s). | Source: P2P Interface Ethernet1 (IP: 10.255.255.113) - Destination: dc2-spine1 Ethernet3 (IP: 10.255.255.112) | NOT RUN | - |
+| 1767 | dc2-leaf2a | Connectivity | VerifyReachability | Test the network reachability to one or many destination IP(s). | Source: P2P Interface Ethernet2 (IP: 10.255.255.115) - Destination: dc2-spine2 Ethernet3 (IP: 10.255.255.114) | NOT RUN | - |
+| 1768 | dc2-leaf2a | Connectivity | VerifyReachability | Test the network reachability to one or many destination IP(s). | Source: P2P Interface Ethernet6 (IP: 192.168.100.1) - Destination: dc1-leaf2a Ethernet6 (IP: 192.168.100.0) | NOT RUN | - |
+| 1769 | dc2-leaf2a | Field Notices | VerifyFieldNotice44Resolution | Verifies that the device is using the correct Aboot version per FN0044. | - | NOT RUN | - |
+| 1770 | dc2-leaf2a | Field Notices | VerifyFieldNotice72Resolution | Verifies if the device is exposed to FN0072, and if the issue has been mitigated. | - | NOT RUN | - |
+| 1771 | dc2-leaf2a | Greent | VerifyGreenT | Verifies if a GreenT policy is created. | - | NOT RUN | - |
+| 1772 | dc2-leaf2a | Greent | VerifyGreenTCounters | Verifies if the GreenT counters are incremented. | - | NOT RUN | - |
+| 1773 | dc2-leaf2a | Hardware | VerifyAdverseDrops | Verifies there are no adverse drops on DCS-7280 and DCS-7500 family switches. | - | NOT RUN | - |
+| 1774 | dc2-leaf2a | Hardware | VerifyEnvironmentCooling | Verifies the status of power supply fans and all fan trays. | - | NOT RUN | - |
+| 1775 | dc2-leaf2a | Hardware | VerifyEnvironmentCooling | Verifies the status of power supply fans and all fan trays. | Accepted States: 'ok' | NOT RUN | - |
+| 1776 | dc2-leaf2a | Hardware | VerifyEnvironmentPower | Verifies the power supplies status. | - | NOT RUN | - |
+| 1777 | dc2-leaf2a | Hardware | VerifyEnvironmentPower | Verifies the power supplies status. | Accepted States: 'ok' | NOT RUN | - |
+| 1778 | dc2-leaf2a | Hardware | VerifyEnvironmentSystemCooling | Verifies the system cooling status. | - | NOT RUN | - |
+| 1779 | dc2-leaf2a | Hardware | VerifyTemperature | Verifies the device temperature. | - | NOT RUN | - |
+| 1780 | dc2-leaf2a | Hardware | VerifyTemperature | Verifies the device temperature. | - | NOT RUN | - |
+| 1781 | dc2-leaf2a | Hardware | VerifyTransceiversManufacturers | Verifies if all transceivers come from approved manufacturers. | - | NOT RUN | - |
+| 1782 | dc2-leaf2a | Hardware | VerifyTransceiversManufacturers | Verifies if all transceivers come from approved manufacturers. | Accepted Manufacturers: 'Arista Networks', 'Arastra, Inc.', 'Not Present' | NOT RUN | - |
+| 1783 | dc2-leaf2a | Hardware | VerifyTransceiversTemperature | Verifies the transceivers temperature. | - | NOT RUN | - |
+| 1784 | dc2-leaf2a | Interfaces | VerifyInterfacesStatus | Verifies the status of the provided interfaces. | Interface Ethernet1 - P2P_LINK_TO_DC2-SPINE1_Ethernet3 = 'up' | NOT RUN | - |
+| 1785 | dc2-leaf2a | Interfaces | VerifyInterfacesStatus | Verifies the status of the provided interfaces. | Interface Ethernet2 - P2P_LINK_TO_DC2-SPINE2_Ethernet3 = 'up' | NOT RUN | - |
+| 1786 | dc2-leaf2a | Interfaces | VerifyInterfacesStatus | Verifies the status of the provided interfaces. | Interface Ethernet3 - MLAG_PEER_dc2-leaf2b_Ethernet3 = 'up' | NOT RUN | - |
+| 1787 | dc2-leaf2a | Interfaces | VerifyInterfacesStatus | Verifies the status of the provided interfaces. | Interface Ethernet4 - MLAG_PEER_dc2-leaf2b_Ethernet4 = 'up' | NOT RUN | - |
+| 1788 | dc2-leaf2a | Interfaces | VerifyInterfacesStatus | Verifies the status of the provided interfaces. | Interface Ethernet5 - dc2-leaf2-server1_PCI1 = 'up' | NOT RUN | - |
+| 1789 | dc2-leaf2a | Interfaces | VerifyInterfacesStatus | Verifies the status of the provided interfaces. | Interface Ethernet6 - P2P_LINK_TO_dc1-leaf2a_Ethernet6 = 'up' | NOT RUN | - |
+| 1790 | dc2-leaf2a | Interfaces | VerifyInterfacesStatus | Verifies the status of the provided interfaces. | Interface Ethernet8 - DC2-LEAF2C_Ethernet1 = 'up' | NOT RUN | - |
+| 1791 | dc2-leaf2a | Interfaces | VerifyInterfacesStatus | Verifies the status of the provided interfaces. | Interface Loopback0 - EVPN_Overlay_Peering = 'up' | NOT RUN | - |
+| 1792 | dc2-leaf2a | Interfaces | VerifyInterfacesStatus | Verifies the status of the provided interfaces. | Interface Loopback1 - VTEP_VXLAN_Tunnel_Source = 'up' | NOT RUN | - |
+| 1793 | dc2-leaf2a | Interfaces | VerifyInterfacesStatus | Verifies the status of the provided interfaces. | Interface Loopback10 - VRF10_VTEP_DIAGNOSTICS = 'up' | NOT RUN | - |
+| 1794 | dc2-leaf2a | Interfaces | VerifyInterfacesStatus | Verifies the status of the provided interfaces. | Interface Loopback11 - VRF11_VTEP_DIAGNOSTICS = 'up' | NOT RUN | - |
+| 1795 | dc2-leaf2a | Interfaces | VerifyInterfacesStatus | Verifies the status of the provided interfaces. | Interface Port-Channel3 - MLAG_PEER_dc2-leaf2b_Po3 = 'up' | NOT RUN | - |
+| 1796 | dc2-leaf2a | Interfaces | VerifyInterfacesStatus | Verifies the status of the provided interfaces. | Interface Port-Channel5 - dc2-leaf2-server1_PortChannel dc2-leaf2-server1 = 'up' | NOT RUN | - |
+| 1797 | dc2-leaf2a | Interfaces | VerifyInterfacesStatus | Verifies the status of the provided interfaces. | Interface Port-Channel8 - DC2-LEAF2C_Po1 = 'up' | NOT RUN | - |
+| 1798 | dc2-leaf2a | Interfaces | VerifyInterfacesStatus | Verifies the status of the provided interfaces. | Interface Vlan11 - VRF10_VLAN11 = 'up' | NOT RUN | - |
+| 1799 | dc2-leaf2a | Interfaces | VerifyInterfacesStatus | Verifies the status of the provided interfaces. | Interface Vlan12 - VRF10_VLAN12 = 'up' | NOT RUN | - |
+| 1800 | dc2-leaf2a | Interfaces | VerifyInterfacesStatus | Verifies the status of the provided interfaces. | Interface Vlan21 - VRF11_VLAN21 = 'up' | NOT RUN | - |
+| 1801 | dc2-leaf2a | Interfaces | VerifyInterfacesStatus | Verifies the status of the provided interfaces. | Interface Vlan22 - VRF11_VLAN22 = 'up' | NOT RUN | - |
+| 1802 | dc2-leaf2a | Interfaces | VerifyInterfacesStatus | Verifies the status of the provided interfaces. | Interface Vlan3009 - MLAG_PEER_L3_iBGP: vrf VRF10 = 'up' | NOT RUN | - |
+| 1803 | dc2-leaf2a | Interfaces | VerifyInterfacesStatus | Verifies the status of the provided interfaces. | Interface Vlan3010 - MLAG_PEER_L3_iBGP: vrf VRF11 = 'up' | NOT RUN | - |
+| 1804 | dc2-leaf2a | Interfaces | VerifyInterfacesStatus | Verifies the status of the provided interfaces. | Interface Vlan4093 - MLAG_PEER_L3_PEERING = 'up' | NOT RUN | - |
+| 1805 | dc2-leaf2a | Interfaces | VerifyInterfacesStatus | Verifies the status of the provided interfaces. | Interface Vlan4094 - MLAG_PEER = 'up' | NOT RUN | - |
+| 1806 | dc2-leaf2a | Interfaces | VerifyInterfacesStatus | Verifies the status of the provided interfaces. | Interface Vxlan1 = 'up' | NOT RUN | - |
+| 1807 | dc2-leaf2a | LANZ | VerifyLANZ | Verifies if LANZ is enabled. | - | NOT RUN | - |
+| 1808 | dc2-leaf2a | Logging | VerifyLoggingAccounting | Verifies if AAA accounting logs are generated. | - | NOT RUN | - |
+| 1809 | dc2-leaf2a | Logging | VerifyLoggingErrors | Verifies there are no syslog messages with a severity of ERRORS or higher. | - | NOT RUN | - |
+| 1810 | dc2-leaf2a | Logging | VerifyLoggingHostname | Verifies if logs are generated with the device FQDN. | - | NOT RUN | - |
+| 1811 | dc2-leaf2a | Logging | VerifyLoggingHosts | Verifies logging hosts (syslog servers) for a specified VRF. | - | NOT RUN | - |
+| 1812 | dc2-leaf2a | Logging | VerifyLoggingLogsGeneration | Verifies if logs are generated. | - | NOT RUN | - |
+| 1813 | dc2-leaf2a | Logging | VerifyLoggingPersistent | Verifies if logging persistent is enabled and logs are saved in flash. | - | NOT RUN | - |
+| 1814 | dc2-leaf2a | Logging | VerifyLoggingSourceInt | Verifies logging source-interface for a specified VRF. | - | NOT RUN | - |
+| 1815 | dc2-leaf2a | Logging | VerifyLoggingTimestamp | Verifies if logs are generated with the riate timestamp. | - | NOT RUN | - |
+| 1816 | dc2-leaf2a | MLAG | VerifyMlagConfigSanity | Verifies there are no MLAG config-sanity inconsistencies. | - | NOT RUN | - |
+| 1817 | dc2-leaf2a | MLAG | VerifyMlagDualPrimary | Verifies the MLAG dual-primary detection parameters. | - | NOT RUN | - |
+| 1818 | dc2-leaf2a | MLAG | VerifyMlagInterfaces | Verifies there are no inactive or active-partial MLAG ports. | - | NOT RUN | - |
+| 1819 | dc2-leaf2a | MLAG | VerifyMlagReloadDelay | Verifies the MLAG reload-delay parameters. | - | NOT RUN | - |
+| 1820 | dc2-leaf2a | MLAG | VerifyMlagStatus | Verifies the health status of the MLAG configuration. | - | NOT RUN | - |
+| 1821 | dc2-leaf2a | MLAG | VerifyMlagStatus | Verifies the health status of the MLAG configuration. | - | NOT RUN | - |
+| 1822 | dc2-leaf2a | Multicast | VerifyIGMPSnoopingGlobal | Verifies the IGMP snooping global configuration. | - | NOT RUN | - |
+| 1823 | dc2-leaf2a | Multicast | VerifyIGMPSnoopingVlans | Verifies the IGMP snooping status for the provided VLANs. | - | NOT RUN | - |
+| 1824 | dc2-leaf2a | PTP | VerifyPtpGMStatus | Verifies that the device is locked to a valid PTP Grandmaster. | - | NOT RUN | - |
+| 1825 | dc2-leaf2a | PTP | VerifyPtpLockStatus | Verifies that the device was locked to the upstream PTP GM in the last minute. | - | NOT RUN | - |
+| 1826 | dc2-leaf2a | PTP | VerifyPtpModeStatus | Verifies that the device is configured as a PTP Boundary Clock. | - | NOT RUN | - |
+| 1827 | dc2-leaf2a | PTP | VerifyPtpOffset | Verifies that the PTP timing offset is within +/- 1000ns from the master clock. | - | NOT RUN | - |
+| 1828 | dc2-leaf2a | PTP | VerifyPtpPortModeStatus | Verifies the PTP interfaces state. | - | NOT RUN | - |
+| 1829 | dc2-leaf2a | Routing | VerifyRoutingProtocolModel | Verifies the configured routing protocol model. | Routing protocol model: multi-agent | NOT RUN | - |
+| 1830 | dc2-leaf2a | Routing | VerifyRoutingTableEntry | Verifies that the provided routes are present in the routing table of a specified VRF. | Route: 10.255.0.1 - Peer: dc1-spine1 | NOT RUN | - |
+| 1831 | dc2-leaf2a | Routing | VerifyRoutingTableEntry | Verifies that the provided routes are present in the routing table of a specified VRF. | Route: 10.255.0.2 - Peer: dc1-spine2 | NOT RUN | - |
+| 1832 | dc2-leaf2a | Routing | VerifyRoutingTableEntry | Verifies that the provided routes are present in the routing table of a specified VRF. | Route: 10.255.0.3 - Peer: dc1-leaf1a | NOT RUN | - |
+| 1833 | dc2-leaf2a | Routing | VerifyRoutingTableEntry | Verifies that the provided routes are present in the routing table of a specified VRF. | Route: 10.255.0.4 - Peer: dc1-leaf1b | NOT RUN | - |
+| 1834 | dc2-leaf2a | Routing | VerifyRoutingTableEntry | Verifies that the provided routes are present in the routing table of a specified VRF. | Route: 10.255.0.5 - Peer: dc1-leaf2a | NOT RUN | - |
+| 1835 | dc2-leaf2a | Routing | VerifyRoutingTableEntry | Verifies that the provided routes are present in the routing table of a specified VRF. | Route: 10.255.1.3 - Peer: dc1-leaf1a | NOT RUN | - |
+| 1836 | dc2-leaf2a | Routing | VerifyRoutingTableEntry | Verifies that the provided routes are present in the routing table of a specified VRF. | Route: 10.255.1.5 - Peer: dc1-leaf2a | NOT RUN | - |
+| 1837 | dc2-leaf2a | Routing | VerifyRoutingTableEntry | Verifies that the provided routes are present in the routing table of a specified VRF. | Route: 10.255.128.11 - Peer: dc2-spine1 | NOT RUN | - |
+| 1838 | dc2-leaf2a | Routing | VerifyRoutingTableEntry | Verifies that the provided routes are present in the routing table of a specified VRF. | Route: 10.255.128.12 - Peer: dc2-spine2 | NOT RUN | - |
+| 1839 | dc2-leaf2a | Routing | VerifyRoutingTableEntry | Verifies that the provided routes are present in the routing table of a specified VRF. | Route: 10.255.128.13 - Peer: dc2-leaf1a | NOT RUN | - |
+| 1840 | dc2-leaf2a | Routing | VerifyRoutingTableEntry | Verifies that the provided routes are present in the routing table of a specified VRF. | Route: 10.255.128.14 - Peer: dc2-leaf1b | NOT RUN | - |
+| 1841 | dc2-leaf2a | Routing | VerifyRoutingTableEntry | Verifies that the provided routes are present in the routing table of a specified VRF. | Route: 10.255.128.15 - Peer: dc2-leaf2a | NOT RUN | - |
+| 1842 | dc2-leaf2a | Routing | VerifyRoutingTableEntry | Verifies that the provided routes are present in the routing table of a specified VRF. | Route: 10.255.128.16 - Peer: dc2-leaf2b | NOT RUN | - |
+| 1843 | dc2-leaf2a | Routing | VerifyRoutingTableEntry | Verifies that the provided routes are present in the routing table of a specified VRF. | Route: 10.255.128.17 - Peer: dc2-leaf3a.arista.com | NOT RUN | - |
+| 1844 | dc2-leaf2a | Routing | VerifyRoutingTableEntry | Verifies that the provided routes are present in the routing table of a specified VRF. | Route: 10.255.128.18 - Peer: dc2-leaf3b.arista.com | NOT RUN | - |
+| 1845 | dc2-leaf2a | Routing | VerifyRoutingTableEntry | Verifies that the provided routes are present in the routing table of a specified VRF. | Route: 10.255.129.13 - Peer: dc2-leaf1a | NOT RUN | - |
+| 1846 | dc2-leaf2a | Routing | VerifyRoutingTableEntry | Verifies that the provided routes are present in the routing table of a specified VRF. | Route: 10.255.129.15 - Peer: dc2-leaf2a | NOT RUN | - |
+| 1847 | dc2-leaf2a | Routing | VerifyRoutingTableEntry | Verifies that the provided routes are present in the routing table of a specified VRF. | Route: 10.255.129.17 - Peer: dc2-leaf3a.arista.com | NOT RUN | - |
+| 1848 | dc2-leaf2a | Routing | VerifyRoutingTableEntry | Verifies that the provided routes are present in the routing table of a specified VRF. | Route: 10.255.2.1 - Peer: dc1-wan1 | NOT RUN | - |
+| 1849 | dc2-leaf2a | Routing | VerifyRoutingTableEntry | Verifies that the provided routes are present in the routing table of a specified VRF. | Route: 10.255.2.2 - Peer: dc1-wan2 | NOT RUN | - |
+| 1850 | dc2-leaf2a | Routing | VerifyRoutingTableEntry | Verifies that the provided routes are present in the routing table of a specified VRF. | Route: 10.33.0.5 - Peer: dc1-svc-leaf1a | NOT RUN | - |
+| 1851 | dc2-leaf2a | Routing | VerifyRoutingTableEntry | Verifies that the provided routes are present in the routing table of a specified VRF. | Route: 10.33.0.6 - Peer: dc1-svc-leaf1b | NOT RUN | - |
+| 1852 | dc2-leaf2a | Routing | VerifyRoutingTableEntry | Verifies that the provided routes are present in the routing table of a specified VRF. | Route: 10.33.1.5 - Peer: dc1-svc-leaf1a | NOT RUN | - |
+| 1853 | dc2-leaf2a | Security | VerifyAPIHttpsSSL | Verifies if the eAPI has a valid SSL profile. | - | NOT RUN | - |
+| 1854 | dc2-leaf2a | Security | VerifyAPIHttpsSSL | Verifies if the eAPI has a valid SSL profile. | eAPI HTTPS SSL Profile: eAPI_SSL_Profile | NOT RUN | - |
+| 1855 | dc2-leaf2a | Security | VerifyAPIHttpStatus | Verifies if eAPI HTTP server is disabled globally. | - | NOT RUN | - |
+| 1856 | dc2-leaf2a | Security | VerifyAPIIPv4Acl | Verifies if eAPI has the right number IPv4 ACL(s) configured for a specified VRF. | - | NOT RUN | - |
+| 1857 | dc2-leaf2a | Security | VerifyAPIIPv6Acl | Verifies if eAPI has the right number IPv6 ACL(s) configured for a specified VRF. | - | NOT RUN | - |
+| 1858 | dc2-leaf2a | Security | VerifyAPISSLCertificate | Verifies the eAPI SSL certificate expiry, common subject name, encryption algorithm and key size. | - | NOT RUN | - |
+| 1859 | dc2-leaf2a | Security | VerifyBannerLogin | Verifies the login banner of a device. | - | NOT RUN | - |
+| 1860 | dc2-leaf2a | Security | VerifyBannerMotd | Verifies the motd banner of a device. | - | NOT RUN | - |
+| 1861 | dc2-leaf2a | Security | VerifyIPSecConnHealth | Verifies all IPv4 security connections. | - | NOT RUN | - |
+| 1862 | dc2-leaf2a | Security | VerifyIPv4ACL | Verifies the configuration of IPv4 ACLs. | - | NOT RUN | - |
+| 1863 | dc2-leaf2a | Security | VerifySpecificIPSecConn | Verifies IPv4 security connections for a peer. | - | NOT RUN | - |
+| 1864 | dc2-leaf2a | Security | VerifySSHIPv4Acl | Verifies if the SSHD agent has IPv4 ACL(s) configured. | - | NOT RUN | - |
+| 1865 | dc2-leaf2a | Security | VerifySSHIPv6Acl | Verifies if the SSHD agent has IPv6 ACL(s) configured. | - | NOT RUN | - |
+| 1866 | dc2-leaf2a | Security | VerifySSHStatus | Verifies if the SSHD agent is disabled in the default VRF. | - | NOT RUN | - |
+| 1867 | dc2-leaf2a | Security | VerifyTelnetStatus | Verifies if Telnet is disabled in the default VRF. | - | NOT RUN | - |
+| 1868 | dc2-leaf2a | Services | VerifyDNSLookup | Verifies the DNS name to IP address resolution. | - | NOT RUN | - |
+| 1869 | dc2-leaf2a | Services | VerifyDNSServers | Verifies if the DNS servers are correctly configured. | - | NOT RUN | - |
+| 1870 | dc2-leaf2a | Services | VerifyErrdisableRecovery | Verifies the errdisable recovery reason, status, and interval. | - | NOT RUN | - |
+| 1871 | dc2-leaf2a | Services | VerifyHostname | Verifies the hostname of a device. | - | NOT RUN | - |
+| 1872 | dc2-leaf2a | SNMP | VerifySnmpIPv4Acl | Verifies if the SNMP agent has IPv4 ACL(s) configured. | - | NOT RUN | - |
+| 1873 | dc2-leaf2a | SNMP | VerifySnmpIPv6Acl | Verifies if the SNMP agent has IPv6 ACL(s) configured. | - | NOT RUN | - |
+| 1874 | dc2-leaf2a | SNMP | VerifySnmpStatus | Verifies if the SNMP agent is enabled. | - | NOT RUN | - |
+| 1875 | dc2-leaf2a | Software | VerifyEOSVersion | Verifies the EOS version of the device. | - | NOT RUN | - |
+| 1876 | dc2-leaf2a | Software | VerifyTerminAttrVersion | Verifies the TerminAttr version of the device. | - | NOT RUN | - |
+| 1877 | dc2-leaf2a | STP | VerifySTPBlockedPorts | Verifies there is no STP blocked ports. | - | NOT RUN | - |
+| 1878 | dc2-leaf2a | STP | VerifySTPCounters | Verifies there is no errors in STP BPDU packets. | - | NOT RUN | - |
+| 1879 | dc2-leaf2a | STP | VerifySTPForwardingPorts | Verifies that all interfaces are forwarding for a provided list of VLAN(s). | - | NOT RUN | - |
+| 1880 | dc2-leaf2a | STP | VerifySTPMode | Verifies the configured STP mode for a provided list of VLAN(s). | - | NOT RUN | - |
+| 1881 | dc2-leaf2a | STP | VerifySTPRootPriority | Verifies the STP root priority for a provided list of VLAN or MST instance ID(s). | - | NOT RUN | - |
+| 1882 | dc2-leaf2a | STUN | VerifyStunClient | Verifies the STUN client is configured with the specified IPv4 source address and port. Validate the public IP and port if provided. | - | NOT RUN | - |
+| 1883 | dc2-leaf2a | System | VerifyAgentLogs | Verifies there are no agent crash reports. | - | NOT RUN | - |
+| 1884 | dc2-leaf2a | System | VerifyCoredump | Verifies there are no core dump files. | - | NOT RUN | - |
+| 1885 | dc2-leaf2a | System | VerifyCPUUtilization | Verifies whether the CPU utilization is below 75%. | - | NOT RUN | - |
+| 1886 | dc2-leaf2a | System | VerifyFileSystemUtilization | Verifies that no partition is utilizing more than 75% of its disk space. | - | NOT RUN | - |
+| 1887 | dc2-leaf2a | System | VerifyMemoryUtilization | Verifies whether the memory utilization is below 75%. | - | NOT RUN | - |
+| 1888 | dc2-leaf2a | System | VerifyNTP | Verifies if NTP is synchronised. | - | NOT RUN | - |
+| 1889 | dc2-leaf2a | System | VerifyNTP | Verifies if NTP is synchronised. | - | NOT RUN | - |
+| 1890 | dc2-leaf2a | System | VerifyReloadCause | Verifies the last reload cause of the device. | - | NOT RUN | - |
+| 1891 | dc2-leaf2a | System | VerifyReloadCause | Verifies the last reload cause of the device. | - | NOT RUN | - |
+| 1892 | dc2-leaf2a | System | VerifyUptime | Verifies the device uptime. | - | NOT RUN | - |
+| 1893 | dc2-leaf2a | VLAN | VerifyVlanInternalPolicy | Verifies the VLAN internal allocation policy and the range of VLANs. | - | NOT RUN | - |
+| 1894 | dc2-leaf2b | AAA | VerifyAcctConsoleMethods | Verifies the AAA accounting console method lists for different accounting types (system, exec, commands, dot1x). | - | NOT RUN | - |
+| 1895 | dc2-leaf2b | AAA | VerifyAcctDefaultMethods | Verifies the AAA accounting default method lists for different accounting types (system, exec, commands, dot1x). | - | NOT RUN | - |
+| 1896 | dc2-leaf2b | AAA | VerifyAuthenMethods | Verifies the AAA authentication method lists for different authentication types (login, enable, dot1x). | - | NOT RUN | - |
+| 1897 | dc2-leaf2b | AAA | VerifyAuthzMethods | Verifies the AAA authorization method lists for different authorization types (commands, exec). | - | NOT RUN | - |
+| 1898 | dc2-leaf2b | AAA | VerifyTacacsServerGroups | Verifies if the provided TACACS server group(s) are configured. | - | NOT RUN | - |
+| 1899 | dc2-leaf2b | AAA | VerifyTacacsServers | Verifies TACACS servers are configured for a specified VRF. | - | NOT RUN | - |
+| 1900 | dc2-leaf2b | AAA | VerifyTacacsSourceIntf | Verifies TACACS source-interface for a specified VRF. | - | NOT RUN | - |
+| 1901 | dc2-leaf2b | BGP | VerifyBGPSpecificPeers | Verifies the health of specific BGP peer(s). | BGP EVPN Peer: dc2-spine1 (IP: 10.255.128.11) | NOT RUN | - |
+| 1902 | dc2-leaf2b | BGP | VerifyBGPSpecificPeers | Verifies the health of specific BGP peer(s). | BGP EVPN Peer: dc2-spine2 (IP: 10.255.128.12) | NOT RUN | - |
+| 1903 | dc2-leaf2b | BGP | VerifyBGPSpecificPeers | Verifies the health of specific BGP peer(s). | BGP IPv4 Unicast Peer: dc2-leaf2a (IP: 10.255.129.120) | NOT RUN | - |
+| 1904 | dc2-leaf2b | BGP | VerifyBGPSpecificPeers | Verifies the health of specific BGP peer(s). | BGP IPv4 Unicast Peer: dc2-spine1 (IP: 10.255.255.116) | NOT RUN | - |
+| 1905 | dc2-leaf2b | BGP | VerifyBGPSpecificPeers | Verifies the health of specific BGP peer(s). | BGP IPv4 Unicast Peer: dc2-spine2 (IP: 10.255.255.118) | NOT RUN | - |
+| 1906 | dc2-leaf2b | Configuration | VerifyRunningConfigDiffs | Verifies there is no difference between the running-config and the startup-config | - | NOT RUN | - |
+| 1907 | dc2-leaf2b | Configuration | VerifyZeroTouch | Verifies ZeroTouch is disabled | - | NOT RUN | - |
+| 1908 | dc2-leaf2b | Connectivity | VerifyLLDPNeighbors | Verifies that the provided LLDP neighbors are connected properly. | Local: Ethernet1 - Remote: dc2-spine1 Ethernet4 | NOT RUN | - |
+| 1909 | dc2-leaf2b | Connectivity | VerifyLLDPNeighbors | Verifies that the provided LLDP neighbors are connected properly. | Local: Ethernet2 - Remote: dc2-spine2 Ethernet4 | NOT RUN | - |
+| 1910 | dc2-leaf2b | Connectivity | VerifyLLDPNeighbors | Verifies that the provided LLDP neighbors are connected properly. | Local: Ethernet3 - Remote: dc2-leaf2a Ethernet3 | NOT RUN | - |
+| 1911 | dc2-leaf2b | Connectivity | VerifyLLDPNeighbors | Verifies that the provided LLDP neighbors are connected properly. | Local: Ethernet4 - Remote: dc2-leaf2a Ethernet4 | NOT RUN | - |
+| 1912 | dc2-leaf2b | Connectivity | VerifyLLDPNeighbors | Verifies that the provided LLDP neighbors are connected properly. | Local: Ethernet8 - Remote: dc2-leaf2c Ethernet2 | NOT RUN | - |
+| 1913 | dc2-leaf2b | Connectivity | VerifyReachability | Test the network reachability to one or many destination IP(s). | Source: Loopback0 (IP: 10.255.128.16) - Destination: dc1-leaf1a Loopback0 (IP: 10.255.0.3) | NOT RUN | - |
+| 1914 | dc2-leaf2b | Connectivity | VerifyReachability | Test the network reachability to one or many destination IP(s). | Source: Loopback0 (IP: 10.255.128.16) - Destination: dc1-leaf1b Loopback0 (IP: 10.255.0.4) | NOT RUN | - |
+| 1915 | dc2-leaf2b | Connectivity | VerifyReachability | Test the network reachability to one or many destination IP(s). | Source: Loopback0 (IP: 10.255.128.16) - Destination: dc1-leaf2a Loopback0 (IP: 10.255.0.5) | NOT RUN | - |
+| 1916 | dc2-leaf2b | Connectivity | VerifyReachability | Test the network reachability to one or many destination IP(s). | Source: Loopback0 (IP: 10.255.128.16) - Destination: dc1-spine1 Loopback0 (IP: 10.255.0.1) | NOT RUN | - |
+| 1917 | dc2-leaf2b | Connectivity | VerifyReachability | Test the network reachability to one or many destination IP(s). | Source: Loopback0 (IP: 10.255.128.16) - Destination: dc1-spine2 Loopback0 (IP: 10.255.0.2) | NOT RUN | - |
+| 1918 | dc2-leaf2b | Connectivity | VerifyReachability | Test the network reachability to one or many destination IP(s). | Source: Loopback0 (IP: 10.255.128.16) - Destination: dc1-svc-leaf1a Loopback0 (IP: 10.33.0.5) | NOT RUN | - |
+| 1919 | dc2-leaf2b | Connectivity | VerifyReachability | Test the network reachability to one or many destination IP(s). | Source: Loopback0 (IP: 10.255.128.16) - Destination: dc1-svc-leaf1b Loopback0 (IP: 10.33.0.6) | NOT RUN | - |
+| 1920 | dc2-leaf2b | Connectivity | VerifyReachability | Test the network reachability to one or many destination IP(s). | Source: Loopback0 (IP: 10.255.128.16) - Destination: dc1-wan1 Loopback0 (IP: 10.255.2.1) | NOT RUN | - |
+| 1921 | dc2-leaf2b | Connectivity | VerifyReachability | Test the network reachability to one or many destination IP(s). | Source: Loopback0 (IP: 10.255.128.16) - Destination: dc1-wan2 Loopback0 (IP: 10.255.2.2) | NOT RUN | - |
+| 1922 | dc2-leaf2b | Connectivity | VerifyReachability | Test the network reachability to one or many destination IP(s). | Source: Loopback0 (IP: 10.255.128.16) - Destination: dc2-leaf1a Loopback0 (IP: 10.255.128.13) | NOT RUN | - |
+| 1923 | dc2-leaf2b | Connectivity | VerifyReachability | Test the network reachability to one or many destination IP(s). | Source: Loopback0 (IP: 10.255.128.16) - Destination: dc2-leaf1b Loopback0 (IP: 10.255.128.14) | NOT RUN | - |
+| 1924 | dc2-leaf2b | Connectivity | VerifyReachability | Test the network reachability to one or many destination IP(s). | Source: Loopback0 (IP: 10.255.128.16) - Destination: dc2-leaf2a Loopback0 (IP: 10.255.128.15) | NOT RUN | - |
+| 1925 | dc2-leaf2b | Connectivity | VerifyReachability | Test the network reachability to one or many destination IP(s). | Source: Loopback0 (IP: 10.255.128.16) - Destination: dc2-leaf2b Loopback0 (IP: 10.255.128.16) | NOT RUN | - |
+| 1926 | dc2-leaf2b | Connectivity | VerifyReachability | Test the network reachability to one or many destination IP(s). | Source: Loopback0 (IP: 10.255.128.16) - Destination: dc2-leaf3a.arista.com Loopback0 (IP: 10.255.128.17) | NOT RUN | - |
+| 1927 | dc2-leaf2b | Connectivity | VerifyReachability | Test the network reachability to one or many destination IP(s). | Source: Loopback0 (IP: 10.255.128.16) - Destination: dc2-leaf3b.arista.com Loopback0 (IP: 10.255.128.18) | NOT RUN | - |
+| 1928 | dc2-leaf2b | Connectivity | VerifyReachability | Test the network reachability to one or many destination IP(s). | Source: Loopback0 (IP: 10.255.128.16) - Destination: dc2-spine1 Loopback0 (IP: 10.255.128.11) | NOT RUN | - |
+| 1929 | dc2-leaf2b | Connectivity | VerifyReachability | Test the network reachability to one or many destination IP(s). | Source: Loopback0 (IP: 10.255.128.16) - Destination: dc2-spine2 Loopback0 (IP: 10.255.128.12) | NOT RUN | - |
+| 1930 | dc2-leaf2b | Connectivity | VerifyReachability | Test the network reachability to one or many destination IP(s). | Source: P2P Interface Ethernet1 (IP: 10.255.255.117) - Destination: dc2-spine1 Ethernet4 (IP: 10.255.255.116) | NOT RUN | - |
+| 1931 | dc2-leaf2b | Connectivity | VerifyReachability | Test the network reachability to one or many destination IP(s). | Source: P2P Interface Ethernet2 (IP: 10.255.255.119) - Destination: dc2-spine2 Ethernet4 (IP: 10.255.255.118) | NOT RUN | - |
+| 1932 | dc2-leaf2b | Field Notices | VerifyFieldNotice44Resolution | Verifies that the device is using the correct Aboot version per FN0044. | - | NOT RUN | - |
+| 1933 | dc2-leaf2b | Field Notices | VerifyFieldNotice72Resolution | Verifies if the device is exposed to FN0072, and if the issue has been mitigated. | - | NOT RUN | - |
+| 1934 | dc2-leaf2b | Greent | VerifyGreenT | Verifies if a GreenT policy is created. | - | NOT RUN | - |
+| 1935 | dc2-leaf2b | Greent | VerifyGreenTCounters | Verifies if the GreenT counters are incremented. | - | NOT RUN | - |
+| 1936 | dc2-leaf2b | Hardware | VerifyAdverseDrops | Verifies there are no adverse drops on DCS-7280 and DCS-7500 family switches. | - | NOT RUN | - |
+| 1937 | dc2-leaf2b | Hardware | VerifyEnvironmentCooling | Verifies the status of power supply fans and all fan trays. | - | NOT RUN | - |
+| 1938 | dc2-leaf2b | Hardware | VerifyEnvironmentCooling | Verifies the status of power supply fans and all fan trays. | Accepted States: 'ok' | NOT RUN | - |
+| 1939 | dc2-leaf2b | Hardware | VerifyEnvironmentPower | Verifies the power supplies status. | - | NOT RUN | - |
+| 1940 | dc2-leaf2b | Hardware | VerifyEnvironmentPower | Verifies the power supplies status. | Accepted States: 'ok' | NOT RUN | - |
+| 1941 | dc2-leaf2b | Hardware | VerifyEnvironmentSystemCooling | Verifies the system cooling status. | - | NOT RUN | - |
+| 1942 | dc2-leaf2b | Hardware | VerifyTemperature | Verifies the device temperature. | - | NOT RUN | - |
+| 1943 | dc2-leaf2b | Hardware | VerifyTemperature | Verifies the device temperature. | - | NOT RUN | - |
+| 1944 | dc2-leaf2b | Hardware | VerifyTransceiversManufacturers | Verifies if all transceivers come from approved manufacturers. | - | NOT RUN | - |
+| 1945 | dc2-leaf2b | Hardware | VerifyTransceiversManufacturers | Verifies if all transceivers come from approved manufacturers. | Accepted Manufacturers: 'Arista Networks', 'Arastra, Inc.', 'Not Present' | NOT RUN | - |
+| 1946 | dc2-leaf2b | Hardware | VerifyTransceiversTemperature | Verifies the transceivers temperature. | - | NOT RUN | - |
+| 1947 | dc2-leaf2b | Interfaces | VerifyInterfacesStatus | Verifies the status of the provided interfaces. | Interface Ethernet1 - P2P_LINK_TO_DC2-SPINE1_Ethernet4 = 'up' | NOT RUN | - |
+| 1948 | dc2-leaf2b | Interfaces | VerifyInterfacesStatus | Verifies the status of the provided interfaces. | Interface Ethernet2 - P2P_LINK_TO_DC2-SPINE2_Ethernet4 = 'up' | NOT RUN | - |
+| 1949 | dc2-leaf2b | Interfaces | VerifyInterfacesStatus | Verifies the status of the provided interfaces. | Interface Ethernet3 - MLAG_PEER_dc2-leaf2a_Ethernet3 = 'up' | NOT RUN | - |
+| 1950 | dc2-leaf2b | Interfaces | VerifyInterfacesStatus | Verifies the status of the provided interfaces. | Interface Ethernet4 - MLAG_PEER_dc2-leaf2a_Ethernet4 = 'up' | NOT RUN | - |
+| 1951 | dc2-leaf2b | Interfaces | VerifyInterfacesStatus | Verifies the status of the provided interfaces. | Interface Ethernet5 - dc2-leaf2-server1_PCI2 = 'up' | NOT RUN | - |
+| 1952 | dc2-leaf2b | Interfaces | VerifyInterfacesStatus | Verifies the status of the provided interfaces. | Interface Ethernet6 - P2P_LINK_TO_dc1-leaf2b_Ethernet6 = 'up' | NOT RUN | - |
+| 1953 | dc2-leaf2b | Interfaces | VerifyInterfacesStatus | Verifies the status of the provided interfaces. | Interface Ethernet8 - DC2-LEAF2C_Ethernet2 = 'up' | NOT RUN | - |
+| 1954 | dc2-leaf2b | Interfaces | VerifyInterfacesStatus | Verifies the status of the provided interfaces. | Interface Loopback0 - EVPN_Overlay_Peering = 'up' | NOT RUN | - |
+| 1955 | dc2-leaf2b | Interfaces | VerifyInterfacesStatus | Verifies the status of the provided interfaces. | Interface Loopback1 - VTEP_VXLAN_Tunnel_Source = 'up' | NOT RUN | - |
+| 1956 | dc2-leaf2b | Interfaces | VerifyInterfacesStatus | Verifies the status of the provided interfaces. | Interface Loopback10 - VRF10_VTEP_DIAGNOSTICS = 'up' | NOT RUN | - |
+| 1957 | dc2-leaf2b | Interfaces | VerifyInterfacesStatus | Verifies the status of the provided interfaces. | Interface Loopback11 - VRF11_VTEP_DIAGNOSTICS = 'up' | NOT RUN | - |
+| 1958 | dc2-leaf2b | Interfaces | VerifyInterfacesStatus | Verifies the status of the provided interfaces. | Interface Port-Channel3 - MLAG_PEER_dc2-leaf2a_Po3 = 'up' | NOT RUN | - |
+| 1959 | dc2-leaf2b | Interfaces | VerifyInterfacesStatus | Verifies the status of the provided interfaces. | Interface Port-Channel5 - dc2-leaf2-server1_PortChannel dc2-leaf2-server1 = 'up' | NOT RUN | - |
+| 1960 | dc2-leaf2b | Interfaces | VerifyInterfacesStatus | Verifies the status of the provided interfaces. | Interface Port-Channel8 - DC2-LEAF2C_Po1 = 'up' | NOT RUN | - |
+| 1961 | dc2-leaf2b | Interfaces | VerifyInterfacesStatus | Verifies the status of the provided interfaces. | Interface Vlan11 - VRF10_VLAN11 = 'up' | NOT RUN | - |
+| 1962 | dc2-leaf2b | Interfaces | VerifyInterfacesStatus | Verifies the status of the provided interfaces. | Interface Vlan12 - VRF10_VLAN12 = 'up' | NOT RUN | - |
+| 1963 | dc2-leaf2b | Interfaces | VerifyInterfacesStatus | Verifies the status of the provided interfaces. | Interface Vlan21 - VRF11_VLAN21 = 'up' | NOT RUN | - |
+| 1964 | dc2-leaf2b | Interfaces | VerifyInterfacesStatus | Verifies the status of the provided interfaces. | Interface Vlan22 - VRF11_VLAN22 = 'up' | NOT RUN | - |
+| 1965 | dc2-leaf2b | Interfaces | VerifyInterfacesStatus | Verifies the status of the provided interfaces. | Interface Vlan3009 - MLAG_PEER_L3_iBGP: vrf VRF10 = 'up' | NOT RUN | - |
+| 1966 | dc2-leaf2b | Interfaces | VerifyInterfacesStatus | Verifies the status of the provided interfaces. | Interface Vlan3010 - MLAG_PEER_L3_iBGP: vrf VRF11 = 'up' | NOT RUN | - |
+| 1967 | dc2-leaf2b | Interfaces | VerifyInterfacesStatus | Verifies the status of the provided interfaces. | Interface Vlan4093 - MLAG_PEER_L3_PEERING = 'up' | NOT RUN | - |
+| 1968 | dc2-leaf2b | Interfaces | VerifyInterfacesStatus | Verifies the status of the provided interfaces. | Interface Vlan4094 - MLAG_PEER = 'up' | NOT RUN | - |
+| 1969 | dc2-leaf2b | Interfaces | VerifyInterfacesStatus | Verifies the status of the provided interfaces. | Interface Vxlan1 = 'up' | NOT RUN | - |
+| 1970 | dc2-leaf2b | LANZ | VerifyLANZ | Verifies if LANZ is enabled. | - | NOT RUN | - |
+| 1971 | dc2-leaf2b | Logging | VerifyLoggingAccounting | Verifies if AAA accounting logs are generated. | - | NOT RUN | - |
+| 1972 | dc2-leaf2b | Logging | VerifyLoggingErrors | Verifies there are no syslog messages with a severity of ERRORS or higher. | - | NOT RUN | - |
+| 1973 | dc2-leaf2b | Logging | VerifyLoggingHostname | Verifies if logs are generated with the device FQDN. | - | NOT RUN | - |
+| 1974 | dc2-leaf2b | Logging | VerifyLoggingHosts | Verifies logging hosts (syslog servers) for a specified VRF. | - | NOT RUN | - |
+| 1975 | dc2-leaf2b | Logging | VerifyLoggingLogsGeneration | Verifies if logs are generated. | - | NOT RUN | - |
+| 1976 | dc2-leaf2b | Logging | VerifyLoggingPersistent | Verifies if logging persistent is enabled and logs are saved in flash. | - | NOT RUN | - |
+| 1977 | dc2-leaf2b | Logging | VerifyLoggingSourceInt | Verifies logging source-interface for a specified VRF. | - | NOT RUN | - |
+| 1978 | dc2-leaf2b | Logging | VerifyLoggingTimestamp | Verifies if logs are generated with the riate timestamp. | - | NOT RUN | - |
+| 1979 | dc2-leaf2b | MLAG | VerifyMlagConfigSanity | Verifies there are no MLAG config-sanity inconsistencies. | - | NOT RUN | - |
+| 1980 | dc2-leaf2b | MLAG | VerifyMlagDualPrimary | Verifies the MLAG dual-primary detection parameters. | - | NOT RUN | - |
+| 1981 | dc2-leaf2b | MLAG | VerifyMlagInterfaces | Verifies there are no inactive or active-partial MLAG ports. | - | NOT RUN | - |
+| 1982 | dc2-leaf2b | MLAG | VerifyMlagReloadDelay | Verifies the MLAG reload-delay parameters. | - | NOT RUN | - |
+| 1983 | dc2-leaf2b | MLAG | VerifyMlagStatus | Verifies the health status of the MLAG configuration. | - | NOT RUN | - |
+| 1984 | dc2-leaf2b | MLAG | VerifyMlagStatus | Verifies the health status of the MLAG configuration. | - | NOT RUN | - |
+| 1985 | dc2-leaf2b | Multicast | VerifyIGMPSnoopingGlobal | Verifies the IGMP snooping global configuration. | - | NOT RUN | - |
+| 1986 | dc2-leaf2b | Multicast | VerifyIGMPSnoopingVlans | Verifies the IGMP snooping status for the provided VLANs. | - | NOT RUN | - |
+| 1987 | dc2-leaf2b | PTP | VerifyPtpGMStatus | Verifies that the device is locked to a valid PTP Grandmaster. | - | NOT RUN | - |
+| 1988 | dc2-leaf2b | PTP | VerifyPtpLockStatus | Verifies that the device was locked to the upstream PTP GM in the last minute. | - | NOT RUN | - |
+| 1989 | dc2-leaf2b | PTP | VerifyPtpModeStatus | Verifies that the device is configured as a PTP Boundary Clock. | - | NOT RUN | - |
+| 1990 | dc2-leaf2b | PTP | VerifyPtpOffset | Verifies that the PTP timing offset is within +/- 1000ns from the master clock. | - | NOT RUN | - |
+| 1991 | dc2-leaf2b | PTP | VerifyPtpPortModeStatus | Verifies the PTP interfaces state. | - | NOT RUN | - |
+| 1992 | dc2-leaf2b | Routing | VerifyRoutingProtocolModel | Verifies the configured routing protocol model. | Routing protocol model: multi-agent | NOT RUN | - |
+| 1993 | dc2-leaf2b | Routing | VerifyRoutingTableEntry | Verifies that the provided routes are present in the routing table of a specified VRF. | Route: 10.255.0.1 - Peer: dc1-spine1 | NOT RUN | - |
+| 1994 | dc2-leaf2b | Routing | VerifyRoutingTableEntry | Verifies that the provided routes are present in the routing table of a specified VRF. | Route: 10.255.0.2 - Peer: dc1-spine2 | NOT RUN | - |
+| 1995 | dc2-leaf2b | Routing | VerifyRoutingTableEntry | Verifies that the provided routes are present in the routing table of a specified VRF. | Route: 10.255.0.3 - Peer: dc1-leaf1a | NOT RUN | - |
+| 1996 | dc2-leaf2b | Routing | VerifyRoutingTableEntry | Verifies that the provided routes are present in the routing table of a specified VRF. | Route: 10.255.0.4 - Peer: dc1-leaf1b | NOT RUN | - |
+| 1997 | dc2-leaf2b | Routing | VerifyRoutingTableEntry | Verifies that the provided routes are present in the routing table of a specified VRF. | Route: 10.255.0.5 - Peer: dc1-leaf2a | NOT RUN | - |
+| 1998 | dc2-leaf2b | Routing | VerifyRoutingTableEntry | Verifies that the provided routes are present in the routing table of a specified VRF. | Route: 10.255.1.3 - Peer: dc1-leaf1a | NOT RUN | - |
+| 1999 | dc2-leaf2b | Routing | VerifyRoutingTableEntry | Verifies that the provided routes are present in the routing table of a specified VRF. | Route: 10.255.1.5 - Peer: dc1-leaf2a | NOT RUN | - |
+| 2000 | dc2-leaf2b | Routing | VerifyRoutingTableEntry | Verifies that the provided routes are present in the routing table of a specified VRF. | Route: 10.255.128.11 - Peer: dc2-spine1 | NOT RUN | - |
+| 2001 | dc2-leaf2b | Routing | VerifyRoutingTableEntry | Verifies that the provided routes are present in the routing table of a specified VRF. | Route: 10.255.128.12 - Peer: dc2-spine2 | NOT RUN | - |
+| 2002 | dc2-leaf2b | Routing | VerifyRoutingTableEntry | Verifies that the provided routes are present in the routing table of a specified VRF. | Route: 10.255.128.13 - Peer: dc2-leaf1a | NOT RUN | - |
+| 2003 | dc2-leaf2b | Routing | VerifyRoutingTableEntry | Verifies that the provided routes are present in the routing table of a specified VRF. | Route: 10.255.128.14 - Peer: dc2-leaf1b | NOT RUN | - |
+| 2004 | dc2-leaf2b | Routing | VerifyRoutingTableEntry | Verifies that the provided routes are present in the routing table of a specified VRF. | Route: 10.255.128.15 - Peer: dc2-leaf2a | NOT RUN | - |
+| 2005 | dc2-leaf2b | Routing | VerifyRoutingTableEntry | Verifies that the provided routes are present in the routing table of a specified VRF. | Route: 10.255.128.16 - Peer: dc2-leaf2b | NOT RUN | - |
+| 2006 | dc2-leaf2b | Routing | VerifyRoutingTableEntry | Verifies that the provided routes are present in the routing table of a specified VRF. | Route: 10.255.128.17 - Peer: dc2-leaf3a.arista.com | NOT RUN | - |
+| 2007 | dc2-leaf2b | Routing | VerifyRoutingTableEntry | Verifies that the provided routes are present in the routing table of a specified VRF. | Route: 10.255.128.18 - Peer: dc2-leaf3b.arista.com | NOT RUN | - |
+| 2008 | dc2-leaf2b | Routing | VerifyRoutingTableEntry | Verifies that the provided routes are present in the routing table of a specified VRF. | Route: 10.255.129.13 - Peer: dc2-leaf1a | NOT RUN | - |
+| 2009 | dc2-leaf2b | Routing | VerifyRoutingTableEntry | Verifies that the provided routes are present in the routing table of a specified VRF. | Route: 10.255.129.15 - Peer: dc2-leaf2a | NOT RUN | - |
+| 2010 | dc2-leaf2b | Routing | VerifyRoutingTableEntry | Verifies that the provided routes are present in the routing table of a specified VRF. | Route: 10.255.129.17 - Peer: dc2-leaf3a.arista.com | NOT RUN | - |
+| 2011 | dc2-leaf2b | Routing | VerifyRoutingTableEntry | Verifies that the provided routes are present in the routing table of a specified VRF. | Route: 10.255.2.1 - Peer: dc1-wan1 | NOT RUN | - |
+| 2012 | dc2-leaf2b | Routing | VerifyRoutingTableEntry | Verifies that the provided routes are present in the routing table of a specified VRF. | Route: 10.255.2.2 - Peer: dc1-wan2 | NOT RUN | - |
+| 2013 | dc2-leaf2b | Routing | VerifyRoutingTableEntry | Verifies that the provided routes are present in the routing table of a specified VRF. | Route: 10.33.0.5 - Peer: dc1-svc-leaf1a | NOT RUN | - |
+| 2014 | dc2-leaf2b | Routing | VerifyRoutingTableEntry | Verifies that the provided routes are present in the routing table of a specified VRF. | Route: 10.33.0.6 - Peer: dc1-svc-leaf1b | NOT RUN | - |
+| 2015 | dc2-leaf2b | Routing | VerifyRoutingTableEntry | Verifies that the provided routes are present in the routing table of a specified VRF. | Route: 10.33.1.5 - Peer: dc1-svc-leaf1a | NOT RUN | - |
+| 2016 | dc2-leaf2b | Security | VerifyAPIHttpsSSL | Verifies if the eAPI has a valid SSL profile. | - | NOT RUN | - |
+| 2017 | dc2-leaf2b | Security | VerifyAPIHttpsSSL | Verifies if the eAPI has a valid SSL profile. | eAPI HTTPS SSL Profile: eAPI_SSL_Profile | NOT RUN | - |
+| 2018 | dc2-leaf2b | Security | VerifyAPIHttpStatus | Verifies if eAPI HTTP server is disabled globally. | - | NOT RUN | - |
+| 2019 | dc2-leaf2b | Security | VerifyAPIIPv4Acl | Verifies if eAPI has the right number IPv4 ACL(s) configured for a specified VRF. | - | NOT RUN | - |
+| 2020 | dc2-leaf2b | Security | VerifyAPIIPv6Acl | Verifies if eAPI has the right number IPv6 ACL(s) configured for a specified VRF. | - | NOT RUN | - |
+| 2021 | dc2-leaf2b | Security | VerifyAPISSLCertificate | Verifies the eAPI SSL certificate expiry, common subject name, encryption algorithm and key size. | - | NOT RUN | - |
+| 2022 | dc2-leaf2b | Security | VerifyBannerLogin | Verifies the login banner of a device. | - | NOT RUN | - |
+| 2023 | dc2-leaf2b | Security | VerifyBannerMotd | Verifies the motd banner of a device. | - | NOT RUN | - |
+| 2024 | dc2-leaf2b | Security | VerifyIPSecConnHealth | Verifies all IPv4 security connections. | - | NOT RUN | - |
+| 2025 | dc2-leaf2b | Security | VerifyIPv4ACL | Verifies the configuration of IPv4 ACLs. | - | NOT RUN | - |
+| 2026 | dc2-leaf2b | Security | VerifySpecificIPSecConn | Verifies IPv4 security connections for a peer. | - | NOT RUN | - |
+| 2027 | dc2-leaf2b | Security | VerifySSHIPv4Acl | Verifies if the SSHD agent has IPv4 ACL(s) configured. | - | NOT RUN | - |
+| 2028 | dc2-leaf2b | Security | VerifySSHIPv6Acl | Verifies if the SSHD agent has IPv6 ACL(s) configured. | - | NOT RUN | - |
+| 2029 | dc2-leaf2b | Security | VerifySSHStatus | Verifies if the SSHD agent is disabled in the default VRF. | - | NOT RUN | - |
+| 2030 | dc2-leaf2b | Security | VerifyTelnetStatus | Verifies if Telnet is disabled in the default VRF. | - | NOT RUN | - |
+| 2031 | dc2-leaf2b | Services | VerifyDNSLookup | Verifies the DNS name to IP address resolution. | - | NOT RUN | - |
+| 2032 | dc2-leaf2b | Services | VerifyDNSServers | Verifies if the DNS servers are correctly configured. | - | NOT RUN | - |
+| 2033 | dc2-leaf2b | Services | VerifyErrdisableRecovery | Verifies the errdisable recovery reason, status, and interval. | - | NOT RUN | - |
+| 2034 | dc2-leaf2b | Services | VerifyHostname | Verifies the hostname of a device. | - | NOT RUN | - |
+| 2035 | dc2-leaf2b | SNMP | VerifySnmpIPv4Acl | Verifies if the SNMP agent has IPv4 ACL(s) configured. | - | NOT RUN | - |
+| 2036 | dc2-leaf2b | SNMP | VerifySnmpIPv6Acl | Verifies if the SNMP agent has IPv6 ACL(s) configured. | - | NOT RUN | - |
+| 2037 | dc2-leaf2b | SNMP | VerifySnmpStatus | Verifies if the SNMP agent is enabled. | - | NOT RUN | - |
+| 2038 | dc2-leaf2b | Software | VerifyEOSVersion | Verifies the EOS version of the device. | - | NOT RUN | - |
+| 2039 | dc2-leaf2b | Software | VerifyTerminAttrVersion | Verifies the TerminAttr version of the device. | - | NOT RUN | - |
+| 2040 | dc2-leaf2b | STP | VerifySTPBlockedPorts | Verifies there is no STP blocked ports. | - | NOT RUN | - |
+| 2041 | dc2-leaf2b | STP | VerifySTPCounters | Verifies there is no errors in STP BPDU packets. | - | NOT RUN | - |
+| 2042 | dc2-leaf2b | STP | VerifySTPForwardingPorts | Verifies that all interfaces are forwarding for a provided list of VLAN(s). | - | NOT RUN | - |
+| 2043 | dc2-leaf2b | STP | VerifySTPMode | Verifies the configured STP mode for a provided list of VLAN(s). | - | NOT RUN | - |
+| 2044 | dc2-leaf2b | STP | VerifySTPRootPriority | Verifies the STP root priority for a provided list of VLAN or MST instance ID(s). | - | NOT RUN | - |
+| 2045 | dc2-leaf2b | STUN | VerifyStunClient | Verifies the STUN client is configured with the specified IPv4 source address and port. Validate the public IP and port if provided. | - | NOT RUN | - |
+| 2046 | dc2-leaf2b | System | VerifyAgentLogs | Verifies there are no agent crash reports. | - | NOT RUN | - |
+| 2047 | dc2-leaf2b | System | VerifyCoredump | Verifies there are no core dump files. | - | NOT RUN | - |
+| 2048 | dc2-leaf2b | System | VerifyCPUUtilization | Verifies whether the CPU utilization is below 75%. | - | NOT RUN | - |
+| 2049 | dc2-leaf2b | System | VerifyFileSystemUtilization | Verifies that no partition is utilizing more than 75% of its disk space. | - | NOT RUN | - |
+| 2050 | dc2-leaf2b | System | VerifyMemoryUtilization | Verifies whether the memory utilization is below 75%. | - | NOT RUN | - |
+| 2051 | dc2-leaf2b | System | VerifyNTP | Verifies if NTP is synchronised. | - | NOT RUN | - |
+| 2052 | dc2-leaf2b | System | VerifyNTP | Verifies if NTP is synchronised. | - | NOT RUN | - |
+| 2053 | dc2-leaf2b | System | VerifyReloadCause | Verifies the last reload cause of the device. | - | NOT RUN | - |
+| 2054 | dc2-leaf2b | System | VerifyReloadCause | Verifies the last reload cause of the device. | - | NOT RUN | - |
+| 2055 | dc2-leaf2b | System | VerifyUptime | Verifies the device uptime. | - | NOT RUN | - |
+| 2056 | dc2-leaf2b | VLAN | VerifyVlanInternalPolicy | Verifies the VLAN internal allocation policy and the range of VLANs. | - | NOT RUN | - |
+| 2057 | dc2-leaf2c | AAA | VerifyAcctConsoleMethods | Verifies the AAA accounting console method lists for different accounting types (system, exec, commands, dot1x). | - | NOT RUN | - |
+| 2058 | dc2-leaf2c | AAA | VerifyAcctDefaultMethods | Verifies the AAA accounting default method lists for different accounting types (system, exec, commands, dot1x). | - | NOT RUN | - |
+| 2059 | dc2-leaf2c | AAA | VerifyAuthenMethods | Verifies the AAA authentication method lists for different authentication types (login, enable, dot1x). | - | NOT RUN | - |
+| 2060 | dc2-leaf2c | AAA | VerifyAuthzMethods | Verifies the AAA authorization method lists for different authorization types (commands, exec). | - | NOT RUN | - |
+| 2061 | dc2-leaf2c | AAA | VerifyTacacsServerGroups | Verifies if the provided TACACS server group(s) are configured. | - | NOT RUN | - |
+| 2062 | dc2-leaf2c | AAA | VerifyTacacsServers | Verifies TACACS servers are configured for a specified VRF. | - | NOT RUN | - |
+| 2063 | dc2-leaf2c | AAA | VerifyTacacsSourceIntf | Verifies TACACS source-interface for a specified VRF. | - | NOT RUN | - |
+| 2064 | dc2-leaf2c | Configuration | VerifyRunningConfigDiffs | Verifies there is no difference between the running-config and the startup-config | - | NOT RUN | - |
+| 2065 | dc2-leaf2c | Configuration | VerifyZeroTouch | Verifies ZeroTouch is disabled | - | NOT RUN | - |
+| 2066 | dc2-leaf2c | Connectivity | VerifyLLDPNeighbors | Verifies that the provided LLDP neighbors are connected properly. | Local: Ethernet1 - Remote: dc2-leaf2a Ethernet8 | NOT RUN | - |
+| 2067 | dc2-leaf2c | Connectivity | VerifyLLDPNeighbors | Verifies that the provided LLDP neighbors are connected properly. | Local: Ethernet2 - Remote: dc2-leaf2b Ethernet8 | NOT RUN | - |
+| 2068 | dc2-leaf2c | Field Notices | VerifyFieldNotice44Resolution | Verifies that the device is using the correct Aboot version per FN0044. | - | NOT RUN | - |
+| 2069 | dc2-leaf2c | Field Notices | VerifyFieldNotice72Resolution | Verifies if the device is exposed to FN0072, and if the issue has been mitigated. | - | NOT RUN | - |
+| 2070 | dc2-leaf2c | Greent | VerifyGreenT | Verifies if a GreenT policy is created. | - | NOT RUN | - |
+| 2071 | dc2-leaf2c | Greent | VerifyGreenTCounters | Verifies if the GreenT counters are incremented. | - | NOT RUN | - |
+| 2072 | dc2-leaf2c | Hardware | VerifyAdverseDrops | Verifies there are no adverse drops on DCS-7280 and DCS-7500 family switches. | - | NOT RUN | - |
+| 2073 | dc2-leaf2c | Hardware | VerifyEnvironmentCooling | Verifies the status of power supply fans and all fan trays. | - | NOT RUN | - |
+| 2074 | dc2-leaf2c | Hardware | VerifyEnvironmentCooling | Verifies the status of power supply fans and all fan trays. | Accepted States: 'ok' | NOT RUN | - |
+| 2075 | dc2-leaf2c | Hardware | VerifyEnvironmentPower | Verifies the power supplies status. | - | NOT RUN | - |
+| 2076 | dc2-leaf2c | Hardware | VerifyEnvironmentPower | Verifies the power supplies status. | Accepted States: 'ok' | NOT RUN | - |
+| 2077 | dc2-leaf2c | Hardware | VerifyEnvironmentSystemCooling | Verifies the system cooling status. | - | NOT RUN | - |
+| 2078 | dc2-leaf2c | Hardware | VerifyTemperature | Verifies the device temperature. | - | NOT RUN | - |
+| 2079 | dc2-leaf2c | Hardware | VerifyTemperature | Verifies the device temperature. | - | NOT RUN | - |
+| 2080 | dc2-leaf2c | Hardware | VerifyTransceiversManufacturers | Verifies if all transceivers come from approved manufacturers. | - | NOT RUN | - |
+| 2081 | dc2-leaf2c | Hardware | VerifyTransceiversManufacturers | Verifies if all transceivers come from approved manufacturers. | Accepted Manufacturers: 'Arista Networks', 'Arastra, Inc.', 'Not Present' | NOT RUN | - |
+| 2082 | dc2-leaf2c | Hardware | VerifyTransceiversTemperature | Verifies the transceivers temperature. | - | NOT RUN | - |
+| 2083 | dc2-leaf2c | Interfaces | VerifyInterfacesStatus | Verifies the status of the provided interfaces. | Interface Ethernet1 - DC2-LEAF2A_Ethernet8 = 'up' | NOT RUN | - |
+| 2084 | dc2-leaf2c | Interfaces | VerifyInterfacesStatus | Verifies the status of the provided interfaces. | Interface Ethernet2 - DC2-LEAF2B_Ethernet8 = 'up' | NOT RUN | - |
+| 2085 | dc2-leaf2c | Interfaces | VerifyInterfacesStatus | Verifies the status of the provided interfaces. | Interface Ethernet5 - dc2-leaf2-server1_iLO = 'up' | NOT RUN | - |
+| 2086 | dc2-leaf2c | Interfaces | VerifyInterfacesStatus | Verifies the status of the provided interfaces. | Interface Port-Channel1 - DC2_L3_LEAF2_Po8 = 'up' | NOT RUN | - |
+| 2087 | dc2-leaf2c | LANZ | VerifyLANZ | Verifies if LANZ is enabled. | - | NOT RUN | - |
+| 2088 | dc2-leaf2c | PTP | VerifyPtpGMStatus | Verifies that the device is locked to a valid PTP Grandmaster. | - | NOT RUN | - |
+| 2089 | dc2-leaf2c | PTP | VerifyPtpLockStatus | Verifies that the device was locked to the upstream PTP GM in the last minute. | - | NOT RUN | - |
+| 2090 | dc2-leaf2c | PTP | VerifyPtpModeStatus | Verifies that the device is configured as a PTP Boundary Clock. | - | NOT RUN | - |
+| 2091 | dc2-leaf2c | PTP | VerifyPtpOffset | Verifies that the PTP timing offset is within +/- 1000ns from the master clock. | - | NOT RUN | - |
+| 2092 | dc2-leaf2c | PTP | VerifyPtpPortModeStatus | Verifies the PTP interfaces state. | - | NOT RUN | - |
+| 2093 | dc2-leaf2c | Security | VerifyAPIHttpsSSL | Verifies if the eAPI has a valid SSL profile. | - | NOT RUN | - |
+| 2094 | dc2-leaf2c | Security | VerifyAPIHttpsSSL | Verifies if the eAPI has a valid SSL profile. | eAPI HTTPS SSL Profile: eAPI_SSL_Profile | NOT RUN | - |
+| 2095 | dc2-leaf2c | Security | VerifyAPIHttpStatus | Verifies if eAPI HTTP server is disabled globally. | - | NOT RUN | - |
+| 2096 | dc2-leaf2c | Security | VerifyAPIIPv4Acl | Verifies if eAPI has the right number IPv4 ACL(s) configured for a specified VRF. | - | NOT RUN | - |
+| 2097 | dc2-leaf2c | Security | VerifyAPIIPv6Acl | Verifies if eAPI has the right number IPv6 ACL(s) configured for a specified VRF. | - | NOT RUN | - |
+| 2098 | dc2-leaf2c | Security | VerifyAPISSLCertificate | Verifies the eAPI SSL certificate expiry, common subject name, encryption algorithm and key size. | - | NOT RUN | - |
+| 2099 | dc2-leaf2c | Security | VerifyBannerLogin | Verifies the login banner of a device. | - | NOT RUN | - |
+| 2100 | dc2-leaf2c | Security | VerifyBannerMotd | Verifies the motd banner of a device. | - | NOT RUN | - |
+| 2101 | dc2-leaf2c | Security | VerifyIPSecConnHealth | Verifies all IPv4 security connections. | - | NOT RUN | - |
+| 2102 | dc2-leaf2c | Security | VerifyIPv4ACL | Verifies the configuration of IPv4 ACLs. | - | NOT RUN | - |
+| 2103 | dc2-leaf2c | Security | VerifySpecificIPSecConn | Verifies IPv4 security connections for a peer. | - | NOT RUN | - |
+| 2104 | dc2-leaf2c | Security | VerifySSHIPv4Acl | Verifies if the SSHD agent has IPv4 ACL(s) configured. | - | NOT RUN | - |
+| 2105 | dc2-leaf2c | Security | VerifySSHIPv6Acl | Verifies if the SSHD agent has IPv6 ACL(s) configured. | - | NOT RUN | - |
+| 2106 | dc2-leaf2c | Security | VerifySSHStatus | Verifies if the SSHD agent is disabled in the default VRF. | - | NOT RUN | - |
+| 2107 | dc2-leaf2c | Security | VerifyTelnetStatus | Verifies if Telnet is disabled in the default VRF. | - | NOT RUN | - |
+| 2108 | dc2-leaf2c | Services | VerifyDNSLookup | Verifies the DNS name to IP address resolution. | - | NOT RUN | - |
+| 2109 | dc2-leaf2c | Services | VerifyDNSServers | Verifies if the DNS servers are correctly configured. | - | NOT RUN | - |
+| 2110 | dc2-leaf2c | Services | VerifyErrdisableRecovery | Verifies the errdisable recovery reason, status, and interval. | - | NOT RUN | - |
+| 2111 | dc2-leaf2c | Services | VerifyHostname | Verifies the hostname of a device. | - | NOT RUN | - |
+| 2112 | dc2-leaf2c | SNMP | VerifySnmpIPv4Acl | Verifies if the SNMP agent has IPv4 ACL(s) configured. | - | NOT RUN | - |
+| 2113 | dc2-leaf2c | SNMP | VerifySnmpIPv6Acl | Verifies if the SNMP agent has IPv6 ACL(s) configured. | - | NOT RUN | - |
+| 2114 | dc2-leaf2c | SNMP | VerifySnmpStatus | Verifies if the SNMP agent is enabled. | - | NOT RUN | - |
+| 2115 | dc2-leaf2c | Software | VerifyEOSVersion | Verifies the EOS version of the device. | - | NOT RUN | - |
+| 2116 | dc2-leaf2c | Software | VerifyTerminAttrVersion | Verifies the TerminAttr version of the device. | - | NOT RUN | - |
+| 2117 | dc2-leaf2c | STUN | VerifyStunClient | Verifies the STUN client is configured with the specified IPv4 source address and port. Validate the public IP and port if provided. | - | NOT RUN | - |
+| 2118 | dc2-leaf2c | System | VerifyAgentLogs | Verifies there are no agent crash reports. | - | NOT RUN | - |
+| 2119 | dc2-leaf2c | System | VerifyCoredump | Verifies there are no core dump files. | - | NOT RUN | - |
+| 2120 | dc2-leaf2c | System | VerifyCPUUtilization | Verifies whether the CPU utilization is below 75%. | - | NOT RUN | - |
+| 2121 | dc2-leaf2c | System | VerifyFileSystemUtilization | Verifies that no partition is utilizing more than 75% of its disk space. | - | NOT RUN | - |
+| 2122 | dc2-leaf2c | System | VerifyMemoryUtilization | Verifies whether the memory utilization is below 75%. | - | NOT RUN | - |
+| 2123 | dc2-leaf2c | System | VerifyNTP | Verifies if NTP is synchronised. | - | NOT RUN | - |
+| 2124 | dc2-leaf2c | System | VerifyNTP | Verifies if NTP is synchronised. | - | NOT RUN | - |
+| 2125 | dc2-leaf2c | System | VerifyReloadCause | Verifies the last reload cause of the device. | - | NOT RUN | - |
+| 2126 | dc2-leaf2c | System | VerifyReloadCause | Verifies the last reload cause of the device. | - | NOT RUN | - |
+| 2127 | dc2-leaf2c | System | VerifyUptime | Verifies the device uptime. | - | NOT RUN | - |
+| 2128 | dc2-leaf2c | VLAN | VerifyVlanInternalPolicy | Verifies the VLAN internal allocation policy and the range of VLANs. | - | NOT RUN | - |
+| 2129 | dc2-leaf3a.arista.com | AAA | VerifyAcctConsoleMethods | Verifies the AAA accounting console method lists for different accounting types (system, exec, commands, dot1x). | - | NOT RUN | - |
+| 2130 | dc2-leaf3a.arista.com | AAA | VerifyAcctDefaultMethods | Verifies the AAA accounting default method lists for different accounting types (system, exec, commands, dot1x). | - | NOT RUN | - |
+| 2131 | dc2-leaf3a.arista.com | AAA | VerifyAuthenMethods | Verifies the AAA authentication method lists for different authentication types (login, enable, dot1x). | - | NOT RUN | - |
+| 2132 | dc2-leaf3a.arista.com | AAA | VerifyAuthzMethods | Verifies the AAA authorization method lists for different authorization types (commands, exec). | - | NOT RUN | - |
+| 2133 | dc2-leaf3a.arista.com | AAA | VerifyTacacsServerGroups | Verifies if the provided TACACS server group(s) are configured. | - | NOT RUN | - |
+| 2134 | dc2-leaf3a.arista.com | AAA | VerifyTacacsServers | Verifies TACACS servers are configured for a specified VRF. | - | NOT RUN | - |
+| 2135 | dc2-leaf3a.arista.com | AAA | VerifyTacacsSourceIntf | Verifies TACACS source-interface for a specified VRF. | - | NOT RUN | - |
+| 2136 | dc2-leaf3a.arista.com | BGP | VerifyBGPSpecificPeers | Verifies the health of specific BGP peer(s). | BGP EVPN Peer: dc2-spine1 (IP: 10.255.128.11) | NOT RUN | - |
+| 2137 | dc2-leaf3a.arista.com | BGP | VerifyBGPSpecificPeers | Verifies the health of specific BGP peer(s). | BGP EVPN Peer: dc2-spine2 (IP: 10.255.128.12) | NOT RUN | - |
+| 2138 | dc2-leaf3a.arista.com | BGP | VerifyBGPSpecificPeers | Verifies the health of specific BGP peer(s). | BGP IPv4 Unicast Peer: dc2-leaf3b.arista.com (IP: 10.255.129.125) | NOT RUN | - |
+| 2139 | dc2-leaf3a.arista.com | BGP | VerifyBGPSpecificPeers | Verifies the health of specific BGP peer(s). | BGP IPv4 Unicast Peer: dc2-spine1 (IP: 10.255.255.120) | NOT RUN | - |
+| 2140 | dc2-leaf3a.arista.com | BGP | VerifyBGPSpecificPeers | Verifies the health of specific BGP peer(s). | BGP IPv4 Unicast Peer: dc2-spine2 (IP: 10.255.255.122) | NOT RUN | - |
+| 2141 | dc2-leaf3a.arista.com | Configuration | VerifyRunningConfigDiffs | Verifies there is no difference between the running-config and the startup-config | - | NOT RUN | - |
+| 2142 | dc2-leaf3a.arista.com | Configuration | VerifyZeroTouch | Verifies ZeroTouch is disabled | - | NOT RUN | - |
+| 2143 | dc2-leaf3a.arista.com | Connectivity | VerifyLLDPNeighbors | Verifies that the provided LLDP neighbors are connected properly. | Local: Ethernet1 - Remote: dc2-spine1 Ethernet5 | NOT RUN | - |
+| 2144 | dc2-leaf3a.arista.com | Connectivity | VerifyLLDPNeighbors | Verifies that the provided LLDP neighbors are connected properly. | Local: Ethernet2 - Remote: dc2-spine2 Ethernet5 | NOT RUN | - |
+| 2145 | dc2-leaf3a.arista.com | Connectivity | VerifyLLDPNeighbors | Verifies that the provided LLDP neighbors are connected properly. | Local: Ethernet3 - Remote: dc2-leaf3b.arista.com Ethernet3 | NOT RUN | - |
+| 2146 | dc2-leaf3a.arista.com | Connectivity | VerifyLLDPNeighbors | Verifies that the provided LLDP neighbors are connected properly. | Local: Ethernet4 - Remote: dc2-leaf3b.arista.com Ethernet4 | NOT RUN | - |
+| 2147 | dc2-leaf3a.arista.com | Connectivity | VerifyReachability | Test the network reachability to one or many destination IP(s). | Source: Loopback0 (IP: 10.255.128.17) - Destination: dc1-leaf1a Loopback0 (IP: 10.255.0.3) | NOT RUN | - |
+| 2148 | dc2-leaf3a.arista.com | Connectivity | VerifyReachability | Test the network reachability to one or many destination IP(s). | Source: Loopback0 (IP: 10.255.128.17) - Destination: dc1-leaf1b Loopback0 (IP: 10.255.0.4) | NOT RUN | - |
+| 2149 | dc2-leaf3a.arista.com | Connectivity | VerifyReachability | Test the network reachability to one or many destination IP(s). | Source: Loopback0 (IP: 10.255.128.17) - Destination: dc1-leaf2a Loopback0 (IP: 10.255.0.5) | NOT RUN | - |
+| 2150 | dc2-leaf3a.arista.com | Connectivity | VerifyReachability | Test the network reachability to one or many destination IP(s). | Source: Loopback0 (IP: 10.255.128.17) - Destination: dc1-spine1 Loopback0 (IP: 10.255.0.1) | NOT RUN | - |
+| 2151 | dc2-leaf3a.arista.com | Connectivity | VerifyReachability | Test the network reachability to one or many destination IP(s). | Source: Loopback0 (IP: 10.255.128.17) - Destination: dc1-spine2 Loopback0 (IP: 10.255.0.2) | NOT RUN | - |
+| 2152 | dc2-leaf3a.arista.com | Connectivity | VerifyReachability | Test the network reachability to one or many destination IP(s). | Source: Loopback0 (IP: 10.255.128.17) - Destination: dc1-svc-leaf1a Loopback0 (IP: 10.33.0.5) | NOT RUN | - |
+| 2153 | dc2-leaf3a.arista.com | Connectivity | VerifyReachability | Test the network reachability to one or many destination IP(s). | Source: Loopback0 (IP: 10.255.128.17) - Destination: dc1-svc-leaf1b Loopback0 (IP: 10.33.0.6) | NOT RUN | - |
+| 2154 | dc2-leaf3a.arista.com | Connectivity | VerifyReachability | Test the network reachability to one or many destination IP(s). | Source: Loopback0 (IP: 10.255.128.17) - Destination: dc1-wan1 Loopback0 (IP: 10.255.2.1) | NOT RUN | - |
+| 2155 | dc2-leaf3a.arista.com | Connectivity | VerifyReachability | Test the network reachability to one or many destination IP(s). | Source: Loopback0 (IP: 10.255.128.17) - Destination: dc1-wan2 Loopback0 (IP: 10.255.2.2) | NOT RUN | - |
+| 2156 | dc2-leaf3a.arista.com | Connectivity | VerifyReachability | Test the network reachability to one or many destination IP(s). | Source: Loopback0 (IP: 10.255.128.17) - Destination: dc2-leaf1a Loopback0 (IP: 10.255.128.13) | NOT RUN | - |
+| 2157 | dc2-leaf3a.arista.com | Connectivity | VerifyReachability | Test the network reachability to one or many destination IP(s). | Source: Loopback0 (IP: 10.255.128.17) - Destination: dc2-leaf1b Loopback0 (IP: 10.255.128.14) | NOT RUN | - |
+| 2158 | dc2-leaf3a.arista.com | Connectivity | VerifyReachability | Test the network reachability to one or many destination IP(s). | Source: Loopback0 (IP: 10.255.128.17) - Destination: dc2-leaf2a Loopback0 (IP: 10.255.128.15) | NOT RUN | - |
+| 2159 | dc2-leaf3a.arista.com | Connectivity | VerifyReachability | Test the network reachability to one or many destination IP(s). | Source: Loopback0 (IP: 10.255.128.17) - Destination: dc2-leaf2b Loopback0 (IP: 10.255.128.16) | NOT RUN | - |
+| 2160 | dc2-leaf3a.arista.com | Connectivity | VerifyReachability | Test the network reachability to one or many destination IP(s). | Source: Loopback0 (IP: 10.255.128.17) - Destination: dc2-leaf3a.arista.com Loopback0 (IP: 10.255.128.17) | NOT RUN | - |
+| 2161 | dc2-leaf3a.arista.com | Connectivity | VerifyReachability | Test the network reachability to one or many destination IP(s). | Source: Loopback0 (IP: 10.255.128.17) - Destination: dc2-leaf3b.arista.com Loopback0 (IP: 10.255.128.18) | NOT RUN | - |
+| 2162 | dc2-leaf3a.arista.com | Connectivity | VerifyReachability | Test the network reachability to one or many destination IP(s). | Source: Loopback0 (IP: 10.255.128.17) - Destination: dc2-spine1 Loopback0 (IP: 10.255.128.11) | NOT RUN | - |
+| 2163 | dc2-leaf3a.arista.com | Connectivity | VerifyReachability | Test the network reachability to one or many destination IP(s). | Source: Loopback0 (IP: 10.255.128.17) - Destination: dc2-spine2 Loopback0 (IP: 10.255.128.12) | NOT RUN | - |
+| 2164 | dc2-leaf3a.arista.com | Connectivity | VerifyReachability | Test the network reachability to one or many destination IP(s). | Source: P2P Interface Ethernet1 (IP: 10.255.255.121) - Destination: dc2-spine1 Ethernet5 (IP: 10.255.255.120) | NOT RUN | - |
+| 2165 | dc2-leaf3a.arista.com | Connectivity | VerifyReachability | Test the network reachability to one or many destination IP(s). | Source: P2P Interface Ethernet2 (IP: 10.255.255.123) - Destination: dc2-spine2 Ethernet5 (IP: 10.255.255.122) | NOT RUN | - |
+| 2166 | dc2-leaf3a.arista.com | Field Notices | VerifyFieldNotice44Resolution | Verifies that the device is using the correct Aboot version per FN0044. | - | NOT RUN | - |
+| 2167 | dc2-leaf3a.arista.com | Field Notices | VerifyFieldNotice72Resolution | Verifies if the device is exposed to FN0072, and if the issue has been mitigated. | - | NOT RUN | - |
+| 2168 | dc2-leaf3a.arista.com | Greent | VerifyGreenT | Verifies if a GreenT policy is created. | - | NOT RUN | - |
+| 2169 | dc2-leaf3a.arista.com | Greent | VerifyGreenTCounters | Verifies if the GreenT counters are incremented. | - | NOT RUN | - |
+| 2170 | dc2-leaf3a.arista.com | Hardware | VerifyAdverseDrops | Verifies there are no adverse drops on DCS-7280 and DCS-7500 family switches. | - | NOT RUN | - |
+| 2171 | dc2-leaf3a.arista.com | Hardware | VerifyEnvironmentCooling | Verifies the status of power supply fans and all fan trays. | - | NOT RUN | - |
+| 2172 | dc2-leaf3a.arista.com | Hardware | VerifyEnvironmentCooling | Verifies the status of power supply fans and all fan trays. | Accepted States: 'ok' | NOT RUN | - |
+| 2173 | dc2-leaf3a.arista.com | Hardware | VerifyEnvironmentPower | Verifies the power supplies status. | - | NOT RUN | - |
+| 2174 | dc2-leaf3a.arista.com | Hardware | VerifyEnvironmentPower | Verifies the power supplies status. | Accepted States: 'ok' | NOT RUN | - |
+| 2175 | dc2-leaf3a.arista.com | Hardware | VerifyEnvironmentSystemCooling | Verifies the system cooling status. | - | NOT RUN | - |
+| 2176 | dc2-leaf3a.arista.com | Hardware | VerifyTemperature | Verifies the device temperature. | - | NOT RUN | - |
+| 2177 | dc2-leaf3a.arista.com | Hardware | VerifyTemperature | Verifies the device temperature. | - | NOT RUN | - |
+| 2178 | dc2-leaf3a.arista.com | Hardware | VerifyTransceiversManufacturers | Verifies if all transceivers come from approved manufacturers. | - | NOT RUN | - |
+| 2179 | dc2-leaf3a.arista.com | Hardware | VerifyTransceiversManufacturers | Verifies if all transceivers come from approved manufacturers. | Accepted Manufacturers: 'Arista Networks', 'Arastra, Inc.', 'Not Present' | NOT RUN | - |
+| 2180 | dc2-leaf3a.arista.com | Hardware | VerifyTransceiversTemperature | Verifies the transceivers temperature. | - | NOT RUN | - |
+| 2181 | dc2-leaf3a.arista.com | Interfaces | VerifyInterfacesStatus | Verifies the status of the provided interfaces. | Interface Ethernet1 - P2P_LINK_TO_DC2-SPINE1_Ethernet5 = 'up' | NOT RUN | - |
+| 2182 | dc2-leaf3a.arista.com | Interfaces | VerifyInterfacesStatus | Verifies the status of the provided interfaces. | Interface Ethernet11 - dc2-leaf3-fw1_e1 = 'up' | NOT RUN | - |
+| 2183 | dc2-leaf3a.arista.com | Interfaces | VerifyInterfacesStatus | Verifies the status of the provided interfaces. | Interface Ethernet2 - P2P_LINK_TO_DC2-SPINE2_Ethernet5 = 'up' | NOT RUN | - |
+| 2184 | dc2-leaf3a.arista.com | Interfaces | VerifyInterfacesStatus | Verifies the status of the provided interfaces. | Interface Ethernet3 - MLAG_PEER_dc2-leaf3b.arista.com_Ethernet3 = 'up' | NOT RUN | - |
+| 2185 | dc2-leaf3a.arista.com | Interfaces | VerifyInterfacesStatus | Verifies the status of the provided interfaces. | Interface Ethernet4 - MLAG_PEER_dc2-leaf3b.arista.com_Ethernet4 = 'up' | NOT RUN | - |
+| 2186 | dc2-leaf3a.arista.com | Interfaces | VerifyInterfacesStatus | Verifies the status of the provided interfaces. | Interface Loopback0 - EVPN_Overlay_Peering = 'up' | NOT RUN | - |
+| 2187 | dc2-leaf3a.arista.com | Interfaces | VerifyInterfacesStatus | Verifies the status of the provided interfaces. | Interface Loopback1 - VTEP_VXLAN_Tunnel_Source = 'up' | NOT RUN | - |
+| 2188 | dc2-leaf3a.arista.com | Interfaces | VerifyInterfacesStatus | Verifies the status of the provided interfaces. | Interface Loopback10 - VRF10_VTEP_DIAGNOSTICS = 'up' | NOT RUN | - |
+| 2189 | dc2-leaf3a.arista.com | Interfaces | VerifyInterfacesStatus | Verifies the status of the provided interfaces. | Interface Loopback11 - VRF11_VTEP_DIAGNOSTICS = 'up' | NOT RUN | - |
+| 2190 | dc2-leaf3a.arista.com | Interfaces | VerifyInterfacesStatus | Verifies the status of the provided interfaces. | Interface Port-Channel11 - dc2-leaf3-fw1_PortChannel = 'up' | NOT RUN | - |
+| 2191 | dc2-leaf3a.arista.com | Interfaces | VerifyInterfacesStatus | Verifies the status of the provided interfaces. | Interface Port-Channel3 - MLAG_PEER_dc2-leaf3b.arista.com_Po3 = 'up' | NOT RUN | - |
+| 2192 | dc2-leaf3a.arista.com | Interfaces | VerifyInterfacesStatus | Verifies the status of the provided interfaces. | Interface Vlan11 - VRF10_VLAN11 = 'up' | NOT RUN | - |
+| 2193 | dc2-leaf3a.arista.com | Interfaces | VerifyInterfacesStatus | Verifies the status of the provided interfaces. | Interface Vlan12 - VRF10_VLAN12 = 'up' | NOT RUN | - |
+| 2194 | dc2-leaf3a.arista.com | Interfaces | VerifyInterfacesStatus | Verifies the status of the provided interfaces. | Interface Vlan21 - VRF11_VLAN21 = 'up' | NOT RUN | - |
+| 2195 | dc2-leaf3a.arista.com | Interfaces | VerifyInterfacesStatus | Verifies the status of the provided interfaces. | Interface Vlan22 - VRF11_VLAN22 = 'up' | NOT RUN | - |
+| 2196 | dc2-leaf3a.arista.com | Interfaces | VerifyInterfacesStatus | Verifies the status of the provided interfaces. | Interface Vlan3009 - MLAG_PEER_L3_iBGP: vrf VRF10 = 'up' | NOT RUN | - |
+| 2197 | dc2-leaf3a.arista.com | Interfaces | VerifyInterfacesStatus | Verifies the status of the provided interfaces. | Interface Vlan3010 - MLAG_PEER_L3_iBGP: vrf VRF11 = 'up' | NOT RUN | - |
+| 2198 | dc2-leaf3a.arista.com | Interfaces | VerifyInterfacesStatus | Verifies the status of the provided interfaces. | Interface Vlan4093 - MLAG_PEER_L3_PEERING = 'up' | NOT RUN | - |
+| 2199 | dc2-leaf3a.arista.com | Interfaces | VerifyInterfacesStatus | Verifies the status of the provided interfaces. | Interface Vlan4094 - MLAG_PEER = 'up' | NOT RUN | - |
+| 2200 | dc2-leaf3a.arista.com | Interfaces | VerifyInterfacesStatus | Verifies the status of the provided interfaces. | Interface Vxlan1 = 'up' | NOT RUN | - |
+| 2201 | dc2-leaf3a.arista.com | LANZ | VerifyLANZ | Verifies if LANZ is enabled. | - | NOT RUN | - |
+| 2202 | dc2-leaf3a.arista.com | Logging | VerifyLoggingAccounting | Verifies if AAA accounting logs are generated. | - | NOT RUN | - |
+| 2203 | dc2-leaf3a.arista.com | Logging | VerifyLoggingErrors | Verifies there are no syslog messages with a severity of ERRORS or higher. | - | NOT RUN | - |
+| 2204 | dc2-leaf3a.arista.com | Logging | VerifyLoggingHostname | Verifies if logs are generated with the device FQDN. | - | NOT RUN | - |
+| 2205 | dc2-leaf3a.arista.com | Logging | VerifyLoggingHosts | Verifies logging hosts (syslog servers) for a specified VRF. | - | NOT RUN | - |
+| 2206 | dc2-leaf3a.arista.com | Logging | VerifyLoggingLogsGeneration | Verifies if logs are generated. | - | NOT RUN | - |
+| 2207 | dc2-leaf3a.arista.com | Logging | VerifyLoggingPersistent | Verifies if logging persistent is enabled and logs are saved in flash. | - | NOT RUN | - |
+| 2208 | dc2-leaf3a.arista.com | Logging | VerifyLoggingSourceInt | Verifies logging source-interface for a specified VRF. | - | NOT RUN | - |
+| 2209 | dc2-leaf3a.arista.com | Logging | VerifyLoggingTimestamp | Verifies if logs are generated with the riate timestamp. | - | NOT RUN | - |
+| 2210 | dc2-leaf3a.arista.com | MLAG | VerifyMlagConfigSanity | Verifies there are no MLAG config-sanity inconsistencies. | - | NOT RUN | - |
+| 2211 | dc2-leaf3a.arista.com | MLAG | VerifyMlagDualPrimary | Verifies the MLAG dual-primary detection parameters. | - | NOT RUN | - |
+| 2212 | dc2-leaf3a.arista.com | MLAG | VerifyMlagInterfaces | Verifies there are no inactive or active-partial MLAG ports. | - | NOT RUN | - |
+| 2213 | dc2-leaf3a.arista.com | MLAG | VerifyMlagReloadDelay | Verifies the MLAG reload-delay parameters. | - | NOT RUN | - |
+| 2214 | dc2-leaf3a.arista.com | MLAG | VerifyMlagStatus | Verifies the health status of the MLAG configuration. | - | NOT RUN | - |
+| 2215 | dc2-leaf3a.arista.com | MLAG | VerifyMlagStatus | Verifies the health status of the MLAG configuration. | - | NOT RUN | - |
+| 2216 | dc2-leaf3a.arista.com | Multicast | VerifyIGMPSnoopingGlobal | Verifies the IGMP snooping global configuration. | - | NOT RUN | - |
+| 2217 | dc2-leaf3a.arista.com | Multicast | VerifyIGMPSnoopingVlans | Verifies the IGMP snooping status for the provided VLANs. | - | NOT RUN | - |
+| 2218 | dc2-leaf3a.arista.com | PTP | VerifyPtpGMStatus | Verifies that the device is locked to a valid PTP Grandmaster. | - | NOT RUN | - |
+| 2219 | dc2-leaf3a.arista.com | PTP | VerifyPtpLockStatus | Verifies that the device was locked to the upstream PTP GM in the last minute. | - | NOT RUN | - |
+| 2220 | dc2-leaf3a.arista.com | PTP | VerifyPtpModeStatus | Verifies that the device is configured as a PTP Boundary Clock. | - | NOT RUN | - |
+| 2221 | dc2-leaf3a.arista.com | PTP | VerifyPtpOffset | Verifies that the PTP timing offset is within +/- 1000ns from the master clock. | - | NOT RUN | - |
+| 2222 | dc2-leaf3a.arista.com | PTP | VerifyPtpPortModeStatus | Verifies the PTP interfaces state. | - | NOT RUN | - |
+| 2223 | dc2-leaf3a.arista.com | Routing | VerifyRoutingProtocolModel | Verifies the configured routing protocol model. | Routing protocol model: multi-agent | NOT RUN | - |
+| 2224 | dc2-leaf3a.arista.com | Routing | VerifyRoutingTableEntry | Verifies that the provided routes are present in the routing table of a specified VRF. | Route: 10.255.0.1 - Peer: dc1-spine1 | NOT RUN | - |
+| 2225 | dc2-leaf3a.arista.com | Routing | VerifyRoutingTableEntry | Verifies that the provided routes are present in the routing table of a specified VRF. | Route: 10.255.0.2 - Peer: dc1-spine2 | NOT RUN | - |
+| 2226 | dc2-leaf3a.arista.com | Routing | VerifyRoutingTableEntry | Verifies that the provided routes are present in the routing table of a specified VRF. | Route: 10.255.0.3 - Peer: dc1-leaf1a | NOT RUN | - |
+| 2227 | dc2-leaf3a.arista.com | Routing | VerifyRoutingTableEntry | Verifies that the provided routes are present in the routing table of a specified VRF. | Route: 10.255.0.4 - Peer: dc1-leaf1b | NOT RUN | - |
+| 2228 | dc2-leaf3a.arista.com | Routing | VerifyRoutingTableEntry | Verifies that the provided routes are present in the routing table of a specified VRF. | Route: 10.255.0.5 - Peer: dc1-leaf2a | NOT RUN | - |
+| 2229 | dc2-leaf3a.arista.com | Routing | VerifyRoutingTableEntry | Verifies that the provided routes are present in the routing table of a specified VRF. | Route: 10.255.1.3 - Peer: dc1-leaf1a | NOT RUN | - |
+| 2230 | dc2-leaf3a.arista.com | Routing | VerifyRoutingTableEntry | Verifies that the provided routes are present in the routing table of a specified VRF. | Route: 10.255.1.5 - Peer: dc1-leaf2a | NOT RUN | - |
+| 2231 | dc2-leaf3a.arista.com | Routing | VerifyRoutingTableEntry | Verifies that the provided routes are present in the routing table of a specified VRF. | Route: 10.255.128.11 - Peer: dc2-spine1 | NOT RUN | - |
+| 2232 | dc2-leaf3a.arista.com | Routing | VerifyRoutingTableEntry | Verifies that the provided routes are present in the routing table of a specified VRF. | Route: 10.255.128.12 - Peer: dc2-spine2 | NOT RUN | - |
+| 2233 | dc2-leaf3a.arista.com | Routing | VerifyRoutingTableEntry | Verifies that the provided routes are present in the routing table of a specified VRF. | Route: 10.255.128.13 - Peer: dc2-leaf1a | NOT RUN | - |
+| 2234 | dc2-leaf3a.arista.com | Routing | VerifyRoutingTableEntry | Verifies that the provided routes are present in the routing table of a specified VRF. | Route: 10.255.128.14 - Peer: dc2-leaf1b | NOT RUN | - |
+| 2235 | dc2-leaf3a.arista.com | Routing | VerifyRoutingTableEntry | Verifies that the provided routes are present in the routing table of a specified VRF. | Route: 10.255.128.15 - Peer: dc2-leaf2a | NOT RUN | - |
+| 2236 | dc2-leaf3a.arista.com | Routing | VerifyRoutingTableEntry | Verifies that the provided routes are present in the routing table of a specified VRF. | Route: 10.255.128.16 - Peer: dc2-leaf2b | NOT RUN | - |
+| 2237 | dc2-leaf3a.arista.com | Routing | VerifyRoutingTableEntry | Verifies that the provided routes are present in the routing table of a specified VRF. | Route: 10.255.128.17 - Peer: dc2-leaf3a.arista.com | NOT RUN | - |
+| 2238 | dc2-leaf3a.arista.com | Routing | VerifyRoutingTableEntry | Verifies that the provided routes are present in the routing table of a specified VRF. | Route: 10.255.128.18 - Peer: dc2-leaf3b.arista.com | NOT RUN | - |
+| 2239 | dc2-leaf3a.arista.com | Routing | VerifyRoutingTableEntry | Verifies that the provided routes are present in the routing table of a specified VRF. | Route: 10.255.129.13 - Peer: dc2-leaf1a | NOT RUN | - |
+| 2240 | dc2-leaf3a.arista.com | Routing | VerifyRoutingTableEntry | Verifies that the provided routes are present in the routing table of a specified VRF. | Route: 10.255.129.15 - Peer: dc2-leaf2a | NOT RUN | - |
+| 2241 | dc2-leaf3a.arista.com | Routing | VerifyRoutingTableEntry | Verifies that the provided routes are present in the routing table of a specified VRF. | Route: 10.255.129.17 - Peer: dc2-leaf3a.arista.com | NOT RUN | - |
+| 2242 | dc2-leaf3a.arista.com | Routing | VerifyRoutingTableEntry | Verifies that the provided routes are present in the routing table of a specified VRF. | Route: 10.255.2.1 - Peer: dc1-wan1 | NOT RUN | - |
+| 2243 | dc2-leaf3a.arista.com | Routing | VerifyRoutingTableEntry | Verifies that the provided routes are present in the routing table of a specified VRF. | Route: 10.255.2.2 - Peer: dc1-wan2 | NOT RUN | - |
+| 2244 | dc2-leaf3a.arista.com | Routing | VerifyRoutingTableEntry | Verifies that the provided routes are present in the routing table of a specified VRF. | Route: 10.33.0.5 - Peer: dc1-svc-leaf1a | NOT RUN | - |
+| 2245 | dc2-leaf3a.arista.com | Routing | VerifyRoutingTableEntry | Verifies that the provided routes are present in the routing table of a specified VRF. | Route: 10.33.0.6 - Peer: dc1-svc-leaf1b | NOT RUN | - |
+| 2246 | dc2-leaf3a.arista.com | Routing | VerifyRoutingTableEntry | Verifies that the provided routes are present in the routing table of a specified VRF. | Route: 10.33.1.5 - Peer: dc1-svc-leaf1a | NOT RUN | - |
+| 2247 | dc2-leaf3a.arista.com | Security | VerifyAPIHttpsSSL | Verifies if the eAPI has a valid SSL profile. | - | NOT RUN | - |
+| 2248 | dc2-leaf3a.arista.com | Security | VerifyAPIHttpsSSL | Verifies if the eAPI has a valid SSL profile. | eAPI HTTPS SSL Profile: eAPI_SSL_Profile | NOT RUN | - |
+| 2249 | dc2-leaf3a.arista.com | Security | VerifyAPIHttpStatus | Verifies if eAPI HTTP server is disabled globally. | - | NOT RUN | - |
+| 2250 | dc2-leaf3a.arista.com | Security | VerifyAPIIPv4Acl | Verifies if eAPI has the right number IPv4 ACL(s) configured for a specified VRF. | - | NOT RUN | - |
+| 2251 | dc2-leaf3a.arista.com | Security | VerifyAPIIPv6Acl | Verifies if eAPI has the right number IPv6 ACL(s) configured for a specified VRF. | - | NOT RUN | - |
+| 2252 | dc2-leaf3a.arista.com | Security | VerifyAPISSLCertificate | Verifies the eAPI SSL certificate expiry, common subject name, encryption algorithm and key size. | - | NOT RUN | - |
+| 2253 | dc2-leaf3a.arista.com | Security | VerifyBannerLogin | Verifies the login banner of a device. | - | NOT RUN | - |
+| 2254 | dc2-leaf3a.arista.com | Security | VerifyBannerMotd | Verifies the motd banner of a device. | - | NOT RUN | - |
+| 2255 | dc2-leaf3a.arista.com | Security | VerifyIPSecConnHealth | Verifies all IPv4 security connections. | - | NOT RUN | - |
+| 2256 | dc2-leaf3a.arista.com | Security | VerifyIPv4ACL | Verifies the configuration of IPv4 ACLs. | - | NOT RUN | - |
+| 2257 | dc2-leaf3a.arista.com | Security | VerifySpecificIPSecConn | Verifies IPv4 security connections for a peer. | - | NOT RUN | - |
+| 2258 | dc2-leaf3a.arista.com | Security | VerifySSHIPv4Acl | Verifies if the SSHD agent has IPv4 ACL(s) configured. | - | NOT RUN | - |
+| 2259 | dc2-leaf3a.arista.com | Security | VerifySSHIPv6Acl | Verifies if the SSHD agent has IPv6 ACL(s) configured. | - | NOT RUN | - |
+| 2260 | dc2-leaf3a.arista.com | Security | VerifySSHStatus | Verifies if the SSHD agent is disabled in the default VRF. | - | NOT RUN | - |
+| 2261 | dc2-leaf3a.arista.com | Security | VerifyTelnetStatus | Verifies if Telnet is disabled in the default VRF. | - | NOT RUN | - |
+| 2262 | dc2-leaf3a.arista.com | Services | VerifyDNSLookup | Verifies the DNS name to IP address resolution. | - | NOT RUN | - |
+| 2263 | dc2-leaf3a.arista.com | Services | VerifyDNSServers | Verifies if the DNS servers are correctly configured. | - | NOT RUN | - |
+| 2264 | dc2-leaf3a.arista.com | Services | VerifyErrdisableRecovery | Verifies the errdisable recovery reason, status, and interval. | - | NOT RUN | - |
+| 2265 | dc2-leaf3a.arista.com | Services | VerifyHostname | Verifies the hostname of a device. | - | NOT RUN | - |
+| 2266 | dc2-leaf3a.arista.com | SNMP | VerifySnmpIPv4Acl | Verifies if the SNMP agent has IPv4 ACL(s) configured. | - | NOT RUN | - |
+| 2267 | dc2-leaf3a.arista.com | SNMP | VerifySnmpIPv6Acl | Verifies if the SNMP agent has IPv6 ACL(s) configured. | - | NOT RUN | - |
+| 2268 | dc2-leaf3a.arista.com | SNMP | VerifySnmpStatus | Verifies if the SNMP agent is enabled. | - | NOT RUN | - |
+| 2269 | dc2-leaf3a.arista.com | Software | VerifyEOSVersion | Verifies the EOS version of the device. | - | NOT RUN | - |
+| 2270 | dc2-leaf3a.arista.com | Software | VerifyTerminAttrVersion | Verifies the TerminAttr version of the device. | - | NOT RUN | - |
+| 2271 | dc2-leaf3a.arista.com | STP | VerifySTPBlockedPorts | Verifies there is no STP blocked ports. | - | NOT RUN | - |
+| 2272 | dc2-leaf3a.arista.com | STP | VerifySTPCounters | Verifies there is no errors in STP BPDU packets. | - | NOT RUN | - |
+| 2273 | dc2-leaf3a.arista.com | STP | VerifySTPForwardingPorts | Verifies that all interfaces are forwarding for a provided list of VLAN(s). | - | NOT RUN | - |
+| 2274 | dc2-leaf3a.arista.com | STP | VerifySTPMode | Verifies the configured STP mode for a provided list of VLAN(s). | - | NOT RUN | - |
+| 2275 | dc2-leaf3a.arista.com | STP | VerifySTPRootPriority | Verifies the STP root priority for a provided list of VLAN or MST instance ID(s). | - | NOT RUN | - |
+| 2276 | dc2-leaf3a.arista.com | STUN | VerifyStunClient | Verifies the STUN client is configured with the specified IPv4 source address and port. Validate the public IP and port if provided. | - | NOT RUN | - |
+| 2277 | dc2-leaf3a.arista.com | System | VerifyAgentLogs | Verifies there are no agent crash reports. | - | NOT RUN | - |
+| 2278 | dc2-leaf3a.arista.com | System | VerifyCoredump | Verifies there are no core dump files. | - | NOT RUN | - |
+| 2279 | dc2-leaf3a.arista.com | System | VerifyCPUUtilization | Verifies whether the CPU utilization is below 75%. | - | NOT RUN | - |
+| 2280 | dc2-leaf3a.arista.com | System | VerifyFileSystemUtilization | Verifies that no partition is utilizing more than 75% of its disk space. | - | NOT RUN | - |
+| 2281 | dc2-leaf3a.arista.com | System | VerifyMemoryUtilization | Verifies whether the memory utilization is below 75%. | - | NOT RUN | - |
+| 2282 | dc2-leaf3a.arista.com | System | VerifyNTP | Verifies if NTP is synchronised. | - | NOT RUN | - |
+| 2283 | dc2-leaf3a.arista.com | System | VerifyNTP | Verifies if NTP is synchronised. | - | NOT RUN | - |
+| 2284 | dc2-leaf3a.arista.com | System | VerifyReloadCause | Verifies the last reload cause of the device. | - | NOT RUN | - |
+| 2285 | dc2-leaf3a.arista.com | System | VerifyReloadCause | Verifies the last reload cause of the device. | - | NOT RUN | - |
+| 2286 | dc2-leaf3a.arista.com | System | VerifyUptime | Verifies the device uptime. | - | NOT RUN | - |
+| 2287 | dc2-leaf3a.arista.com | VLAN | VerifyVlanInternalPolicy | Verifies the VLAN internal allocation policy and the range of VLANs. | - | NOT RUN | - |
+| 2288 | dc2-leaf3b.arista.com | AAA | VerifyAcctConsoleMethods | Verifies the AAA accounting console method lists for different accounting types (system, exec, commands, dot1x). | - | NOT RUN | - |
+| 2289 | dc2-leaf3b.arista.com | AAA | VerifyAcctDefaultMethods | Verifies the AAA accounting default method lists for different accounting types (system, exec, commands, dot1x). | - | NOT RUN | - |
+| 2290 | dc2-leaf3b.arista.com | AAA | VerifyAuthenMethods | Verifies the AAA authentication method lists for different authentication types (login, enable, dot1x). | - | NOT RUN | - |
+| 2291 | dc2-leaf3b.arista.com | AAA | VerifyAuthzMethods | Verifies the AAA authorization method lists for different authorization types (commands, exec). | - | NOT RUN | - |
+| 2292 | dc2-leaf3b.arista.com | AAA | VerifyTacacsServerGroups | Verifies if the provided TACACS server group(s) are configured. | - | NOT RUN | - |
+| 2293 | dc2-leaf3b.arista.com | AAA | VerifyTacacsServers | Verifies TACACS servers are configured for a specified VRF. | - | NOT RUN | - |
+| 2294 | dc2-leaf3b.arista.com | AAA | VerifyTacacsSourceIntf | Verifies TACACS source-interface for a specified VRF. | - | NOT RUN | - |
+| 2295 | dc2-leaf3b.arista.com | BGP | VerifyBGPSpecificPeers | Verifies the health of specific BGP peer(s). | BGP EVPN Peer: dc2-spine1 (IP: 10.255.128.11) | NOT RUN | - |
+| 2296 | dc2-leaf3b.arista.com | BGP | VerifyBGPSpecificPeers | Verifies the health of specific BGP peer(s). | BGP EVPN Peer: dc2-spine2 (IP: 10.255.128.12) | NOT RUN | - |
+| 2297 | dc2-leaf3b.arista.com | BGP | VerifyBGPSpecificPeers | Verifies the health of specific BGP peer(s). | BGP IPv4 Unicast Peer: dc2-leaf3a.arista.com (IP: 10.255.129.124) | NOT RUN | - |
+| 2298 | dc2-leaf3b.arista.com | BGP | VerifyBGPSpecificPeers | Verifies the health of specific BGP peer(s). | BGP IPv4 Unicast Peer: dc2-spine1 (IP: 10.255.255.124) | NOT RUN | - |
+| 2299 | dc2-leaf3b.arista.com | BGP | VerifyBGPSpecificPeers | Verifies the health of specific BGP peer(s). | BGP IPv4 Unicast Peer: dc2-spine2 (IP: 10.255.255.126) | NOT RUN | - |
+| 2300 | dc2-leaf3b.arista.com | Configuration | VerifyRunningConfigDiffs | Verifies there is no difference between the running-config and the startup-config | - | NOT RUN | - |
+| 2301 | dc2-leaf3b.arista.com | Configuration | VerifyZeroTouch | Verifies ZeroTouch is disabled | - | NOT RUN | - |
+| 2302 | dc2-leaf3b.arista.com | Connectivity | VerifyLLDPNeighbors | Verifies that the provided LLDP neighbors are connected properly. | Local: Ethernet1 - Remote: dc2-spine1 Ethernet6 | NOT RUN | - |
+| 2303 | dc2-leaf3b.arista.com | Connectivity | VerifyLLDPNeighbors | Verifies that the provided LLDP neighbors are connected properly. | Local: Ethernet2 - Remote: dc2-spine2 Ethernet6 | NOT RUN | - |
+| 2304 | dc2-leaf3b.arista.com | Connectivity | VerifyLLDPNeighbors | Verifies that the provided LLDP neighbors are connected properly. | Local: Ethernet3 - Remote: dc2-leaf3a.arista.com Ethernet3 | NOT RUN | - |
+| 2305 | dc2-leaf3b.arista.com | Connectivity | VerifyLLDPNeighbors | Verifies that the provided LLDP neighbors are connected properly. | Local: Ethernet4 - Remote: dc2-leaf3a.arista.com Ethernet4 | NOT RUN | - |
+| 2306 | dc2-leaf3b.arista.com | Connectivity | VerifyReachability | Test the network reachability to one or many destination IP(s). | Source: Loopback0 (IP: 10.255.128.18) - Destination: dc1-leaf1a Loopback0 (IP: 10.255.0.3) | NOT RUN | - |
+| 2307 | dc2-leaf3b.arista.com | Connectivity | VerifyReachability | Test the network reachability to one or many destination IP(s). | Source: Loopback0 (IP: 10.255.128.18) - Destination: dc1-leaf1b Loopback0 (IP: 10.255.0.4) | NOT RUN | - |
+| 2308 | dc2-leaf3b.arista.com | Connectivity | VerifyReachability | Test the network reachability to one or many destination IP(s). | Source: Loopback0 (IP: 10.255.128.18) - Destination: dc1-leaf2a Loopback0 (IP: 10.255.0.5) | NOT RUN | - |
+| 2309 | dc2-leaf3b.arista.com | Connectivity | VerifyReachability | Test the network reachability to one or many destination IP(s). | Source: Loopback0 (IP: 10.255.128.18) - Destination: dc1-spine1 Loopback0 (IP: 10.255.0.1) | NOT RUN | - |
+| 2310 | dc2-leaf3b.arista.com | Connectivity | VerifyReachability | Test the network reachability to one or many destination IP(s). | Source: Loopback0 (IP: 10.255.128.18) - Destination: dc1-spine2 Loopback0 (IP: 10.255.0.2) | NOT RUN | - |
+| 2311 | dc2-leaf3b.arista.com | Connectivity | VerifyReachability | Test the network reachability to one or many destination IP(s). | Source: Loopback0 (IP: 10.255.128.18) - Destination: dc1-svc-leaf1a Loopback0 (IP: 10.33.0.5) | NOT RUN | - |
+| 2312 | dc2-leaf3b.arista.com | Connectivity | VerifyReachability | Test the network reachability to one or many destination IP(s). | Source: Loopback0 (IP: 10.255.128.18) - Destination: dc1-svc-leaf1b Loopback0 (IP: 10.33.0.6) | NOT RUN | - |
+| 2313 | dc2-leaf3b.arista.com | Connectivity | VerifyReachability | Test the network reachability to one or many destination IP(s). | Source: Loopback0 (IP: 10.255.128.18) - Destination: dc1-wan1 Loopback0 (IP: 10.255.2.1) | NOT RUN | - |
+| 2314 | dc2-leaf3b.arista.com | Connectivity | VerifyReachability | Test the network reachability to one or many destination IP(s). | Source: Loopback0 (IP: 10.255.128.18) - Destination: dc1-wan2 Loopback0 (IP: 10.255.2.2) | NOT RUN | - |
+| 2315 | dc2-leaf3b.arista.com | Connectivity | VerifyReachability | Test the network reachability to one or many destination IP(s). | Source: Loopback0 (IP: 10.255.128.18) - Destination: dc2-leaf1a Loopback0 (IP: 10.255.128.13) | NOT RUN | - |
+| 2316 | dc2-leaf3b.arista.com | Connectivity | VerifyReachability | Test the network reachability to one or many destination IP(s). | Source: Loopback0 (IP: 10.255.128.18) - Destination: dc2-leaf1b Loopback0 (IP: 10.255.128.14) | NOT RUN | - |
+| 2317 | dc2-leaf3b.arista.com | Connectivity | VerifyReachability | Test the network reachability to one or many destination IP(s). | Source: Loopback0 (IP: 10.255.128.18) - Destination: dc2-leaf2a Loopback0 (IP: 10.255.128.15) | NOT RUN | - |
+| 2318 | dc2-leaf3b.arista.com | Connectivity | VerifyReachability | Test the network reachability to one or many destination IP(s). | Source: Loopback0 (IP: 10.255.128.18) - Destination: dc2-leaf2b Loopback0 (IP: 10.255.128.16) | NOT RUN | - |
+| 2319 | dc2-leaf3b.arista.com | Connectivity | VerifyReachability | Test the network reachability to one or many destination IP(s). | Source: Loopback0 (IP: 10.255.128.18) - Destination: dc2-leaf3a.arista.com Loopback0 (IP: 10.255.128.17) | NOT RUN | - |
+| 2320 | dc2-leaf3b.arista.com | Connectivity | VerifyReachability | Test the network reachability to one or many destination IP(s). | Source: Loopback0 (IP: 10.255.128.18) - Destination: dc2-leaf3b.arista.com Loopback0 (IP: 10.255.128.18) | NOT RUN | - |
+| 2321 | dc2-leaf3b.arista.com | Connectivity | VerifyReachability | Test the network reachability to one or many destination IP(s). | Source: Loopback0 (IP: 10.255.128.18) - Destination: dc2-spine1 Loopback0 (IP: 10.255.128.11) | NOT RUN | - |
+| 2322 | dc2-leaf3b.arista.com | Connectivity | VerifyReachability | Test the network reachability to one or many destination IP(s). | Source: Loopback0 (IP: 10.255.128.18) - Destination: dc2-spine2 Loopback0 (IP: 10.255.128.12) | NOT RUN | - |
+| 2323 | dc2-leaf3b.arista.com | Connectivity | VerifyReachability | Test the network reachability to one or many destination IP(s). | Source: P2P Interface Ethernet1 (IP: 10.255.255.125) - Destination: dc2-spine1 Ethernet6 (IP: 10.255.255.124) | NOT RUN | - |
+| 2324 | dc2-leaf3b.arista.com | Connectivity | VerifyReachability | Test the network reachability to one or many destination IP(s). | Source: P2P Interface Ethernet2 (IP: 10.255.255.127) - Destination: dc2-spine2 Ethernet6 (IP: 10.255.255.126) | NOT RUN | - |
+| 2325 | dc2-leaf3b.arista.com | Field Notices | VerifyFieldNotice44Resolution | Verifies that the device is using the correct Aboot version per FN0044. | - | NOT RUN | - |
+| 2326 | dc2-leaf3b.arista.com | Field Notices | VerifyFieldNotice72Resolution | Verifies if the device is exposed to FN0072, and if the issue has been mitigated. | - | NOT RUN | - |
+| 2327 | dc2-leaf3b.arista.com | Greent | VerifyGreenT | Verifies if a GreenT policy is created. | - | NOT RUN | - |
+| 2328 | dc2-leaf3b.arista.com | Greent | VerifyGreenTCounters | Verifies if the GreenT counters are incremented. | - | NOT RUN | - |
+| 2329 | dc2-leaf3b.arista.com | Hardware | VerifyAdverseDrops | Verifies there are no adverse drops on DCS-7280 and DCS-7500 family switches. | - | NOT RUN | - |
+| 2330 | dc2-leaf3b.arista.com | Hardware | VerifyEnvironmentCooling | Verifies the status of power supply fans and all fan trays. | - | NOT RUN | - |
+| 2331 | dc2-leaf3b.arista.com | Hardware | VerifyEnvironmentCooling | Verifies the status of power supply fans and all fan trays. | Accepted States: 'ok' | NOT RUN | - |
+| 2332 | dc2-leaf3b.arista.com | Hardware | VerifyEnvironmentPower | Verifies the power supplies status. | - | NOT RUN | - |
+| 2333 | dc2-leaf3b.arista.com | Hardware | VerifyEnvironmentPower | Verifies the power supplies status. | Accepted States: 'ok' | NOT RUN | - |
+| 2334 | dc2-leaf3b.arista.com | Hardware | VerifyEnvironmentSystemCooling | Verifies the system cooling status. | - | NOT RUN | - |
+| 2335 | dc2-leaf3b.arista.com | Hardware | VerifyTemperature | Verifies the device temperature. | - | NOT RUN | - |
+| 2336 | dc2-leaf3b.arista.com | Hardware | VerifyTemperature | Verifies the device temperature. | - | NOT RUN | - |
+| 2337 | dc2-leaf3b.arista.com | Hardware | VerifyTransceiversManufacturers | Verifies if all transceivers come from approved manufacturers. | - | NOT RUN | - |
+| 2338 | dc2-leaf3b.arista.com | Hardware | VerifyTransceiversManufacturers | Verifies if all transceivers come from approved manufacturers. | Accepted Manufacturers: 'Arista Networks', 'Arastra, Inc.', 'Not Present' | NOT RUN | - |
+| 2339 | dc2-leaf3b.arista.com | Hardware | VerifyTransceiversTemperature | Verifies the transceivers temperature. | - | NOT RUN | - |
+| 2340 | dc2-leaf3b.arista.com | Interfaces | VerifyInterfacesStatus | Verifies the status of the provided interfaces. | Interface Ethernet1 - P2P_LINK_TO_DC2-SPINE1_Ethernet6 = 'up' | NOT RUN | - |
+| 2341 | dc2-leaf3b.arista.com | Interfaces | VerifyInterfacesStatus | Verifies the status of the provided interfaces. | Interface Ethernet11 - dc2-leaf3-fw1_e1 = 'adminDown' | NOT RUN | - |
+| 2342 | dc2-leaf3b.arista.com | Interfaces | VerifyInterfacesStatus | Verifies the status of the provided interfaces. | Interface Ethernet2 - P2P_LINK_TO_DC2-SPINE2_Ethernet6 = 'up' | NOT RUN | - |
+| 2343 | dc2-leaf3b.arista.com | Interfaces | VerifyInterfacesStatus | Verifies the status of the provided interfaces. | Interface Ethernet3 - MLAG_PEER_dc2-leaf3a.arista.com_Ethernet3 = 'up' | NOT RUN | - |
+| 2344 | dc2-leaf3b.arista.com | Interfaces | VerifyInterfacesStatus | Verifies the status of the provided interfaces. | Interface Ethernet4 - MLAG_PEER_dc2-leaf3a.arista.com_Ethernet4 = 'up' | NOT RUN | - |
+| 2345 | dc2-leaf3b.arista.com | Interfaces | VerifyInterfacesStatus | Verifies the status of the provided interfaces. | Interface Loopback0 - EVPN_Overlay_Peering = 'up' | NOT RUN | - |
+| 2346 | dc2-leaf3b.arista.com | Interfaces | VerifyInterfacesStatus | Verifies the status of the provided interfaces. | Interface Loopback1 - VTEP_VXLAN_Tunnel_Source = 'up' | NOT RUN | - |
+| 2347 | dc2-leaf3b.arista.com | Interfaces | VerifyInterfacesStatus | Verifies the status of the provided interfaces. | Interface Loopback10 - VRF10_VTEP_DIAGNOSTICS = 'up' | NOT RUN | - |
+| 2348 | dc2-leaf3b.arista.com | Interfaces | VerifyInterfacesStatus | Verifies the status of the provided interfaces. | Interface Loopback11 - VRF11_VTEP_DIAGNOSTICS = 'up' | NOT RUN | - |
+| 2349 | dc2-leaf3b.arista.com | Interfaces | VerifyInterfacesStatus | Verifies the status of the provided interfaces. | Interface Port-Channel11 - dc2-leaf3-fw1_PortChannel = 'up' | NOT RUN | - |
+| 2350 | dc2-leaf3b.arista.com | Interfaces | VerifyInterfacesStatus | Verifies the status of the provided interfaces. | Interface Port-Channel3 - MLAG_PEER_dc2-leaf3a.arista.com_Po3 = 'up' | NOT RUN | - |
+| 2351 | dc2-leaf3b.arista.com | Interfaces | VerifyInterfacesStatus | Verifies the status of the provided interfaces. | Interface Vlan11 - VRF10_VLAN11 = 'up' | NOT RUN | - |
+| 2352 | dc2-leaf3b.arista.com | Interfaces | VerifyInterfacesStatus | Verifies the status of the provided interfaces. | Interface Vlan12 - VRF10_VLAN12 = 'up' | NOT RUN | - |
+| 2353 | dc2-leaf3b.arista.com | Interfaces | VerifyInterfacesStatus | Verifies the status of the provided interfaces. | Interface Vlan21 - VRF11_VLAN21 = 'up' | NOT RUN | - |
+| 2354 | dc2-leaf3b.arista.com | Interfaces | VerifyInterfacesStatus | Verifies the status of the provided interfaces. | Interface Vlan22 - VRF11_VLAN22 = 'up' | NOT RUN | - |
+| 2355 | dc2-leaf3b.arista.com | Interfaces | VerifyInterfacesStatus | Verifies the status of the provided interfaces. | Interface Vlan3009 - MLAG_PEER_L3_iBGP: vrf VRF10 = 'up' | NOT RUN | - |
+| 2356 | dc2-leaf3b.arista.com | Interfaces | VerifyInterfacesStatus | Verifies the status of the provided interfaces. | Interface Vlan3010 - MLAG_PEER_L3_iBGP: vrf VRF11 = 'up' | NOT RUN | - |
+| 2357 | dc2-leaf3b.arista.com | Interfaces | VerifyInterfacesStatus | Verifies the status of the provided interfaces. | Interface Vlan4093 - MLAG_PEER_L3_PEERING = 'up' | NOT RUN | - |
+| 2358 | dc2-leaf3b.arista.com | Interfaces | VerifyInterfacesStatus | Verifies the status of the provided interfaces. | Interface Vlan4094 - MLAG_PEER = 'up' | NOT RUN | - |
+| 2359 | dc2-leaf3b.arista.com | Interfaces | VerifyInterfacesStatus | Verifies the status of the provided interfaces. | Interface Vxlan1 = 'up' | NOT RUN | - |
+| 2360 | dc2-leaf3b.arista.com | LANZ | VerifyLANZ | Verifies if LANZ is enabled. | - | NOT RUN | - |
+| 2361 | dc2-leaf3b.arista.com | Logging | VerifyLoggingAccounting | Verifies if AAA accounting logs are generated. | - | NOT RUN | - |
+| 2362 | dc2-leaf3b.arista.com | Logging | VerifyLoggingErrors | Verifies there are no syslog messages with a severity of ERRORS or higher. | - | NOT RUN | - |
+| 2363 | dc2-leaf3b.arista.com | Logging | VerifyLoggingHostname | Verifies if logs are generated with the device FQDN. | - | NOT RUN | - |
+| 2364 | dc2-leaf3b.arista.com | Logging | VerifyLoggingHosts | Verifies logging hosts (syslog servers) for a specified VRF. | - | NOT RUN | - |
+| 2365 | dc2-leaf3b.arista.com | Logging | VerifyLoggingLogsGeneration | Verifies if logs are generated. | - | NOT RUN | - |
+| 2366 | dc2-leaf3b.arista.com | Logging | VerifyLoggingPersistent | Verifies if logging persistent is enabled and logs are saved in flash. | - | NOT RUN | - |
+| 2367 | dc2-leaf3b.arista.com | Logging | VerifyLoggingSourceInt | Verifies logging source-interface for a specified VRF. | - | NOT RUN | - |
+| 2368 | dc2-leaf3b.arista.com | Logging | VerifyLoggingTimestamp | Verifies if logs are generated with the riate timestamp. | - | NOT RUN | - |
+| 2369 | dc2-leaf3b.arista.com | MLAG | VerifyMlagConfigSanity | Verifies there are no MLAG config-sanity inconsistencies. | - | NOT RUN | - |
+| 2370 | dc2-leaf3b.arista.com | MLAG | VerifyMlagDualPrimary | Verifies the MLAG dual-primary detection parameters. | - | NOT RUN | - |
+| 2371 | dc2-leaf3b.arista.com | MLAG | VerifyMlagInterfaces | Verifies there are no inactive or active-partial MLAG ports. | - | NOT RUN | - |
+| 2372 | dc2-leaf3b.arista.com | MLAG | VerifyMlagReloadDelay | Verifies the MLAG reload-delay parameters. | - | NOT RUN | - |
+| 2373 | dc2-leaf3b.arista.com | MLAG | VerifyMlagStatus | Verifies the health status of the MLAG configuration. | - | NOT RUN | - |
+| 2374 | dc2-leaf3b.arista.com | MLAG | VerifyMlagStatus | Verifies the health status of the MLAG configuration. | - | NOT RUN | - |
+| 2375 | dc2-leaf3b.arista.com | Multicast | VerifyIGMPSnoopingGlobal | Verifies the IGMP snooping global configuration. | - | NOT RUN | - |
+| 2376 | dc2-leaf3b.arista.com | Multicast | VerifyIGMPSnoopingVlans | Verifies the IGMP snooping status for the provided VLANs. | - | NOT RUN | - |
+| 2377 | dc2-leaf3b.arista.com | PTP | VerifyPtpGMStatus | Verifies that the device is locked to a valid PTP Grandmaster. | - | NOT RUN | - |
+| 2378 | dc2-leaf3b.arista.com | PTP | VerifyPtpLockStatus | Verifies that the device was locked to the upstream PTP GM in the last minute. | - | NOT RUN | - |
+| 2379 | dc2-leaf3b.arista.com | PTP | VerifyPtpModeStatus | Verifies that the device is configured as a PTP Boundary Clock. | - | NOT RUN | - |
+| 2380 | dc2-leaf3b.arista.com | PTP | VerifyPtpOffset | Verifies that the PTP timing offset is within +/- 1000ns from the master clock. | - | NOT RUN | - |
+| 2381 | dc2-leaf3b.arista.com | PTP | VerifyPtpPortModeStatus | Verifies the PTP interfaces state. | - | NOT RUN | - |
+| 2382 | dc2-leaf3b.arista.com | Routing | VerifyRoutingProtocolModel | Verifies the configured routing protocol model. | Routing protocol model: multi-agent | NOT RUN | - |
+| 2383 | dc2-leaf3b.arista.com | Routing | VerifyRoutingTableEntry | Verifies that the provided routes are present in the routing table of a specified VRF. | Route: 10.255.0.1 - Peer: dc1-spine1 | NOT RUN | - |
+| 2384 | dc2-leaf3b.arista.com | Routing | VerifyRoutingTableEntry | Verifies that the provided routes are present in the routing table of a specified VRF. | Route: 10.255.0.2 - Peer: dc1-spine2 | NOT RUN | - |
+| 2385 | dc2-leaf3b.arista.com | Routing | VerifyRoutingTableEntry | Verifies that the provided routes are present in the routing table of a specified VRF. | Route: 10.255.0.3 - Peer: dc1-leaf1a | NOT RUN | - |
+| 2386 | dc2-leaf3b.arista.com | Routing | VerifyRoutingTableEntry | Verifies that the provided routes are present in the routing table of a specified VRF. | Route: 10.255.0.4 - Peer: dc1-leaf1b | NOT RUN | - |
+| 2387 | dc2-leaf3b.arista.com | Routing | VerifyRoutingTableEntry | Verifies that the provided routes are present in the routing table of a specified VRF. | Route: 10.255.0.5 - Peer: dc1-leaf2a | NOT RUN | - |
+| 2388 | dc2-leaf3b.arista.com | Routing | VerifyRoutingTableEntry | Verifies that the provided routes are present in the routing table of a specified VRF. | Route: 10.255.1.3 - Peer: dc1-leaf1a | NOT RUN | - |
+| 2389 | dc2-leaf3b.arista.com | Routing | VerifyRoutingTableEntry | Verifies that the provided routes are present in the routing table of a specified VRF. | Route: 10.255.1.5 - Peer: dc1-leaf2a | NOT RUN | - |
+| 2390 | dc2-leaf3b.arista.com | Routing | VerifyRoutingTableEntry | Verifies that the provided routes are present in the routing table of a specified VRF. | Route: 10.255.128.11 - Peer: dc2-spine1 | NOT RUN | - |
+| 2391 | dc2-leaf3b.arista.com | Routing | VerifyRoutingTableEntry | Verifies that the provided routes are present in the routing table of a specified VRF. | Route: 10.255.128.12 - Peer: dc2-spine2 | NOT RUN | - |
+| 2392 | dc2-leaf3b.arista.com | Routing | VerifyRoutingTableEntry | Verifies that the provided routes are present in the routing table of a specified VRF. | Route: 10.255.128.13 - Peer: dc2-leaf1a | NOT RUN | - |
+| 2393 | dc2-leaf3b.arista.com | Routing | VerifyRoutingTableEntry | Verifies that the provided routes are present in the routing table of a specified VRF. | Route: 10.255.128.14 - Peer: dc2-leaf1b | NOT RUN | - |
+| 2394 | dc2-leaf3b.arista.com | Routing | VerifyRoutingTableEntry | Verifies that the provided routes are present in the routing table of a specified VRF. | Route: 10.255.128.15 - Peer: dc2-leaf2a | NOT RUN | - |
+| 2395 | dc2-leaf3b.arista.com | Routing | VerifyRoutingTableEntry | Verifies that the provided routes are present in the routing table of a specified VRF. | Route: 10.255.128.16 - Peer: dc2-leaf2b | NOT RUN | - |
+| 2396 | dc2-leaf3b.arista.com | Routing | VerifyRoutingTableEntry | Verifies that the provided routes are present in the routing table of a specified VRF. | Route: 10.255.128.17 - Peer: dc2-leaf3a.arista.com | NOT RUN | - |
+| 2397 | dc2-leaf3b.arista.com | Routing | VerifyRoutingTableEntry | Verifies that the provided routes are present in the routing table of a specified VRF. | Route: 10.255.128.18 - Peer: dc2-leaf3b.arista.com | NOT RUN | - |
+| 2398 | dc2-leaf3b.arista.com | Routing | VerifyRoutingTableEntry | Verifies that the provided routes are present in the routing table of a specified VRF. | Route: 10.255.129.13 - Peer: dc2-leaf1a | NOT RUN | - |
+| 2399 | dc2-leaf3b.arista.com | Routing | VerifyRoutingTableEntry | Verifies that the provided routes are present in the routing table of a specified VRF. | Route: 10.255.129.15 - Peer: dc2-leaf2a | NOT RUN | - |
+| 2400 | dc2-leaf3b.arista.com | Routing | VerifyRoutingTableEntry | Verifies that the provided routes are present in the routing table of a specified VRF. | Route: 10.255.129.17 - Peer: dc2-leaf3a.arista.com | NOT RUN | - |
+| 2401 | dc2-leaf3b.arista.com | Routing | VerifyRoutingTableEntry | Verifies that the provided routes are present in the routing table of a specified VRF. | Route: 10.255.2.1 - Peer: dc1-wan1 | NOT RUN | - |
+| 2402 | dc2-leaf3b.arista.com | Routing | VerifyRoutingTableEntry | Verifies that the provided routes are present in the routing table of a specified VRF. | Route: 10.255.2.2 - Peer: dc1-wan2 | NOT RUN | - |
+| 2403 | dc2-leaf3b.arista.com | Routing | VerifyRoutingTableEntry | Verifies that the provided routes are present in the routing table of a specified VRF. | Route: 10.33.0.5 - Peer: dc1-svc-leaf1a | NOT RUN | - |
+| 2404 | dc2-leaf3b.arista.com | Routing | VerifyRoutingTableEntry | Verifies that the provided routes are present in the routing table of a specified VRF. | Route: 10.33.0.6 - Peer: dc1-svc-leaf1b | NOT RUN | - |
+| 2405 | dc2-leaf3b.arista.com | Routing | VerifyRoutingTableEntry | Verifies that the provided routes are present in the routing table of a specified VRF. | Route: 10.33.1.5 - Peer: dc1-svc-leaf1a | NOT RUN | - |
+| 2406 | dc2-leaf3b.arista.com | Security | VerifyAPIHttpsSSL | Verifies if the eAPI has a valid SSL profile. | - | NOT RUN | - |
+| 2407 | dc2-leaf3b.arista.com | Security | VerifyAPIHttpsSSL | Verifies if the eAPI has a valid SSL profile. | eAPI HTTPS SSL Profile: eAPI_SSL_Profile | NOT RUN | - |
+| 2408 | dc2-leaf3b.arista.com | Security | VerifyAPIHttpStatus | Verifies if eAPI HTTP server is disabled globally. | - | NOT RUN | - |
+| 2409 | dc2-leaf3b.arista.com | Security | VerifyAPIIPv4Acl | Verifies if eAPI has the right number IPv4 ACL(s) configured for a specified VRF. | - | NOT RUN | - |
+| 2410 | dc2-leaf3b.arista.com | Security | VerifyAPIIPv6Acl | Verifies if eAPI has the right number IPv6 ACL(s) configured for a specified VRF. | - | NOT RUN | - |
+| 2411 | dc2-leaf3b.arista.com | Security | VerifyAPISSLCertificate | Verifies the eAPI SSL certificate expiry, common subject name, encryption algorithm and key size. | - | NOT RUN | - |
+| 2412 | dc2-leaf3b.arista.com | Security | VerifyBannerLogin | Verifies the login banner of a device. | - | NOT RUN | - |
+| 2413 | dc2-leaf3b.arista.com | Security | VerifyBannerMotd | Verifies the motd banner of a device. | - | NOT RUN | - |
+| 2414 | dc2-leaf3b.arista.com | Security | VerifyIPSecConnHealth | Verifies all IPv4 security connections. | - | NOT RUN | - |
+| 2415 | dc2-leaf3b.arista.com | Security | VerifyIPv4ACL | Verifies the configuration of IPv4 ACLs. | - | NOT RUN | - |
+| 2416 | dc2-leaf3b.arista.com | Security | VerifySpecificIPSecConn | Verifies IPv4 security connections for a peer. | - | NOT RUN | - |
+| 2417 | dc2-leaf3b.arista.com | Security | VerifySSHIPv4Acl | Verifies if the SSHD agent has IPv4 ACL(s) configured. | - | NOT RUN | - |
+| 2418 | dc2-leaf3b.arista.com | Security | VerifySSHIPv6Acl | Verifies if the SSHD agent has IPv6 ACL(s) configured. | - | NOT RUN | - |
+| 2419 | dc2-leaf3b.arista.com | Security | VerifySSHStatus | Verifies if the SSHD agent is disabled in the default VRF. | - | NOT RUN | - |
+| 2420 | dc2-leaf3b.arista.com | Security | VerifyTelnetStatus | Verifies if Telnet is disabled in the default VRF. | - | NOT RUN | - |
+| 2421 | dc2-leaf3b.arista.com | Services | VerifyDNSLookup | Verifies the DNS name to IP address resolution. | - | NOT RUN | - |
+| 2422 | dc2-leaf3b.arista.com | Services | VerifyDNSServers | Verifies if the DNS servers are correctly configured. | - | NOT RUN | - |
+| 2423 | dc2-leaf3b.arista.com | Services | VerifyErrdisableRecovery | Verifies the errdisable recovery reason, status, and interval. | - | NOT RUN | - |
+| 2424 | dc2-leaf3b.arista.com | Services | VerifyHostname | Verifies the hostname of a device. | - | NOT RUN | - |
+| 2425 | dc2-leaf3b.arista.com | SNMP | VerifySnmpIPv4Acl | Verifies if the SNMP agent has IPv4 ACL(s) configured. | - | NOT RUN | - |
+| 2426 | dc2-leaf3b.arista.com | SNMP | VerifySnmpIPv6Acl | Verifies if the SNMP agent has IPv6 ACL(s) configured. | - | NOT RUN | - |
+| 2427 | dc2-leaf3b.arista.com | SNMP | VerifySnmpStatus | Verifies if the SNMP agent is enabled. | - | NOT RUN | - |
+| 2428 | dc2-leaf3b.arista.com | Software | VerifyEOSVersion | Verifies the EOS version of the device. | - | NOT RUN | - |
+| 2429 | dc2-leaf3b.arista.com | Software | VerifyTerminAttrVersion | Verifies the TerminAttr version of the device. | - | NOT RUN | - |
+| 2430 | dc2-leaf3b.arista.com | STP | VerifySTPBlockedPorts | Verifies there is no STP blocked ports. | - | NOT RUN | - |
+| 2431 | dc2-leaf3b.arista.com | STP | VerifySTPCounters | Verifies there is no errors in STP BPDU packets. | - | NOT RUN | - |
+| 2432 | dc2-leaf3b.arista.com | STP | VerifySTPForwardingPorts | Verifies that all interfaces are forwarding for a provided list of VLAN(s). | - | NOT RUN | - |
+| 2433 | dc2-leaf3b.arista.com | STP | VerifySTPMode | Verifies the configured STP mode for a provided list of VLAN(s). | - | NOT RUN | - |
+| 2434 | dc2-leaf3b.arista.com | STP | VerifySTPRootPriority | Verifies the STP root priority for a provided list of VLAN or MST instance ID(s). | - | NOT RUN | - |
+| 2435 | dc2-leaf3b.arista.com | STUN | VerifyStunClient | Verifies the STUN client is configured with the specified IPv4 source address and port. Validate the public IP and port if provided. | - | NOT RUN | - |
+| 2436 | dc2-leaf3b.arista.com | System | VerifyAgentLogs | Verifies there are no agent crash reports. | - | NOT RUN | - |
+| 2437 | dc2-leaf3b.arista.com | System | VerifyCoredump | Verifies there are no core dump files. | - | NOT RUN | - |
+| 2438 | dc2-leaf3b.arista.com | System | VerifyCPUUtilization | Verifies whether the CPU utilization is below 75%. | - | NOT RUN | - |
+| 2439 | dc2-leaf3b.arista.com | System | VerifyFileSystemUtilization | Verifies that no partition is utilizing more than 75% of its disk space. | - | NOT RUN | - |
+| 2440 | dc2-leaf3b.arista.com | System | VerifyMemoryUtilization | Verifies whether the memory utilization is below 75%. | - | NOT RUN | - |
+| 2441 | dc2-leaf3b.arista.com | System | VerifyNTP | Verifies if NTP is synchronised. | - | NOT RUN | - |
+| 2442 | dc2-leaf3b.arista.com | System | VerifyNTP | Verifies if NTP is synchronised. | - | NOT RUN | - |
+| 2443 | dc2-leaf3b.arista.com | System | VerifyReloadCause | Verifies the last reload cause of the device. | - | NOT RUN | - |
+| 2444 | dc2-leaf3b.arista.com | System | VerifyReloadCause | Verifies the last reload cause of the device. | - | NOT RUN | - |
+| 2445 | dc2-leaf3b.arista.com | System | VerifyUptime | Verifies the device uptime. | - | NOT RUN | - |
+| 2446 | dc2-leaf3b.arista.com | VLAN | VerifyVlanInternalPolicy | Verifies the VLAN internal allocation policy and the range of VLANs. | - | NOT RUN | - |
+| 2447 | dc2-spine1 | AAA | VerifyAcctConsoleMethods | Verifies the AAA accounting console method lists for different accounting types (system, exec, commands, dot1x). | - | NOT RUN | - |
+| 2448 | dc2-spine1 | AAA | VerifyAcctDefaultMethods | Verifies the AAA accounting default method lists for different accounting types (system, exec, commands, dot1x). | - | NOT RUN | - |
+| 2449 | dc2-spine1 | AAA | VerifyAuthenMethods | Verifies the AAA authentication method lists for different authentication types (login, enable, dot1x). | - | NOT RUN | - |
+| 2450 | dc2-spine1 | AAA | VerifyAuthzMethods | Verifies the AAA authorization method lists for different authorization types (commands, exec). | - | NOT RUN | - |
+| 2451 | dc2-spine1 | AAA | VerifyTacacsServerGroups | Verifies if the provided TACACS server group(s) are configured. | - | NOT RUN | - |
+| 2452 | dc2-spine1 | AAA | VerifyTacacsServers | Verifies TACACS servers are configured for a specified VRF. | - | NOT RUN | - |
+| 2453 | dc2-spine1 | AAA | VerifyTacacsSourceIntf | Verifies TACACS source-interface for a specified VRF. | - | NOT RUN | - |
+| 2454 | dc2-spine1 | BGP | VerifyBGPSpecificPeers | Verifies the health of specific BGP peer(s). | BGP EVPN Peer: dc2-leaf1a (IP: 10.255.128.13) | NOT RUN | - |
+| 2455 | dc2-spine1 | BGP | VerifyBGPSpecificPeers | Verifies the health of specific BGP peer(s). | BGP EVPN Peer: dc2-leaf1b (IP: 10.255.128.14) | NOT RUN | - |
+| 2456 | dc2-spine1 | BGP | VerifyBGPSpecificPeers | Verifies the health of specific BGP peer(s). | BGP EVPN Peer: dc2-leaf2a (IP: 10.255.128.15) | NOT RUN | - |
+| 2457 | dc2-spine1 | BGP | VerifyBGPSpecificPeers | Verifies the health of specific BGP peer(s). | BGP EVPN Peer: dc2-leaf2b (IP: 10.255.128.16) | NOT RUN | - |
+| 2458 | dc2-spine1 | BGP | VerifyBGPSpecificPeers | Verifies the health of specific BGP peer(s). | BGP EVPN Peer: dc2-leaf3a.arista.com (IP: 10.255.128.17) | NOT RUN | - |
+| 2459 | dc2-spine1 | BGP | VerifyBGPSpecificPeers | Verifies the health of specific BGP peer(s). | BGP EVPN Peer: dc2-leaf3b.arista.com (IP: 10.255.128.18) | NOT RUN | - |
+| 2460 | dc2-spine1 | BGP | VerifyBGPSpecificPeers | Verifies the health of specific BGP peer(s). | BGP IPv4 Unicast Peer: dc2-leaf1a (IP: 10.255.255.105) | NOT RUN | - |
+| 2461 | dc2-spine1 | BGP | VerifyBGPSpecificPeers | Verifies the health of specific BGP peer(s). | BGP IPv4 Unicast Peer: dc2-leaf1b (IP: 10.255.255.109) | NOT RUN | - |
+| 2462 | dc2-spine1 | BGP | VerifyBGPSpecificPeers | Verifies the health of specific BGP peer(s). | BGP IPv4 Unicast Peer: dc2-leaf2a (IP: 10.255.255.113) | NOT RUN | - |
+| 2463 | dc2-spine1 | BGP | VerifyBGPSpecificPeers | Verifies the health of specific BGP peer(s). | BGP IPv4 Unicast Peer: dc2-leaf2b (IP: 10.255.255.117) | NOT RUN | - |
+| 2464 | dc2-spine1 | BGP | VerifyBGPSpecificPeers | Verifies the health of specific BGP peer(s). | BGP IPv4 Unicast Peer: dc2-leaf3a.arista.com (IP: 10.255.255.121) | NOT RUN | - |
+| 2465 | dc2-spine1 | BGP | VerifyBGPSpecificPeers | Verifies the health of specific BGP peer(s). | BGP IPv4 Unicast Peer: dc2-leaf3b.arista.com (IP: 10.255.255.125) | NOT RUN | - |
+| 2466 | dc2-spine1 | Configuration | VerifyRunningConfigDiffs | Verifies there is no difference between the running-config and the startup-config | - | NOT RUN | - |
+| 2467 | dc2-spine1 | Configuration | VerifyZeroTouch | Verifies ZeroTouch is disabled | - | NOT RUN | - |
+| 2468 | dc2-spine1 | Connectivity | VerifyLLDPNeighbors | Verifies that the provided LLDP neighbors are connected properly. | Local: Ethernet1 - Remote: dc2-leaf1a Ethernet1 | NOT RUN | - |
+| 2469 | dc2-spine1 | Connectivity | VerifyLLDPNeighbors | Verifies that the provided LLDP neighbors are connected properly. | Local: Ethernet2 - Remote: dc2-leaf1b Ethernet1 | NOT RUN | - |
+| 2470 | dc2-spine1 | Connectivity | VerifyLLDPNeighbors | Verifies that the provided LLDP neighbors are connected properly. | Local: Ethernet3 - Remote: dc2-leaf2a Ethernet1 | NOT RUN | - |
+| 2471 | dc2-spine1 | Connectivity | VerifyLLDPNeighbors | Verifies that the provided LLDP neighbors are connected properly. | Local: Ethernet4 - Remote: dc2-leaf2b Ethernet1 | NOT RUN | - |
+| 2472 | dc2-spine1 | Connectivity | VerifyLLDPNeighbors | Verifies that the provided LLDP neighbors are connected properly. | Local: Ethernet5 - Remote: dc2-leaf3a.arista.com Ethernet1 | NOT RUN | - |
+| 2473 | dc2-spine1 | Connectivity | VerifyLLDPNeighbors | Verifies that the provided LLDP neighbors are connected properly. | Local: Ethernet6 - Remote: dc2-leaf3b.arista.com Ethernet1 | NOT RUN | - |
+| 2474 | dc2-spine1 | Connectivity | VerifyReachability | Test the network reachability to one or many destination IP(s). | Source: P2P Interface Ethernet1 (IP: 10.255.255.104) - Destination: dc2-leaf1a Ethernet1 (IP: 10.255.255.105) | NOT RUN | - |
+| 2475 | dc2-spine1 | Connectivity | VerifyReachability | Test the network reachability to one or many destination IP(s). | Source: P2P Interface Ethernet2 (IP: 10.255.255.108) - Destination: dc2-leaf1b Ethernet1 (IP: 10.255.255.109) | NOT RUN | - |
+| 2476 | dc2-spine1 | Connectivity | VerifyReachability | Test the network reachability to one or many destination IP(s). | Source: P2P Interface Ethernet3 (IP: 10.255.255.112) - Destination: dc2-leaf2a Ethernet1 (IP: 10.255.255.113) | NOT RUN | - |
+| 2477 | dc2-spine1 | Connectivity | VerifyReachability | Test the network reachability to one or many destination IP(s). | Source: P2P Interface Ethernet4 (IP: 10.255.255.116) - Destination: dc2-leaf2b Ethernet1 (IP: 10.255.255.117) | NOT RUN | - |
+| 2478 | dc2-spine1 | Connectivity | VerifyReachability | Test the network reachability to one or many destination IP(s). | Source: P2P Interface Ethernet5 (IP: 10.255.255.120) - Destination: dc2-leaf3a.arista.com Ethernet1 (IP: 10.255.255.121) | NOT RUN | - |
+| 2479 | dc2-spine1 | Connectivity | VerifyReachability | Test the network reachability to one or many destination IP(s). | Source: P2P Interface Ethernet6 (IP: 10.255.255.124) - Destination: dc2-leaf3b.arista.com Ethernet1 (IP: 10.255.255.125) | NOT RUN | - |
+| 2480 | dc2-spine1 | Field Notices | VerifyFieldNotice44Resolution | Verifies that the device is using the correct Aboot version per FN0044. | - | NOT RUN | - |
+| 2481 | dc2-spine1 | Field Notices | VerifyFieldNotice72Resolution | Verifies if the device is exposed to FN0072, and if the issue has been mitigated. | - | NOT RUN | - |
+| 2482 | dc2-spine1 | Greent | VerifyGreenT | Verifies if a GreenT policy is created. | - | NOT RUN | - |
+| 2483 | dc2-spine1 | Greent | VerifyGreenTCounters | Verifies if the GreenT counters are incremented. | - | NOT RUN | - |
+| 2484 | dc2-spine1 | Hardware | VerifyAdverseDrops | Verifies there are no adverse drops on DCS-7280 and DCS-7500 family switches. | - | NOT RUN | - |
+| 2485 | dc2-spine1 | Hardware | VerifyEnvironmentCooling | Verifies the status of power supply fans and all fan trays. | - | NOT RUN | - |
+| 2486 | dc2-spine1 | Hardware | VerifyEnvironmentCooling | Verifies the status of power supply fans and all fan trays. | Accepted States: 'ok' | NOT RUN | - |
+| 2487 | dc2-spine1 | Hardware | VerifyEnvironmentPower | Verifies the power supplies status. | - | NOT RUN | - |
+| 2488 | dc2-spine1 | Hardware | VerifyEnvironmentPower | Verifies the power supplies status. | Accepted States: 'ok' | NOT RUN | - |
+| 2489 | dc2-spine1 | Hardware | VerifyEnvironmentSystemCooling | Verifies the system cooling status. | - | NOT RUN | - |
+| 2490 | dc2-spine1 | Hardware | VerifyTemperature | Verifies the device temperature. | - | NOT RUN | - |
+| 2491 | dc2-spine1 | Hardware | VerifyTemperature | Verifies the device temperature. | - | NOT RUN | - |
+| 2492 | dc2-spine1 | Hardware | VerifyTransceiversManufacturers | Verifies if all transceivers come from approved manufacturers. | - | NOT RUN | - |
+| 2493 | dc2-spine1 | Hardware | VerifyTransceiversManufacturers | Verifies if all transceivers come from approved manufacturers. | Accepted Manufacturers: 'Arista Networks', 'Arastra, Inc.', 'Not Present' | NOT RUN | - |
+| 2494 | dc2-spine1 | Hardware | VerifyTransceiversTemperature | Verifies the transceivers temperature. | - | NOT RUN | - |
+| 2495 | dc2-spine1 | Interfaces | VerifyInterfacesStatus | Verifies the status of the provided interfaces. | Interface Ethernet1 - P2P_LINK_TO_DC2-LEAF1A_Ethernet1 = 'up' | NOT RUN | - |
+| 2496 | dc2-spine1 | Interfaces | VerifyInterfacesStatus | Verifies the status of the provided interfaces. | Interface Ethernet2 - P2P_LINK_TO_DC2-LEAF1B_Ethernet1 = 'up' | NOT RUN | - |
+| 2497 | dc2-spine1 | Interfaces | VerifyInterfacesStatus | Verifies the status of the provided interfaces. | Interface Ethernet3 - P2P_LINK_TO_DC2-LEAF2A_Ethernet1 = 'up' | NOT RUN | - |
+| 2498 | dc2-spine1 | Interfaces | VerifyInterfacesStatus | Verifies the status of the provided interfaces. | Interface Ethernet4 - P2P_LINK_TO_DC2-LEAF2B_Ethernet1 = 'up' | NOT RUN | - |
+| 2499 | dc2-spine1 | Interfaces | VerifyInterfacesStatus | Verifies the status of the provided interfaces. | Interface Ethernet5 - P2P_LINK_TO_DC2-LEAF3A.ARISTA.COM_Ethernet1 = 'up' | NOT RUN | - |
+| 2500 | dc2-spine1 | Interfaces | VerifyInterfacesStatus | Verifies the status of the provided interfaces. | Interface Ethernet6 - P2P_LINK_TO_DC2-LEAF3B.ARISTA.COM_Ethernet1 = 'up' | NOT RUN | - |
+| 2501 | dc2-spine1 | Interfaces | VerifyInterfacesStatus | Verifies the status of the provided interfaces. | Interface Loopback0 - EVPN_Overlay_Peering = 'up' | NOT RUN | - |
+| 2502 | dc2-spine1 | LANZ | VerifyLANZ | Verifies if LANZ is enabled. | - | NOT RUN | - |
+| 2503 | dc2-spine1 | PTP | VerifyPtpGMStatus | Verifies that the device is locked to a valid PTP Grandmaster. | - | NOT RUN | - |
+| 2504 | dc2-spine1 | PTP | VerifyPtpLockStatus | Verifies that the device was locked to the upstream PTP GM in the last minute. | - | NOT RUN | - |
+| 2505 | dc2-spine1 | PTP | VerifyPtpModeStatus | Verifies that the device is configured as a PTP Boundary Clock. | - | NOT RUN | - |
+| 2506 | dc2-spine1 | PTP | VerifyPtpOffset | Verifies that the PTP timing offset is within +/- 1000ns from the master clock. | - | NOT RUN | - |
+| 2507 | dc2-spine1 | PTP | VerifyPtpPortModeStatus | Verifies the PTP interfaces state. | - | NOT RUN | - |
+| 2508 | dc2-spine1 | Routing | VerifyRoutingProtocolModel | Verifies the configured routing protocol model. | Routing protocol model: multi-agent | NOT RUN | - |
+| 2509 | dc2-spine1 | Security | VerifyAPIHttpsSSL | Verifies if the eAPI has a valid SSL profile. | - | NOT RUN | - |
+| 2510 | dc2-spine1 | Security | VerifyAPIHttpsSSL | Verifies if the eAPI has a valid SSL profile. | eAPI HTTPS SSL Profile: eAPI_SSL_Profile | NOT RUN | - |
+| 2511 | dc2-spine1 | Security | VerifyAPIHttpStatus | Verifies if eAPI HTTP server is disabled globally. | - | NOT RUN | - |
+| 2512 | dc2-spine1 | Security | VerifyAPIIPv4Acl | Verifies if eAPI has the right number IPv4 ACL(s) configured for a specified VRF. | - | NOT RUN | - |
+| 2513 | dc2-spine1 | Security | VerifyAPIIPv6Acl | Verifies if eAPI has the right number IPv6 ACL(s) configured for a specified VRF. | - | NOT RUN | - |
+| 2514 | dc2-spine1 | Security | VerifyAPISSLCertificate | Verifies the eAPI SSL certificate expiry, common subject name, encryption algorithm and key size. | - | NOT RUN | - |
+| 2515 | dc2-spine1 | Security | VerifyBannerLogin | Verifies the login banner of a device. | - | NOT RUN | - |
+| 2516 | dc2-spine1 | Security | VerifyBannerMotd | Verifies the motd banner of a device. | - | NOT RUN | - |
+| 2517 | dc2-spine1 | Security | VerifyIPSecConnHealth | Verifies all IPv4 security connections. | - | NOT RUN | - |
+| 2518 | dc2-spine1 | Security | VerifyIPv4ACL | Verifies the configuration of IPv4 ACLs. | - | NOT RUN | - |
+| 2519 | dc2-spine1 | Security | VerifySpecificIPSecConn | Verifies IPv4 security connections for a peer. | - | NOT RUN | - |
+| 2520 | dc2-spine1 | Security | VerifySSHIPv4Acl | Verifies if the SSHD agent has IPv4 ACL(s) configured. | - | NOT RUN | - |
+| 2521 | dc2-spine1 | Security | VerifySSHIPv6Acl | Verifies if the SSHD agent has IPv6 ACL(s) configured. | - | NOT RUN | - |
+| 2522 | dc2-spine1 | Security | VerifySSHStatus | Verifies if the SSHD agent is disabled in the default VRF. | - | NOT RUN | - |
+| 2523 | dc2-spine1 | Security | VerifyTelnetStatus | Verifies if Telnet is disabled in the default VRF. | - | NOT RUN | - |
+| 2524 | dc2-spine1 | Services | VerifyDNSLookup | Verifies the DNS name to IP address resolution. | - | NOT RUN | - |
+| 2525 | dc2-spine1 | Services | VerifyDNSServers | Verifies if the DNS servers are correctly configured. | - | NOT RUN | - |
+| 2526 | dc2-spine1 | Services | VerifyErrdisableRecovery | Verifies the errdisable recovery reason, status, and interval. | - | NOT RUN | - |
+| 2527 | dc2-spine1 | Services | VerifyHostname | Verifies the hostname of a device. | - | NOT RUN | - |
+| 2528 | dc2-spine1 | SNMP | VerifySnmpIPv4Acl | Verifies if the SNMP agent has IPv4 ACL(s) configured. | - | NOT RUN | - |
+| 2529 | dc2-spine1 | SNMP | VerifySnmpIPv6Acl | Verifies if the SNMP agent has IPv6 ACL(s) configured. | - | NOT RUN | - |
+| 2530 | dc2-spine1 | SNMP | VerifySnmpStatus | Verifies if the SNMP agent is enabled. | - | NOT RUN | - |
+| 2531 | dc2-spine1 | Software | VerifyEOSVersion | Verifies the EOS version of the device. | - | NOT RUN | - |
+| 2532 | dc2-spine1 | Software | VerifyTerminAttrVersion | Verifies the TerminAttr version of the device. | - | NOT RUN | - |
+| 2533 | dc2-spine1 | STUN | VerifyStunClient | Verifies the STUN client is configured with the specified IPv4 source address and port. Validate the public IP and port if provided. | - | NOT RUN | - |
+| 2534 | dc2-spine1 | System | VerifyAgentLogs | Verifies there are no agent crash reports. | - | NOT RUN | - |
+| 2535 | dc2-spine1 | System | VerifyCoredump | Verifies there are no core dump files. | - | NOT RUN | - |
+| 2536 | dc2-spine1 | System | VerifyCPUUtilization | Verifies whether the CPU utilization is below 75%. | - | NOT RUN | - |
+| 2537 | dc2-spine1 | System | VerifyFileSystemUtilization | Verifies that no partition is utilizing more than 75% of its disk space. | - | NOT RUN | - |
+| 2538 | dc2-spine1 | System | VerifyMemoryUtilization | Verifies whether the memory utilization is below 75%. | - | NOT RUN | - |
+| 2539 | dc2-spine1 | System | VerifyNTP | Verifies if NTP is synchronised. | - | NOT RUN | - |
+| 2540 | dc2-spine1 | System | VerifyNTP | Verifies if NTP is synchronised. | - | NOT RUN | - |
+| 2541 | dc2-spine1 | System | VerifyReloadCause | Verifies the last reload cause of the device. | - | NOT RUN | - |
+| 2542 | dc2-spine1 | System | VerifyReloadCause | Verifies the last reload cause of the device. | - | NOT RUN | - |
+| 2543 | dc2-spine1 | System | VerifyUptime | Verifies the device uptime. | - | NOT RUN | - |
+| 2544 | dc2-spine1 | VLAN | VerifyVlanInternalPolicy | Verifies the VLAN internal allocation policy and the range of VLANs. | - | NOT RUN | - |
+| 2545 | dc2-spine2 | AAA | VerifyAcctConsoleMethods | Verifies the AAA accounting console method lists for different accounting types (system, exec, commands, dot1x). | - | NOT RUN | - |
+| 2546 | dc2-spine2 | AAA | VerifyAcctDefaultMethods | Verifies the AAA accounting default method lists for different accounting types (system, exec, commands, dot1x). | - | NOT RUN | - |
+| 2547 | dc2-spine2 | AAA | VerifyAuthenMethods | Verifies the AAA authentication method lists for different authentication types (login, enable, dot1x). | - | NOT RUN | - |
+| 2548 | dc2-spine2 | AAA | VerifyAuthzMethods | Verifies the AAA authorization method lists for different authorization types (commands, exec). | - | NOT RUN | - |
+| 2549 | dc2-spine2 | AAA | VerifyTacacsServerGroups | Verifies if the provided TACACS server group(s) are configured. | - | NOT RUN | - |
+| 2550 | dc2-spine2 | AAA | VerifyTacacsServers | Verifies TACACS servers are configured for a specified VRF. | - | NOT RUN | - |
+| 2551 | dc2-spine2 | AAA | VerifyTacacsSourceIntf | Verifies TACACS source-interface for a specified VRF. | - | NOT RUN | - |
+| 2552 | dc2-spine2 | BGP | VerifyBGPSpecificPeers | Verifies the health of specific BGP peer(s). | BGP EVPN Peer: dc2-leaf1a (IP: 10.255.128.13) | NOT RUN | - |
+| 2553 | dc2-spine2 | BGP | VerifyBGPSpecificPeers | Verifies the health of specific BGP peer(s). | BGP EVPN Peer: dc2-leaf1b (IP: 10.255.128.14) | NOT RUN | - |
+| 2554 | dc2-spine2 | BGP | VerifyBGPSpecificPeers | Verifies the health of specific BGP peer(s). | BGP EVPN Peer: dc2-leaf2a (IP: 10.255.128.15) | NOT RUN | - |
+| 2555 | dc2-spine2 | BGP | VerifyBGPSpecificPeers | Verifies the health of specific BGP peer(s). | BGP EVPN Peer: dc2-leaf2b (IP: 10.255.128.16) | NOT RUN | - |
+| 2556 | dc2-spine2 | BGP | VerifyBGPSpecificPeers | Verifies the health of specific BGP peer(s). | BGP EVPN Peer: dc2-leaf3a.arista.com (IP: 10.255.128.17) | NOT RUN | - |
+| 2557 | dc2-spine2 | BGP | VerifyBGPSpecificPeers | Verifies the health of specific BGP peer(s). | BGP EVPN Peer: dc2-leaf3b.arista.com (IP: 10.255.128.18) | NOT RUN | - |
+| 2558 | dc2-spine2 | BGP | VerifyBGPSpecificPeers | Verifies the health of specific BGP peer(s). | BGP IPv4 Unicast Peer: dc2-leaf1a (IP: 10.255.255.107) | NOT RUN | - |
+| 2559 | dc2-spine2 | BGP | VerifyBGPSpecificPeers | Verifies the health of specific BGP peer(s). | BGP IPv4 Unicast Peer: dc2-leaf1b (IP: 10.255.255.111) | NOT RUN | - |
+| 2560 | dc2-spine2 | BGP | VerifyBGPSpecificPeers | Verifies the health of specific BGP peer(s). | BGP IPv4 Unicast Peer: dc2-leaf2a (IP: 10.255.255.115) | NOT RUN | - |
+| 2561 | dc2-spine2 | BGP | VerifyBGPSpecificPeers | Verifies the health of specific BGP peer(s). | BGP IPv4 Unicast Peer: dc2-leaf2b (IP: 10.255.255.119) | NOT RUN | - |
+| 2562 | dc2-spine2 | BGP | VerifyBGPSpecificPeers | Verifies the health of specific BGP peer(s). | BGP IPv4 Unicast Peer: dc2-leaf3a.arista.com (IP: 10.255.255.123) | NOT RUN | - |
+| 2563 | dc2-spine2 | BGP | VerifyBGPSpecificPeers | Verifies the health of specific BGP peer(s). | BGP IPv4 Unicast Peer: dc2-leaf3b.arista.com (IP: 10.255.255.127) | NOT RUN | - |
+| 2564 | dc2-spine2 | Configuration | VerifyRunningConfigDiffs | Verifies there is no difference between the running-config and the startup-config | - | NOT RUN | - |
+| 2565 | dc2-spine2 | Configuration | VerifyZeroTouch | Verifies ZeroTouch is disabled | - | NOT RUN | - |
+| 2566 | dc2-spine2 | Connectivity | VerifyLLDPNeighbors | Verifies that the provided LLDP neighbors are connected properly. | Local: Ethernet1 - Remote: dc2-leaf1a Ethernet2 | NOT RUN | - |
+| 2567 | dc2-spine2 | Connectivity | VerifyLLDPNeighbors | Verifies that the provided LLDP neighbors are connected properly. | Local: Ethernet2 - Remote: dc2-leaf1b Ethernet2 | NOT RUN | - |
+| 2568 | dc2-spine2 | Connectivity | VerifyLLDPNeighbors | Verifies that the provided LLDP neighbors are connected properly. | Local: Ethernet3 - Remote: dc2-leaf2a Ethernet2 | NOT RUN | - |
+| 2569 | dc2-spine2 | Connectivity | VerifyLLDPNeighbors | Verifies that the provided LLDP neighbors are connected properly. | Local: Ethernet4 - Remote: dc2-leaf2b Ethernet2 | NOT RUN | - |
+| 2570 | dc2-spine2 | Connectivity | VerifyLLDPNeighbors | Verifies that the provided LLDP neighbors are connected properly. | Local: Ethernet5 - Remote: dc2-leaf3a.arista.com Ethernet2 | NOT RUN | - |
+| 2571 | dc2-spine2 | Connectivity | VerifyLLDPNeighbors | Verifies that the provided LLDP neighbors are connected properly. | Local: Ethernet6 - Remote: dc2-leaf3b.arista.com Ethernet2 | NOT RUN | - |
+| 2572 | dc2-spine2 | Connectivity | VerifyReachability | Test the network reachability to one or many destination IP(s). | Source: P2P Interface Ethernet1 (IP: 10.255.255.106) - Destination: dc2-leaf1a Ethernet2 (IP: 10.255.255.107) | NOT RUN | - |
+| 2573 | dc2-spine2 | Connectivity | VerifyReachability | Test the network reachability to one or many destination IP(s). | Source: P2P Interface Ethernet2 (IP: 10.255.255.110) - Destination: dc2-leaf1b Ethernet2 (IP: 10.255.255.111) | NOT RUN | - |
+| 2574 | dc2-spine2 | Connectivity | VerifyReachability | Test the network reachability to one or many destination IP(s). | Source: P2P Interface Ethernet3 (IP: 10.255.255.114) - Destination: dc2-leaf2a Ethernet2 (IP: 10.255.255.115) | NOT RUN | - |
+| 2575 | dc2-spine2 | Connectivity | VerifyReachability | Test the network reachability to one or many destination IP(s). | Source: P2P Interface Ethernet4 (IP: 10.255.255.118) - Destination: dc2-leaf2b Ethernet2 (IP: 10.255.255.119) | NOT RUN | - |
+| 2576 | dc2-spine2 | Connectivity | VerifyReachability | Test the network reachability to one or many destination IP(s). | Source: P2P Interface Ethernet5 (IP: 10.255.255.122) - Destination: dc2-leaf3a.arista.com Ethernet2 (IP: 10.255.255.123) | NOT RUN | - |
+| 2577 | dc2-spine2 | Connectivity | VerifyReachability | Test the network reachability to one or many destination IP(s). | Source: P2P Interface Ethernet6 (IP: 10.255.255.126) - Destination: dc2-leaf3b.arista.com Ethernet2 (IP: 10.255.255.127) | NOT RUN | - |
+| 2578 | dc2-spine2 | Field Notices | VerifyFieldNotice44Resolution | Verifies that the device is using the correct Aboot version per FN0044. | - | NOT RUN | - |
+| 2579 | dc2-spine2 | Field Notices | VerifyFieldNotice72Resolution | Verifies if the device is exposed to FN0072, and if the issue has been mitigated. | - | NOT RUN | - |
+| 2580 | dc2-spine2 | Greent | VerifyGreenT | Verifies if a GreenT policy is created. | - | NOT RUN | - |
+| 2581 | dc2-spine2 | Greent | VerifyGreenTCounters | Verifies if the GreenT counters are incremented. | - | NOT RUN | - |
+| 2582 | dc2-spine2 | Hardware | VerifyAdverseDrops | Verifies there are no adverse drops on DCS-7280 and DCS-7500 family switches. | - | NOT RUN | - |
+| 2583 | dc2-spine2 | Hardware | VerifyEnvironmentCooling | Verifies the status of power supply fans and all fan trays. | - | NOT RUN | - |
+| 2584 | dc2-spine2 | Hardware | VerifyEnvironmentCooling | Verifies the status of power supply fans and all fan trays. | Accepted States: 'ok' | NOT RUN | - |
+| 2585 | dc2-spine2 | Hardware | VerifyEnvironmentPower | Verifies the power supplies status. | - | NOT RUN | - |
+| 2586 | dc2-spine2 | Hardware | VerifyEnvironmentPower | Verifies the power supplies status. | Accepted States: 'ok' | NOT RUN | - |
+| 2587 | dc2-spine2 | Hardware | VerifyEnvironmentSystemCooling | Verifies the system cooling status. | - | NOT RUN | - |
+| 2588 | dc2-spine2 | Hardware | VerifyTemperature | Verifies the device temperature. | - | NOT RUN | - |
+| 2589 | dc2-spine2 | Hardware | VerifyTemperature | Verifies the device temperature. | - | NOT RUN | - |
+| 2590 | dc2-spine2 | Hardware | VerifyTransceiversManufacturers | Verifies if all transceivers come from approved manufacturers. | - | NOT RUN | - |
+| 2591 | dc2-spine2 | Hardware | VerifyTransceiversManufacturers | Verifies if all transceivers come from approved manufacturers. | Accepted Manufacturers: 'Arista Networks', 'Arastra, Inc.', 'Not Present' | NOT RUN | - |
+| 2592 | dc2-spine2 | Hardware | VerifyTransceiversTemperature | Verifies the transceivers temperature. | - | NOT RUN | - |
+| 2593 | dc2-spine2 | Interfaces | VerifyInterfacesStatus | Verifies the status of the provided interfaces. | Interface Ethernet1 - P2P_LINK_TO_DC2-LEAF1A_Ethernet2 = 'up' | NOT RUN | - |
+| 2594 | dc2-spine2 | Interfaces | VerifyInterfacesStatus | Verifies the status of the provided interfaces. | Interface Ethernet2 - P2P_LINK_TO_DC2-LEAF1B_Ethernet2 = 'up' | NOT RUN | - |
+| 2595 | dc2-spine2 | Interfaces | VerifyInterfacesStatus | Verifies the status of the provided interfaces. | Interface Ethernet3 - P2P_LINK_TO_DC2-LEAF2A_Ethernet2 = 'up' | NOT RUN | - |
+| 2596 | dc2-spine2 | Interfaces | VerifyInterfacesStatus | Verifies the status of the provided interfaces. | Interface Ethernet4 - P2P_LINK_TO_DC2-LEAF2B_Ethernet2 = 'up' | NOT RUN | - |
+| 2597 | dc2-spine2 | Interfaces | VerifyInterfacesStatus | Verifies the status of the provided interfaces. | Interface Ethernet5 - P2P_LINK_TO_DC2-LEAF3A.ARISTA.COM_Ethernet2 = 'up' | NOT RUN | - |
+| 2598 | dc2-spine2 | Interfaces | VerifyInterfacesStatus | Verifies the status of the provided interfaces. | Interface Ethernet6 - P2P_LINK_TO_DC2-LEAF3B.ARISTA.COM_Ethernet2 = 'up' | NOT RUN | - |
+| 2599 | dc2-spine2 | Interfaces | VerifyInterfacesStatus | Verifies the status of the provided interfaces. | Interface Loopback0 - EVPN_Overlay_Peering = 'up' | NOT RUN | - |
+| 2600 | dc2-spine2 | LANZ | VerifyLANZ | Verifies if LANZ is enabled. | - | NOT RUN | - |
+| 2601 | dc2-spine2 | PTP | VerifyPtpGMStatus | Verifies that the device is locked to a valid PTP Grandmaster. | - | NOT RUN | - |
+| 2602 | dc2-spine2 | PTP | VerifyPtpLockStatus | Verifies that the device was locked to the upstream PTP GM in the last minute. | - | NOT RUN | - |
+| 2603 | dc2-spine2 | PTP | VerifyPtpModeStatus | Verifies that the device is configured as a PTP Boundary Clock. | - | NOT RUN | - |
+| 2604 | dc2-spine2 | PTP | VerifyPtpOffset | Verifies that the PTP timing offset is within +/- 1000ns from the master clock. | - | NOT RUN | - |
+| 2605 | dc2-spine2 | PTP | VerifyPtpPortModeStatus | Verifies the PTP interfaces state. | - | NOT RUN | - |
+| 2606 | dc2-spine2 | Routing | VerifyRoutingProtocolModel | Verifies the configured routing protocol model. | Routing protocol model: multi-agent | NOT RUN | - |
+| 2607 | dc2-spine2 | Security | VerifyAPIHttpsSSL | Verifies if the eAPI has a valid SSL profile. | - | NOT RUN | - |
+| 2608 | dc2-spine2 | Security | VerifyAPIHttpsSSL | Verifies if the eAPI has a valid SSL profile. | eAPI HTTPS SSL Profile: eAPI_SSL_Profile | NOT RUN | - |
+| 2609 | dc2-spine2 | Security | VerifyAPIHttpStatus | Verifies if eAPI HTTP server is disabled globally. | - | NOT RUN | - |
+| 2610 | dc2-spine2 | Security | VerifyAPIIPv4Acl | Verifies if eAPI has the right number IPv4 ACL(s) configured for a specified VRF. | - | NOT RUN | - |
+| 2611 | dc2-spine2 | Security | VerifyAPIIPv6Acl | Verifies if eAPI has the right number IPv6 ACL(s) configured for a specified VRF. | - | NOT RUN | - |
+| 2612 | dc2-spine2 | Security | VerifyAPISSLCertificate | Verifies the eAPI SSL certificate expiry, common subject name, encryption algorithm and key size. | - | NOT RUN | - |
+| 2613 | dc2-spine2 | Security | VerifyBannerLogin | Verifies the login banner of a device. | - | NOT RUN | - |
+| 2614 | dc2-spine2 | Security | VerifyBannerMotd | Verifies the motd banner of a device. | - | NOT RUN | - |
+| 2615 | dc2-spine2 | Security | VerifyIPSecConnHealth | Verifies all IPv4 security connections. | - | NOT RUN | - |
+| 2616 | dc2-spine2 | Security | VerifyIPv4ACL | Verifies the configuration of IPv4 ACLs. | - | NOT RUN | - |
+| 2617 | dc2-spine2 | Security | VerifySpecificIPSecConn | Verifies IPv4 security connections for a peer. | - | NOT RUN | - |
+| 2618 | dc2-spine2 | Security | VerifySSHIPv4Acl | Verifies if the SSHD agent has IPv4 ACL(s) configured. | - | NOT RUN | - |
+| 2619 | dc2-spine2 | Security | VerifySSHIPv6Acl | Verifies if the SSHD agent has IPv6 ACL(s) configured. | - | NOT RUN | - |
+| 2620 | dc2-spine2 | Security | VerifySSHStatus | Verifies if the SSHD agent is disabled in the default VRF. | - | NOT RUN | - |
+| 2621 | dc2-spine2 | Security | VerifyTelnetStatus | Verifies if Telnet is disabled in the default VRF. | - | NOT RUN | - |
+| 2622 | dc2-spine2 | Services | VerifyDNSLookup | Verifies the DNS name to IP address resolution. | - | NOT RUN | - |
+| 2623 | dc2-spine2 | Services | VerifyDNSServers | Verifies if the DNS servers are correctly configured. | - | NOT RUN | - |
+| 2624 | dc2-spine2 | Services | VerifyErrdisableRecovery | Verifies the errdisable recovery reason, status, and interval. | - | NOT RUN | - |
+| 2625 | dc2-spine2 | Services | VerifyHostname | Verifies the hostname of a device. | - | NOT RUN | - |
+| 2626 | dc2-spine2 | SNMP | VerifySnmpIPv4Acl | Verifies if the SNMP agent has IPv4 ACL(s) configured. | - | NOT RUN | - |
+| 2627 | dc2-spine2 | SNMP | VerifySnmpIPv6Acl | Verifies if the SNMP agent has IPv6 ACL(s) configured. | - | NOT RUN | - |
+| 2628 | dc2-spine2 | SNMP | VerifySnmpStatus | Verifies if the SNMP agent is enabled. | - | NOT RUN | - |
+| 2629 | dc2-spine2 | Software | VerifyEOSVersion | Verifies the EOS version of the device. | - | NOT RUN | - |
+| 2630 | dc2-spine2 | Software | VerifyTerminAttrVersion | Verifies the TerminAttr version of the device. | - | NOT RUN | - |
+| 2631 | dc2-spine2 | STUN | VerifyStunClient | Verifies the STUN client is configured with the specified IPv4 source address and port. Validate the public IP and port if provided. | - | NOT RUN | - |
+| 2632 | dc2-spine2 | System | VerifyAgentLogs | Verifies there are no agent crash reports. | - | NOT RUN | - |
+| 2633 | dc2-spine2 | System | VerifyCoredump | Verifies there are no core dump files. | - | NOT RUN | - |
+| 2634 | dc2-spine2 | System | VerifyCPUUtilization | Verifies whether the CPU utilization is below 75%. | - | NOT RUN | - |
+| 2635 | dc2-spine2 | System | VerifyFileSystemUtilization | Verifies that no partition is utilizing more than 75% of its disk space. | - | NOT RUN | - |
+| 2636 | dc2-spine2 | System | VerifyMemoryUtilization | Verifies whether the memory utilization is below 75%. | - | NOT RUN | - |
+| 2637 | dc2-spine2 | System | VerifyNTP | Verifies if NTP is synchronised. | - | NOT RUN | - |
+| 2638 | dc2-spine2 | System | VerifyNTP | Verifies if NTP is synchronised. | - | NOT RUN | - |
+| 2639 | dc2-spine2 | System | VerifyReloadCause | Verifies the last reload cause of the device. | - | NOT RUN | - |
+| 2640 | dc2-spine2 | System | VerifyReloadCause | Verifies the last reload cause of the device. | - | NOT RUN | - |
+| 2641 | dc2-spine2 | System | VerifyUptime | Verifies the device uptime. | - | NOT RUN | - |
+| 2642 | dc2-spine2 | VLAN | VerifyVlanInternalPolicy | Verifies the VLAN internal allocation policy and the range of VLANs. | - | NOT RUN | - |