# Validate State Report

**Table of Contents:**

- [Validate State Report](validate-state-report)
  - [Test Results Summary](#test-results-summary)
  - [Failed Test Results Summary](#failed-test-results-summary)
  - [All Test Results](#all-test-results)

## Test Results Summary

### Summary Totals

| Total Tests | Total Tests Passed | Total Tests Failed |
| ----------- | ------------------ | ------------------ |
<<<<<<< HEAD
| 633 | 0 | 0 |
=======
| 719 | 0 | 0 |
>>>>>>> 0193df2a

### Summary Totals Devices Under Tests

| DUT | Total Tests | Tests Passed | Tests Failed | Categories Failed |
| --- | ----------- | ------------ | ------------ | ----------------- |
| dc1-leaf1a |  67 | 0 | 0 |  |
<<<<<<< HEAD
| dc1-leaf1b |  67 | 0 | 0 |  |
| dc1-leaf1c |  11 | 0 | 0 |  |
| dc1-leaf2a |  72 | 0 | 0 |  |
| dc1-leaf2c |  11 | 0 | 0 |  |
| dc1-spine1 |  26 | 0 | 0 |  |
| dc1-spine2 |  26 | 0 | 0 |  |
| dc2-leaf1a |  67 | 0 | 0 |  |
| dc2-leaf1b |  67 | 0 | 0 |  |
=======
| dc1-leaf1b |  69 | 0 | 0 |  |
| dc1-leaf1c |  10 | 0 | 0 |  |
| dc1-leaf2a |  74 | 0 | 0 |  |
| dc1-leaf2b |  74 | 0 | 0 |  |
| dc1-leaf2c |  11 | 0 | 0 |  |
| dc1-spine1 |  26 | 0 | 0 |  |
| dc1-spine2 |  26 | 0 | 0 |  |
| dc2-leaf1a |  69 | 0 | 0 |  |
| dc2-leaf1b |  69 | 0 | 0 |  |
>>>>>>> 0193df2a
| dc2-leaf1c |  11 | 0 | 0 |  |
| dc2-leaf2a |  72 | 0 | 0 |  |
| dc2-leaf2b |  71 | 0 | 0 |  |
| dc2-leaf2c |  11 | 0 | 0 |  |
| dc2-spine1 |  27 | 0 | 0 |  |
| dc2-spine2 |  27 | 0 | 0 |  |

### Summary Totals Per Category

| Test Category | Total Tests | Tests Passed | Tests Failed |
| ------------- | ----------- | ------------ | ------------ |
<<<<<<< HEAD
| Hardware |  60 | 0 | 0 |
| NTP |  15 | 0 | 0 |
| Interface State |  193 | 0 | 0 |
| LLDP Topology |  62 | 0 | 0 |
| IP Reachability |  30 | 0 | 0 |
| Loopback0 Reachability |  77 | 0 | 0 |
| MLAG |  7 | 0 | 0 |
| BGP |  84 | 0 | 0 |
| Routing Table |  105 | 0 | 0 |
=======
| Hardware |  64 | 0 | 0 |
| NTP |  16 | 0 | 0 |
| Interface State |  216 | 0 | 0 |
| LLDP Topology |  63 | 0 | 0 |
| IP Reachability |  36 | 0 | 0 |
| Loopback0 Reachability |  96 | 0 | 0 |
| MLAG |  8 | 0 | 0 |
| BGP |  92 | 0 | 0 |
| Routing Table |  128 | 0 | 0 |
>>>>>>> 0193df2a

## Failed Test Results Summary

| Test ID | Node | Test Category | Test Description | Test | Test Result | Failure Reason |
| ------- | ---- | ------------- | ---------------- | ---- | ----------- | -------------- |

## All Test Results

| Test ID | Node | Test Category | Test Description | Test | Test Result | Failure Reason |
| ------- | ---- | ------------- | ---------------- | ---- | ----------- | -------------- |
| 1 | dc1-leaf1a | Hardware | Verifies if the power supplies status are within the accepted states list. | VerifyEnvironmentPower | NOT RUN | - |
| 2 | dc1-leaf1a | Hardware | Verifies if the fans status are within the accepted states list. | VerifyEnvironmentCooling | NOT RUN | - |
| 3 | dc1-leaf1a | Hardware | Verifies if the device temperature is within the acceptable range. | VerifyTemperature | NOT RUN | - |
| 4 | dc1-leaf1a | Hardware | Verifies the transceiver's manufacturer against a list of approved manufacturers. | VerifyTransceiversManufacturers | NOT RUN | - |
| 5 | dc1-leaf1a | NTP | Synchronised with NTP server | NTP | NOT RUN | - |
| 6 | dc1-leaf1a | Interface State | Ethernet Interface & Line Protocol == "up" | Ethernet3 - MLAG_PEER_dc1-leaf1b_Ethernet3 | NOT RUN | - |
| 7 | dc1-leaf1a | Interface State | Ethernet Interface & Line Protocol == "up" | Ethernet4 - MLAG_PEER_dc1-leaf1b_Ethernet4 | NOT RUN | - |
| 8 | dc1-leaf1a | Interface State | Ethernet Interface & Line Protocol == "up" | Ethernet1 - P2P_LINK_TO_DC1-SPINE1_Ethernet1 | NOT RUN | - |
| 9 | dc1-leaf1a | Interface State | Ethernet Interface & Line Protocol == "up" | Ethernet2 - P2P_LINK_TO_DC1-SPINE2_Ethernet1 | NOT RUN | - |
| 10 | dc1-leaf1a | Interface State | Ethernet Interface & Line Protocol == "up" | Ethernet8 - DC1-LEAF1C_Ethernet1 | NOT RUN | - |
| 11 | dc1-leaf1a | Interface State | Ethernet Interface & Line Protocol == "up" | Ethernet5 - dc1-leaf1-server1_PCI1 | NOT RUN | - |
| 12 | dc1-leaf1a | Interface State | Port-Channel Interface & Line Protocol == "up" | Port-Channel3 - MLAG_PEER_dc1-leaf1b_Po3 | NOT RUN | - |
| 13 | dc1-leaf1a | Interface State | Port-Channel Interface & Line Protocol == "up" | Port-Channel8 - DC1-LEAF1C_Po1 | NOT RUN | - |
| 14 | dc1-leaf1a | Interface State | Port-Channel Interface & Line Protocol == "up" | Port-Channel5 - dc1-leaf1-server1_PortChannel dc1-leaf1-server1 | NOT RUN | - |
| 15 | dc1-leaf1a | Interface State | Vlan Interface & Line Protocol == "up" | Vlan4093 - MLAG_PEER_L3_PEERING | NOT RUN | - |
| 16 | dc1-leaf1a | Interface State | Vlan Interface & Line Protocol == "up" | Vlan4094 - MLAG_PEER | NOT RUN | - |
| 17 | dc1-leaf1a | Interface State | Vlan Interface & Line Protocol == "up" | Vlan11 - VRF10_VLAN11 | NOT RUN | - |
| 18 | dc1-leaf1a | Interface State | Vlan Interface & Line Protocol == "up" | Vlan12 - VRF10_VLAN12 | NOT RUN | - |
| 19 | dc1-leaf1a | Interface State | Vlan Interface & Line Protocol == "up" | Vlan3009 - MLAG_PEER_L3_iBGP: vrf VRF10 | NOT RUN | - |
| 20 | dc1-leaf1a | Interface State | Vlan Interface & Line Protocol == "up" | Vlan21 - VRF11_VLAN21 | NOT RUN | - |
| 21 | dc1-leaf1a | Interface State | Vlan Interface & Line Protocol == "up" | Vlan22 - VRF11_VLAN22 | NOT RUN | - |
| 22 | dc1-leaf1a | Interface State | Vlan Interface & Line Protocol == "up" | Vlan3010 - MLAG_PEER_L3_iBGP: vrf VRF11 | NOT RUN | - |
| 23 | dc1-leaf1a | Interface State | Loopback Interface Status & Line Protocol == "up" | Loopback0 - EVPN_Overlay_Peering | NOT RUN | - |
| 24 | dc1-leaf1a | Interface State | Loopback Interface Status & Line Protocol == "up" | Loopback1 - VTEP_VXLAN_Tunnel_Source | NOT RUN | - |
| 25 | dc1-leaf1a | Interface State | Loopback Interface Status & Line Protocol == "up" | Loopback10 - VRF10_VTEP_DIAGNOSTICS | NOT RUN | - |
| 26 | dc1-leaf1a | Interface State | Loopback Interface Status & Line Protocol == "up" | Loopback11 - VRF11_VTEP_DIAGNOSTICS | NOT RUN | - |
| 27 | dc1-leaf1a | Interface State | Vxlan Interface Status & Line Protocol == "up" | Vxlan1 | NOT RUN | - |
<<<<<<< HEAD
| 28 | dc1-leaf1a | LLDP Topology | LLDP topology - validate peer and interface | local: Ethernet3 - remote: dc1-leaf1b_Ethernet3 | NOT RUN | - |
| 29 | dc1-leaf1a | LLDP Topology | LLDP topology - validate peer and interface | local: Ethernet4 - remote: dc1-leaf1b_Ethernet4 | NOT RUN | - |
| 30 | dc1-leaf1a | LLDP Topology | LLDP topology - validate peer and interface | local: Ethernet1 - remote: dc1-spine1_Ethernet1 | NOT RUN | - |
| 31 | dc1-leaf1a | LLDP Topology | LLDP topology - validate peer and interface | local: Ethernet2 - remote: dc1-spine2_Ethernet1 | NOT RUN | - |
| 32 | dc1-leaf1a | LLDP Topology | LLDP topology - validate peer and interface | local: Ethernet8 - remote: dc1-leaf1c_Ethernet1 | NOT RUN | - |
| 33 | dc1-leaf1a | IP Reachability | ip reachability test p2p links | Source: dc1-leaf1a_Ethernet1 - Destination: dc1-spine1_Ethernet1 | NOT RUN | - |
| 34 | dc1-leaf1a | IP Reachability | ip reachability test p2p links | Source: dc1-leaf1a_Ethernet2 - Destination: dc1-spine2_Ethernet1 | NOT RUN | - |
| 35 | dc1-leaf1a | Loopback0 Reachability | Loopback0 Reachability | Source: dc1-leaf1a - 10.255.0.3/32 Destination: 10.255.0.3 | NOT RUN | - |
| 36 | dc1-leaf1a | Loopback0 Reachability | Loopback0 Reachability | Source: dc1-leaf1a - 10.255.0.3/32 Destination: 10.255.0.1 | NOT RUN | - |
| 37 | dc1-leaf1a | Loopback0 Reachability | Loopback0 Reachability | Source: dc1-leaf1a - 10.255.0.3/32 Destination: 10.255.0.2 | NOT RUN | - |
| 38 | dc1-leaf1a | Loopback0 Reachability | Loopback0 Reachability | Source: dc1-leaf1a - 10.255.0.3/32 Destination: 10.255.0.4 | NOT RUN | - |
| 39 | dc1-leaf1a | Loopback0 Reachability | Loopback0 Reachability | Source: dc1-leaf1a - 10.255.0.3/32 Destination: 10.255.0.5 | NOT RUN | - |
| 40 | dc1-leaf1a | Loopback0 Reachability | Loopback0 Reachability | Source: dc1-leaf1a - 10.255.0.3/32 Destination: 10.255.128.11 | NOT RUN | - |
| 41 | dc1-leaf1a | Loopback0 Reachability | Loopback0 Reachability | Source: dc1-leaf1a - 10.255.0.3/32 Destination: 10.255.128.12 | NOT RUN | - |
| 42 | dc1-leaf1a | Loopback0 Reachability | Loopback0 Reachability | Source: dc1-leaf1a - 10.255.0.3/32 Destination: 10.255.128.13 | NOT RUN | - |
| 43 | dc1-leaf1a | Loopback0 Reachability | Loopback0 Reachability | Source: dc1-leaf1a - 10.255.0.3/32 Destination: 10.255.128.14 | NOT RUN | - |
| 44 | dc1-leaf1a | Loopback0 Reachability | Loopback0 Reachability | Source: dc1-leaf1a - 10.255.0.3/32 Destination: 10.255.128.15 | NOT RUN | - |
| 45 | dc1-leaf1a | Loopback0 Reachability | Loopback0 Reachability | Source: dc1-leaf1a - 10.255.0.3/32 Destination: 10.255.128.16 | NOT RUN | - |
| 46 | dc1-leaf1a | MLAG | MLAG State active & Status connected | MLAG | NOT RUN | - |
| 47 | dc1-leaf1a | BGP | ArBGP is configured and operating | ArBGP | NOT RUN | - |
| 48 | dc1-leaf1a | BGP | ip bgp peer state established (ipv4) | bgp_neighbor: 10.255.1.97 | NOT RUN | - |
| 49 | dc1-leaf1a | BGP | ip bgp peer state established (ipv4) | bgp_neighbor: 10.255.255.0 | NOT RUN | - |
| 50 | dc1-leaf1a | BGP | ip bgp peer state established (ipv4) | bgp_neighbor: 10.255.255.2 | NOT RUN | - |
| 51 | dc1-leaf1a | BGP | bgp evpn peer state established (evpn) | bgp_neighbor: 10.255.0.1 | NOT RUN | - |
| 52 | dc1-leaf1a | BGP | bgp evpn peer state established (evpn) | bgp_neighbor: 10.255.0.2 | NOT RUN | - |
| 53 | dc1-leaf1a | Routing Table | Remote Lo0 address | 10.255.0.3 | NOT RUN | - |
| 54 | dc1-leaf1a | Routing Table | Remote Lo0 address | 10.255.0.1 | NOT RUN | - |
| 55 | dc1-leaf1a | Routing Table | Remote Lo0 address | 10.255.0.2 | NOT RUN | - |
| 56 | dc1-leaf1a | Routing Table | Remote Lo0 address | 10.255.0.4 | NOT RUN | - |
| 57 | dc1-leaf1a | Routing Table | Remote Lo0 address | 10.255.0.5 | NOT RUN | - |
=======
| 28 | dc1-leaf1a | LLDP Topology | LLDP topology - validate peer and interface | local: Ethernet1 - remote: dc1-spine1_Ethernet1 | NOT RUN | - |
| 29 | dc1-leaf1a | LLDP Topology | LLDP topology - validate peer and interface | local: Ethernet2 - remote: dc1-spine2_Ethernet1 | NOT RUN | - |
| 30 | dc1-leaf1a | LLDP Topology | LLDP topology - validate peer and interface | local: Ethernet8 - remote: dc1-leaf1c_Ethernet1 | NOT RUN | - |
| 31 | dc1-leaf1a | IP Reachability | ip reachability test p2p links | Source: dc1-leaf1a_Ethernet1 - Destination: dc1-spine1_Ethernet1 | NOT RUN | - |
| 32 | dc1-leaf1a | IP Reachability | ip reachability test p2p links | Source: dc1-leaf1a_Ethernet2 - Destination: dc1-spine2_Ethernet1 | NOT RUN | - |
| 33 | dc1-leaf1a | Loopback0 Reachability | Loopback0 Reachability | Source: dc1-leaf1a - 10.255.0.3/32 Destination: 10.255.0.3 | NOT RUN | - |
| 34 | dc1-leaf1a | Loopback0 Reachability | Loopback0 Reachability | Source: dc1-leaf1a - 10.255.0.3/32 Destination: 10.255.0.1 | NOT RUN | - |
| 35 | dc1-leaf1a | Loopback0 Reachability | Loopback0 Reachability | Source: dc1-leaf1a - 10.255.0.3/32 Destination: 10.255.0.2 | NOT RUN | - |
| 36 | dc1-leaf1a | Loopback0 Reachability | Loopback0 Reachability | Source: dc1-leaf1a - 10.255.0.3/32 Destination: 10.255.0.4 | NOT RUN | - |
| 37 | dc1-leaf1a | Loopback0 Reachability | Loopback0 Reachability | Source: dc1-leaf1a - 10.255.0.3/32 Destination: 10.255.0.5 | NOT RUN | - |
| 38 | dc1-leaf1a | Loopback0 Reachability | Loopback0 Reachability | Source: dc1-leaf1a - 10.255.0.3/32 Destination: 10.255.0.6 | NOT RUN | - |
| 39 | dc1-leaf1a | Loopback0 Reachability | Loopback0 Reachability | Source: dc1-leaf1a - 10.255.0.3/32 Destination: 10.255.128.11 | NOT RUN | - |
| 40 | dc1-leaf1a | Loopback0 Reachability | Loopback0 Reachability | Source: dc1-leaf1a - 10.255.0.3/32 Destination: 10.255.128.12 | NOT RUN | - |
| 41 | dc1-leaf1a | Loopback0 Reachability | Loopback0 Reachability | Source: dc1-leaf1a - 10.255.0.3/32 Destination: 10.255.128.13 | NOT RUN | - |
| 42 | dc1-leaf1a | Loopback0 Reachability | Loopback0 Reachability | Source: dc1-leaf1a - 10.255.0.3/32 Destination: 10.255.128.14 | NOT RUN | - |
| 43 | dc1-leaf1a | Loopback0 Reachability | Loopback0 Reachability | Source: dc1-leaf1a - 10.255.0.3/32 Destination: 10.255.128.15 | NOT RUN | - |
| 44 | dc1-leaf1a | Loopback0 Reachability | Loopback0 Reachability | Source: dc1-leaf1a - 10.255.0.3/32 Destination: 10.255.128.16 | NOT RUN | - |
| 45 | dc1-leaf1a | MLAG | MLAG State active & Status connected | MLAG | NOT RUN | - |
| 46 | dc1-leaf1a | BGP | ArBGP is configured and operating | ArBGP | NOT RUN | - |
| 47 | dc1-leaf1a | BGP | ip bgp peer state established (ipv4) | bgp_neighbor: 10.255.1.97 | NOT RUN | - |
| 48 | dc1-leaf1a | BGP | ip bgp peer state established (ipv4) | bgp_neighbor: 10.255.255.0 | NOT RUN | - |
| 49 | dc1-leaf1a | BGP | ip bgp peer state established (ipv4) | bgp_neighbor: 10.255.255.2 | NOT RUN | - |
| 50 | dc1-leaf1a | BGP | bgp evpn peer state established (evpn) | bgp_neighbor: 10.255.0.1 | NOT RUN | - |
| 51 | dc1-leaf1a | BGP | bgp evpn peer state established (evpn) | bgp_neighbor: 10.255.0.2 | NOT RUN | - |
| 52 | dc1-leaf1a | Routing Table | Remote Lo0 address | 10.255.0.3 | NOT RUN | - |
| 53 | dc1-leaf1a | Routing Table | Remote Lo0 address | 10.255.0.1 | NOT RUN | - |
| 54 | dc1-leaf1a | Routing Table | Remote Lo0 address | 10.255.0.2 | NOT RUN | - |
| 55 | dc1-leaf1a | Routing Table | Remote Lo0 address | 10.255.0.4 | NOT RUN | - |
| 56 | dc1-leaf1a | Routing Table | Remote Lo0 address | 10.255.0.5 | NOT RUN | - |
| 57 | dc1-leaf1a | Routing Table | Remote Lo0 address | 10.255.0.6 | NOT RUN | - |
>>>>>>> 0193df2a
| 58 | dc1-leaf1a | Routing Table | Remote Lo0 address | 10.255.128.11 | NOT RUN | - |
| 59 | dc1-leaf1a | Routing Table | Remote Lo0 address | 10.255.128.12 | NOT RUN | - |
| 60 | dc1-leaf1a | Routing Table | Remote Lo0 address | 10.255.128.13 | NOT RUN | - |
| 61 | dc1-leaf1a | Routing Table | Remote Lo0 address | 10.255.128.14 | NOT RUN | - |
| 62 | dc1-leaf1a | Routing Table | Remote Lo0 address | 10.255.128.15 | NOT RUN | - |
| 63 | dc1-leaf1a | Routing Table | Remote Lo0 address | 10.255.128.16 | NOT RUN | - |
| 64 | dc1-leaf1a | Routing Table | Remote VTEP address | 10.255.1.3 | NOT RUN | - |
| 65 | dc1-leaf1a | Routing Table | Remote VTEP address | 10.255.1.5 | NOT RUN | - |
| 66 | dc1-leaf1a | Routing Table | Remote VTEP address | 10.255.129.13 | NOT RUN | - |
| 67 | dc1-leaf1a | Routing Table | Remote VTEP address | 10.255.129.15 | NOT RUN | - |
| 68 | dc1-leaf1b | Hardware | Verifies if the power supplies status are within the accepted states list. | VerifyEnvironmentPower | NOT RUN | - |
| 69 | dc1-leaf1b | Hardware | Verifies if the fans status are within the accepted states list. | VerifyEnvironmentCooling | NOT RUN | - |
| 70 | dc1-leaf1b | Hardware | Verifies if the device temperature is within the acceptable range. | VerifyTemperature | NOT RUN | - |
| 71 | dc1-leaf1b | Hardware | Verifies the transceiver's manufacturer against a list of approved manufacturers. | VerifyTransceiversManufacturers | NOT RUN | - |
| 72 | dc1-leaf1b | NTP | Synchronised with NTP server | NTP | NOT RUN | - |
| 73 | dc1-leaf1b | Interface State | Ethernet Interface & Line Protocol == "up" | Ethernet3 - MLAG_PEER_dc1-leaf1a_Ethernet3 | NOT RUN | - |
| 74 | dc1-leaf1b | Interface State | Ethernet Interface & Line Protocol == "up" | Ethernet4 - MLAG_PEER_dc1-leaf1a_Ethernet4 | NOT RUN | - |
| 75 | dc1-leaf1b | Interface State | Ethernet Interface & Line Protocol == "up" | Ethernet1 - P2P_LINK_TO_DC1-SPINE1_Ethernet2 | NOT RUN | - |
| 76 | dc1-leaf1b | Interface State | Ethernet Interface & Line Protocol == "up" | Ethernet2 - P2P_LINK_TO_DC1-SPINE2_Ethernet2 | NOT RUN | - |
| 77 | dc1-leaf1b | Interface State | Ethernet Interface & Line Protocol == "up" | Ethernet8 - DC1-LEAF1C_Ethernet2 | NOT RUN | - |
| 78 | dc1-leaf1b | Interface State | Ethernet Interface & Line Protocol == "up" | Ethernet5 - dc1-leaf1-server1_PCI2 | NOT RUN | - |
| 79 | dc1-leaf1b | Interface State | Port-Channel Interface & Line Protocol == "up" | Port-Channel3 - MLAG_PEER_dc1-leaf1a_Po3 | NOT RUN | - |
| 80 | dc1-leaf1b | Interface State | Port-Channel Interface & Line Protocol == "up" | Port-Channel8 - DC1-LEAF1C_Po1 | NOT RUN | - |
| 81 | dc1-leaf1b | Interface State | Port-Channel Interface & Line Protocol == "up" | Port-Channel5 - dc1-leaf1-server1_PortChannel dc1-leaf1-server1 | NOT RUN | - |
| 82 | dc1-leaf1b | Interface State | Vlan Interface & Line Protocol == "up" | Vlan4093 - MLAG_PEER_L3_PEERING | NOT RUN | - |
| 83 | dc1-leaf1b | Interface State | Vlan Interface & Line Protocol == "up" | Vlan4094 - MLAG_PEER | NOT RUN | - |
| 84 | dc1-leaf1b | Interface State | Vlan Interface & Line Protocol == "up" | Vlan11 - VRF10_VLAN11 | NOT RUN | - |
| 85 | dc1-leaf1b | Interface State | Vlan Interface & Line Protocol == "up" | Vlan12 - VRF10_VLAN12 | NOT RUN | - |
| 86 | dc1-leaf1b | Interface State | Vlan Interface & Line Protocol == "up" | Vlan3009 - MLAG_PEER_L3_iBGP: vrf VRF10 | NOT RUN | - |
| 87 | dc1-leaf1b | Interface State | Vlan Interface & Line Protocol == "up" | Vlan21 - VRF11_VLAN21 | NOT RUN | - |
| 88 | dc1-leaf1b | Interface State | Vlan Interface & Line Protocol == "up" | Vlan22 - VRF11_VLAN22 | NOT RUN | - |
| 89 | dc1-leaf1b | Interface State | Vlan Interface & Line Protocol == "up" | Vlan3010 - MLAG_PEER_L3_iBGP: vrf VRF11 | NOT RUN | - |
| 90 | dc1-leaf1b | Interface State | Loopback Interface Status & Line Protocol == "up" | Loopback0 - EVPN_Overlay_Peering | NOT RUN | - |
| 91 | dc1-leaf1b | Interface State | Loopback Interface Status & Line Protocol == "up" | Loopback1 - VTEP_VXLAN_Tunnel_Source | NOT RUN | - |
| 92 | dc1-leaf1b | Interface State | Loopback Interface Status & Line Protocol == "up" | Loopback10 - VRF10_VTEP_DIAGNOSTICS | NOT RUN | - |
| 93 | dc1-leaf1b | Interface State | Loopback Interface Status & Line Protocol == "up" | Loopback11 - VRF11_VTEP_DIAGNOSTICS | NOT RUN | - |
| 94 | dc1-leaf1b | Interface State | Vxlan Interface Status & Line Protocol == "up" | Vxlan1 | NOT RUN | - |
| 95 | dc1-leaf1b | LLDP Topology | LLDP topology - validate peer and interface | local: Ethernet3 - remote: dc1-leaf1a_Ethernet3 | NOT RUN | - |
| 96 | dc1-leaf1b | LLDP Topology | LLDP topology - validate peer and interface | local: Ethernet4 - remote: dc1-leaf1a_Ethernet4 | NOT RUN | - |
| 97 | dc1-leaf1b | LLDP Topology | LLDP topology - validate peer and interface | local: Ethernet1 - remote: dc1-spine1_Ethernet2 | NOT RUN | - |
| 98 | dc1-leaf1b | LLDP Topology | LLDP topology - validate peer and interface | local: Ethernet2 - remote: dc1-spine2_Ethernet2 | NOT RUN | - |
| 99 | dc1-leaf1b | LLDP Topology | LLDP topology - validate peer and interface | local: Ethernet8 - remote: dc1-leaf1c_Ethernet2 | NOT RUN | - |
| 100 | dc1-leaf1b | IP Reachability | ip reachability test p2p links | Source: dc1-leaf1b_Ethernet1 - Destination: dc1-spine1_Ethernet2 | NOT RUN | - |
| 101 | dc1-leaf1b | IP Reachability | ip reachability test p2p links | Source: dc1-leaf1b_Ethernet2 - Destination: dc1-spine2_Ethernet2 | NOT RUN | - |
| 102 | dc1-leaf1b | Loopback0 Reachability | Loopback0 Reachability | Source: dc1-leaf1b - 10.255.0.4/32 Destination: 10.255.0.3 | NOT RUN | - |
| 103 | dc1-leaf1b | Loopback0 Reachability | Loopback0 Reachability | Source: dc1-leaf1b - 10.255.0.4/32 Destination: 10.255.0.1 | NOT RUN | - |
| 104 | dc1-leaf1b | Loopback0 Reachability | Loopback0 Reachability | Source: dc1-leaf1b - 10.255.0.4/32 Destination: 10.255.0.2 | NOT RUN | - |
| 105 | dc1-leaf1b | Loopback0 Reachability | Loopback0 Reachability | Source: dc1-leaf1b - 10.255.0.4/32 Destination: 10.255.0.4 | NOT RUN | - |
| 106 | dc1-leaf1b | Loopback0 Reachability | Loopback0 Reachability | Source: dc1-leaf1b - 10.255.0.4/32 Destination: 10.255.0.5 | NOT RUN | - |
<<<<<<< HEAD
| 107 | dc1-leaf1b | Loopback0 Reachability | Loopback0 Reachability | Source: dc1-leaf1b - 10.255.0.4/32 Destination: 10.255.128.11 | NOT RUN | - |
| 108 | dc1-leaf1b | Loopback0 Reachability | Loopback0 Reachability | Source: dc1-leaf1b - 10.255.0.4/32 Destination: 10.255.128.12 | NOT RUN | - |
| 109 | dc1-leaf1b | Loopback0 Reachability | Loopback0 Reachability | Source: dc1-leaf1b - 10.255.0.4/32 Destination: 10.255.128.13 | NOT RUN | - |
| 110 | dc1-leaf1b | Loopback0 Reachability | Loopback0 Reachability | Source: dc1-leaf1b - 10.255.0.4/32 Destination: 10.255.128.14 | NOT RUN | - |
| 111 | dc1-leaf1b | Loopback0 Reachability | Loopback0 Reachability | Source: dc1-leaf1b - 10.255.0.4/32 Destination: 10.255.128.15 | NOT RUN | - |
| 112 | dc1-leaf1b | Loopback0 Reachability | Loopback0 Reachability | Source: dc1-leaf1b - 10.255.0.4/32 Destination: 10.255.128.16 | NOT RUN | - |
| 113 | dc1-leaf1b | MLAG | MLAG State active & Status connected | MLAG | NOT RUN | - |
| 114 | dc1-leaf1b | BGP | ArBGP is configured and operating | ArBGP | NOT RUN | - |
| 115 | dc1-leaf1b | BGP | ip bgp peer state established (ipv4) | bgp_neighbor: 10.255.1.96 | NOT RUN | - |
| 116 | dc1-leaf1b | BGP | ip bgp peer state established (ipv4) | bgp_neighbor: 10.255.255.4 | NOT RUN | - |
| 117 | dc1-leaf1b | BGP | ip bgp peer state established (ipv4) | bgp_neighbor: 10.255.255.6 | NOT RUN | - |
| 118 | dc1-leaf1b | BGP | bgp evpn peer state established (evpn) | bgp_neighbor: 10.255.0.1 | NOT RUN | - |
| 119 | dc1-leaf1b | BGP | bgp evpn peer state established (evpn) | bgp_neighbor: 10.255.0.2 | NOT RUN | - |
| 120 | dc1-leaf1b | Routing Table | Remote Lo0 address | 10.255.0.3 | NOT RUN | - |
| 121 | dc1-leaf1b | Routing Table | Remote Lo0 address | 10.255.0.1 | NOT RUN | - |
| 122 | dc1-leaf1b | Routing Table | Remote Lo0 address | 10.255.0.2 | NOT RUN | - |
| 123 | dc1-leaf1b | Routing Table | Remote Lo0 address | 10.255.0.4 | NOT RUN | - |
| 124 | dc1-leaf1b | Routing Table | Remote Lo0 address | 10.255.0.5 | NOT RUN | - |
| 125 | dc1-leaf1b | Routing Table | Remote Lo0 address | 10.255.128.11 | NOT RUN | - |
| 126 | dc1-leaf1b | Routing Table | Remote Lo0 address | 10.255.128.12 | NOT RUN | - |
| 127 | dc1-leaf1b | Routing Table | Remote Lo0 address | 10.255.128.13 | NOT RUN | - |
| 128 | dc1-leaf1b | Routing Table | Remote Lo0 address | 10.255.128.14 | NOT RUN | - |
| 129 | dc1-leaf1b | Routing Table | Remote Lo0 address | 10.255.128.15 | NOT RUN | - |
| 130 | dc1-leaf1b | Routing Table | Remote Lo0 address | 10.255.128.16 | NOT RUN | - |
| 131 | dc1-leaf1b | Routing Table | Remote VTEP address | 10.255.1.3 | NOT RUN | - |
| 132 | dc1-leaf1b | Routing Table | Remote VTEP address | 10.255.1.5 | NOT RUN | - |
| 133 | dc1-leaf1b | Routing Table | Remote VTEP address | 10.255.129.13 | NOT RUN | - |
| 134 | dc1-leaf1b | Routing Table | Remote VTEP address | 10.255.129.15 | NOT RUN | - |
| 135 | dc1-leaf1c | Hardware | Verifies if the power supplies status are within the accepted states list. | VerifyEnvironmentPower | NOT RUN | - |
| 136 | dc1-leaf1c | Hardware | Verifies if the fans status are within the accepted states list. | VerifyEnvironmentCooling | NOT RUN | - |
| 137 | dc1-leaf1c | Hardware | Verifies if the device temperature is within the acceptable range. | VerifyTemperature | NOT RUN | - |
| 138 | dc1-leaf1c | Hardware | Verifies the transceiver's manufacturer against a list of approved manufacturers. | VerifyTransceiversManufacturers | NOT RUN | - |
| 139 | dc1-leaf1c | NTP | Synchronised with NTP server | NTP | NOT RUN | - |
| 140 | dc1-leaf1c | Interface State | Ethernet Interface & Line Protocol == "up" | Ethernet1 - DC1-LEAF1A_Ethernet8 | NOT RUN | - |
| 141 | dc1-leaf1c | Interface State | Ethernet Interface & Line Protocol == "up" | Ethernet2 - DC1-LEAF1B_Ethernet8 | NOT RUN | - |
| 142 | dc1-leaf1c | Interface State | Ethernet Interface & Line Protocol == "up" | Ethernet5 - dc1-leaf1-server1_iLO | NOT RUN | - |
| 143 | dc1-leaf1c | Interface State | Port-Channel Interface & Line Protocol == "up" | Port-Channel1 - DC1_L3_LEAF1_Po8 | NOT RUN | - |
| 144 | dc1-leaf1c | LLDP Topology | LLDP topology - validate peer and interface | local: Ethernet1 - remote: dc1-leaf1a_Ethernet8 | NOT RUN | - |
| 145 | dc1-leaf1c | LLDP Topology | LLDP topology - validate peer and interface | local: Ethernet2 - remote: dc1-leaf1b_Ethernet8 | NOT RUN | - |
| 146 | dc1-leaf2a | Hardware | Verifies if the power supplies status are within the accepted states list. | VerifyEnvironmentPower | NOT RUN | - |
| 147 | dc1-leaf2a | Hardware | Verifies if the fans status are within the accepted states list. | VerifyEnvironmentCooling | NOT RUN | - |
| 148 | dc1-leaf2a | Hardware | Verifies if the device temperature is within the acceptable range. | VerifyTemperature | NOT RUN | - |
| 149 | dc1-leaf2a | Hardware | Verifies the transceiver's manufacturer against a list of approved manufacturers. | VerifyTransceiversManufacturers | NOT RUN | - |
| 150 | dc1-leaf2a | NTP | Synchronised with NTP server | NTP | NOT RUN | - |
| 151 | dc1-leaf2a | Interface State | Ethernet Interface & Line Protocol == "up" | Ethernet3 - MLAG_PEER_dc1-leaf2b_Ethernet3 | NOT RUN | - |
| 152 | dc1-leaf2a | Interface State | Ethernet Interface & Line Protocol == "up" | Ethernet4 - MLAG_PEER_dc1-leaf2b_Ethernet4 | NOT RUN | - |
| 153 | dc1-leaf2a | Interface State | Ethernet Interface & Line Protocol == "up" | Ethernet1 - P2P_LINK_TO_DC1-SPINE1_Ethernet3 | NOT RUN | - |
| 154 | dc1-leaf2a | Interface State | Ethernet Interface & Line Protocol == "up" | Ethernet2 - P2P_LINK_TO_DC1-SPINE2_Ethernet3 | NOT RUN | - |
| 155 | dc1-leaf2a | Interface State | Ethernet Interface & Line Protocol == "up" | Ethernet8 - DC1-LEAF2C_Ethernet1 | NOT RUN | - |
| 156 | dc1-leaf2a | Interface State | Ethernet Interface & Line Protocol == "up" | Ethernet6 - P2P_LINK_TO_dc2-leaf2a_Ethernet6 | NOT RUN | - |
| 157 | dc1-leaf2a | Interface State | Ethernet Interface & Line Protocol == "up" | Ethernet5 - dc1-leaf2-server1_PCI1 | NOT RUN | - |
| 158 | dc1-leaf2a | Interface State | Port-Channel Interface & Line Protocol == "up" | Port-Channel3 - MLAG_PEER_dc1-leaf2b_Po3 | NOT RUN | - |
| 159 | dc1-leaf2a | Interface State | Port-Channel Interface & Line Protocol == "up" | Port-Channel8 - DC1-LEAF2C_Po1 | NOT RUN | - |
| 160 | dc1-leaf2a | Interface State | Port-Channel Interface & Line Protocol == "up" | Port-Channel5 - dc1-leaf2-server1_PortChannel dc1-leaf2-server1 | NOT RUN | - |
| 161 | dc1-leaf2a | Interface State | Vlan Interface & Line Protocol == "up" | Vlan4093 - MLAG_PEER_L3_PEERING | NOT RUN | - |
| 162 | dc1-leaf2a | Interface State | Vlan Interface & Line Protocol == "up" | Vlan4094 - MLAG_PEER | NOT RUN | - |
| 163 | dc1-leaf2a | Interface State | Vlan Interface & Line Protocol == "up" | Vlan11 - VRF10_VLAN11 | NOT RUN | - |
| 164 | dc1-leaf2a | Interface State | Vlan Interface & Line Protocol == "up" | Vlan12 - VRF10_VLAN12 | NOT RUN | - |
| 165 | dc1-leaf2a | Interface State | Vlan Interface & Line Protocol == "up" | Vlan3009 - MLAG_PEER_L3_iBGP: vrf VRF10 | NOT RUN | - |
| 166 | dc1-leaf2a | Interface State | Vlan Interface & Line Protocol == "up" | Vlan21 - VRF11_VLAN21 | NOT RUN | - |
| 167 | dc1-leaf2a | Interface State | Vlan Interface & Line Protocol == "up" | Vlan22 - VRF11_VLAN22 | NOT RUN | - |
| 168 | dc1-leaf2a | Interface State | Vlan Interface & Line Protocol == "up" | Vlan3010 - MLAG_PEER_L3_iBGP: vrf VRF11 | NOT RUN | - |
| 169 | dc1-leaf2a | Interface State | Loopback Interface Status & Line Protocol == "up" | Loopback0 - EVPN_Overlay_Peering | NOT RUN | - |
| 170 | dc1-leaf2a | Interface State | Loopback Interface Status & Line Protocol == "up" | Loopback1 - VTEP_VXLAN_Tunnel_Source | NOT RUN | - |
| 171 | dc1-leaf2a | Interface State | Loopback Interface Status & Line Protocol == "up" | Loopback10 - VRF10_VTEP_DIAGNOSTICS | NOT RUN | - |
| 172 | dc1-leaf2a | Interface State | Loopback Interface Status & Line Protocol == "up" | Loopback11 - VRF11_VTEP_DIAGNOSTICS | NOT RUN | - |
| 173 | dc1-leaf2a | Interface State | Vxlan Interface Status & Line Protocol == "up" | Vxlan1 | NOT RUN | - |
| 174 | dc1-leaf2a | LLDP Topology | LLDP topology - validate peer and interface | local: Ethernet3 - remote: dc1-leaf2b_Ethernet3 | NOT RUN | - |
| 175 | dc1-leaf2a | LLDP Topology | LLDP topology - validate peer and interface | local: Ethernet4 - remote: dc1-leaf2b_Ethernet4 | NOT RUN | - |
| 176 | dc1-leaf2a | LLDP Topology | LLDP topology - validate peer and interface | local: Ethernet1 - remote: dc1-spine1_Ethernet3 | NOT RUN | - |
| 177 | dc1-leaf2a | LLDP Topology | LLDP topology - validate peer and interface | local: Ethernet2 - remote: dc1-spine2_Ethernet3 | NOT RUN | - |
| 178 | dc1-leaf2a | LLDP Topology | LLDP topology - validate peer and interface | local: Ethernet8 - remote: dc1-leaf2c_Ethernet1 | NOT RUN | - |
| 179 | dc1-leaf2a | LLDP Topology | LLDP topology - validate peer and interface | local: Ethernet6 - remote: dc2-leaf2a_Ethernet6 | NOT RUN | - |
| 180 | dc1-leaf2a | IP Reachability | ip reachability test p2p links | Source: dc1-leaf2a_Ethernet1 - Destination: dc1-spine1_Ethernet3 | NOT RUN | - |
| 181 | dc1-leaf2a | IP Reachability | ip reachability test p2p links | Source: dc1-leaf2a_Ethernet2 - Destination: dc1-spine2_Ethernet3 | NOT RUN | - |
| 182 | dc1-leaf2a | IP Reachability | ip reachability test p2p links | Source: dc1-leaf2a_Ethernet6 - Destination: dc2-leaf2a_Ethernet6 | NOT RUN | - |
| 183 | dc1-leaf2a | Loopback0 Reachability | Loopback0 Reachability | Source: dc1-leaf2a - 10.255.0.5/32 Destination: 10.255.0.3 | NOT RUN | - |
| 184 | dc1-leaf2a | Loopback0 Reachability | Loopback0 Reachability | Source: dc1-leaf2a - 10.255.0.5/32 Destination: 10.255.0.1 | NOT RUN | - |
| 185 | dc1-leaf2a | Loopback0 Reachability | Loopback0 Reachability | Source: dc1-leaf2a - 10.255.0.5/32 Destination: 10.255.0.2 | NOT RUN | - |
| 186 | dc1-leaf2a | Loopback0 Reachability | Loopback0 Reachability | Source: dc1-leaf2a - 10.255.0.5/32 Destination: 10.255.0.4 | NOT RUN | - |
| 187 | dc1-leaf2a | Loopback0 Reachability | Loopback0 Reachability | Source: dc1-leaf2a - 10.255.0.5/32 Destination: 10.255.0.5 | NOT RUN | - |
| 188 | dc1-leaf2a | Loopback0 Reachability | Loopback0 Reachability | Source: dc1-leaf2a - 10.255.0.5/32 Destination: 10.255.128.11 | NOT RUN | - |
| 189 | dc1-leaf2a | Loopback0 Reachability | Loopback0 Reachability | Source: dc1-leaf2a - 10.255.0.5/32 Destination: 10.255.128.12 | NOT RUN | - |
| 190 | dc1-leaf2a | Loopback0 Reachability | Loopback0 Reachability | Source: dc1-leaf2a - 10.255.0.5/32 Destination: 10.255.128.13 | NOT RUN | - |
| 191 | dc1-leaf2a | Loopback0 Reachability | Loopback0 Reachability | Source: dc1-leaf2a - 10.255.0.5/32 Destination: 10.255.128.14 | NOT RUN | - |
| 192 | dc1-leaf2a | Loopback0 Reachability | Loopback0 Reachability | Source: dc1-leaf2a - 10.255.0.5/32 Destination: 10.255.128.15 | NOT RUN | - |
| 193 | dc1-leaf2a | Loopback0 Reachability | Loopback0 Reachability | Source: dc1-leaf2a - 10.255.0.5/32 Destination: 10.255.128.16 | NOT RUN | - |
| 194 | dc1-leaf2a | MLAG | MLAG State active & Status connected | MLAG | NOT RUN | - |
| 195 | dc1-leaf2a | BGP | ArBGP is configured and operating | ArBGP | NOT RUN | - |
| 196 | dc1-leaf2a | BGP | ip bgp peer state established (ipv4) | bgp_neighbor: 10.255.1.101 | NOT RUN | - |
| 197 | dc1-leaf2a | BGP | ip bgp peer state established (ipv4) | bgp_neighbor: 10.255.255.8 | NOT RUN | - |
| 198 | dc1-leaf2a | BGP | ip bgp peer state established (ipv4) | bgp_neighbor: 10.255.255.10 | NOT RUN | - |
| 199 | dc1-leaf2a | BGP | bgp evpn peer state established (evpn) | bgp_neighbor: 10.255.0.1 | NOT RUN | - |
| 200 | dc1-leaf2a | BGP | bgp evpn peer state established (evpn) | bgp_neighbor: 10.255.0.2 | NOT RUN | - |
| 201 | dc1-leaf2a | BGP | bgp evpn peer state established (evpn) | bgp_neighbor: 10.255.128.15 | NOT RUN | - |
| 202 | dc1-leaf2a | BGP | ip bgp peer state established (ipv4) | bgp_neighbor: 192.168.100.1 | NOT RUN | - |
| 203 | dc1-leaf2a | Routing Table | Remote Lo0 address | 10.255.0.3 | NOT RUN | - |
| 204 | dc1-leaf2a | Routing Table | Remote Lo0 address | 10.255.0.1 | NOT RUN | - |
| 205 | dc1-leaf2a | Routing Table | Remote Lo0 address | 10.255.0.2 | NOT RUN | - |
| 206 | dc1-leaf2a | Routing Table | Remote Lo0 address | 10.255.0.4 | NOT RUN | - |
| 207 | dc1-leaf2a | Routing Table | Remote Lo0 address | 10.255.0.5 | NOT RUN | - |
| 208 | dc1-leaf2a | Routing Table | Remote Lo0 address | 10.255.128.11 | NOT RUN | - |
| 209 | dc1-leaf2a | Routing Table | Remote Lo0 address | 10.255.128.12 | NOT RUN | - |
| 210 | dc1-leaf2a | Routing Table | Remote Lo0 address | 10.255.128.13 | NOT RUN | - |
| 211 | dc1-leaf2a | Routing Table | Remote Lo0 address | 10.255.128.14 | NOT RUN | - |
| 212 | dc1-leaf2a | Routing Table | Remote Lo0 address | 10.255.128.15 | NOT RUN | - |
| 213 | dc1-leaf2a | Routing Table | Remote Lo0 address | 10.255.128.16 | NOT RUN | - |
| 214 | dc1-leaf2a | Routing Table | Remote VTEP address | 10.255.1.3 | NOT RUN | - |
| 215 | dc1-leaf2a | Routing Table | Remote VTEP address | 10.255.1.5 | NOT RUN | - |
| 216 | dc1-leaf2a | Routing Table | Remote VTEP address | 10.255.129.13 | NOT RUN | - |
| 217 | dc1-leaf2a | Routing Table | Remote VTEP address | 10.255.129.15 | NOT RUN | - |
| 218 | dc1-leaf2c | Hardware | Verifies if the power supplies status are within the accepted states list. | VerifyEnvironmentPower | NOT RUN | - |
| 219 | dc1-leaf2c | Hardware | Verifies if the fans status are within the accepted states list. | VerifyEnvironmentCooling | NOT RUN | - |
| 220 | dc1-leaf2c | Hardware | Verifies if the device temperature is within the acceptable range. | VerifyTemperature | NOT RUN | - |
| 221 | dc1-leaf2c | Hardware | Verifies the transceiver's manufacturer against a list of approved manufacturers. | VerifyTransceiversManufacturers | NOT RUN | - |
| 222 | dc1-leaf2c | NTP | Synchronised with NTP server | NTP | NOT RUN | - |
| 223 | dc1-leaf2c | Interface State | Ethernet Interface & Line Protocol == "up" | Ethernet1 - DC1-LEAF2A_Ethernet8 | NOT RUN | - |
| 224 | dc1-leaf2c | Interface State | Ethernet Interface & Line Protocol == "up" | Ethernet2 - DC1-LEAF2B_Ethernet8 | NOT RUN | - |
| 225 | dc1-leaf2c | Interface State | Ethernet Interface & Line Protocol == "up" | Ethernet5 - dc1-leaf2-server1_iLO | NOT RUN | - |
| 226 | dc1-leaf2c | Interface State | Port-Channel Interface & Line Protocol == "up" | Port-Channel1 - DC1_L3_LEAF2_Po8 | NOT RUN | - |
| 227 | dc1-leaf2c | LLDP Topology | LLDP topology - validate peer and interface | local: Ethernet1 - remote: dc1-leaf2a_Ethernet8 | NOT RUN | - |
| 228 | dc1-leaf2c | LLDP Topology | LLDP topology - validate peer and interface | local: Ethernet2 - remote: dc1-leaf2b_Ethernet8 | NOT RUN | - |
| 229 | dc1-spine1 | Hardware | Verifies if the power supplies status are within the accepted states list. | VerifyEnvironmentPower | NOT RUN | - |
| 230 | dc1-spine1 | Hardware | Verifies if the fans status are within the accepted states list. | VerifyEnvironmentCooling | NOT RUN | - |
| 231 | dc1-spine1 | Hardware | Verifies if the device temperature is within the acceptable range. | VerifyTemperature | NOT RUN | - |
| 232 | dc1-spine1 | Hardware | Verifies the transceiver's manufacturer against a list of approved manufacturers. | VerifyTransceiversManufacturers | NOT RUN | - |
| 233 | dc1-spine1 | NTP | Synchronised with NTP server | NTP | NOT RUN | - |
| 234 | dc1-spine1 | Interface State | Ethernet Interface & Line Protocol == "up" | Ethernet1 - P2P_LINK_TO_DC1-LEAF1A_Ethernet1 | NOT RUN | - |
| 235 | dc1-spine1 | Interface State | Ethernet Interface & Line Protocol == "up" | Ethernet2 - P2P_LINK_TO_DC1-LEAF1B_Ethernet1 | NOT RUN | - |
| 236 | dc1-spine1 | Interface State | Ethernet Interface & Line Protocol == "up" | Ethernet3 - P2P_LINK_TO_DC1-LEAF2A_Ethernet1 | NOT RUN | - |
| 237 | dc1-spine1 | Interface State | Ethernet Interface & Line Protocol == "up" | Ethernet4 - P2P_LINK_TO_DC1-LEAF2B_Ethernet1 | NOT RUN | - |
| 238 | dc1-spine1 | Interface State | Loopback Interface Status & Line Protocol == "up" | Loopback0 - EVPN_Overlay_Peering | NOT RUN | - |
| 239 | dc1-spine1 | LLDP Topology | LLDP topology - validate peer and interface | local: Ethernet1 - remote: dc1-leaf1a_Ethernet1 | NOT RUN | - |
| 240 | dc1-spine1 | LLDP Topology | LLDP topology - validate peer and interface | local: Ethernet2 - remote: dc1-leaf1b_Ethernet1 | NOT RUN | - |
| 241 | dc1-spine1 | LLDP Topology | LLDP topology - validate peer and interface | local: Ethernet3 - remote: dc1-leaf2a_Ethernet1 | NOT RUN | - |
| 242 | dc1-spine1 | LLDP Topology | LLDP topology - validate peer and interface | local: Ethernet4 - remote: dc1-leaf2b_Ethernet1 | NOT RUN | - |
| 243 | dc1-spine1 | IP Reachability | ip reachability test p2p links | Source: dc1-spine1_Ethernet1 - Destination: dc1-leaf1a_Ethernet1 | NOT RUN | - |
| 244 | dc1-spine1 | IP Reachability | ip reachability test p2p links | Source: dc1-spine1_Ethernet2 - Destination: dc1-leaf1b_Ethernet1 | NOT RUN | - |
| 245 | dc1-spine1 | IP Reachability | ip reachability test p2p links | Source: dc1-spine1_Ethernet3 - Destination: dc1-leaf2a_Ethernet1 | NOT RUN | - |
| 246 | dc1-spine1 | BGP | ArBGP is configured and operating | ArBGP | NOT RUN | - |
| 247 | dc1-spine1 | BGP | ip bgp peer state established (ipv4) | bgp_neighbor: 10.255.255.1 | NOT RUN | - |
| 248 | dc1-spine1 | BGP | ip bgp peer state established (ipv4) | bgp_neighbor: 10.255.255.5 | NOT RUN | - |
| 249 | dc1-spine1 | BGP | ip bgp peer state established (ipv4) | bgp_neighbor: 10.255.255.9 | NOT RUN | - |
| 250 | dc1-spine1 | BGP | ip bgp peer state established (ipv4) | bgp_neighbor: 10.255.255.13 | NOT RUN | - |
| 251 | dc1-spine1 | BGP | bgp evpn peer state established (evpn) | bgp_neighbor: 10.255.0.3 | NOT RUN | - |
| 252 | dc1-spine1 | BGP | bgp evpn peer state established (evpn) | bgp_neighbor: 10.255.0.4 | NOT RUN | - |
| 253 | dc1-spine1 | BGP | bgp evpn peer state established (evpn) | bgp_neighbor: 10.255.0.5 | NOT RUN | - |
| 254 | dc1-spine1 | BGP | bgp evpn peer state established (evpn) | bgp_neighbor: 10.255.0.6 | NOT RUN | - |
| 255 | dc1-spine2 | Hardware | Verifies if the power supplies status are within the accepted states list. | VerifyEnvironmentPower | NOT RUN | - |
| 256 | dc1-spine2 | Hardware | Verifies if the fans status are within the accepted states list. | VerifyEnvironmentCooling | NOT RUN | - |
| 257 | dc1-spine2 | Hardware | Verifies if the device temperature is within the acceptable range. | VerifyTemperature | NOT RUN | - |
| 258 | dc1-spine2 | Hardware | Verifies the transceiver's manufacturer against a list of approved manufacturers. | VerifyTransceiversManufacturers | NOT RUN | - |
| 259 | dc1-spine2 | NTP | Synchronised with NTP server | NTP | NOT RUN | - |
| 260 | dc1-spine2 | Interface State | Ethernet Interface & Line Protocol == "up" | Ethernet1 - P2P_LINK_TO_DC1-LEAF1A_Ethernet2 | NOT RUN | - |
| 261 | dc1-spine2 | Interface State | Ethernet Interface & Line Protocol == "up" | Ethernet2 - P2P_LINK_TO_DC1-LEAF1B_Ethernet2 | NOT RUN | - |
| 262 | dc1-spine2 | Interface State | Ethernet Interface & Line Protocol == "up" | Ethernet3 - P2P_LINK_TO_DC1-LEAF2A_Ethernet2 | NOT RUN | - |
| 263 | dc1-spine2 | Interface State | Ethernet Interface & Line Protocol == "up" | Ethernet4 - P2P_LINK_TO_DC1-LEAF2B_Ethernet2 | NOT RUN | - |
| 264 | dc1-spine2 | Interface State | Loopback Interface Status & Line Protocol == "up" | Loopback0 - EVPN_Overlay_Peering | NOT RUN | - |
| 265 | dc1-spine2 | LLDP Topology | LLDP topology - validate peer and interface | local: Ethernet1 - remote: dc1-leaf1a_Ethernet2 | NOT RUN | - |
| 266 | dc1-spine2 | LLDP Topology | LLDP topology - validate peer and interface | local: Ethernet2 - remote: dc1-leaf1b_Ethernet2 | NOT RUN | - |
| 267 | dc1-spine2 | LLDP Topology | LLDP topology - validate peer and interface | local: Ethernet3 - remote: dc1-leaf2a_Ethernet2 | NOT RUN | - |
| 268 | dc1-spine2 | LLDP Topology | LLDP topology - validate peer and interface | local: Ethernet4 - remote: dc1-leaf2b_Ethernet2 | NOT RUN | - |
| 269 | dc1-spine2 | IP Reachability | ip reachability test p2p links | Source: dc1-spine2_Ethernet1 - Destination: dc1-leaf1a_Ethernet2 | NOT RUN | - |
| 270 | dc1-spine2 | IP Reachability | ip reachability test p2p links | Source: dc1-spine2_Ethernet2 - Destination: dc1-leaf1b_Ethernet2 | NOT RUN | - |
| 271 | dc1-spine2 | IP Reachability | ip reachability test p2p links | Source: dc1-spine2_Ethernet3 - Destination: dc1-leaf2a_Ethernet2 | NOT RUN | - |
| 272 | dc1-spine2 | BGP | ArBGP is configured and operating | ArBGP | NOT RUN | - |
| 273 | dc1-spine2 | BGP | ip bgp peer state established (ipv4) | bgp_neighbor: 10.255.255.3 | NOT RUN | - |
| 274 | dc1-spine2 | BGP | ip bgp peer state established (ipv4) | bgp_neighbor: 10.255.255.7 | NOT RUN | - |
| 275 | dc1-spine2 | BGP | ip bgp peer state established (ipv4) | bgp_neighbor: 10.255.255.11 | NOT RUN | - |
| 276 | dc1-spine2 | BGP | ip bgp peer state established (ipv4) | bgp_neighbor: 10.255.255.15 | NOT RUN | - |
| 277 | dc1-spine2 | BGP | bgp evpn peer state established (evpn) | bgp_neighbor: 10.255.0.3 | NOT RUN | - |
| 278 | dc1-spine2 | BGP | bgp evpn peer state established (evpn) | bgp_neighbor: 10.255.0.4 | NOT RUN | - |
| 279 | dc1-spine2 | BGP | bgp evpn peer state established (evpn) | bgp_neighbor: 10.255.0.5 | NOT RUN | - |
| 280 | dc1-spine2 | BGP | bgp evpn peer state established (evpn) | bgp_neighbor: 10.255.0.6 | NOT RUN | - |
| 281 | dc2-leaf1a | Hardware | Verifies if the power supplies status are within the accepted states list. | VerifyEnvironmentPower | NOT RUN | - |
| 282 | dc2-leaf1a | Hardware | Verifies if the fans status are within the accepted states list. | VerifyEnvironmentCooling | NOT RUN | - |
| 283 | dc2-leaf1a | Hardware | Verifies if the device temperature is within the acceptable range. | VerifyTemperature | NOT RUN | - |
| 284 | dc2-leaf1a | Hardware | Verifies the transceiver's manufacturer against a list of approved manufacturers. | VerifyTransceiversManufacturers | NOT RUN | - |
| 285 | dc2-leaf1a | NTP | Synchronised with NTP server | NTP | NOT RUN | - |
| 286 | dc2-leaf1a | Interface State | Ethernet Interface & Line Protocol == "up" | Ethernet3 - MLAG_PEER_dc2-leaf1b_Ethernet3 | NOT RUN | - |
| 287 | dc2-leaf1a | Interface State | Ethernet Interface & Line Protocol == "up" | Ethernet4 - MLAG_PEER_dc2-leaf1b_Ethernet4 | NOT RUN | - |
| 288 | dc2-leaf1a | Interface State | Ethernet Interface & Line Protocol == "up" | Ethernet1 - P2P_LINK_TO_DC2-SPINE1_Ethernet1 | NOT RUN | - |
| 289 | dc2-leaf1a | Interface State | Ethernet Interface & Line Protocol == "up" | Ethernet2 - P2P_LINK_TO_DC2-SPINE2_Ethernet1 | NOT RUN | - |
| 290 | dc2-leaf1a | Interface State | Ethernet Interface & Line Protocol == "up" | Ethernet8 - DC2-LEAF1C_Ethernet1 | NOT RUN | - |
| 291 | dc2-leaf1a | Interface State | Ethernet Interface & Line Protocol == "up" | Ethernet5 - dc2-leaf1-server1_PCI1 | NOT RUN | - |
| 292 | dc2-leaf1a | Interface State | Port-Channel Interface & Line Protocol == "up" | Port-Channel3 - MLAG_PEER_dc2-leaf1b_Po3 | NOT RUN | - |
| 293 | dc2-leaf1a | Interface State | Port-Channel Interface & Line Protocol == "up" | Port-Channel8 - DC2-LEAF1C_Po1 | NOT RUN | - |
| 294 | dc2-leaf1a | Interface State | Port-Channel Interface & Line Protocol == "up" | Port-Channel5 - dc2-leaf1-server1_PortChannel dc2-leaf1-server1 | NOT RUN | - |
| 295 | dc2-leaf1a | Interface State | Vlan Interface & Line Protocol == "up" | Vlan4093 - MLAG_PEER_L3_PEERING | NOT RUN | - |
| 296 | dc2-leaf1a | Interface State | Vlan Interface & Line Protocol == "up" | Vlan4094 - MLAG_PEER | NOT RUN | - |
| 297 | dc2-leaf1a | Interface State | Vlan Interface & Line Protocol == "up" | Vlan11 - VRF10_VLAN11 | NOT RUN | - |
| 298 | dc2-leaf1a | Interface State | Vlan Interface & Line Protocol == "up" | Vlan12 - VRF10_VLAN12 | NOT RUN | - |
| 299 | dc2-leaf1a | Interface State | Vlan Interface & Line Protocol == "up" | Vlan3009 - MLAG_PEER_L3_iBGP: vrf VRF10 | NOT RUN | - |
| 300 | dc2-leaf1a | Interface State | Vlan Interface & Line Protocol == "up" | Vlan21 - VRF11_VLAN21 | NOT RUN | - |
| 301 | dc2-leaf1a | Interface State | Vlan Interface & Line Protocol == "up" | Vlan22 - VRF11_VLAN22 | NOT RUN | - |
| 302 | dc2-leaf1a | Interface State | Vlan Interface & Line Protocol == "up" | Vlan3010 - MLAG_PEER_L3_iBGP: vrf VRF11 | NOT RUN | - |
| 303 | dc2-leaf1a | Interface State | Loopback Interface Status & Line Protocol == "up" | Loopback0 - EVPN_Overlay_Peering | NOT RUN | - |
| 304 | dc2-leaf1a | Interface State | Loopback Interface Status & Line Protocol == "up" | Loopback1 - VTEP_VXLAN_Tunnel_Source | NOT RUN | - |
| 305 | dc2-leaf1a | Interface State | Loopback Interface Status & Line Protocol == "up" | Loopback10 - VRF10_VTEP_DIAGNOSTICS | NOT RUN | - |
| 306 | dc2-leaf1a | Interface State | Loopback Interface Status & Line Protocol == "up" | Loopback11 - VRF11_VTEP_DIAGNOSTICS | NOT RUN | - |
| 307 | dc2-leaf1a | Interface State | Vxlan Interface Status & Line Protocol == "up" | Vxlan1 | NOT RUN | - |
| 308 | dc2-leaf1a | LLDP Topology | LLDP topology - validate peer and interface | local: Ethernet3 - remote: dc2-leaf1b_Ethernet3 | NOT RUN | - |
| 309 | dc2-leaf1a | LLDP Topology | LLDP topology - validate peer and interface | local: Ethernet4 - remote: dc2-leaf1b_Ethernet4 | NOT RUN | - |
| 310 | dc2-leaf1a | LLDP Topology | LLDP topology - validate peer and interface | local: Ethernet1 - remote: dc2-spine1_Ethernet1 | NOT RUN | - |
| 311 | dc2-leaf1a | LLDP Topology | LLDP topology - validate peer and interface | local: Ethernet2 - remote: dc2-spine2_Ethernet1 | NOT RUN | - |
| 312 | dc2-leaf1a | LLDP Topology | LLDP topology - validate peer and interface | local: Ethernet8 - remote: dc2-leaf1c_Ethernet1 | NOT RUN | - |
| 313 | dc2-leaf1a | IP Reachability | ip reachability test p2p links | Source: dc2-leaf1a_Ethernet1 - Destination: dc2-spine1_Ethernet1 | NOT RUN | - |
| 314 | dc2-leaf1a | IP Reachability | ip reachability test p2p links | Source: dc2-leaf1a_Ethernet2 - Destination: dc2-spine2_Ethernet1 | NOT RUN | - |
| 315 | dc2-leaf1a | Loopback0 Reachability | Loopback0 Reachability | Source: dc2-leaf1a - 10.255.128.13/32 Destination: 10.255.0.3 | NOT RUN | - |
| 316 | dc2-leaf1a | Loopback0 Reachability | Loopback0 Reachability | Source: dc2-leaf1a - 10.255.128.13/32 Destination: 10.255.0.1 | NOT RUN | - |
| 317 | dc2-leaf1a | Loopback0 Reachability | Loopback0 Reachability | Source: dc2-leaf1a - 10.255.128.13/32 Destination: 10.255.0.2 | NOT RUN | - |
| 318 | dc2-leaf1a | Loopback0 Reachability | Loopback0 Reachability | Source: dc2-leaf1a - 10.255.128.13/32 Destination: 10.255.0.4 | NOT RUN | - |
| 319 | dc2-leaf1a | Loopback0 Reachability | Loopback0 Reachability | Source: dc2-leaf1a - 10.255.128.13/32 Destination: 10.255.0.5 | NOT RUN | - |
| 320 | dc2-leaf1a | Loopback0 Reachability | Loopback0 Reachability | Source: dc2-leaf1a - 10.255.128.13/32 Destination: 10.255.128.11 | NOT RUN | - |
| 321 | dc2-leaf1a | Loopback0 Reachability | Loopback0 Reachability | Source: dc2-leaf1a - 10.255.128.13/32 Destination: 10.255.128.12 | NOT RUN | - |
| 322 | dc2-leaf1a | Loopback0 Reachability | Loopback0 Reachability | Source: dc2-leaf1a - 10.255.128.13/32 Destination: 10.255.128.13 | NOT RUN | - |
| 323 | dc2-leaf1a | Loopback0 Reachability | Loopback0 Reachability | Source: dc2-leaf1a - 10.255.128.13/32 Destination: 10.255.128.14 | NOT RUN | - |
| 324 | dc2-leaf1a | Loopback0 Reachability | Loopback0 Reachability | Source: dc2-leaf1a - 10.255.128.13/32 Destination: 10.255.128.15 | NOT RUN | - |
| 325 | dc2-leaf1a | Loopback0 Reachability | Loopback0 Reachability | Source: dc2-leaf1a - 10.255.128.13/32 Destination: 10.255.128.16 | NOT RUN | - |
| 326 | dc2-leaf1a | MLAG | MLAG State active & Status connected | MLAG | NOT RUN | - |
| 327 | dc2-leaf1a | BGP | ArBGP is configured and operating | ArBGP | NOT RUN | - |
| 328 | dc2-leaf1a | BGP | ip bgp peer state established (ipv4) | bgp_neighbor: 10.255.129.117 | NOT RUN | - |
| 329 | dc2-leaf1a | BGP | ip bgp peer state established (ipv4) | bgp_neighbor: 10.255.255.104 | NOT RUN | - |
| 330 | dc2-leaf1a | BGP | ip bgp peer state established (ipv4) | bgp_neighbor: 10.255.255.106 | NOT RUN | - |
| 331 | dc2-leaf1a | BGP | bgp evpn peer state established (evpn) | bgp_neighbor: 10.255.128.11 | NOT RUN | - |
| 332 | dc2-leaf1a | BGP | bgp evpn peer state established (evpn) | bgp_neighbor: 10.255.128.12 | NOT RUN | - |
| 333 | dc2-leaf1a | Routing Table | Remote Lo0 address | 10.255.0.3 | NOT RUN | - |
| 334 | dc2-leaf1a | Routing Table | Remote Lo0 address | 10.255.0.1 | NOT RUN | - |
| 335 | dc2-leaf1a | Routing Table | Remote Lo0 address | 10.255.0.2 | NOT RUN | - |
| 336 | dc2-leaf1a | Routing Table | Remote Lo0 address | 10.255.0.4 | NOT RUN | - |
| 337 | dc2-leaf1a | Routing Table | Remote Lo0 address | 10.255.0.5 | NOT RUN | - |
| 338 | dc2-leaf1a | Routing Table | Remote Lo0 address | 10.255.128.11 | NOT RUN | - |
| 339 | dc2-leaf1a | Routing Table | Remote Lo0 address | 10.255.128.12 | NOT RUN | - |
| 340 | dc2-leaf1a | Routing Table | Remote Lo0 address | 10.255.128.13 | NOT RUN | - |
| 341 | dc2-leaf1a | Routing Table | Remote Lo0 address | 10.255.128.14 | NOT RUN | - |
| 342 | dc2-leaf1a | Routing Table | Remote Lo0 address | 10.255.128.15 | NOT RUN | - |
| 343 | dc2-leaf1a | Routing Table | Remote Lo0 address | 10.255.128.16 | NOT RUN | - |
| 344 | dc2-leaf1a | Routing Table | Remote VTEP address | 10.255.1.3 | NOT RUN | - |
| 345 | dc2-leaf1a | Routing Table | Remote VTEP address | 10.255.1.5 | NOT RUN | - |
| 346 | dc2-leaf1a | Routing Table | Remote VTEP address | 10.255.129.13 | NOT RUN | - |
| 347 | dc2-leaf1a | Routing Table | Remote VTEP address | 10.255.129.15 | NOT RUN | - |
| 348 | dc2-leaf1b | Hardware | Verifies if the power supplies status are within the accepted states list. | VerifyEnvironmentPower | NOT RUN | - |
| 349 | dc2-leaf1b | Hardware | Verifies if the fans status are within the accepted states list. | VerifyEnvironmentCooling | NOT RUN | - |
| 350 | dc2-leaf1b | Hardware | Verifies if the device temperature is within the acceptable range. | VerifyTemperature | NOT RUN | - |
| 351 | dc2-leaf1b | Hardware | Verifies the transceiver's manufacturer against a list of approved manufacturers. | VerifyTransceiversManufacturers | NOT RUN | - |
| 352 | dc2-leaf1b | NTP | Synchronised with NTP server | NTP | NOT RUN | - |
| 353 | dc2-leaf1b | Interface State | Ethernet Interface & Line Protocol == "up" | Ethernet3 - MLAG_PEER_dc2-leaf1a_Ethernet3 | NOT RUN | - |
| 354 | dc2-leaf1b | Interface State | Ethernet Interface & Line Protocol == "up" | Ethernet4 - MLAG_PEER_dc2-leaf1a_Ethernet4 | NOT RUN | - |
| 355 | dc2-leaf1b | Interface State | Ethernet Interface & Line Protocol == "up" | Ethernet1 - P2P_LINK_TO_DC2-SPINE1_Ethernet2 | NOT RUN | - |
| 356 | dc2-leaf1b | Interface State | Ethernet Interface & Line Protocol == "up" | Ethernet2 - P2P_LINK_TO_DC2-SPINE2_Ethernet2 | NOT RUN | - |
| 357 | dc2-leaf1b | Interface State | Ethernet Interface & Line Protocol == "up" | Ethernet8 - DC2-LEAF1C_Ethernet2 | NOT RUN | - |
| 358 | dc2-leaf1b | Interface State | Ethernet Interface & Line Protocol == "up" | Ethernet5 - dc2-leaf1-server1_PCI2 | NOT RUN | - |
| 359 | dc2-leaf1b | Interface State | Port-Channel Interface & Line Protocol == "up" | Port-Channel3 - MLAG_PEER_dc2-leaf1a_Po3 | NOT RUN | - |
| 360 | dc2-leaf1b | Interface State | Port-Channel Interface & Line Protocol == "up" | Port-Channel8 - DC2-LEAF1C_Po1 | NOT RUN | - |
| 361 | dc2-leaf1b | Interface State | Port-Channel Interface & Line Protocol == "up" | Port-Channel5 - dc2-leaf1-server1_PortChannel dc2-leaf1-server1 | NOT RUN | - |
| 362 | dc2-leaf1b | Interface State | Vlan Interface & Line Protocol == "up" | Vlan4093 - MLAG_PEER_L3_PEERING | NOT RUN | - |
| 363 | dc2-leaf1b | Interface State | Vlan Interface & Line Protocol == "up" | Vlan4094 - MLAG_PEER | NOT RUN | - |
| 364 | dc2-leaf1b | Interface State | Vlan Interface & Line Protocol == "up" | Vlan11 - VRF10_VLAN11 | NOT RUN | - |
| 365 | dc2-leaf1b | Interface State | Vlan Interface & Line Protocol == "up" | Vlan12 - VRF10_VLAN12 | NOT RUN | - |
| 366 | dc2-leaf1b | Interface State | Vlan Interface & Line Protocol == "up" | Vlan3009 - MLAG_PEER_L3_iBGP: vrf VRF10 | NOT RUN | - |
| 367 | dc2-leaf1b | Interface State | Vlan Interface & Line Protocol == "up" | Vlan21 - VRF11_VLAN21 | NOT RUN | - |
| 368 | dc2-leaf1b | Interface State | Vlan Interface & Line Protocol == "up" | Vlan22 - VRF11_VLAN22 | NOT RUN | - |
| 369 | dc2-leaf1b | Interface State | Vlan Interface & Line Protocol == "up" | Vlan3010 - MLAG_PEER_L3_iBGP: vrf VRF11 | NOT RUN | - |
| 370 | dc2-leaf1b | Interface State | Loopback Interface Status & Line Protocol == "up" | Loopback0 - EVPN_Overlay_Peering | NOT RUN | - |
| 371 | dc2-leaf1b | Interface State | Loopback Interface Status & Line Protocol == "up" | Loopback1 - VTEP_VXLAN_Tunnel_Source | NOT RUN | - |
| 372 | dc2-leaf1b | Interface State | Loopback Interface Status & Line Protocol == "up" | Loopback10 - VRF10_VTEP_DIAGNOSTICS | NOT RUN | - |
| 373 | dc2-leaf1b | Interface State | Loopback Interface Status & Line Protocol == "up" | Loopback11 - VRF11_VTEP_DIAGNOSTICS | NOT RUN | - |
| 374 | dc2-leaf1b | Interface State | Vxlan Interface Status & Line Protocol == "up" | Vxlan1 | NOT RUN | - |
| 375 | dc2-leaf1b | LLDP Topology | LLDP topology - validate peer and interface | local: Ethernet3 - remote: dc2-leaf1a_Ethernet3 | NOT RUN | - |
| 376 | dc2-leaf1b | LLDP Topology | LLDP topology - validate peer and interface | local: Ethernet4 - remote: dc2-leaf1a_Ethernet4 | NOT RUN | - |
| 377 | dc2-leaf1b | LLDP Topology | LLDP topology - validate peer and interface | local: Ethernet1 - remote: dc2-spine1_Ethernet2 | NOT RUN | - |
| 378 | dc2-leaf1b | LLDP Topology | LLDP topology - validate peer and interface | local: Ethernet2 - remote: dc2-spine2_Ethernet2 | NOT RUN | - |
| 379 | dc2-leaf1b | LLDP Topology | LLDP topology - validate peer and interface | local: Ethernet8 - remote: dc2-leaf1c_Ethernet2 | NOT RUN | - |
| 380 | dc2-leaf1b | IP Reachability | ip reachability test p2p links | Source: dc2-leaf1b_Ethernet1 - Destination: dc2-spine1_Ethernet2 | NOT RUN | - |
| 381 | dc2-leaf1b | IP Reachability | ip reachability test p2p links | Source: dc2-leaf1b_Ethernet2 - Destination: dc2-spine2_Ethernet2 | NOT RUN | - |
| 382 | dc2-leaf1b | Loopback0 Reachability | Loopback0 Reachability | Source: dc2-leaf1b - 10.255.128.14/32 Destination: 10.255.0.3 | NOT RUN | - |
| 383 | dc2-leaf1b | Loopback0 Reachability | Loopback0 Reachability | Source: dc2-leaf1b - 10.255.128.14/32 Destination: 10.255.0.1 | NOT RUN | - |
| 384 | dc2-leaf1b | Loopback0 Reachability | Loopback0 Reachability | Source: dc2-leaf1b - 10.255.128.14/32 Destination: 10.255.0.2 | NOT RUN | - |
| 385 | dc2-leaf1b | Loopback0 Reachability | Loopback0 Reachability | Source: dc2-leaf1b - 10.255.128.14/32 Destination: 10.255.0.4 | NOT RUN | - |
| 386 | dc2-leaf1b | Loopback0 Reachability | Loopback0 Reachability | Source: dc2-leaf1b - 10.255.128.14/32 Destination: 10.255.0.5 | NOT RUN | - |
| 387 | dc2-leaf1b | Loopback0 Reachability | Loopback0 Reachability | Source: dc2-leaf1b - 10.255.128.14/32 Destination: 10.255.128.11 | NOT RUN | - |
| 388 | dc2-leaf1b | Loopback0 Reachability | Loopback0 Reachability | Source: dc2-leaf1b - 10.255.128.14/32 Destination: 10.255.128.12 | NOT RUN | - |
| 389 | dc2-leaf1b | Loopback0 Reachability | Loopback0 Reachability | Source: dc2-leaf1b - 10.255.128.14/32 Destination: 10.255.128.13 | NOT RUN | - |
| 390 | dc2-leaf1b | Loopback0 Reachability | Loopback0 Reachability | Source: dc2-leaf1b - 10.255.128.14/32 Destination: 10.255.128.14 | NOT RUN | - |
| 391 | dc2-leaf1b | Loopback0 Reachability | Loopback0 Reachability | Source: dc2-leaf1b - 10.255.128.14/32 Destination: 10.255.128.15 | NOT RUN | - |
| 392 | dc2-leaf1b | Loopback0 Reachability | Loopback0 Reachability | Source: dc2-leaf1b - 10.255.128.14/32 Destination: 10.255.128.16 | NOT RUN | - |
| 393 | dc2-leaf1b | MLAG | MLAG State active & Status connected | MLAG | NOT RUN | - |
| 394 | dc2-leaf1b | BGP | ArBGP is configured and operating | ArBGP | NOT RUN | - |
| 395 | dc2-leaf1b | BGP | ip bgp peer state established (ipv4) | bgp_neighbor: 10.255.129.116 | NOT RUN | - |
| 396 | dc2-leaf1b | BGP | ip bgp peer state established (ipv4) | bgp_neighbor: 10.255.255.108 | NOT RUN | - |
| 397 | dc2-leaf1b | BGP | ip bgp peer state established (ipv4) | bgp_neighbor: 10.255.255.110 | NOT RUN | - |
| 398 | dc2-leaf1b | BGP | bgp evpn peer state established (evpn) | bgp_neighbor: 10.255.128.11 | NOT RUN | - |
| 399 | dc2-leaf1b | BGP | bgp evpn peer state established (evpn) | bgp_neighbor: 10.255.128.12 | NOT RUN | - |
| 400 | dc2-leaf1b | Routing Table | Remote Lo0 address | 10.255.0.3 | NOT RUN | - |
| 401 | dc2-leaf1b | Routing Table | Remote Lo0 address | 10.255.0.1 | NOT RUN | - |
| 402 | dc2-leaf1b | Routing Table | Remote Lo0 address | 10.255.0.2 | NOT RUN | - |
| 403 | dc2-leaf1b | Routing Table | Remote Lo0 address | 10.255.0.4 | NOT RUN | - |
| 404 | dc2-leaf1b | Routing Table | Remote Lo0 address | 10.255.0.5 | NOT RUN | - |
| 405 | dc2-leaf1b | Routing Table | Remote Lo0 address | 10.255.128.11 | NOT RUN | - |
| 406 | dc2-leaf1b | Routing Table | Remote Lo0 address | 10.255.128.12 | NOT RUN | - |
| 407 | dc2-leaf1b | Routing Table | Remote Lo0 address | 10.255.128.13 | NOT RUN | - |
| 408 | dc2-leaf1b | Routing Table | Remote Lo0 address | 10.255.128.14 | NOT RUN | - |
| 409 | dc2-leaf1b | Routing Table | Remote Lo0 address | 10.255.128.15 | NOT RUN | - |
| 410 | dc2-leaf1b | Routing Table | Remote Lo0 address | 10.255.128.16 | NOT RUN | - |
| 411 | dc2-leaf1b | Routing Table | Remote VTEP address | 10.255.1.3 | NOT RUN | - |
| 412 | dc2-leaf1b | Routing Table | Remote VTEP address | 10.255.1.5 | NOT RUN | - |
| 413 | dc2-leaf1b | Routing Table | Remote VTEP address | 10.255.129.13 | NOT RUN | - |
| 414 | dc2-leaf1b | Routing Table | Remote VTEP address | 10.255.129.15 | NOT RUN | - |
| 415 | dc2-leaf1c | Hardware | Verifies if the power supplies status are within the accepted states list. | VerifyEnvironmentPower | NOT RUN | - |
| 416 | dc2-leaf1c | Hardware | Verifies if the fans status are within the accepted states list. | VerifyEnvironmentCooling | NOT RUN | - |
| 417 | dc2-leaf1c | Hardware | Verifies if the device temperature is within the acceptable range. | VerifyTemperature | NOT RUN | - |
| 418 | dc2-leaf1c | Hardware | Verifies the transceiver's manufacturer against a list of approved manufacturers. | VerifyTransceiversManufacturers | NOT RUN | - |
| 419 | dc2-leaf1c | NTP | Synchronised with NTP server | NTP | NOT RUN | - |
| 420 | dc2-leaf1c | Interface State | Ethernet Interface & Line Protocol == "up" | Ethernet1 - DC2-LEAF1A_Ethernet8 | NOT RUN | - |
| 421 | dc2-leaf1c | Interface State | Ethernet Interface & Line Protocol == "up" | Ethernet2 - DC2-LEAF1B_Ethernet8 | NOT RUN | - |
| 422 | dc2-leaf1c | Interface State | Ethernet Interface & Line Protocol == "up" | Ethernet5 - dc2-leaf1-server1_iLO | NOT RUN | - |
| 423 | dc2-leaf1c | Interface State | Port-Channel Interface & Line Protocol == "up" | Port-Channel1 - DC2_L3_LEAF1_Po8 | NOT RUN | - |
| 424 | dc2-leaf1c | LLDP Topology | LLDP topology - validate peer and interface | local: Ethernet1 - remote: dc2-leaf1a_Ethernet8 | NOT RUN | - |
| 425 | dc2-leaf1c | LLDP Topology | LLDP topology - validate peer and interface | local: Ethernet2 - remote: dc2-leaf1b_Ethernet8 | NOT RUN | - |
| 426 | dc2-leaf2a | Hardware | Verifies if the power supplies status are within the accepted states list. | VerifyEnvironmentPower | NOT RUN | - |
| 427 | dc2-leaf2a | Hardware | Verifies if the fans status are within the accepted states list. | VerifyEnvironmentCooling | NOT RUN | - |
| 428 | dc2-leaf2a | Hardware | Verifies if the device temperature is within the acceptable range. | VerifyTemperature | NOT RUN | - |
| 429 | dc2-leaf2a | Hardware | Verifies the transceiver's manufacturer against a list of approved manufacturers. | VerifyTransceiversManufacturers | NOT RUN | - |
| 430 | dc2-leaf2a | NTP | Synchronised with NTP server | NTP | NOT RUN | - |
| 431 | dc2-leaf2a | Interface State | Ethernet Interface & Line Protocol == "up" | Ethernet3 - MLAG_PEER_dc2-leaf2b_Ethernet3 | NOT RUN | - |
| 432 | dc2-leaf2a | Interface State | Ethernet Interface & Line Protocol == "up" | Ethernet4 - MLAG_PEER_dc2-leaf2b_Ethernet4 | NOT RUN | - |
| 433 | dc2-leaf2a | Interface State | Ethernet Interface & Line Protocol == "up" | Ethernet1 - P2P_LINK_TO_DC2-SPINE1_Ethernet3 | NOT RUN | - |
| 434 | dc2-leaf2a | Interface State | Ethernet Interface & Line Protocol == "up" | Ethernet2 - P2P_LINK_TO_DC2-SPINE2_Ethernet3 | NOT RUN | - |
| 435 | dc2-leaf2a | Interface State | Ethernet Interface & Line Protocol == "up" | Ethernet8 - DC2-LEAF2C_Ethernet1 | NOT RUN | - |
| 436 | dc2-leaf2a | Interface State | Ethernet Interface & Line Protocol == "up" | Ethernet6 - P2P_LINK_TO_dc1-leaf2a_Ethernet6 | NOT RUN | - |
| 437 | dc2-leaf2a | Interface State | Ethernet Interface & Line Protocol == "up" | Ethernet5 - dc2-leaf2-server1_PCI1 | NOT RUN | - |
| 438 | dc2-leaf2a | Interface State | Port-Channel Interface & Line Protocol == "up" | Port-Channel3 - MLAG_PEER_dc2-leaf2b_Po3 | NOT RUN | - |
| 439 | dc2-leaf2a | Interface State | Port-Channel Interface & Line Protocol == "up" | Port-Channel8 - DC2-LEAF2C_Po1 | NOT RUN | - |
| 440 | dc2-leaf2a | Interface State | Port-Channel Interface & Line Protocol == "up" | Port-Channel5 - dc2-leaf2-server1_PortChannel dc2-leaf2-server1 | NOT RUN | - |
| 441 | dc2-leaf2a | Interface State | Vlan Interface & Line Protocol == "up" | Vlan4093 - MLAG_PEER_L3_PEERING | NOT RUN | - |
| 442 | dc2-leaf2a | Interface State | Vlan Interface & Line Protocol == "up" | Vlan4094 - MLAG_PEER | NOT RUN | - |
| 443 | dc2-leaf2a | Interface State | Vlan Interface & Line Protocol == "up" | Vlan11 - VRF10_VLAN11 | NOT RUN | - |
| 444 | dc2-leaf2a | Interface State | Vlan Interface & Line Protocol == "up" | Vlan12 - VRF10_VLAN12 | NOT RUN | - |
| 445 | dc2-leaf2a | Interface State | Vlan Interface & Line Protocol == "up" | Vlan3009 - MLAG_PEER_L3_iBGP: vrf VRF10 | NOT RUN | - |
| 446 | dc2-leaf2a | Interface State | Vlan Interface & Line Protocol == "up" | Vlan21 - VRF11_VLAN21 | NOT RUN | - |
| 447 | dc2-leaf2a | Interface State | Vlan Interface & Line Protocol == "up" | Vlan22 - VRF11_VLAN22 | NOT RUN | - |
| 448 | dc2-leaf2a | Interface State | Vlan Interface & Line Protocol == "up" | Vlan3010 - MLAG_PEER_L3_iBGP: vrf VRF11 | NOT RUN | - |
| 449 | dc2-leaf2a | Interface State | Loopback Interface Status & Line Protocol == "up" | Loopback0 - EVPN_Overlay_Peering | NOT RUN | - |
| 450 | dc2-leaf2a | Interface State | Loopback Interface Status & Line Protocol == "up" | Loopback1 - VTEP_VXLAN_Tunnel_Source | NOT RUN | - |
| 451 | dc2-leaf2a | Interface State | Loopback Interface Status & Line Protocol == "up" | Loopback10 - VRF10_VTEP_DIAGNOSTICS | NOT RUN | - |
| 452 | dc2-leaf2a | Interface State | Loopback Interface Status & Line Protocol == "up" | Loopback11 - VRF11_VTEP_DIAGNOSTICS | NOT RUN | - |
| 453 | dc2-leaf2a | Interface State | Vxlan Interface Status & Line Protocol == "up" | Vxlan1 | NOT RUN | - |
| 454 | dc2-leaf2a | LLDP Topology | LLDP topology - validate peer and interface | local: Ethernet3 - remote: dc2-leaf2b_Ethernet3 | NOT RUN | - |
| 455 | dc2-leaf2a | LLDP Topology | LLDP topology - validate peer and interface | local: Ethernet4 - remote: dc2-leaf2b_Ethernet4 | NOT RUN | - |
| 456 | dc2-leaf2a | LLDP Topology | LLDP topology - validate peer and interface | local: Ethernet1 - remote: dc2-spine1_Ethernet3 | NOT RUN | - |
| 457 | dc2-leaf2a | LLDP Topology | LLDP topology - validate peer and interface | local: Ethernet2 - remote: dc2-spine2_Ethernet3 | NOT RUN | - |
| 458 | dc2-leaf2a | LLDP Topology | LLDP topology - validate peer and interface | local: Ethernet8 - remote: dc2-leaf2c_Ethernet1 | NOT RUN | - |
| 459 | dc2-leaf2a | LLDP Topology | LLDP topology - validate peer and interface | local: Ethernet6 - remote: dc1-leaf2a_Ethernet6 | NOT RUN | - |
| 460 | dc2-leaf2a | IP Reachability | ip reachability test p2p links | Source: dc2-leaf2a_Ethernet1 - Destination: dc2-spine1_Ethernet3 | NOT RUN | - |
| 461 | dc2-leaf2a | IP Reachability | ip reachability test p2p links | Source: dc2-leaf2a_Ethernet2 - Destination: dc2-spine2_Ethernet3 | NOT RUN | - |
| 462 | dc2-leaf2a | IP Reachability | ip reachability test p2p links | Source: dc2-leaf2a_Ethernet6 - Destination: dc1-leaf2a_Ethernet6 | NOT RUN | - |
| 463 | dc2-leaf2a | Loopback0 Reachability | Loopback0 Reachability | Source: dc2-leaf2a - 10.255.128.15/32 Destination: 10.255.0.3 | NOT RUN | - |
| 464 | dc2-leaf2a | Loopback0 Reachability | Loopback0 Reachability | Source: dc2-leaf2a - 10.255.128.15/32 Destination: 10.255.0.1 | NOT RUN | - |
| 465 | dc2-leaf2a | Loopback0 Reachability | Loopback0 Reachability | Source: dc2-leaf2a - 10.255.128.15/32 Destination: 10.255.0.2 | NOT RUN | - |
| 466 | dc2-leaf2a | Loopback0 Reachability | Loopback0 Reachability | Source: dc2-leaf2a - 10.255.128.15/32 Destination: 10.255.0.4 | NOT RUN | - |
| 467 | dc2-leaf2a | Loopback0 Reachability | Loopback0 Reachability | Source: dc2-leaf2a - 10.255.128.15/32 Destination: 10.255.0.5 | NOT RUN | - |
| 468 | dc2-leaf2a | Loopback0 Reachability | Loopback0 Reachability | Source: dc2-leaf2a - 10.255.128.15/32 Destination: 10.255.128.11 | NOT RUN | - |
| 469 | dc2-leaf2a | Loopback0 Reachability | Loopback0 Reachability | Source: dc2-leaf2a - 10.255.128.15/32 Destination: 10.255.128.12 | NOT RUN | - |
| 470 | dc2-leaf2a | Loopback0 Reachability | Loopback0 Reachability | Source: dc2-leaf2a - 10.255.128.15/32 Destination: 10.255.128.13 | NOT RUN | - |
| 471 | dc2-leaf2a | Loopback0 Reachability | Loopback0 Reachability | Source: dc2-leaf2a - 10.255.128.15/32 Destination: 10.255.128.14 | NOT RUN | - |
| 472 | dc2-leaf2a | Loopback0 Reachability | Loopback0 Reachability | Source: dc2-leaf2a - 10.255.128.15/32 Destination: 10.255.128.15 | NOT RUN | - |
| 473 | dc2-leaf2a | Loopback0 Reachability | Loopback0 Reachability | Source: dc2-leaf2a - 10.255.128.15/32 Destination: 10.255.128.16 | NOT RUN | - |
| 474 | dc2-leaf2a | MLAG | MLAG State active & Status connected | MLAG | NOT RUN | - |
| 475 | dc2-leaf2a | BGP | ArBGP is configured and operating | ArBGP | NOT RUN | - |
| 476 | dc2-leaf2a | BGP | ip bgp peer state established (ipv4) | bgp_neighbor: 10.255.129.121 | NOT RUN | - |
| 477 | dc2-leaf2a | BGP | ip bgp peer state established (ipv4) | bgp_neighbor: 10.255.255.112 | NOT RUN | - |
| 478 | dc2-leaf2a | BGP | ip bgp peer state established (ipv4) | bgp_neighbor: 10.255.255.114 | NOT RUN | - |
| 479 | dc2-leaf2a | BGP | bgp evpn peer state established (evpn) | bgp_neighbor: 10.255.128.11 | NOT RUN | - |
| 480 | dc2-leaf2a | BGP | bgp evpn peer state established (evpn) | bgp_neighbor: 10.255.128.12 | NOT RUN | - |
| 481 | dc2-leaf2a | BGP | bgp evpn peer state established (evpn) | bgp_neighbor: 10.255.0.5 | NOT RUN | - |
| 482 | dc2-leaf2a | BGP | ip bgp peer state established (ipv4) | bgp_neighbor: 192.168.100.0 | NOT RUN | - |
| 483 | dc2-leaf2a | Routing Table | Remote Lo0 address | 10.255.0.3 | NOT RUN | - |
| 484 | dc2-leaf2a | Routing Table | Remote Lo0 address | 10.255.0.1 | NOT RUN | - |
| 485 | dc2-leaf2a | Routing Table | Remote Lo0 address | 10.255.0.2 | NOT RUN | - |
| 486 | dc2-leaf2a | Routing Table | Remote Lo0 address | 10.255.0.4 | NOT RUN | - |
| 487 | dc2-leaf2a | Routing Table | Remote Lo0 address | 10.255.0.5 | NOT RUN | - |
| 488 | dc2-leaf2a | Routing Table | Remote Lo0 address | 10.255.128.11 | NOT RUN | - |
| 489 | dc2-leaf2a | Routing Table | Remote Lo0 address | 10.255.128.12 | NOT RUN | - |
| 490 | dc2-leaf2a | Routing Table | Remote Lo0 address | 10.255.128.13 | NOT RUN | - |
| 491 | dc2-leaf2a | Routing Table | Remote Lo0 address | 10.255.128.14 | NOT RUN | - |
| 492 | dc2-leaf2a | Routing Table | Remote Lo0 address | 10.255.128.15 | NOT RUN | - |
| 493 | dc2-leaf2a | Routing Table | Remote Lo0 address | 10.255.128.16 | NOT RUN | - |
| 494 | dc2-leaf2a | Routing Table | Remote VTEP address | 10.255.1.3 | NOT RUN | - |
| 495 | dc2-leaf2a | Routing Table | Remote VTEP address | 10.255.1.5 | NOT RUN | - |
| 496 | dc2-leaf2a | Routing Table | Remote VTEP address | 10.255.129.13 | NOT RUN | - |
| 497 | dc2-leaf2a | Routing Table | Remote VTEP address | 10.255.129.15 | NOT RUN | - |
| 498 | dc2-leaf2b | Hardware | Verifies if the power supplies status are within the accepted states list. | VerifyEnvironmentPower | NOT RUN | - |
| 499 | dc2-leaf2b | Hardware | Verifies if the fans status are within the accepted states list. | VerifyEnvironmentCooling | NOT RUN | - |
| 500 | dc2-leaf2b | Hardware | Verifies if the device temperature is within the acceptable range. | VerifyTemperature | NOT RUN | - |
| 501 | dc2-leaf2b | Hardware | Verifies the transceiver's manufacturer against a list of approved manufacturers. | VerifyTransceiversManufacturers | NOT RUN | - |
| 502 | dc2-leaf2b | NTP | Synchronised with NTP server | NTP | NOT RUN | - |
| 503 | dc2-leaf2b | Interface State | Ethernet Interface & Line Protocol == "up" | Ethernet3 - MLAG_PEER_dc2-leaf2a_Ethernet3 | NOT RUN | - |
| 504 | dc2-leaf2b | Interface State | Ethernet Interface & Line Protocol == "up" | Ethernet4 - MLAG_PEER_dc2-leaf2a_Ethernet4 | NOT RUN | - |
| 505 | dc2-leaf2b | Interface State | Ethernet Interface & Line Protocol == "up" | Ethernet1 - P2P_LINK_TO_DC2-SPINE1_Ethernet4 | NOT RUN | - |
| 506 | dc2-leaf2b | Interface State | Ethernet Interface & Line Protocol == "up" | Ethernet2 - P2P_LINK_TO_DC2-SPINE2_Ethernet4 | NOT RUN | - |
| 507 | dc2-leaf2b | Interface State | Ethernet Interface & Line Protocol == "up" | Ethernet8 - DC2-LEAF2C_Ethernet2 | NOT RUN | - |
| 508 | dc2-leaf2b | Interface State | Ethernet Interface & Line Protocol == "up" | Ethernet6 - P2P_LINK_TO_dc1-leaf2b_Ethernet6 | NOT RUN | - |
| 509 | dc2-leaf2b | Interface State | Ethernet Interface & Line Protocol == "up" | Ethernet5 - dc2-leaf2-server1_PCI2 | NOT RUN | - |
| 510 | dc2-leaf2b | Interface State | Port-Channel Interface & Line Protocol == "up" | Port-Channel3 - MLAG_PEER_dc2-leaf2a_Po3 | NOT RUN | - |
| 511 | dc2-leaf2b | Interface State | Port-Channel Interface & Line Protocol == "up" | Port-Channel8 - DC2-LEAF2C_Po1 | NOT RUN | - |
| 512 | dc2-leaf2b | Interface State | Port-Channel Interface & Line Protocol == "up" | Port-Channel5 - dc2-leaf2-server1_PortChannel dc2-leaf2-server1 | NOT RUN | - |
| 513 | dc2-leaf2b | Interface State | Vlan Interface & Line Protocol == "up" | Vlan4093 - MLAG_PEER_L3_PEERING | NOT RUN | - |
| 514 | dc2-leaf2b | Interface State | Vlan Interface & Line Protocol == "up" | Vlan4094 - MLAG_PEER | NOT RUN | - |
| 515 | dc2-leaf2b | Interface State | Vlan Interface & Line Protocol == "up" | Vlan11 - VRF10_VLAN11 | NOT RUN | - |
| 516 | dc2-leaf2b | Interface State | Vlan Interface & Line Protocol == "up" | Vlan12 - VRF10_VLAN12 | NOT RUN | - |
| 517 | dc2-leaf2b | Interface State | Vlan Interface & Line Protocol == "up" | Vlan3009 - MLAG_PEER_L3_iBGP: vrf VRF10 | NOT RUN | - |
| 518 | dc2-leaf2b | Interface State | Vlan Interface & Line Protocol == "up" | Vlan21 - VRF11_VLAN21 | NOT RUN | - |
| 519 | dc2-leaf2b | Interface State | Vlan Interface & Line Protocol == "up" | Vlan22 - VRF11_VLAN22 | NOT RUN | - |
| 520 | dc2-leaf2b | Interface State | Vlan Interface & Line Protocol == "up" | Vlan3010 - MLAG_PEER_L3_iBGP: vrf VRF11 | NOT RUN | - |
| 521 | dc2-leaf2b | Interface State | Loopback Interface Status & Line Protocol == "up" | Loopback0 - EVPN_Overlay_Peering | NOT RUN | - |
| 522 | dc2-leaf2b | Interface State | Loopback Interface Status & Line Protocol == "up" | Loopback1 - VTEP_VXLAN_Tunnel_Source | NOT RUN | - |
| 523 | dc2-leaf2b | Interface State | Loopback Interface Status & Line Protocol == "up" | Loopback10 - VRF10_VTEP_DIAGNOSTICS | NOT RUN | - |
| 524 | dc2-leaf2b | Interface State | Loopback Interface Status & Line Protocol == "up" | Loopback11 - VRF11_VTEP_DIAGNOSTICS | NOT RUN | - |
| 525 | dc2-leaf2b | Interface State | Vxlan Interface Status & Line Protocol == "up" | Vxlan1 | NOT RUN | - |
| 526 | dc2-leaf2b | LLDP Topology | LLDP topology - validate peer and interface | local: Ethernet3 - remote: dc2-leaf2a_Ethernet3 | NOT RUN | - |
| 527 | dc2-leaf2b | LLDP Topology | LLDP topology - validate peer and interface | local: Ethernet4 - remote: dc2-leaf2a_Ethernet4 | NOT RUN | - |
| 528 | dc2-leaf2b | LLDP Topology | LLDP topology - validate peer and interface | local: Ethernet1 - remote: dc2-spine1_Ethernet4 | NOT RUN | - |
| 529 | dc2-leaf2b | LLDP Topology | LLDP topology - validate peer and interface | local: Ethernet2 - remote: dc2-spine2_Ethernet4 | NOT RUN | - |
| 530 | dc2-leaf2b | LLDP Topology | LLDP topology - validate peer and interface | local: Ethernet8 - remote: dc2-leaf2c_Ethernet2 | NOT RUN | - |
| 531 | dc2-leaf2b | LLDP Topology | LLDP topology - validate peer and interface | local: Ethernet6 - remote: dc1-leaf2b_Ethernet6 | NOT RUN | - |
| 532 | dc2-leaf2b | IP Reachability | ip reachability test p2p links | Source: dc2-leaf2b_Ethernet1 - Destination: dc2-spine1_Ethernet4 | NOT RUN | - |
| 533 | dc2-leaf2b | IP Reachability | ip reachability test p2p links | Source: dc2-leaf2b_Ethernet2 - Destination: dc2-spine2_Ethernet4 | NOT RUN | - |
| 534 | dc2-leaf2b | Loopback0 Reachability | Loopback0 Reachability | Source: dc2-leaf2b - 10.255.128.16/32 Destination: 10.255.0.3 | NOT RUN | - |
| 535 | dc2-leaf2b | Loopback0 Reachability | Loopback0 Reachability | Source: dc2-leaf2b - 10.255.128.16/32 Destination: 10.255.0.1 | NOT RUN | - |
| 536 | dc2-leaf2b | Loopback0 Reachability | Loopback0 Reachability | Source: dc2-leaf2b - 10.255.128.16/32 Destination: 10.255.0.2 | NOT RUN | - |
| 537 | dc2-leaf2b | Loopback0 Reachability | Loopback0 Reachability | Source: dc2-leaf2b - 10.255.128.16/32 Destination: 10.255.0.4 | NOT RUN | - |
| 538 | dc2-leaf2b | Loopback0 Reachability | Loopback0 Reachability | Source: dc2-leaf2b - 10.255.128.16/32 Destination: 10.255.0.5 | NOT RUN | - |
| 539 | dc2-leaf2b | Loopback0 Reachability | Loopback0 Reachability | Source: dc2-leaf2b - 10.255.128.16/32 Destination: 10.255.128.11 | NOT RUN | - |
| 540 | dc2-leaf2b | Loopback0 Reachability | Loopback0 Reachability | Source: dc2-leaf2b - 10.255.128.16/32 Destination: 10.255.128.12 | NOT RUN | - |
| 541 | dc2-leaf2b | Loopback0 Reachability | Loopback0 Reachability | Source: dc2-leaf2b - 10.255.128.16/32 Destination: 10.255.128.13 | NOT RUN | - |
| 542 | dc2-leaf2b | Loopback0 Reachability | Loopback0 Reachability | Source: dc2-leaf2b - 10.255.128.16/32 Destination: 10.255.128.14 | NOT RUN | - |
| 543 | dc2-leaf2b | Loopback0 Reachability | Loopback0 Reachability | Source: dc2-leaf2b - 10.255.128.16/32 Destination: 10.255.128.15 | NOT RUN | - |
| 544 | dc2-leaf2b | Loopback0 Reachability | Loopback0 Reachability | Source: dc2-leaf2b - 10.255.128.16/32 Destination: 10.255.128.16 | NOT RUN | - |
| 545 | dc2-leaf2b | MLAG | MLAG State active & Status connected | MLAG | NOT RUN | - |
| 546 | dc2-leaf2b | BGP | ArBGP is configured and operating | ArBGP | NOT RUN | - |
| 547 | dc2-leaf2b | BGP | ip bgp peer state established (ipv4) | bgp_neighbor: 10.255.129.120 | NOT RUN | - |
| 548 | dc2-leaf2b | BGP | ip bgp peer state established (ipv4) | bgp_neighbor: 10.255.255.116 | NOT RUN | - |
| 549 | dc2-leaf2b | BGP | ip bgp peer state established (ipv4) | bgp_neighbor: 10.255.255.118 | NOT RUN | - |
| 550 | dc2-leaf2b | BGP | bgp evpn peer state established (evpn) | bgp_neighbor: 10.255.128.11 | NOT RUN | - |
| 551 | dc2-leaf2b | BGP | bgp evpn peer state established (evpn) | bgp_neighbor: 10.255.128.12 | NOT RUN | - |
| 552 | dc2-leaf2b | BGP | bgp evpn peer state established (evpn) | bgp_neighbor: 10.255.0.6 | NOT RUN | - |
| 553 | dc2-leaf2b | BGP | ip bgp peer state established (ipv4) | bgp_neighbor: 192.168.100.2 | NOT RUN | - |
| 554 | dc2-leaf2b | Routing Table | Remote Lo0 address | 10.255.0.3 | NOT RUN | - |
| 555 | dc2-leaf2b | Routing Table | Remote Lo0 address | 10.255.0.1 | NOT RUN | - |
| 556 | dc2-leaf2b | Routing Table | Remote Lo0 address | 10.255.0.2 | NOT RUN | - |
| 557 | dc2-leaf2b | Routing Table | Remote Lo0 address | 10.255.0.4 | NOT RUN | - |
| 558 | dc2-leaf2b | Routing Table | Remote Lo0 address | 10.255.0.5 | NOT RUN | - |
| 559 | dc2-leaf2b | Routing Table | Remote Lo0 address | 10.255.128.11 | NOT RUN | - |
| 560 | dc2-leaf2b | Routing Table | Remote Lo0 address | 10.255.128.12 | NOT RUN | - |
| 561 | dc2-leaf2b | Routing Table | Remote Lo0 address | 10.255.128.13 | NOT RUN | - |
| 562 | dc2-leaf2b | Routing Table | Remote Lo0 address | 10.255.128.14 | NOT RUN | - |
| 563 | dc2-leaf2b | Routing Table | Remote Lo0 address | 10.255.128.15 | NOT RUN | - |
| 564 | dc2-leaf2b | Routing Table | Remote Lo0 address | 10.255.128.16 | NOT RUN | - |
| 565 | dc2-leaf2b | Routing Table | Remote VTEP address | 10.255.1.3 | NOT RUN | - |
| 566 | dc2-leaf2b | Routing Table | Remote VTEP address | 10.255.1.5 | NOT RUN | - |
| 567 | dc2-leaf2b | Routing Table | Remote VTEP address | 10.255.129.13 | NOT RUN | - |
| 568 | dc2-leaf2b | Routing Table | Remote VTEP address | 10.255.129.15 | NOT RUN | - |
| 569 | dc2-leaf2c | Hardware | Verifies if the power supplies status are within the accepted states list. | VerifyEnvironmentPower | NOT RUN | - |
| 570 | dc2-leaf2c | Hardware | Verifies if the fans status are within the accepted states list. | VerifyEnvironmentCooling | NOT RUN | - |
| 571 | dc2-leaf2c | Hardware | Verifies if the device temperature is within the acceptable range. | VerifyTemperature | NOT RUN | - |
| 572 | dc2-leaf2c | Hardware | Verifies the transceiver's manufacturer against a list of approved manufacturers. | VerifyTransceiversManufacturers | NOT RUN | - |
| 573 | dc2-leaf2c | NTP | Synchronised with NTP server | NTP | NOT RUN | - |
| 574 | dc2-leaf2c | Interface State | Ethernet Interface & Line Protocol == "up" | Ethernet1 - DC2-LEAF2A_Ethernet8 | NOT RUN | - |
| 575 | dc2-leaf2c | Interface State | Ethernet Interface & Line Protocol == "up" | Ethernet2 - DC2-LEAF2B_Ethernet8 | NOT RUN | - |
| 576 | dc2-leaf2c | Interface State | Ethernet Interface & Line Protocol == "up" | Ethernet5 - dc2-leaf2-server1_iLO | NOT RUN | - |
| 577 | dc2-leaf2c | Interface State | Port-Channel Interface & Line Protocol == "up" | Port-Channel1 - DC2_L3_LEAF2_Po8 | NOT RUN | - |
| 578 | dc2-leaf2c | LLDP Topology | LLDP topology - validate peer and interface | local: Ethernet1 - remote: dc2-leaf2a_Ethernet8 | NOT RUN | - |
| 579 | dc2-leaf2c | LLDP Topology | LLDP topology - validate peer and interface | local: Ethernet2 - remote: dc2-leaf2b_Ethernet8 | NOT RUN | - |
| 580 | dc2-spine1 | Hardware | Verifies if the power supplies status are within the accepted states list. | VerifyEnvironmentPower | NOT RUN | - |
| 581 | dc2-spine1 | Hardware | Verifies if the fans status are within the accepted states list. | VerifyEnvironmentCooling | NOT RUN | - |
| 582 | dc2-spine1 | Hardware | Verifies if the device temperature is within the acceptable range. | VerifyTemperature | NOT RUN | - |
| 583 | dc2-spine1 | Hardware | Verifies the transceiver's manufacturer against a list of approved manufacturers. | VerifyTransceiversManufacturers | NOT RUN | - |
| 584 | dc2-spine1 | NTP | Synchronised with NTP server | NTP | NOT RUN | - |
| 585 | dc2-spine1 | Interface State | Ethernet Interface & Line Protocol == "up" | Ethernet1 - P2P_LINK_TO_DC2-LEAF1A_Ethernet1 | NOT RUN | - |
| 586 | dc2-spine1 | Interface State | Ethernet Interface & Line Protocol == "up" | Ethernet2 - P2P_LINK_TO_DC2-LEAF1B_Ethernet1 | NOT RUN | - |
| 587 | dc2-spine1 | Interface State | Ethernet Interface & Line Protocol == "up" | Ethernet3 - P2P_LINK_TO_DC2-LEAF2A_Ethernet1 | NOT RUN | - |
| 588 | dc2-spine1 | Interface State | Ethernet Interface & Line Protocol == "up" | Ethernet4 - P2P_LINK_TO_DC2-LEAF2B_Ethernet1 | NOT RUN | - |
| 589 | dc2-spine1 | Interface State | Loopback Interface Status & Line Protocol == "up" | Loopback0 - EVPN_Overlay_Peering | NOT RUN | - |
| 590 | dc2-spine1 | LLDP Topology | LLDP topology - validate peer and interface | local: Ethernet1 - remote: dc2-leaf1a_Ethernet1 | NOT RUN | - |
| 591 | dc2-spine1 | LLDP Topology | LLDP topology - validate peer and interface | local: Ethernet2 - remote: dc2-leaf1b_Ethernet1 | NOT RUN | - |
| 592 | dc2-spine1 | LLDP Topology | LLDP topology - validate peer and interface | local: Ethernet3 - remote: dc2-leaf2a_Ethernet1 | NOT RUN | - |
| 593 | dc2-spine1 | LLDP Topology | LLDP topology - validate peer and interface | local: Ethernet4 - remote: dc2-leaf2b_Ethernet1 | NOT RUN | - |
| 594 | dc2-spine1 | IP Reachability | ip reachability test p2p links | Source: dc2-spine1_Ethernet1 - Destination: dc2-leaf1a_Ethernet1 | NOT RUN | - |
| 595 | dc2-spine1 | IP Reachability | ip reachability test p2p links | Source: dc2-spine1_Ethernet2 - Destination: dc2-leaf1b_Ethernet1 | NOT RUN | - |
| 596 | dc2-spine1 | IP Reachability | ip reachability test p2p links | Source: dc2-spine1_Ethernet3 - Destination: dc2-leaf2a_Ethernet1 | NOT RUN | - |
| 597 | dc2-spine1 | IP Reachability | ip reachability test p2p links | Source: dc2-spine1_Ethernet4 - Destination: dc2-leaf2b_Ethernet1 | NOT RUN | - |
| 598 | dc2-spine1 | BGP | ArBGP is configured and operating | ArBGP | NOT RUN | - |
| 599 | dc2-spine1 | BGP | ip bgp peer state established (ipv4) | bgp_neighbor: 10.255.255.105 | NOT RUN | - |
| 600 | dc2-spine1 | BGP | ip bgp peer state established (ipv4) | bgp_neighbor: 10.255.255.109 | NOT RUN | - |
| 601 | dc2-spine1 | BGP | ip bgp peer state established (ipv4) | bgp_neighbor: 10.255.255.113 | NOT RUN | - |
| 602 | dc2-spine1 | BGP | ip bgp peer state established (ipv4) | bgp_neighbor: 10.255.255.117 | NOT RUN | - |
| 603 | dc2-spine1 | BGP | bgp evpn peer state established (evpn) | bgp_neighbor: 10.255.128.13 | NOT RUN | - |
| 604 | dc2-spine1 | BGP | bgp evpn peer state established (evpn) | bgp_neighbor: 10.255.128.14 | NOT RUN | - |
| 605 | dc2-spine1 | BGP | bgp evpn peer state established (evpn) | bgp_neighbor: 10.255.128.15 | NOT RUN | - |
| 606 | dc2-spine1 | BGP | bgp evpn peer state established (evpn) | bgp_neighbor: 10.255.128.16 | NOT RUN | - |
| 607 | dc2-spine2 | Hardware | Verifies if the power supplies status are within the accepted states list. | VerifyEnvironmentPower | NOT RUN | - |
| 608 | dc2-spine2 | Hardware | Verifies if the fans status are within the accepted states list. | VerifyEnvironmentCooling | NOT RUN | - |
| 609 | dc2-spine2 | Hardware | Verifies if the device temperature is within the acceptable range. | VerifyTemperature | NOT RUN | - |
| 610 | dc2-spine2 | Hardware | Verifies the transceiver's manufacturer against a list of approved manufacturers. | VerifyTransceiversManufacturers | NOT RUN | - |
| 611 | dc2-spine2 | NTP | Synchronised with NTP server | NTP | NOT RUN | - |
| 612 | dc2-spine2 | Interface State | Ethernet Interface & Line Protocol == "up" | Ethernet1 - P2P_LINK_TO_DC2-LEAF1A_Ethernet2 | NOT RUN | - |
| 613 | dc2-spine2 | Interface State | Ethernet Interface & Line Protocol == "up" | Ethernet2 - P2P_LINK_TO_DC2-LEAF1B_Ethernet2 | NOT RUN | - |
| 614 | dc2-spine2 | Interface State | Ethernet Interface & Line Protocol == "up" | Ethernet3 - P2P_LINK_TO_DC2-LEAF2A_Ethernet2 | NOT RUN | - |
| 615 | dc2-spine2 | Interface State | Ethernet Interface & Line Protocol == "up" | Ethernet4 - P2P_LINK_TO_DC2-LEAF2B_Ethernet2 | NOT RUN | - |
| 616 | dc2-spine2 | Interface State | Loopback Interface Status & Line Protocol == "up" | Loopback0 - EVPN_Overlay_Peering | NOT RUN | - |
| 617 | dc2-spine2 | LLDP Topology | LLDP topology - validate peer and interface | local: Ethernet1 - remote: dc2-leaf1a_Ethernet2 | NOT RUN | - |
| 618 | dc2-spine2 | LLDP Topology | LLDP topology - validate peer and interface | local: Ethernet2 - remote: dc2-leaf1b_Ethernet2 | NOT RUN | - |
| 619 | dc2-spine2 | LLDP Topology | LLDP topology - validate peer and interface | local: Ethernet3 - remote: dc2-leaf2a_Ethernet2 | NOT RUN | - |
| 620 | dc2-spine2 | LLDP Topology | LLDP topology - validate peer and interface | local: Ethernet4 - remote: dc2-leaf2b_Ethernet2 | NOT RUN | - |
| 621 | dc2-spine2 | IP Reachability | ip reachability test p2p links | Source: dc2-spine2_Ethernet1 - Destination: dc2-leaf1a_Ethernet2 | NOT RUN | - |
| 622 | dc2-spine2 | IP Reachability | ip reachability test p2p links | Source: dc2-spine2_Ethernet2 - Destination: dc2-leaf1b_Ethernet2 | NOT RUN | - |
| 623 | dc2-spine2 | IP Reachability | ip reachability test p2p links | Source: dc2-spine2_Ethernet3 - Destination: dc2-leaf2a_Ethernet2 | NOT RUN | - |
| 624 | dc2-spine2 | IP Reachability | ip reachability test p2p links | Source: dc2-spine2_Ethernet4 - Destination: dc2-leaf2b_Ethernet2 | NOT RUN | - |
| 625 | dc2-spine2 | BGP | ArBGP is configured and operating | ArBGP | NOT RUN | - |
| 626 | dc2-spine2 | BGP | ip bgp peer state established (ipv4) | bgp_neighbor: 10.255.255.107 | NOT RUN | - |
| 627 | dc2-spine2 | BGP | ip bgp peer state established (ipv4) | bgp_neighbor: 10.255.255.111 | NOT RUN | - |
| 628 | dc2-spine2 | BGP | ip bgp peer state established (ipv4) | bgp_neighbor: 10.255.255.115 | NOT RUN | - |
| 629 | dc2-spine2 | BGP | ip bgp peer state established (ipv4) | bgp_neighbor: 10.255.255.119 | NOT RUN | - |
| 630 | dc2-spine2 | BGP | bgp evpn peer state established (evpn) | bgp_neighbor: 10.255.128.13 | NOT RUN | - |
| 631 | dc2-spine2 | BGP | bgp evpn peer state established (evpn) | bgp_neighbor: 10.255.128.14 | NOT RUN | - |
| 632 | dc2-spine2 | BGP | bgp evpn peer state established (evpn) | bgp_neighbor: 10.255.128.15 | NOT RUN | - |
| 633 | dc2-spine2 | BGP | bgp evpn peer state established (evpn) | bgp_neighbor: 10.255.128.16 | NOT RUN | - |
=======
| 107 | dc1-leaf1b | Loopback0 Reachability | Loopback0 Reachability | Source: dc1-leaf1b - 10.255.0.4/32 Destination: 10.255.0.6 | NOT RUN | - |
| 108 | dc1-leaf1b | Loopback0 Reachability | Loopback0 Reachability | Source: dc1-leaf1b - 10.255.0.4/32 Destination: 10.255.128.11 | NOT RUN | - |
| 109 | dc1-leaf1b | Loopback0 Reachability | Loopback0 Reachability | Source: dc1-leaf1b - 10.255.0.4/32 Destination: 10.255.128.12 | NOT RUN | - |
| 110 | dc1-leaf1b | Loopback0 Reachability | Loopback0 Reachability | Source: dc1-leaf1b - 10.255.0.4/32 Destination: 10.255.128.13 | NOT RUN | - |
| 111 | dc1-leaf1b | Loopback0 Reachability | Loopback0 Reachability | Source: dc1-leaf1b - 10.255.0.4/32 Destination: 10.255.128.14 | NOT RUN | - |
| 112 | dc1-leaf1b | Loopback0 Reachability | Loopback0 Reachability | Source: dc1-leaf1b - 10.255.0.4/32 Destination: 10.255.128.15 | NOT RUN | - |
| 113 | dc1-leaf1b | Loopback0 Reachability | Loopback0 Reachability | Source: dc1-leaf1b - 10.255.0.4/32 Destination: 10.255.128.16 | NOT RUN | - |
| 114 | dc1-leaf1b | MLAG | MLAG State active & Status connected | MLAG | NOT RUN | - |
| 115 | dc1-leaf1b | BGP | ArBGP is configured and operating | ArBGP | NOT RUN | - |
| 116 | dc1-leaf1b | BGP | ip bgp peer state established (ipv4) | bgp_neighbor: 10.255.1.96 | NOT RUN | - |
| 117 | dc1-leaf1b | BGP | ip bgp peer state established (ipv4) | bgp_neighbor: 10.255.255.4 | NOT RUN | - |
| 118 | dc1-leaf1b | BGP | ip bgp peer state established (ipv4) | bgp_neighbor: 10.255.255.6 | NOT RUN | - |
| 119 | dc1-leaf1b | BGP | bgp evpn peer state established (evpn) | bgp_neighbor: 10.255.0.1 | NOT RUN | - |
| 120 | dc1-leaf1b | BGP | bgp evpn peer state established (evpn) | bgp_neighbor: 10.255.0.2 | NOT RUN | - |
| 121 | dc1-leaf1b | Routing Table | Remote Lo0 address | 10.255.0.3 | NOT RUN | - |
| 122 | dc1-leaf1b | Routing Table | Remote Lo0 address | 10.255.0.1 | NOT RUN | - |
| 123 | dc1-leaf1b | Routing Table | Remote Lo0 address | 10.255.0.2 | NOT RUN | - |
| 124 | dc1-leaf1b | Routing Table | Remote Lo0 address | 10.255.0.4 | NOT RUN | - |
| 125 | dc1-leaf1b | Routing Table | Remote Lo0 address | 10.255.0.5 | NOT RUN | - |
| 126 | dc1-leaf1b | Routing Table | Remote Lo0 address | 10.255.0.6 | NOT RUN | - |
| 127 | dc1-leaf1b | Routing Table | Remote Lo0 address | 10.255.128.11 | NOT RUN | - |
| 128 | dc1-leaf1b | Routing Table | Remote Lo0 address | 10.255.128.12 | NOT RUN | - |
| 129 | dc1-leaf1b | Routing Table | Remote Lo0 address | 10.255.128.13 | NOT RUN | - |
| 130 | dc1-leaf1b | Routing Table | Remote Lo0 address | 10.255.128.14 | NOT RUN | - |
| 131 | dc1-leaf1b | Routing Table | Remote Lo0 address | 10.255.128.15 | NOT RUN | - |
| 132 | dc1-leaf1b | Routing Table | Remote Lo0 address | 10.255.128.16 | NOT RUN | - |
| 133 | dc1-leaf1b | Routing Table | Remote VTEP address | 10.255.1.3 | NOT RUN | - |
| 134 | dc1-leaf1b | Routing Table | Remote VTEP address | 10.255.1.5 | NOT RUN | - |
| 135 | dc1-leaf1b | Routing Table | Remote VTEP address | 10.255.129.13 | NOT RUN | - |
| 136 | dc1-leaf1b | Routing Table | Remote VTEP address | 10.255.129.15 | NOT RUN | - |
| 137 | dc1-leaf1c | Hardware | Verifies if the power supplies status are within the accepted states list. | VerifyEnvironmentPower | NOT RUN | - |
| 138 | dc1-leaf1c | Hardware | Verifies if the fans status are within the accepted states list. | VerifyEnvironmentCooling | NOT RUN | - |
| 139 | dc1-leaf1c | Hardware | Verifies if the device temperature is within the acceptable range. | VerifyTemperature | NOT RUN | - |
| 140 | dc1-leaf1c | Hardware | Verifies the transceiver's manufacturer against a list of approved manufacturers. | VerifyTransceiversManufacturers | NOT RUN | - |
| 141 | dc1-leaf1c | NTP | Synchronised with NTP server | NTP | NOT RUN | - |
| 142 | dc1-leaf1c | Interface State | Ethernet Interface & Line Protocol == "up" | Ethernet1 - DC1-LEAF1A_Ethernet8 | NOT RUN | - |
| 143 | dc1-leaf1c | Interface State | Ethernet Interface & Line Protocol == "adminDown" | Ethernet2 - DC1-LEAF1B_Ethernet8 | NOT RUN | - |
| 144 | dc1-leaf1c | Interface State | Ethernet Interface & Line Protocol == "up" | Ethernet5 - dc1-leaf1-server1_iLO | NOT RUN | - |
| 145 | dc1-leaf1c | Interface State | Port-Channel Interface & Line Protocol == "up" | Port-Channel1 - DC1_L3_LEAF1_Po8 | NOT RUN | - |
| 146 | dc1-leaf1c | LLDP Topology | LLDP topology - validate peer and interface | local: Ethernet1 - remote: dc1-leaf1a_Ethernet8 | NOT RUN | - |
| 147 | dc1-leaf2a | Hardware | Verifies if the power supplies status are within the accepted states list. | VerifyEnvironmentPower | NOT RUN | - |
| 148 | dc1-leaf2a | Hardware | Verifies if the fans status are within the accepted states list. | VerifyEnvironmentCooling | NOT RUN | - |
| 149 | dc1-leaf2a | Hardware | Verifies if the device temperature is within the acceptable range. | VerifyTemperature | NOT RUN | - |
| 150 | dc1-leaf2a | Hardware | Verifies the transceiver's manufacturer against a list of approved manufacturers. | VerifyTransceiversManufacturers | NOT RUN | - |
| 151 | dc1-leaf2a | NTP | Synchronised with NTP server | NTP | NOT RUN | - |
| 152 | dc1-leaf2a | Interface State | Ethernet Interface & Line Protocol == "up" | Ethernet3 - MLAG_PEER_dc1-leaf2b_Ethernet3 | NOT RUN | - |
| 153 | dc1-leaf2a | Interface State | Ethernet Interface & Line Protocol == "up" | Ethernet4 - MLAG_PEER_dc1-leaf2b_Ethernet4 | NOT RUN | - |
| 154 | dc1-leaf2a | Interface State | Ethernet Interface & Line Protocol == "up" | Ethernet1 - P2P_LINK_TO_DC1-SPINE1_Ethernet3 | NOT RUN | - |
| 155 | dc1-leaf2a | Interface State | Ethernet Interface & Line Protocol == "up" | Ethernet2 - P2P_LINK_TO_DC1-SPINE2_Ethernet3 | NOT RUN | - |
| 156 | dc1-leaf2a | Interface State | Ethernet Interface & Line Protocol == "up" | Ethernet8 - DC1-LEAF2C_Ethernet1 | NOT RUN | - |
| 157 | dc1-leaf2a | Interface State | Ethernet Interface & Line Protocol == "up" | Ethernet6 - P2P_LINK_TO_dc2-leaf2a_Ethernet6 | NOT RUN | - |
| 158 | dc1-leaf2a | Interface State | Ethernet Interface & Line Protocol == "up" | Ethernet5 - dc1-leaf2-server1_PCI1 | NOT RUN | - |
| 159 | dc1-leaf2a | Interface State | Port-Channel Interface & Line Protocol == "up" | Port-Channel3 - MLAG_PEER_dc1-leaf2b_Po3 | NOT RUN | - |
| 160 | dc1-leaf2a | Interface State | Port-Channel Interface & Line Protocol == "up" | Port-Channel8 - DC1-LEAF2C_Po1 | NOT RUN | - |
| 161 | dc1-leaf2a | Interface State | Port-Channel Interface & Line Protocol == "up" | Port-Channel5 - dc1-leaf2-server1_PortChannel dc1-leaf2-server1 | NOT RUN | - |
| 162 | dc1-leaf2a | Interface State | Vlan Interface & Line Protocol == "up" | Vlan4093 - MLAG_PEER_L3_PEERING | NOT RUN | - |
| 163 | dc1-leaf2a | Interface State | Vlan Interface & Line Protocol == "up" | Vlan4094 - MLAG_PEER | NOT RUN | - |
| 164 | dc1-leaf2a | Interface State | Vlan Interface & Line Protocol == "up" | Vlan11 - VRF10_VLAN11 | NOT RUN | - |
| 165 | dc1-leaf2a | Interface State | Vlan Interface & Line Protocol == "up" | Vlan12 - VRF10_VLAN12 | NOT RUN | - |
| 166 | dc1-leaf2a | Interface State | Vlan Interface & Line Protocol == "up" | Vlan3009 - MLAG_PEER_L3_iBGP: vrf VRF10 | NOT RUN | - |
| 167 | dc1-leaf2a | Interface State | Vlan Interface & Line Protocol == "up" | Vlan21 - VRF11_VLAN21 | NOT RUN | - |
| 168 | dc1-leaf2a | Interface State | Vlan Interface & Line Protocol == "up" | Vlan22 - VRF11_VLAN22 | NOT RUN | - |
| 169 | dc1-leaf2a | Interface State | Vlan Interface & Line Protocol == "up" | Vlan3010 - MLAG_PEER_L3_iBGP: vrf VRF11 | NOT RUN | - |
| 170 | dc1-leaf2a | Interface State | Loopback Interface Status & Line Protocol == "up" | Loopback0 - EVPN_Overlay_Peering | NOT RUN | - |
| 171 | dc1-leaf2a | Interface State | Loopback Interface Status & Line Protocol == "up" | Loopback1 - VTEP_VXLAN_Tunnel_Source | NOT RUN | - |
| 172 | dc1-leaf2a | Interface State | Loopback Interface Status & Line Protocol == "up" | Loopback10 - VRF10_VTEP_DIAGNOSTICS | NOT RUN | - |
| 173 | dc1-leaf2a | Interface State | Loopback Interface Status & Line Protocol == "up" | Loopback11 - VRF11_VTEP_DIAGNOSTICS | NOT RUN | - |
| 174 | dc1-leaf2a | Interface State | Vxlan Interface Status & Line Protocol == "up" | Vxlan1 | NOT RUN | - |
| 175 | dc1-leaf2a | LLDP Topology | LLDP topology - validate peer and interface | local: Ethernet3 - remote: dc1-leaf2b_Ethernet3 | NOT RUN | - |
| 176 | dc1-leaf2a | LLDP Topology | LLDP topology - validate peer and interface | local: Ethernet4 - remote: dc1-leaf2b_Ethernet4 | NOT RUN | - |
| 177 | dc1-leaf2a | LLDP Topology | LLDP topology - validate peer and interface | local: Ethernet1 - remote: dc1-spine1_Ethernet3 | NOT RUN | - |
| 178 | dc1-leaf2a | LLDP Topology | LLDP topology - validate peer and interface | local: Ethernet2 - remote: dc1-spine2_Ethernet3 | NOT RUN | - |
| 179 | dc1-leaf2a | LLDP Topology | LLDP topology - validate peer and interface | local: Ethernet8 - remote: dc1-leaf2c_Ethernet1 | NOT RUN | - |
| 180 | dc1-leaf2a | LLDP Topology | LLDP topology - validate peer and interface | local: Ethernet6 - remote: dc2-leaf2a_Ethernet6 | NOT RUN | - |
| 181 | dc1-leaf2a | IP Reachability | ip reachability test p2p links | Source: dc1-leaf2a_Ethernet1 - Destination: dc1-spine1_Ethernet3 | NOT RUN | - |
| 182 | dc1-leaf2a | IP Reachability | ip reachability test p2p links | Source: dc1-leaf2a_Ethernet2 - Destination: dc1-spine2_Ethernet3 | NOT RUN | - |
| 183 | dc1-leaf2a | IP Reachability | ip reachability test p2p links | Source: dc1-leaf2a_Ethernet6 - Destination: dc2-leaf2a_Ethernet6 | NOT RUN | - |
| 184 | dc1-leaf2a | Loopback0 Reachability | Loopback0 Reachability | Source: dc1-leaf2a - 10.255.0.5/32 Destination: 10.255.0.3 | NOT RUN | - |
| 185 | dc1-leaf2a | Loopback0 Reachability | Loopback0 Reachability | Source: dc1-leaf2a - 10.255.0.5/32 Destination: 10.255.0.1 | NOT RUN | - |
| 186 | dc1-leaf2a | Loopback0 Reachability | Loopback0 Reachability | Source: dc1-leaf2a - 10.255.0.5/32 Destination: 10.255.0.2 | NOT RUN | - |
| 187 | dc1-leaf2a | Loopback0 Reachability | Loopback0 Reachability | Source: dc1-leaf2a - 10.255.0.5/32 Destination: 10.255.0.4 | NOT RUN | - |
| 188 | dc1-leaf2a | Loopback0 Reachability | Loopback0 Reachability | Source: dc1-leaf2a - 10.255.0.5/32 Destination: 10.255.0.5 | NOT RUN | - |
| 189 | dc1-leaf2a | Loopback0 Reachability | Loopback0 Reachability | Source: dc1-leaf2a - 10.255.0.5/32 Destination: 10.255.0.6 | NOT RUN | - |
| 190 | dc1-leaf2a | Loopback0 Reachability | Loopback0 Reachability | Source: dc1-leaf2a - 10.255.0.5/32 Destination: 10.255.128.11 | NOT RUN | - |
| 191 | dc1-leaf2a | Loopback0 Reachability | Loopback0 Reachability | Source: dc1-leaf2a - 10.255.0.5/32 Destination: 10.255.128.12 | NOT RUN | - |
| 192 | dc1-leaf2a | Loopback0 Reachability | Loopback0 Reachability | Source: dc1-leaf2a - 10.255.0.5/32 Destination: 10.255.128.13 | NOT RUN | - |
| 193 | dc1-leaf2a | Loopback0 Reachability | Loopback0 Reachability | Source: dc1-leaf2a - 10.255.0.5/32 Destination: 10.255.128.14 | NOT RUN | - |
| 194 | dc1-leaf2a | Loopback0 Reachability | Loopback0 Reachability | Source: dc1-leaf2a - 10.255.0.5/32 Destination: 10.255.128.15 | NOT RUN | - |
| 195 | dc1-leaf2a | Loopback0 Reachability | Loopback0 Reachability | Source: dc1-leaf2a - 10.255.0.5/32 Destination: 10.255.128.16 | NOT RUN | - |
| 196 | dc1-leaf2a | MLAG | MLAG State active & Status connected | MLAG | NOT RUN | - |
| 197 | dc1-leaf2a | BGP | ArBGP is configured and operating | ArBGP | NOT RUN | - |
| 198 | dc1-leaf2a | BGP | ip bgp peer state established (ipv4) | bgp_neighbor: 10.255.1.101 | NOT RUN | - |
| 199 | dc1-leaf2a | BGP | ip bgp peer state established (ipv4) | bgp_neighbor: 10.255.255.8 | NOT RUN | - |
| 200 | dc1-leaf2a | BGP | ip bgp peer state established (ipv4) | bgp_neighbor: 10.255.255.10 | NOT RUN | - |
| 201 | dc1-leaf2a | BGP | bgp evpn peer state established (evpn) | bgp_neighbor: 10.255.0.1 | NOT RUN | - |
| 202 | dc1-leaf2a | BGP | bgp evpn peer state established (evpn) | bgp_neighbor: 10.255.0.2 | NOT RUN | - |
| 203 | dc1-leaf2a | BGP | bgp evpn peer state established (evpn) | bgp_neighbor: 10.255.128.15 | NOT RUN | - |
| 204 | dc1-leaf2a | BGP | ip bgp peer state established (ipv4) | bgp_neighbor: 192.168.100.1 | NOT RUN | - |
| 205 | dc1-leaf2a | Routing Table | Remote Lo0 address | 10.255.0.3 | NOT RUN | - |
| 206 | dc1-leaf2a | Routing Table | Remote Lo0 address | 10.255.0.1 | NOT RUN | - |
| 207 | dc1-leaf2a | Routing Table | Remote Lo0 address | 10.255.0.2 | NOT RUN | - |
| 208 | dc1-leaf2a | Routing Table | Remote Lo0 address | 10.255.0.4 | NOT RUN | - |
| 209 | dc1-leaf2a | Routing Table | Remote Lo0 address | 10.255.0.5 | NOT RUN | - |
| 210 | dc1-leaf2a | Routing Table | Remote Lo0 address | 10.255.0.6 | NOT RUN | - |
| 211 | dc1-leaf2a | Routing Table | Remote Lo0 address | 10.255.128.11 | NOT RUN | - |
| 212 | dc1-leaf2a | Routing Table | Remote Lo0 address | 10.255.128.12 | NOT RUN | - |
| 213 | dc1-leaf2a | Routing Table | Remote Lo0 address | 10.255.128.13 | NOT RUN | - |
| 214 | dc1-leaf2a | Routing Table | Remote Lo0 address | 10.255.128.14 | NOT RUN | - |
| 215 | dc1-leaf2a | Routing Table | Remote Lo0 address | 10.255.128.15 | NOT RUN | - |
| 216 | dc1-leaf2a | Routing Table | Remote Lo0 address | 10.255.128.16 | NOT RUN | - |
| 217 | dc1-leaf2a | Routing Table | Remote VTEP address | 10.255.1.3 | NOT RUN | - |
| 218 | dc1-leaf2a | Routing Table | Remote VTEP address | 10.255.1.5 | NOT RUN | - |
| 219 | dc1-leaf2a | Routing Table | Remote VTEP address | 10.255.129.13 | NOT RUN | - |
| 220 | dc1-leaf2a | Routing Table | Remote VTEP address | 10.255.129.15 | NOT RUN | - |
| 221 | dc1-leaf2b | Hardware | Verifies if the power supplies status are within the accepted states list. | VerifyEnvironmentPower | NOT RUN | - |
| 222 | dc1-leaf2b | Hardware | Verifies if the fans status are within the accepted states list. | VerifyEnvironmentCooling | NOT RUN | - |
| 223 | dc1-leaf2b | Hardware | Verifies if the device temperature is within the acceptable range. | VerifyTemperature | NOT RUN | - |
| 224 | dc1-leaf2b | Hardware | Verifies the transceiver's manufacturer against a list of approved manufacturers. | VerifyTransceiversManufacturers | NOT RUN | - |
| 225 | dc1-leaf2b | NTP | Synchronised with NTP server | NTP | NOT RUN | - |
| 226 | dc1-leaf2b | Interface State | Ethernet Interface & Line Protocol == "up" | Ethernet3 - MLAG_PEER_dc1-leaf2a_Ethernet3 | NOT RUN | - |
| 227 | dc1-leaf2b | Interface State | Ethernet Interface & Line Protocol == "up" | Ethernet4 - MLAG_PEER_dc1-leaf2a_Ethernet4 | NOT RUN | - |
| 228 | dc1-leaf2b | Interface State | Ethernet Interface & Line Protocol == "up" | Ethernet1 - P2P_LINK_TO_DC1-SPINE1_Ethernet4 | NOT RUN | - |
| 229 | dc1-leaf2b | Interface State | Ethernet Interface & Line Protocol == "up" | Ethernet2 - P2P_LINK_TO_DC1-SPINE2_Ethernet4 | NOT RUN | - |
| 230 | dc1-leaf2b | Interface State | Ethernet Interface & Line Protocol == "up" | Ethernet8 - DC1-LEAF2C_Ethernet2 | NOT RUN | - |
| 231 | dc1-leaf2b | Interface State | Ethernet Interface & Line Protocol == "up" | Ethernet6 - P2P_LINK_TO_dc2-leaf2b_Ethernet6 | NOT RUN | - |
| 232 | dc1-leaf2b | Interface State | Ethernet Interface & Line Protocol == "up" | Ethernet5 - dc1-leaf2-server1_PCI2 | NOT RUN | - |
| 233 | dc1-leaf2b | Interface State | Port-Channel Interface & Line Protocol == "up" | Port-Channel3 - MLAG_PEER_dc1-leaf2a_Po3 | NOT RUN | - |
| 234 | dc1-leaf2b | Interface State | Port-Channel Interface & Line Protocol == "up" | Port-Channel8 - DC1-LEAF2C_Po1 | NOT RUN | - |
| 235 | dc1-leaf2b | Interface State | Port-Channel Interface & Line Protocol == "up" | Port-Channel5 - dc1-leaf2-server1_PortChannel dc1-leaf2-server1 | NOT RUN | - |
| 236 | dc1-leaf2b | Interface State | Vlan Interface & Line Protocol == "up" | Vlan4093 - MLAG_PEER_L3_PEERING | NOT RUN | - |
| 237 | dc1-leaf2b | Interface State | Vlan Interface & Line Protocol == "up" | Vlan4094 - MLAG_PEER | NOT RUN | - |
| 238 | dc1-leaf2b | Interface State | Vlan Interface & Line Protocol == "up" | Vlan11 - VRF10_VLAN11 | NOT RUN | - |
| 239 | dc1-leaf2b | Interface State | Vlan Interface & Line Protocol == "up" | Vlan12 - VRF10_VLAN12 | NOT RUN | - |
| 240 | dc1-leaf2b | Interface State | Vlan Interface & Line Protocol == "up" | Vlan3009 - MLAG_PEER_L3_iBGP: vrf VRF10 | NOT RUN | - |
| 241 | dc1-leaf2b | Interface State | Vlan Interface & Line Protocol == "up" | Vlan21 - VRF11_VLAN21 | NOT RUN | - |
| 242 | dc1-leaf2b | Interface State | Vlan Interface & Line Protocol == "up" | Vlan22 - VRF11_VLAN22 | NOT RUN | - |
| 243 | dc1-leaf2b | Interface State | Vlan Interface & Line Protocol == "up" | Vlan3010 - MLAG_PEER_L3_iBGP: vrf VRF11 | NOT RUN | - |
| 244 | dc1-leaf2b | Interface State | Loopback Interface Status & Line Protocol == "up" | Loopback0 - EVPN_Overlay_Peering | NOT RUN | - |
| 245 | dc1-leaf2b | Interface State | Loopback Interface Status & Line Protocol == "up" | Loopback1 - VTEP_VXLAN_Tunnel_Source | NOT RUN | - |
| 246 | dc1-leaf2b | Interface State | Loopback Interface Status & Line Protocol == "up" | Loopback10 - VRF10_VTEP_DIAGNOSTICS | NOT RUN | - |
| 247 | dc1-leaf2b | Interface State | Loopback Interface Status & Line Protocol == "up" | Loopback11 - VRF11_VTEP_DIAGNOSTICS | NOT RUN | - |
| 248 | dc1-leaf2b | Interface State | Vxlan Interface Status & Line Protocol == "up" | Vxlan1 | NOT RUN | - |
| 249 | dc1-leaf2b | LLDP Topology | LLDP topology - validate peer and interface | local: Ethernet3 - remote: dc1-leaf2a_Ethernet3 | NOT RUN | - |
| 250 | dc1-leaf2b | LLDP Topology | LLDP topology - validate peer and interface | local: Ethernet4 - remote: dc1-leaf2a_Ethernet4 | NOT RUN | - |
| 251 | dc1-leaf2b | LLDP Topology | LLDP topology - validate peer and interface | local: Ethernet1 - remote: dc1-spine1_Ethernet4 | NOT RUN | - |
| 252 | dc1-leaf2b | LLDP Topology | LLDP topology - validate peer and interface | local: Ethernet2 - remote: dc1-spine2_Ethernet4 | NOT RUN | - |
| 253 | dc1-leaf2b | LLDP Topology | LLDP topology - validate peer and interface | local: Ethernet8 - remote: dc1-leaf2c_Ethernet2 | NOT RUN | - |
| 254 | dc1-leaf2b | LLDP Topology | LLDP topology - validate peer and interface | local: Ethernet6 - remote: dc2-leaf2b_Ethernet6 | NOT RUN | - |
| 255 | dc1-leaf2b | IP Reachability | ip reachability test p2p links | Source: dc1-leaf2b_Ethernet1 - Destination: dc1-spine1_Ethernet4 | NOT RUN | - |
| 256 | dc1-leaf2b | IP Reachability | ip reachability test p2p links | Source: dc1-leaf2b_Ethernet2 - Destination: dc1-spine2_Ethernet4 | NOT RUN | - |
| 257 | dc1-leaf2b | IP Reachability | ip reachability test p2p links | Source: dc1-leaf2b_Ethernet6 - Destination: dc2-leaf2b_Ethernet6 | NOT RUN | - |
| 258 | dc1-leaf2b | Loopback0 Reachability | Loopback0 Reachability | Source: dc1-leaf2b - 10.255.0.6/32 Destination: 10.255.0.3 | NOT RUN | - |
| 259 | dc1-leaf2b | Loopback0 Reachability | Loopback0 Reachability | Source: dc1-leaf2b - 10.255.0.6/32 Destination: 10.255.0.1 | NOT RUN | - |
| 260 | dc1-leaf2b | Loopback0 Reachability | Loopback0 Reachability | Source: dc1-leaf2b - 10.255.0.6/32 Destination: 10.255.0.2 | NOT RUN | - |
| 261 | dc1-leaf2b | Loopback0 Reachability | Loopback0 Reachability | Source: dc1-leaf2b - 10.255.0.6/32 Destination: 10.255.0.4 | NOT RUN | - |
| 262 | dc1-leaf2b | Loopback0 Reachability | Loopback0 Reachability | Source: dc1-leaf2b - 10.255.0.6/32 Destination: 10.255.0.5 | NOT RUN | - |
| 263 | dc1-leaf2b | Loopback0 Reachability | Loopback0 Reachability | Source: dc1-leaf2b - 10.255.0.6/32 Destination: 10.255.0.6 | NOT RUN | - |
| 264 | dc1-leaf2b | Loopback0 Reachability | Loopback0 Reachability | Source: dc1-leaf2b - 10.255.0.6/32 Destination: 10.255.128.11 | NOT RUN | - |
| 265 | dc1-leaf2b | Loopback0 Reachability | Loopback0 Reachability | Source: dc1-leaf2b - 10.255.0.6/32 Destination: 10.255.128.12 | NOT RUN | - |
| 266 | dc1-leaf2b | Loopback0 Reachability | Loopback0 Reachability | Source: dc1-leaf2b - 10.255.0.6/32 Destination: 10.255.128.13 | NOT RUN | - |
| 267 | dc1-leaf2b | Loopback0 Reachability | Loopback0 Reachability | Source: dc1-leaf2b - 10.255.0.6/32 Destination: 10.255.128.14 | NOT RUN | - |
| 268 | dc1-leaf2b | Loopback0 Reachability | Loopback0 Reachability | Source: dc1-leaf2b - 10.255.0.6/32 Destination: 10.255.128.15 | NOT RUN | - |
| 269 | dc1-leaf2b | Loopback0 Reachability | Loopback0 Reachability | Source: dc1-leaf2b - 10.255.0.6/32 Destination: 10.255.128.16 | NOT RUN | - |
| 270 | dc1-leaf2b | MLAG | MLAG State active & Status connected | MLAG | NOT RUN | - |
| 271 | dc1-leaf2b | BGP | ArBGP is configured and operating | ArBGP | NOT RUN | - |
| 272 | dc1-leaf2b | BGP | ip bgp peer state established (ipv4) | bgp_neighbor: 10.255.1.100 | NOT RUN | - |
| 273 | dc1-leaf2b | BGP | ip bgp peer state established (ipv4) | bgp_neighbor: 10.255.255.12 | NOT RUN | - |
| 274 | dc1-leaf2b | BGP | ip bgp peer state established (ipv4) | bgp_neighbor: 10.255.255.14 | NOT RUN | - |
| 275 | dc1-leaf2b | BGP | bgp evpn peer state established (evpn) | bgp_neighbor: 10.255.0.1 | NOT RUN | - |
| 276 | dc1-leaf2b | BGP | bgp evpn peer state established (evpn) | bgp_neighbor: 10.255.0.2 | NOT RUN | - |
| 277 | dc1-leaf2b | BGP | bgp evpn peer state established (evpn) | bgp_neighbor: 10.255.128.16 | NOT RUN | - |
| 278 | dc1-leaf2b | BGP | ip bgp peer state established (ipv4) | bgp_neighbor: 192.168.100.3 | NOT RUN | - |
| 279 | dc1-leaf2b | Routing Table | Remote Lo0 address | 10.255.0.3 | NOT RUN | - |
| 280 | dc1-leaf2b | Routing Table | Remote Lo0 address | 10.255.0.1 | NOT RUN | - |
| 281 | dc1-leaf2b | Routing Table | Remote Lo0 address | 10.255.0.2 | NOT RUN | - |
| 282 | dc1-leaf2b | Routing Table | Remote Lo0 address | 10.255.0.4 | NOT RUN | - |
| 283 | dc1-leaf2b | Routing Table | Remote Lo0 address | 10.255.0.5 | NOT RUN | - |
| 284 | dc1-leaf2b | Routing Table | Remote Lo0 address | 10.255.0.6 | NOT RUN | - |
| 285 | dc1-leaf2b | Routing Table | Remote Lo0 address | 10.255.128.11 | NOT RUN | - |
| 286 | dc1-leaf2b | Routing Table | Remote Lo0 address | 10.255.128.12 | NOT RUN | - |
| 287 | dc1-leaf2b | Routing Table | Remote Lo0 address | 10.255.128.13 | NOT RUN | - |
| 288 | dc1-leaf2b | Routing Table | Remote Lo0 address | 10.255.128.14 | NOT RUN | - |
| 289 | dc1-leaf2b | Routing Table | Remote Lo0 address | 10.255.128.15 | NOT RUN | - |
| 290 | dc1-leaf2b | Routing Table | Remote Lo0 address | 10.255.128.16 | NOT RUN | - |
| 291 | dc1-leaf2b | Routing Table | Remote VTEP address | 10.255.1.3 | NOT RUN | - |
| 292 | dc1-leaf2b | Routing Table | Remote VTEP address | 10.255.1.5 | NOT RUN | - |
| 293 | dc1-leaf2b | Routing Table | Remote VTEP address | 10.255.129.13 | NOT RUN | - |
| 294 | dc1-leaf2b | Routing Table | Remote VTEP address | 10.255.129.15 | NOT RUN | - |
| 295 | dc1-leaf2c | Hardware | Verifies if the power supplies status are within the accepted states list. | VerifyEnvironmentPower | NOT RUN | - |
| 296 | dc1-leaf2c | Hardware | Verifies if the fans status are within the accepted states list. | VerifyEnvironmentCooling | NOT RUN | - |
| 297 | dc1-leaf2c | Hardware | Verifies if the device temperature is within the acceptable range. | VerifyTemperature | NOT RUN | - |
| 298 | dc1-leaf2c | Hardware | Verifies the transceiver's manufacturer against a list of approved manufacturers. | VerifyTransceiversManufacturers | NOT RUN | - |
| 299 | dc1-leaf2c | NTP | Synchronised with NTP server | NTP | NOT RUN | - |
| 300 | dc1-leaf2c | Interface State | Ethernet Interface & Line Protocol == "up" | Ethernet1 - DC1-LEAF2A_Ethernet8 | NOT RUN | - |
| 301 | dc1-leaf2c | Interface State | Ethernet Interface & Line Protocol == "up" | Ethernet2 - DC1-LEAF2B_Ethernet8 | NOT RUN | - |
| 302 | dc1-leaf2c | Interface State | Ethernet Interface & Line Protocol == "up" | Ethernet5 - dc1-leaf2-server1_iLO | NOT RUN | - |
| 303 | dc1-leaf2c | Interface State | Port-Channel Interface & Line Protocol == "up" | Port-Channel1 - DC1_L3_LEAF2_Po8 | NOT RUN | - |
| 304 | dc1-leaf2c | LLDP Topology | LLDP topology - validate peer and interface | local: Ethernet1 - remote: dc1-leaf2a_Ethernet8 | NOT RUN | - |
| 305 | dc1-leaf2c | LLDP Topology | LLDP topology - validate peer and interface | local: Ethernet2 - remote: dc1-leaf2b_Ethernet8 | NOT RUN | - |
| 306 | dc1-spine1 | Hardware | Verifies if the power supplies status are within the accepted states list. | VerifyEnvironmentPower | NOT RUN | - |
| 307 | dc1-spine1 | Hardware | Verifies if the fans status are within the accepted states list. | VerifyEnvironmentCooling | NOT RUN | - |
| 308 | dc1-spine1 | Hardware | Verifies if the device temperature is within the acceptable range. | VerifyTemperature | NOT RUN | - |
| 309 | dc1-spine1 | Hardware | Verifies the transceiver's manufacturer against a list of approved manufacturers. | VerifyTransceiversManufacturers | NOT RUN | - |
| 310 | dc1-spine1 | NTP | Synchronised with NTP server | NTP | NOT RUN | - |
| 311 | dc1-spine1 | Interface State | Ethernet Interface & Line Protocol == "up" | Ethernet1 - P2P_LINK_TO_DC1-LEAF1A_Ethernet1 | NOT RUN | - |
| 312 | dc1-spine1 | Interface State | Ethernet Interface & Line Protocol == "adminDown" | Ethernet2 - P2P_LINK_TO_DC1-LEAF1B_Ethernet1 | NOT RUN | - |
| 313 | dc1-spine1 | Interface State | Ethernet Interface & Line Protocol == "up" | Ethernet3 - P2P_LINK_TO_DC1-LEAF2A_Ethernet1 | NOT RUN | - |
| 314 | dc1-spine1 | Interface State | Ethernet Interface & Line Protocol == "up" | Ethernet4 - P2P_LINK_TO_DC1-LEAF2B_Ethernet1 | NOT RUN | - |
| 315 | dc1-spine1 | Interface State | Loopback Interface Status & Line Protocol == "up" | Loopback0 - EVPN_Overlay_Peering | NOT RUN | - |
| 316 | dc1-spine1 | LLDP Topology | LLDP topology - validate peer and interface | local: Ethernet1 - remote: dc1-leaf1a_Ethernet1 | NOT RUN | - |
| 317 | dc1-spine1 | LLDP Topology | LLDP topology - validate peer and interface | local: Ethernet3 - remote: dc1-leaf2a_Ethernet1 | NOT RUN | - |
| 318 | dc1-spine1 | LLDP Topology | LLDP topology - validate peer and interface | local: Ethernet4 - remote: dc1-leaf2b_Ethernet1 | NOT RUN | - |
| 319 | dc1-spine1 | IP Reachability | ip reachability test p2p links | Source: dc1-spine1_Ethernet1 - Destination: dc1-leaf1a_Ethernet1 | NOT RUN | - |
| 320 | dc1-spine1 | IP Reachability | ip reachability test p2p links | Source: dc1-spine1_Ethernet2 - Destination: dc1-leaf1b_Ethernet1 | NOT RUN | - |
| 321 | dc1-spine1 | IP Reachability | ip reachability test p2p links | Source: dc1-spine1_Ethernet3 - Destination: dc1-leaf2a_Ethernet1 | NOT RUN | - |
| 322 | dc1-spine1 | IP Reachability | ip reachability test p2p links | Source: dc1-spine1_Ethernet4 - Destination: dc1-leaf2b_Ethernet1 | NOT RUN | - |
| 323 | dc1-spine1 | BGP | ArBGP is configured and operating | ArBGP | NOT RUN | - |
| 324 | dc1-spine1 | BGP | ip bgp peer state established (ipv4) | bgp_neighbor: 10.255.255.1 | NOT RUN | - |
| 325 | dc1-spine1 | BGP | ip bgp peer state established (ipv4) | bgp_neighbor: 10.255.255.5 | NOT RUN | - |
| 326 | dc1-spine1 | BGP | ip bgp peer state established (ipv4) | bgp_neighbor: 10.255.255.9 | NOT RUN | - |
| 327 | dc1-spine1 | BGP | ip bgp peer state established (ipv4) | bgp_neighbor: 10.255.255.13 | NOT RUN | - |
| 328 | dc1-spine1 | BGP | bgp evpn peer state established (evpn) | bgp_neighbor: 10.255.0.3 | NOT RUN | - |
| 329 | dc1-spine1 | BGP | bgp evpn peer state established (evpn) | bgp_neighbor: 10.255.0.4 | NOT RUN | - |
| 330 | dc1-spine1 | BGP | bgp evpn peer state established (evpn) | bgp_neighbor: 10.255.0.5 | NOT RUN | - |
| 331 | dc1-spine1 | BGP | bgp evpn peer state established (evpn) | bgp_neighbor: 10.255.0.6 | NOT RUN | - |
| 332 | dc1-spine2 | Hardware | Verifies if the power supplies status are within the accepted states list. | VerifyEnvironmentPower | NOT RUN | - |
| 333 | dc1-spine2 | Hardware | Verifies if the fans status are within the accepted states list. | VerifyEnvironmentCooling | NOT RUN | - |
| 334 | dc1-spine2 | Hardware | Verifies if the device temperature is within the acceptable range. | VerifyTemperature | NOT RUN | - |
| 335 | dc1-spine2 | Hardware | Verifies the transceiver's manufacturer against a list of approved manufacturers. | VerifyTransceiversManufacturers | NOT RUN | - |
| 336 | dc1-spine2 | NTP | Synchronised with NTP server | NTP | NOT RUN | - |
| 337 | dc1-spine2 | Interface State | Ethernet Interface & Line Protocol == "up" | Ethernet1 - P2P_LINK_TO_DC1-LEAF1A_Ethernet2 | NOT RUN | - |
| 338 | dc1-spine2 | Interface State | Ethernet Interface & Line Protocol == "adminDown" | Ethernet2 - P2P_LINK_TO_DC1-LEAF1B_Ethernet2 | NOT RUN | - |
| 339 | dc1-spine2 | Interface State | Ethernet Interface & Line Protocol == "up" | Ethernet3 - P2P_LINK_TO_DC1-LEAF2A_Ethernet2 | NOT RUN | - |
| 340 | dc1-spine2 | Interface State | Ethernet Interface & Line Protocol == "up" | Ethernet4 - P2P_LINK_TO_DC1-LEAF2B_Ethernet2 | NOT RUN | - |
| 341 | dc1-spine2 | Interface State | Loopback Interface Status & Line Protocol == "up" | Loopback0 - EVPN_Overlay_Peering | NOT RUN | - |
| 342 | dc1-spine2 | LLDP Topology | LLDP topology - validate peer and interface | local: Ethernet1 - remote: dc1-leaf1a_Ethernet2 | NOT RUN | - |
| 343 | dc1-spine2 | LLDP Topology | LLDP topology - validate peer and interface | local: Ethernet3 - remote: dc1-leaf2a_Ethernet2 | NOT RUN | - |
| 344 | dc1-spine2 | LLDP Topology | LLDP topology - validate peer and interface | local: Ethernet4 - remote: dc1-leaf2b_Ethernet2 | NOT RUN | - |
| 345 | dc1-spine2 | IP Reachability | ip reachability test p2p links | Source: dc1-spine2_Ethernet1 - Destination: dc1-leaf1a_Ethernet2 | NOT RUN | - |
| 346 | dc1-spine2 | IP Reachability | ip reachability test p2p links | Source: dc1-spine2_Ethernet2 - Destination: dc1-leaf1b_Ethernet2 | NOT RUN | - |
| 347 | dc1-spine2 | IP Reachability | ip reachability test p2p links | Source: dc1-spine2_Ethernet3 - Destination: dc1-leaf2a_Ethernet2 | NOT RUN | - |
| 348 | dc1-spine2 | IP Reachability | ip reachability test p2p links | Source: dc1-spine2_Ethernet4 - Destination: dc1-leaf2b_Ethernet2 | NOT RUN | - |
| 349 | dc1-spine2 | BGP | ArBGP is configured and operating | ArBGP | NOT RUN | - |
| 350 | dc1-spine2 | BGP | ip bgp peer state established (ipv4) | bgp_neighbor: 10.255.255.3 | NOT RUN | - |
| 351 | dc1-spine2 | BGP | ip bgp peer state established (ipv4) | bgp_neighbor: 10.255.255.7 | NOT RUN | - |
| 352 | dc1-spine2 | BGP | ip bgp peer state established (ipv4) | bgp_neighbor: 10.255.255.11 | NOT RUN | - |
| 353 | dc1-spine2 | BGP | ip bgp peer state established (ipv4) | bgp_neighbor: 10.255.255.15 | NOT RUN | - |
| 354 | dc1-spine2 | BGP | bgp evpn peer state established (evpn) | bgp_neighbor: 10.255.0.3 | NOT RUN | - |
| 355 | dc1-spine2 | BGP | bgp evpn peer state established (evpn) | bgp_neighbor: 10.255.0.4 | NOT RUN | - |
| 356 | dc1-spine2 | BGP | bgp evpn peer state established (evpn) | bgp_neighbor: 10.255.0.5 | NOT RUN | - |
| 357 | dc1-spine2 | BGP | bgp evpn peer state established (evpn) | bgp_neighbor: 10.255.0.6 | NOT RUN | - |
| 358 | dc2-leaf1a | Hardware | Verifies if the power supplies status are within the accepted states list. | VerifyEnvironmentPower | NOT RUN | - |
| 359 | dc2-leaf1a | Hardware | Verifies if the fans status are within the accepted states list. | VerifyEnvironmentCooling | NOT RUN | - |
| 360 | dc2-leaf1a | Hardware | Verifies if the device temperature is within the acceptable range. | VerifyTemperature | NOT RUN | - |
| 361 | dc2-leaf1a | Hardware | Verifies the transceiver's manufacturer against a list of approved manufacturers. | VerifyTransceiversManufacturers | NOT RUN | - |
| 362 | dc2-leaf1a | NTP | Synchronised with NTP server | NTP | NOT RUN | - |
| 363 | dc2-leaf1a | Interface State | Ethernet Interface & Line Protocol == "up" | Ethernet3 - MLAG_PEER_dc2-leaf1b_Ethernet3 | NOT RUN | - |
| 364 | dc2-leaf1a | Interface State | Ethernet Interface & Line Protocol == "up" | Ethernet4 - MLAG_PEER_dc2-leaf1b_Ethernet4 | NOT RUN | - |
| 365 | dc2-leaf1a | Interface State | Ethernet Interface & Line Protocol == "up" | Ethernet1 - P2P_LINK_TO_DC2-SPINE1_Ethernet1 | NOT RUN | - |
| 366 | dc2-leaf1a | Interface State | Ethernet Interface & Line Protocol == "up" | Ethernet2 - P2P_LINK_TO_DC2-SPINE2_Ethernet1 | NOT RUN | - |
| 367 | dc2-leaf1a | Interface State | Ethernet Interface & Line Protocol == "up" | Ethernet8 - DC2-LEAF1C_Ethernet1 | NOT RUN | - |
| 368 | dc2-leaf1a | Interface State | Ethernet Interface & Line Protocol == "up" | Ethernet5 - dc2-leaf1-server1_PCI1 | NOT RUN | - |
| 369 | dc2-leaf1a | Interface State | Port-Channel Interface & Line Protocol == "up" | Port-Channel3 - MLAG_PEER_dc2-leaf1b_Po3 | NOT RUN | - |
| 370 | dc2-leaf1a | Interface State | Port-Channel Interface & Line Protocol == "up" | Port-Channel8 - DC2-LEAF1C_Po1 | NOT RUN | - |
| 371 | dc2-leaf1a | Interface State | Port-Channel Interface & Line Protocol == "up" | Port-Channel5 - dc2-leaf1-server1_PortChannel dc2-leaf1-server1 | NOT RUN | - |
| 372 | dc2-leaf1a | Interface State | Vlan Interface & Line Protocol == "up" | Vlan4093 - MLAG_PEER_L3_PEERING | NOT RUN | - |
| 373 | dc2-leaf1a | Interface State | Vlan Interface & Line Protocol == "up" | Vlan4094 - MLAG_PEER | NOT RUN | - |
| 374 | dc2-leaf1a | Interface State | Vlan Interface & Line Protocol == "up" | Vlan11 - VRF10_VLAN11 | NOT RUN | - |
| 375 | dc2-leaf1a | Interface State | Vlan Interface & Line Protocol == "up" | Vlan12 - VRF10_VLAN12 | NOT RUN | - |
| 376 | dc2-leaf1a | Interface State | Vlan Interface & Line Protocol == "up" | Vlan3009 - MLAG_PEER_L3_iBGP: vrf VRF10 | NOT RUN | - |
| 377 | dc2-leaf1a | Interface State | Vlan Interface & Line Protocol == "up" | Vlan21 - VRF11_VLAN21 | NOT RUN | - |
| 378 | dc2-leaf1a | Interface State | Vlan Interface & Line Protocol == "up" | Vlan22 - VRF11_VLAN22 | NOT RUN | - |
| 379 | dc2-leaf1a | Interface State | Vlan Interface & Line Protocol == "up" | Vlan3010 - MLAG_PEER_L3_iBGP: vrf VRF11 | NOT RUN | - |
| 380 | dc2-leaf1a | Interface State | Loopback Interface Status & Line Protocol == "up" | Loopback0 - EVPN_Overlay_Peering | NOT RUN | - |
| 381 | dc2-leaf1a | Interface State | Loopback Interface Status & Line Protocol == "up" | Loopback1 - VTEP_VXLAN_Tunnel_Source | NOT RUN | - |
| 382 | dc2-leaf1a | Interface State | Loopback Interface Status & Line Protocol == "up" | Loopback10 - VRF10_VTEP_DIAGNOSTICS | NOT RUN | - |
| 383 | dc2-leaf1a | Interface State | Loopback Interface Status & Line Protocol == "up" | Loopback11 - VRF11_VTEP_DIAGNOSTICS | NOT RUN | - |
| 384 | dc2-leaf1a | Interface State | Vxlan Interface Status & Line Protocol == "up" | Vxlan1 | NOT RUN | - |
| 385 | dc2-leaf1a | LLDP Topology | LLDP topology - validate peer and interface | local: Ethernet3 - remote: dc2-leaf1b_Ethernet3 | NOT RUN | - |
| 386 | dc2-leaf1a | LLDP Topology | LLDP topology - validate peer and interface | local: Ethernet4 - remote: dc2-leaf1b_Ethernet4 | NOT RUN | - |
| 387 | dc2-leaf1a | LLDP Topology | LLDP topology - validate peer and interface | local: Ethernet1 - remote: dc2-spine1_Ethernet1 | NOT RUN | - |
| 388 | dc2-leaf1a | LLDP Topology | LLDP topology - validate peer and interface | local: Ethernet2 - remote: dc2-spine2_Ethernet1 | NOT RUN | - |
| 389 | dc2-leaf1a | LLDP Topology | LLDP topology - validate peer and interface | local: Ethernet8 - remote: dc2-leaf1c_Ethernet1 | NOT RUN | - |
| 390 | dc2-leaf1a | IP Reachability | ip reachability test p2p links | Source: dc2-leaf1a_Ethernet1 - Destination: dc2-spine1_Ethernet1 | NOT RUN | - |
| 391 | dc2-leaf1a | IP Reachability | ip reachability test p2p links | Source: dc2-leaf1a_Ethernet2 - Destination: dc2-spine2_Ethernet1 | NOT RUN | - |
| 392 | dc2-leaf1a | Loopback0 Reachability | Loopback0 Reachability | Source: dc2-leaf1a - 10.255.128.13/32 Destination: 10.255.0.3 | NOT RUN | - |
| 393 | dc2-leaf1a | Loopback0 Reachability | Loopback0 Reachability | Source: dc2-leaf1a - 10.255.128.13/32 Destination: 10.255.0.1 | NOT RUN | - |
| 394 | dc2-leaf1a | Loopback0 Reachability | Loopback0 Reachability | Source: dc2-leaf1a - 10.255.128.13/32 Destination: 10.255.0.2 | NOT RUN | - |
| 395 | dc2-leaf1a | Loopback0 Reachability | Loopback0 Reachability | Source: dc2-leaf1a - 10.255.128.13/32 Destination: 10.255.0.4 | NOT RUN | - |
| 396 | dc2-leaf1a | Loopback0 Reachability | Loopback0 Reachability | Source: dc2-leaf1a - 10.255.128.13/32 Destination: 10.255.0.5 | NOT RUN | - |
| 397 | dc2-leaf1a | Loopback0 Reachability | Loopback0 Reachability | Source: dc2-leaf1a - 10.255.128.13/32 Destination: 10.255.0.6 | NOT RUN | - |
| 398 | dc2-leaf1a | Loopback0 Reachability | Loopback0 Reachability | Source: dc2-leaf1a - 10.255.128.13/32 Destination: 10.255.128.11 | NOT RUN | - |
| 399 | dc2-leaf1a | Loopback0 Reachability | Loopback0 Reachability | Source: dc2-leaf1a - 10.255.128.13/32 Destination: 10.255.128.12 | NOT RUN | - |
| 400 | dc2-leaf1a | Loopback0 Reachability | Loopback0 Reachability | Source: dc2-leaf1a - 10.255.128.13/32 Destination: 10.255.128.13 | NOT RUN | - |
| 401 | dc2-leaf1a | Loopback0 Reachability | Loopback0 Reachability | Source: dc2-leaf1a - 10.255.128.13/32 Destination: 10.255.128.14 | NOT RUN | - |
| 402 | dc2-leaf1a | Loopback0 Reachability | Loopback0 Reachability | Source: dc2-leaf1a - 10.255.128.13/32 Destination: 10.255.128.15 | NOT RUN | - |
| 403 | dc2-leaf1a | Loopback0 Reachability | Loopback0 Reachability | Source: dc2-leaf1a - 10.255.128.13/32 Destination: 10.255.128.16 | NOT RUN | - |
| 404 | dc2-leaf1a | MLAG | MLAG State active & Status connected | MLAG | NOT RUN | - |
| 405 | dc2-leaf1a | BGP | ArBGP is configured and operating | ArBGP | NOT RUN | - |
| 406 | dc2-leaf1a | BGP | ip bgp peer state established (ipv4) | bgp_neighbor: 10.255.129.117 | NOT RUN | - |
| 407 | dc2-leaf1a | BGP | ip bgp peer state established (ipv4) | bgp_neighbor: 10.255.255.104 | NOT RUN | - |
| 408 | dc2-leaf1a | BGP | ip bgp peer state established (ipv4) | bgp_neighbor: 10.255.255.106 | NOT RUN | - |
| 409 | dc2-leaf1a | BGP | bgp evpn peer state established (evpn) | bgp_neighbor: 10.255.128.11 | NOT RUN | - |
| 410 | dc2-leaf1a | BGP | bgp evpn peer state established (evpn) | bgp_neighbor: 10.255.128.12 | NOT RUN | - |
| 411 | dc2-leaf1a | Routing Table | Remote Lo0 address | 10.255.0.3 | NOT RUN | - |
| 412 | dc2-leaf1a | Routing Table | Remote Lo0 address | 10.255.0.1 | NOT RUN | - |
| 413 | dc2-leaf1a | Routing Table | Remote Lo0 address | 10.255.0.2 | NOT RUN | - |
| 414 | dc2-leaf1a | Routing Table | Remote Lo0 address | 10.255.0.4 | NOT RUN | - |
| 415 | dc2-leaf1a | Routing Table | Remote Lo0 address | 10.255.0.5 | NOT RUN | - |
| 416 | dc2-leaf1a | Routing Table | Remote Lo0 address | 10.255.0.6 | NOT RUN | - |
| 417 | dc2-leaf1a | Routing Table | Remote Lo0 address | 10.255.128.11 | NOT RUN | - |
| 418 | dc2-leaf1a | Routing Table | Remote Lo0 address | 10.255.128.12 | NOT RUN | - |
| 419 | dc2-leaf1a | Routing Table | Remote Lo0 address | 10.255.128.13 | NOT RUN | - |
| 420 | dc2-leaf1a | Routing Table | Remote Lo0 address | 10.255.128.14 | NOT RUN | - |
| 421 | dc2-leaf1a | Routing Table | Remote Lo0 address | 10.255.128.15 | NOT RUN | - |
| 422 | dc2-leaf1a | Routing Table | Remote Lo0 address | 10.255.128.16 | NOT RUN | - |
| 423 | dc2-leaf1a | Routing Table | Remote VTEP address | 10.255.1.3 | NOT RUN | - |
| 424 | dc2-leaf1a | Routing Table | Remote VTEP address | 10.255.1.5 | NOT RUN | - |
| 425 | dc2-leaf1a | Routing Table | Remote VTEP address | 10.255.129.13 | NOT RUN | - |
| 426 | dc2-leaf1a | Routing Table | Remote VTEP address | 10.255.129.15 | NOT RUN | - |
| 427 | dc2-leaf1b | Hardware | Verifies if the power supplies status are within the accepted states list. | VerifyEnvironmentPower | NOT RUN | - |
| 428 | dc2-leaf1b | Hardware | Verifies if the fans status are within the accepted states list. | VerifyEnvironmentCooling | NOT RUN | - |
| 429 | dc2-leaf1b | Hardware | Verifies if the device temperature is within the acceptable range. | VerifyTemperature | NOT RUN | - |
| 430 | dc2-leaf1b | Hardware | Verifies the transceiver's manufacturer against a list of approved manufacturers. | VerifyTransceiversManufacturers | NOT RUN | - |
| 431 | dc2-leaf1b | NTP | Synchronised with NTP server | NTP | NOT RUN | - |
| 432 | dc2-leaf1b | Interface State | Ethernet Interface & Line Protocol == "up" | Ethernet3 - MLAG_PEER_dc2-leaf1a_Ethernet3 | NOT RUN | - |
| 433 | dc2-leaf1b | Interface State | Ethernet Interface & Line Protocol == "up" | Ethernet4 - MLAG_PEER_dc2-leaf1a_Ethernet4 | NOT RUN | - |
| 434 | dc2-leaf1b | Interface State | Ethernet Interface & Line Protocol == "up" | Ethernet1 - P2P_LINK_TO_DC2-SPINE1_Ethernet2 | NOT RUN | - |
| 435 | dc2-leaf1b | Interface State | Ethernet Interface & Line Protocol == "up" | Ethernet2 - P2P_LINK_TO_DC2-SPINE2_Ethernet2 | NOT RUN | - |
| 436 | dc2-leaf1b | Interface State | Ethernet Interface & Line Protocol == "up" | Ethernet8 - DC2-LEAF1C_Ethernet2 | NOT RUN | - |
| 437 | dc2-leaf1b | Interface State | Ethernet Interface & Line Protocol == "up" | Ethernet5 - dc2-leaf1-server1_PCI2 | NOT RUN | - |
| 438 | dc2-leaf1b | Interface State | Port-Channel Interface & Line Protocol == "up" | Port-Channel3 - MLAG_PEER_dc2-leaf1a_Po3 | NOT RUN | - |
| 439 | dc2-leaf1b | Interface State | Port-Channel Interface & Line Protocol == "up" | Port-Channel8 - DC2-LEAF1C_Po1 | NOT RUN | - |
| 440 | dc2-leaf1b | Interface State | Port-Channel Interface & Line Protocol == "up" | Port-Channel5 - dc2-leaf1-server1_PortChannel dc2-leaf1-server1 | NOT RUN | - |
| 441 | dc2-leaf1b | Interface State | Vlan Interface & Line Protocol == "up" | Vlan4093 - MLAG_PEER_L3_PEERING | NOT RUN | - |
| 442 | dc2-leaf1b | Interface State | Vlan Interface & Line Protocol == "up" | Vlan4094 - MLAG_PEER | NOT RUN | - |
| 443 | dc2-leaf1b | Interface State | Vlan Interface & Line Protocol == "up" | Vlan11 - VRF10_VLAN11 | NOT RUN | - |
| 444 | dc2-leaf1b | Interface State | Vlan Interface & Line Protocol == "up" | Vlan12 - VRF10_VLAN12 | NOT RUN | - |
| 445 | dc2-leaf1b | Interface State | Vlan Interface & Line Protocol == "up" | Vlan3009 - MLAG_PEER_L3_iBGP: vrf VRF10 | NOT RUN | - |
| 446 | dc2-leaf1b | Interface State | Vlan Interface & Line Protocol == "up" | Vlan21 - VRF11_VLAN21 | NOT RUN | - |
| 447 | dc2-leaf1b | Interface State | Vlan Interface & Line Protocol == "up" | Vlan22 - VRF11_VLAN22 | NOT RUN | - |
| 448 | dc2-leaf1b | Interface State | Vlan Interface & Line Protocol == "up" | Vlan3010 - MLAG_PEER_L3_iBGP: vrf VRF11 | NOT RUN | - |
| 449 | dc2-leaf1b | Interface State | Loopback Interface Status & Line Protocol == "up" | Loopback0 - EVPN_Overlay_Peering | NOT RUN | - |
| 450 | dc2-leaf1b | Interface State | Loopback Interface Status & Line Protocol == "up" | Loopback1 - VTEP_VXLAN_Tunnel_Source | NOT RUN | - |
| 451 | dc2-leaf1b | Interface State | Loopback Interface Status & Line Protocol == "up" | Loopback10 - VRF10_VTEP_DIAGNOSTICS | NOT RUN | - |
| 452 | dc2-leaf1b | Interface State | Loopback Interface Status & Line Protocol == "up" | Loopback11 - VRF11_VTEP_DIAGNOSTICS | NOT RUN | - |
| 453 | dc2-leaf1b | Interface State | Vxlan Interface Status & Line Protocol == "up" | Vxlan1 | NOT RUN | - |
| 454 | dc2-leaf1b | LLDP Topology | LLDP topology - validate peer and interface | local: Ethernet3 - remote: dc2-leaf1a_Ethernet3 | NOT RUN | - |
| 455 | dc2-leaf1b | LLDP Topology | LLDP topology - validate peer and interface | local: Ethernet4 - remote: dc2-leaf1a_Ethernet4 | NOT RUN | - |
| 456 | dc2-leaf1b | LLDP Topology | LLDP topology - validate peer and interface | local: Ethernet1 - remote: dc2-spine1_Ethernet2 | NOT RUN | - |
| 457 | dc2-leaf1b | LLDP Topology | LLDP topology - validate peer and interface | local: Ethernet2 - remote: dc2-spine2_Ethernet2 | NOT RUN | - |
| 458 | dc2-leaf1b | LLDP Topology | LLDP topology - validate peer and interface | local: Ethernet8 - remote: dc2-leaf1c_Ethernet2 | NOT RUN | - |
| 459 | dc2-leaf1b | IP Reachability | ip reachability test p2p links | Source: dc2-leaf1b_Ethernet1 - Destination: dc2-spine1_Ethernet2 | NOT RUN | - |
| 460 | dc2-leaf1b | IP Reachability | ip reachability test p2p links | Source: dc2-leaf1b_Ethernet2 - Destination: dc2-spine2_Ethernet2 | NOT RUN | - |
| 461 | dc2-leaf1b | Loopback0 Reachability | Loopback0 Reachability | Source: dc2-leaf1b - 10.255.128.14/32 Destination: 10.255.0.3 | NOT RUN | - |
| 462 | dc2-leaf1b | Loopback0 Reachability | Loopback0 Reachability | Source: dc2-leaf1b - 10.255.128.14/32 Destination: 10.255.0.1 | NOT RUN | - |
| 463 | dc2-leaf1b | Loopback0 Reachability | Loopback0 Reachability | Source: dc2-leaf1b - 10.255.128.14/32 Destination: 10.255.0.2 | NOT RUN | - |
| 464 | dc2-leaf1b | Loopback0 Reachability | Loopback0 Reachability | Source: dc2-leaf1b - 10.255.128.14/32 Destination: 10.255.0.4 | NOT RUN | - |
| 465 | dc2-leaf1b | Loopback0 Reachability | Loopback0 Reachability | Source: dc2-leaf1b - 10.255.128.14/32 Destination: 10.255.0.5 | NOT RUN | - |
| 466 | dc2-leaf1b | Loopback0 Reachability | Loopback0 Reachability | Source: dc2-leaf1b - 10.255.128.14/32 Destination: 10.255.0.6 | NOT RUN | - |
| 467 | dc2-leaf1b | Loopback0 Reachability | Loopback0 Reachability | Source: dc2-leaf1b - 10.255.128.14/32 Destination: 10.255.128.11 | NOT RUN | - |
| 468 | dc2-leaf1b | Loopback0 Reachability | Loopback0 Reachability | Source: dc2-leaf1b - 10.255.128.14/32 Destination: 10.255.128.12 | NOT RUN | - |
| 469 | dc2-leaf1b | Loopback0 Reachability | Loopback0 Reachability | Source: dc2-leaf1b - 10.255.128.14/32 Destination: 10.255.128.13 | NOT RUN | - |
| 470 | dc2-leaf1b | Loopback0 Reachability | Loopback0 Reachability | Source: dc2-leaf1b - 10.255.128.14/32 Destination: 10.255.128.14 | NOT RUN | - |
| 471 | dc2-leaf1b | Loopback0 Reachability | Loopback0 Reachability | Source: dc2-leaf1b - 10.255.128.14/32 Destination: 10.255.128.15 | NOT RUN | - |
| 472 | dc2-leaf1b | Loopback0 Reachability | Loopback0 Reachability | Source: dc2-leaf1b - 10.255.128.14/32 Destination: 10.255.128.16 | NOT RUN | - |
| 473 | dc2-leaf1b | MLAG | MLAG State active & Status connected | MLAG | NOT RUN | - |
| 474 | dc2-leaf1b | BGP | ArBGP is configured and operating | ArBGP | NOT RUN | - |
| 475 | dc2-leaf1b | BGP | ip bgp peer state established (ipv4) | bgp_neighbor: 10.255.129.116 | NOT RUN | - |
| 476 | dc2-leaf1b | BGP | ip bgp peer state established (ipv4) | bgp_neighbor: 10.255.255.108 | NOT RUN | - |
| 477 | dc2-leaf1b | BGP | ip bgp peer state established (ipv4) | bgp_neighbor: 10.255.255.110 | NOT RUN | - |
| 478 | dc2-leaf1b | BGP | bgp evpn peer state established (evpn) | bgp_neighbor: 10.255.128.11 | NOT RUN | - |
| 479 | dc2-leaf1b | BGP | bgp evpn peer state established (evpn) | bgp_neighbor: 10.255.128.12 | NOT RUN | - |
| 480 | dc2-leaf1b | Routing Table | Remote Lo0 address | 10.255.0.3 | NOT RUN | - |
| 481 | dc2-leaf1b | Routing Table | Remote Lo0 address | 10.255.0.1 | NOT RUN | - |
| 482 | dc2-leaf1b | Routing Table | Remote Lo0 address | 10.255.0.2 | NOT RUN | - |
| 483 | dc2-leaf1b | Routing Table | Remote Lo0 address | 10.255.0.4 | NOT RUN | - |
| 484 | dc2-leaf1b | Routing Table | Remote Lo0 address | 10.255.0.5 | NOT RUN | - |
| 485 | dc2-leaf1b | Routing Table | Remote Lo0 address | 10.255.0.6 | NOT RUN | - |
| 486 | dc2-leaf1b | Routing Table | Remote Lo0 address | 10.255.128.11 | NOT RUN | - |
| 487 | dc2-leaf1b | Routing Table | Remote Lo0 address | 10.255.128.12 | NOT RUN | - |
| 488 | dc2-leaf1b | Routing Table | Remote Lo0 address | 10.255.128.13 | NOT RUN | - |
| 489 | dc2-leaf1b | Routing Table | Remote Lo0 address | 10.255.128.14 | NOT RUN | - |
| 490 | dc2-leaf1b | Routing Table | Remote Lo0 address | 10.255.128.15 | NOT RUN | - |
| 491 | dc2-leaf1b | Routing Table | Remote Lo0 address | 10.255.128.16 | NOT RUN | - |
| 492 | dc2-leaf1b | Routing Table | Remote VTEP address | 10.255.1.3 | NOT RUN | - |
| 493 | dc2-leaf1b | Routing Table | Remote VTEP address | 10.255.1.5 | NOT RUN | - |
| 494 | dc2-leaf1b | Routing Table | Remote VTEP address | 10.255.129.13 | NOT RUN | - |
| 495 | dc2-leaf1b | Routing Table | Remote VTEP address | 10.255.129.15 | NOT RUN | - |
| 496 | dc2-leaf1c | Hardware | Verifies if the power supplies status are within the accepted states list. | VerifyEnvironmentPower | NOT RUN | - |
| 497 | dc2-leaf1c | Hardware | Verifies if the fans status are within the accepted states list. | VerifyEnvironmentCooling | NOT RUN | - |
| 498 | dc2-leaf1c | Hardware | Verifies if the device temperature is within the acceptable range. | VerifyTemperature | NOT RUN | - |
| 499 | dc2-leaf1c | Hardware | Verifies the transceiver's manufacturer against a list of approved manufacturers. | VerifyTransceiversManufacturers | NOT RUN | - |
| 500 | dc2-leaf1c | NTP | Synchronised with NTP server | NTP | NOT RUN | - |
| 501 | dc2-leaf1c | Interface State | Ethernet Interface & Line Protocol == "up" | Ethernet1 - DC2-LEAF1A_Ethernet8 | NOT RUN | - |
| 502 | dc2-leaf1c | Interface State | Ethernet Interface & Line Protocol == "up" | Ethernet2 - DC2-LEAF1B_Ethernet8 | NOT RUN | - |
| 503 | dc2-leaf1c | Interface State | Ethernet Interface & Line Protocol == "up" | Ethernet5 - dc2-leaf1-server1_iLO | NOT RUN | - |
| 504 | dc2-leaf1c | Interface State | Port-Channel Interface & Line Protocol == "up" | Port-Channel1 - DC2_L3_LEAF1_Po8 | NOT RUN | - |
| 505 | dc2-leaf1c | LLDP Topology | LLDP topology - validate peer and interface | local: Ethernet1 - remote: dc2-leaf1a_Ethernet8 | NOT RUN | - |
| 506 | dc2-leaf1c | LLDP Topology | LLDP topology - validate peer and interface | local: Ethernet2 - remote: dc2-leaf1b_Ethernet8 | NOT RUN | - |
| 507 | dc2-leaf2a | Hardware | Verifies if the power supplies status are within the accepted states list. | VerifyEnvironmentPower | NOT RUN | - |
| 508 | dc2-leaf2a | Hardware | Verifies if the fans status are within the accepted states list. | VerifyEnvironmentCooling | NOT RUN | - |
| 509 | dc2-leaf2a | Hardware | Verifies if the device temperature is within the acceptable range. | VerifyTemperature | NOT RUN | - |
| 510 | dc2-leaf2a | Hardware | Verifies the transceiver's manufacturer against a list of approved manufacturers. | VerifyTransceiversManufacturers | NOT RUN | - |
| 511 | dc2-leaf2a | NTP | Synchronised with NTP server | NTP | NOT RUN | - |
| 512 | dc2-leaf2a | Interface State | Ethernet Interface & Line Protocol == "up" | Ethernet3 - MLAG_PEER_dc2-leaf2b_Ethernet3 | NOT RUN | - |
| 513 | dc2-leaf2a | Interface State | Ethernet Interface & Line Protocol == "up" | Ethernet4 - MLAG_PEER_dc2-leaf2b_Ethernet4 | NOT RUN | - |
| 514 | dc2-leaf2a | Interface State | Ethernet Interface & Line Protocol == "up" | Ethernet1 - P2P_LINK_TO_DC2-SPINE1_Ethernet3 | NOT RUN | - |
| 515 | dc2-leaf2a | Interface State | Ethernet Interface & Line Protocol == "up" | Ethernet2 - P2P_LINK_TO_DC2-SPINE2_Ethernet3 | NOT RUN | - |
| 516 | dc2-leaf2a | Interface State | Ethernet Interface & Line Protocol == "up" | Ethernet8 - DC2-LEAF2C_Ethernet1 | NOT RUN | - |
| 517 | dc2-leaf2a | Interface State | Ethernet Interface & Line Protocol == "up" | Ethernet6 - P2P_LINK_TO_dc1-leaf2a_Ethernet6 | NOT RUN | - |
| 518 | dc2-leaf2a | Interface State | Ethernet Interface & Line Protocol == "up" | Ethernet5 - dc2-leaf2-server1_PCI1 | NOT RUN | - |
| 519 | dc2-leaf2a | Interface State | Port-Channel Interface & Line Protocol == "up" | Port-Channel3 - MLAG_PEER_dc2-leaf2b_Po3 | NOT RUN | - |
| 520 | dc2-leaf2a | Interface State | Port-Channel Interface & Line Protocol == "up" | Port-Channel8 - DC2-LEAF2C_Po1 | NOT RUN | - |
| 521 | dc2-leaf2a | Interface State | Port-Channel Interface & Line Protocol == "up" | Port-Channel5 - dc2-leaf2-server1_PortChannel dc2-leaf2-server1 | NOT RUN | - |
| 522 | dc2-leaf2a | Interface State | Vlan Interface & Line Protocol == "up" | Vlan4093 - MLAG_PEER_L3_PEERING | NOT RUN | - |
| 523 | dc2-leaf2a | Interface State | Vlan Interface & Line Protocol == "up" | Vlan4094 - MLAG_PEER | NOT RUN | - |
| 524 | dc2-leaf2a | Interface State | Vlan Interface & Line Protocol == "up" | Vlan11 - VRF10_VLAN11 | NOT RUN | - |
| 525 | dc2-leaf2a | Interface State | Vlan Interface & Line Protocol == "up" | Vlan12 - VRF10_VLAN12 | NOT RUN | - |
| 526 | dc2-leaf2a | Interface State | Vlan Interface & Line Protocol == "up" | Vlan3009 - MLAG_PEER_L3_iBGP: vrf VRF10 | NOT RUN | - |
| 527 | dc2-leaf2a | Interface State | Vlan Interface & Line Protocol == "up" | Vlan21 - VRF11_VLAN21 | NOT RUN | - |
| 528 | dc2-leaf2a | Interface State | Vlan Interface & Line Protocol == "up" | Vlan22 - VRF11_VLAN22 | NOT RUN | - |
| 529 | dc2-leaf2a | Interface State | Vlan Interface & Line Protocol == "up" | Vlan3010 - MLAG_PEER_L3_iBGP: vrf VRF11 | NOT RUN | - |
| 530 | dc2-leaf2a | Interface State | Loopback Interface Status & Line Protocol == "up" | Loopback0 - EVPN_Overlay_Peering | NOT RUN | - |
| 531 | dc2-leaf2a | Interface State | Loopback Interface Status & Line Protocol == "up" | Loopback1 - VTEP_VXLAN_Tunnel_Source | NOT RUN | - |
| 532 | dc2-leaf2a | Interface State | Loopback Interface Status & Line Protocol == "up" | Loopback10 - VRF10_VTEP_DIAGNOSTICS | NOT RUN | - |
| 533 | dc2-leaf2a | Interface State | Loopback Interface Status & Line Protocol == "up" | Loopback11 - VRF11_VTEP_DIAGNOSTICS | NOT RUN | - |
| 534 | dc2-leaf2a | Interface State | Vxlan Interface Status & Line Protocol == "up" | Vxlan1 | NOT RUN | - |
| 535 | dc2-leaf2a | LLDP Topology | LLDP topology - validate peer and interface | local: Ethernet3 - remote: dc2-leaf2b_Ethernet3 | NOT RUN | - |
| 536 | dc2-leaf2a | LLDP Topology | LLDP topology - validate peer and interface | local: Ethernet4 - remote: dc2-leaf2b_Ethernet4 | NOT RUN | - |
| 537 | dc2-leaf2a | LLDP Topology | LLDP topology - validate peer and interface | local: Ethernet1 - remote: dc2-spine1_Ethernet3 | NOT RUN | - |
| 538 | dc2-leaf2a | LLDP Topology | LLDP topology - validate peer and interface | local: Ethernet2 - remote: dc2-spine2_Ethernet3 | NOT RUN | - |
| 539 | dc2-leaf2a | LLDP Topology | LLDP topology - validate peer and interface | local: Ethernet8 - remote: dc2-leaf2c_Ethernet1 | NOT RUN | - |
| 540 | dc2-leaf2a | LLDP Topology | LLDP topology - validate peer and interface | local: Ethernet6 - remote: dc1-leaf2a_Ethernet6 | NOT RUN | - |
| 541 | dc2-leaf2a | IP Reachability | ip reachability test p2p links | Source: dc2-leaf2a_Ethernet1 - Destination: dc2-spine1_Ethernet3 | NOT RUN | - |
| 542 | dc2-leaf2a | IP Reachability | ip reachability test p2p links | Source: dc2-leaf2a_Ethernet2 - Destination: dc2-spine2_Ethernet3 | NOT RUN | - |
| 543 | dc2-leaf2a | IP Reachability | ip reachability test p2p links | Source: dc2-leaf2a_Ethernet6 - Destination: dc1-leaf2a_Ethernet6 | NOT RUN | - |
| 544 | dc2-leaf2a | Loopback0 Reachability | Loopback0 Reachability | Source: dc2-leaf2a - 10.255.128.15/32 Destination: 10.255.0.3 | NOT RUN | - |
| 545 | dc2-leaf2a | Loopback0 Reachability | Loopback0 Reachability | Source: dc2-leaf2a - 10.255.128.15/32 Destination: 10.255.0.1 | NOT RUN | - |
| 546 | dc2-leaf2a | Loopback0 Reachability | Loopback0 Reachability | Source: dc2-leaf2a - 10.255.128.15/32 Destination: 10.255.0.2 | NOT RUN | - |
| 547 | dc2-leaf2a | Loopback0 Reachability | Loopback0 Reachability | Source: dc2-leaf2a - 10.255.128.15/32 Destination: 10.255.0.4 | NOT RUN | - |
| 548 | dc2-leaf2a | Loopback0 Reachability | Loopback0 Reachability | Source: dc2-leaf2a - 10.255.128.15/32 Destination: 10.255.0.5 | NOT RUN | - |
| 549 | dc2-leaf2a | Loopback0 Reachability | Loopback0 Reachability | Source: dc2-leaf2a - 10.255.128.15/32 Destination: 10.255.0.6 | NOT RUN | - |
| 550 | dc2-leaf2a | Loopback0 Reachability | Loopback0 Reachability | Source: dc2-leaf2a - 10.255.128.15/32 Destination: 10.255.128.11 | NOT RUN | - |
| 551 | dc2-leaf2a | Loopback0 Reachability | Loopback0 Reachability | Source: dc2-leaf2a - 10.255.128.15/32 Destination: 10.255.128.12 | NOT RUN | - |
| 552 | dc2-leaf2a | Loopback0 Reachability | Loopback0 Reachability | Source: dc2-leaf2a - 10.255.128.15/32 Destination: 10.255.128.13 | NOT RUN | - |
| 553 | dc2-leaf2a | Loopback0 Reachability | Loopback0 Reachability | Source: dc2-leaf2a - 10.255.128.15/32 Destination: 10.255.128.14 | NOT RUN | - |
| 554 | dc2-leaf2a | Loopback0 Reachability | Loopback0 Reachability | Source: dc2-leaf2a - 10.255.128.15/32 Destination: 10.255.128.15 | NOT RUN | - |
| 555 | dc2-leaf2a | Loopback0 Reachability | Loopback0 Reachability | Source: dc2-leaf2a - 10.255.128.15/32 Destination: 10.255.128.16 | NOT RUN | - |
| 556 | dc2-leaf2a | MLAG | MLAG State active & Status connected | MLAG | NOT RUN | - |
| 557 | dc2-leaf2a | BGP | ArBGP is configured and operating | ArBGP | NOT RUN | - |
| 558 | dc2-leaf2a | BGP | ip bgp peer state established (ipv4) | bgp_neighbor: 10.255.129.121 | NOT RUN | - |
| 559 | dc2-leaf2a | BGP | ip bgp peer state established (ipv4) | bgp_neighbor: 10.255.255.112 | NOT RUN | - |
| 560 | dc2-leaf2a | BGP | ip bgp peer state established (ipv4) | bgp_neighbor: 10.255.255.114 | NOT RUN | - |
| 561 | dc2-leaf2a | BGP | bgp evpn peer state established (evpn) | bgp_neighbor: 10.255.128.11 | NOT RUN | - |
| 562 | dc2-leaf2a | BGP | bgp evpn peer state established (evpn) | bgp_neighbor: 10.255.128.12 | NOT RUN | - |
| 563 | dc2-leaf2a | BGP | bgp evpn peer state established (evpn) | bgp_neighbor: 10.255.0.5 | NOT RUN | - |
| 564 | dc2-leaf2a | BGP | ip bgp peer state established (ipv4) | bgp_neighbor: 192.168.100.0 | NOT RUN | - |
| 565 | dc2-leaf2a | Routing Table | Remote Lo0 address | 10.255.0.3 | NOT RUN | - |
| 566 | dc2-leaf2a | Routing Table | Remote Lo0 address | 10.255.0.1 | NOT RUN | - |
| 567 | dc2-leaf2a | Routing Table | Remote Lo0 address | 10.255.0.2 | NOT RUN | - |
| 568 | dc2-leaf2a | Routing Table | Remote Lo0 address | 10.255.0.4 | NOT RUN | - |
| 569 | dc2-leaf2a | Routing Table | Remote Lo0 address | 10.255.0.5 | NOT RUN | - |
| 570 | dc2-leaf2a | Routing Table | Remote Lo0 address | 10.255.0.6 | NOT RUN | - |
| 571 | dc2-leaf2a | Routing Table | Remote Lo0 address | 10.255.128.11 | NOT RUN | - |
| 572 | dc2-leaf2a | Routing Table | Remote Lo0 address | 10.255.128.12 | NOT RUN | - |
| 573 | dc2-leaf2a | Routing Table | Remote Lo0 address | 10.255.128.13 | NOT RUN | - |
| 574 | dc2-leaf2a | Routing Table | Remote Lo0 address | 10.255.128.14 | NOT RUN | - |
| 575 | dc2-leaf2a | Routing Table | Remote Lo0 address | 10.255.128.15 | NOT RUN | - |
| 576 | dc2-leaf2a | Routing Table | Remote Lo0 address | 10.255.128.16 | NOT RUN | - |
| 577 | dc2-leaf2a | Routing Table | Remote VTEP address | 10.255.1.3 | NOT RUN | - |
| 578 | dc2-leaf2a | Routing Table | Remote VTEP address | 10.255.1.5 | NOT RUN | - |
| 579 | dc2-leaf2a | Routing Table | Remote VTEP address | 10.255.129.13 | NOT RUN | - |
| 580 | dc2-leaf2a | Routing Table | Remote VTEP address | 10.255.129.15 | NOT RUN | - |
| 581 | dc2-leaf2b | Hardware | Verifies if the power supplies status are within the accepted states list. | VerifyEnvironmentPower | NOT RUN | - |
| 582 | dc2-leaf2b | Hardware | Verifies if the fans status are within the accepted states list. | VerifyEnvironmentCooling | NOT RUN | - |
| 583 | dc2-leaf2b | Hardware | Verifies if the device temperature is within the acceptable range. | VerifyTemperature | NOT RUN | - |
| 584 | dc2-leaf2b | Hardware | Verifies the transceiver's manufacturer against a list of approved manufacturers. | VerifyTransceiversManufacturers | NOT RUN | - |
| 585 | dc2-leaf2b | NTP | Synchronised with NTP server | NTP | NOT RUN | - |
| 586 | dc2-leaf2b | Interface State | Ethernet Interface & Line Protocol == "up" | Ethernet3 - MLAG_PEER_dc2-leaf2a_Ethernet3 | NOT RUN | - |
| 587 | dc2-leaf2b | Interface State | Ethernet Interface & Line Protocol == "up" | Ethernet4 - MLAG_PEER_dc2-leaf2a_Ethernet4 | NOT RUN | - |
| 588 | dc2-leaf2b | Interface State | Ethernet Interface & Line Protocol == "up" | Ethernet1 - P2P_LINK_TO_DC2-SPINE1_Ethernet4 | NOT RUN | - |
| 589 | dc2-leaf2b | Interface State | Ethernet Interface & Line Protocol == "up" | Ethernet2 - P2P_LINK_TO_DC2-SPINE2_Ethernet4 | NOT RUN | - |
| 590 | dc2-leaf2b | Interface State | Ethernet Interface & Line Protocol == "up" | Ethernet8 - DC2-LEAF2C_Ethernet2 | NOT RUN | - |
| 591 | dc2-leaf2b | Interface State | Ethernet Interface & Line Protocol == "up" | Ethernet6 - P2P_LINK_TO_dc1-leaf2b_Ethernet6 | NOT RUN | - |
| 592 | dc2-leaf2b | Interface State | Ethernet Interface & Line Protocol == "up" | Ethernet5 - dc2-leaf2-server1_PCI2 | NOT RUN | - |
| 593 | dc2-leaf2b | Interface State | Port-Channel Interface & Line Protocol == "up" | Port-Channel3 - MLAG_PEER_dc2-leaf2a_Po3 | NOT RUN | - |
| 594 | dc2-leaf2b | Interface State | Port-Channel Interface & Line Protocol == "up" | Port-Channel8 - DC2-LEAF2C_Po1 | NOT RUN | - |
| 595 | dc2-leaf2b | Interface State | Port-Channel Interface & Line Protocol == "up" | Port-Channel5 - dc2-leaf2-server1_PortChannel dc2-leaf2-server1 | NOT RUN | - |
| 596 | dc2-leaf2b | Interface State | Vlan Interface & Line Protocol == "up" | Vlan4093 - MLAG_PEER_L3_PEERING | NOT RUN | - |
| 597 | dc2-leaf2b | Interface State | Vlan Interface & Line Protocol == "up" | Vlan4094 - MLAG_PEER | NOT RUN | - |
| 598 | dc2-leaf2b | Interface State | Vlan Interface & Line Protocol == "up" | Vlan11 - VRF10_VLAN11 | NOT RUN | - |
| 599 | dc2-leaf2b | Interface State | Vlan Interface & Line Protocol == "up" | Vlan12 - VRF10_VLAN12 | NOT RUN | - |
| 600 | dc2-leaf2b | Interface State | Vlan Interface & Line Protocol == "up" | Vlan3009 - MLAG_PEER_L3_iBGP: vrf VRF10 | NOT RUN | - |
| 601 | dc2-leaf2b | Interface State | Vlan Interface & Line Protocol == "up" | Vlan21 - VRF11_VLAN21 | NOT RUN | - |
| 602 | dc2-leaf2b | Interface State | Vlan Interface & Line Protocol == "up" | Vlan22 - VRF11_VLAN22 | NOT RUN | - |
| 603 | dc2-leaf2b | Interface State | Vlan Interface & Line Protocol == "up" | Vlan3010 - MLAG_PEER_L3_iBGP: vrf VRF11 | NOT RUN | - |
| 604 | dc2-leaf2b | Interface State | Loopback Interface Status & Line Protocol == "up" | Loopback0 - EVPN_Overlay_Peering | NOT RUN | - |
| 605 | dc2-leaf2b | Interface State | Loopback Interface Status & Line Protocol == "up" | Loopback1 - VTEP_VXLAN_Tunnel_Source | NOT RUN | - |
| 606 | dc2-leaf2b | Interface State | Loopback Interface Status & Line Protocol == "up" | Loopback10 - VRF10_VTEP_DIAGNOSTICS | NOT RUN | - |
| 607 | dc2-leaf2b | Interface State | Loopback Interface Status & Line Protocol == "up" | Loopback11 - VRF11_VTEP_DIAGNOSTICS | NOT RUN | - |
| 608 | dc2-leaf2b | Interface State | Vxlan Interface Status & Line Protocol == "up" | Vxlan1 | NOT RUN | - |
| 609 | dc2-leaf2b | LLDP Topology | LLDP topology - validate peer and interface | local: Ethernet3 - remote: dc2-leaf2a_Ethernet3 | NOT RUN | - |
| 610 | dc2-leaf2b | LLDP Topology | LLDP topology - validate peer and interface | local: Ethernet4 - remote: dc2-leaf2a_Ethernet4 | NOT RUN | - |
| 611 | dc2-leaf2b | LLDP Topology | LLDP topology - validate peer and interface | local: Ethernet1 - remote: dc2-spine1_Ethernet4 | NOT RUN | - |
| 612 | dc2-leaf2b | LLDP Topology | LLDP topology - validate peer and interface | local: Ethernet2 - remote: dc2-spine2_Ethernet4 | NOT RUN | - |
| 613 | dc2-leaf2b | LLDP Topology | LLDP topology - validate peer and interface | local: Ethernet8 - remote: dc2-leaf2c_Ethernet2 | NOT RUN | - |
| 614 | dc2-leaf2b | LLDP Topology | LLDP topology - validate peer and interface | local: Ethernet6 - remote: dc1-leaf2b_Ethernet6 | NOT RUN | - |
| 615 | dc2-leaf2b | IP Reachability | ip reachability test p2p links | Source: dc2-leaf2b_Ethernet1 - Destination: dc2-spine1_Ethernet4 | NOT RUN | - |
| 616 | dc2-leaf2b | IP Reachability | ip reachability test p2p links | Source: dc2-leaf2b_Ethernet2 - Destination: dc2-spine2_Ethernet4 | NOT RUN | - |
| 617 | dc2-leaf2b | IP Reachability | ip reachability test p2p links | Source: dc2-leaf2b_Ethernet6 - Destination: dc1-leaf2b_Ethernet6 | NOT RUN | - |
| 618 | dc2-leaf2b | Loopback0 Reachability | Loopback0 Reachability | Source: dc2-leaf2b - 10.255.128.16/32 Destination: 10.255.0.3 | NOT RUN | - |
| 619 | dc2-leaf2b | Loopback0 Reachability | Loopback0 Reachability | Source: dc2-leaf2b - 10.255.128.16/32 Destination: 10.255.0.1 | NOT RUN | - |
| 620 | dc2-leaf2b | Loopback0 Reachability | Loopback0 Reachability | Source: dc2-leaf2b - 10.255.128.16/32 Destination: 10.255.0.2 | NOT RUN | - |
| 621 | dc2-leaf2b | Loopback0 Reachability | Loopback0 Reachability | Source: dc2-leaf2b - 10.255.128.16/32 Destination: 10.255.0.4 | NOT RUN | - |
| 622 | dc2-leaf2b | Loopback0 Reachability | Loopback0 Reachability | Source: dc2-leaf2b - 10.255.128.16/32 Destination: 10.255.0.5 | NOT RUN | - |
| 623 | dc2-leaf2b | Loopback0 Reachability | Loopback0 Reachability | Source: dc2-leaf2b - 10.255.128.16/32 Destination: 10.255.0.6 | NOT RUN | - |
| 624 | dc2-leaf2b | Loopback0 Reachability | Loopback0 Reachability | Source: dc2-leaf2b - 10.255.128.16/32 Destination: 10.255.128.11 | NOT RUN | - |
| 625 | dc2-leaf2b | Loopback0 Reachability | Loopback0 Reachability | Source: dc2-leaf2b - 10.255.128.16/32 Destination: 10.255.128.12 | NOT RUN | - |
| 626 | dc2-leaf2b | Loopback0 Reachability | Loopback0 Reachability | Source: dc2-leaf2b - 10.255.128.16/32 Destination: 10.255.128.13 | NOT RUN | - |
| 627 | dc2-leaf2b | Loopback0 Reachability | Loopback0 Reachability | Source: dc2-leaf2b - 10.255.128.16/32 Destination: 10.255.128.14 | NOT RUN | - |
| 628 | dc2-leaf2b | Loopback0 Reachability | Loopback0 Reachability | Source: dc2-leaf2b - 10.255.128.16/32 Destination: 10.255.128.15 | NOT RUN | - |
| 629 | dc2-leaf2b | Loopback0 Reachability | Loopback0 Reachability | Source: dc2-leaf2b - 10.255.128.16/32 Destination: 10.255.128.16 | NOT RUN | - |
| 630 | dc2-leaf2b | MLAG | MLAG State active & Status connected | MLAG | NOT RUN | - |
| 631 | dc2-leaf2b | BGP | ArBGP is configured and operating | ArBGP | NOT RUN | - |
| 632 | dc2-leaf2b | BGP | ip bgp peer state established (ipv4) | bgp_neighbor: 10.255.129.120 | NOT RUN | - |
| 633 | dc2-leaf2b | BGP | ip bgp peer state established (ipv4) | bgp_neighbor: 10.255.255.116 | NOT RUN | - |
| 634 | dc2-leaf2b | BGP | ip bgp peer state established (ipv4) | bgp_neighbor: 10.255.255.118 | NOT RUN | - |
| 635 | dc2-leaf2b | BGP | bgp evpn peer state established (evpn) | bgp_neighbor: 10.255.128.11 | NOT RUN | - |
| 636 | dc2-leaf2b | BGP | bgp evpn peer state established (evpn) | bgp_neighbor: 10.255.128.12 | NOT RUN | - |
| 637 | dc2-leaf2b | BGP | bgp evpn peer state established (evpn) | bgp_neighbor: 10.255.0.6 | NOT RUN | - |
| 638 | dc2-leaf2b | BGP | ip bgp peer state established (ipv4) | bgp_neighbor: 192.168.100.2 | NOT RUN | - |
| 639 | dc2-leaf2b | Routing Table | Remote Lo0 address | 10.255.0.3 | NOT RUN | - |
| 640 | dc2-leaf2b | Routing Table | Remote Lo0 address | 10.255.0.1 | NOT RUN | - |
| 641 | dc2-leaf2b | Routing Table | Remote Lo0 address | 10.255.0.2 | NOT RUN | - |
| 642 | dc2-leaf2b | Routing Table | Remote Lo0 address | 10.255.0.4 | NOT RUN | - |
| 643 | dc2-leaf2b | Routing Table | Remote Lo0 address | 10.255.0.5 | NOT RUN | - |
| 644 | dc2-leaf2b | Routing Table | Remote Lo0 address | 10.255.0.6 | NOT RUN | - |
| 645 | dc2-leaf2b | Routing Table | Remote Lo0 address | 10.255.128.11 | NOT RUN | - |
| 646 | dc2-leaf2b | Routing Table | Remote Lo0 address | 10.255.128.12 | NOT RUN | - |
| 647 | dc2-leaf2b | Routing Table | Remote Lo0 address | 10.255.128.13 | NOT RUN | - |
| 648 | dc2-leaf2b | Routing Table | Remote Lo0 address | 10.255.128.14 | NOT RUN | - |
| 649 | dc2-leaf2b | Routing Table | Remote Lo0 address | 10.255.128.15 | NOT RUN | - |
| 650 | dc2-leaf2b | Routing Table | Remote Lo0 address | 10.255.128.16 | NOT RUN | - |
| 651 | dc2-leaf2b | Routing Table | Remote VTEP address | 10.255.1.3 | NOT RUN | - |
| 652 | dc2-leaf2b | Routing Table | Remote VTEP address | 10.255.1.5 | NOT RUN | - |
| 653 | dc2-leaf2b | Routing Table | Remote VTEP address | 10.255.129.13 | NOT RUN | - |
| 654 | dc2-leaf2b | Routing Table | Remote VTEP address | 10.255.129.15 | NOT RUN | - |
| 655 | dc2-leaf2c | Hardware | Verifies if the power supplies status are within the accepted states list. | VerifyEnvironmentPower | NOT RUN | - |
| 656 | dc2-leaf2c | Hardware | Verifies if the fans status are within the accepted states list. | VerifyEnvironmentCooling | NOT RUN | - |
| 657 | dc2-leaf2c | Hardware | Verifies if the device temperature is within the acceptable range. | VerifyTemperature | NOT RUN | - |
| 658 | dc2-leaf2c | Hardware | Verifies the transceiver's manufacturer against a list of approved manufacturers. | VerifyTransceiversManufacturers | NOT RUN | - |
| 659 | dc2-leaf2c | NTP | Synchronised with NTP server | NTP | NOT RUN | - |
| 660 | dc2-leaf2c | Interface State | Ethernet Interface & Line Protocol == "up" | Ethernet1 - DC2-LEAF2A_Ethernet8 | NOT RUN | - |
| 661 | dc2-leaf2c | Interface State | Ethernet Interface & Line Protocol == "up" | Ethernet2 - DC2-LEAF2B_Ethernet8 | NOT RUN | - |
| 662 | dc2-leaf2c | Interface State | Ethernet Interface & Line Protocol == "up" | Ethernet5 - dc2-leaf2-server1_iLO | NOT RUN | - |
| 663 | dc2-leaf2c | Interface State | Port-Channel Interface & Line Protocol == "up" | Port-Channel1 - DC2_L3_LEAF2_Po8 | NOT RUN | - |
| 664 | dc2-leaf2c | LLDP Topology | LLDP topology - validate peer and interface | local: Ethernet1 - remote: dc2-leaf2a_Ethernet8 | NOT RUN | - |
| 665 | dc2-leaf2c | LLDP Topology | LLDP topology - validate peer and interface | local: Ethernet2 - remote: dc2-leaf2b_Ethernet8 | NOT RUN | - |
| 666 | dc2-spine1 | Hardware | Verifies if the power supplies status are within the accepted states list. | VerifyEnvironmentPower | NOT RUN | - |
| 667 | dc2-spine1 | Hardware | Verifies if the fans status are within the accepted states list. | VerifyEnvironmentCooling | NOT RUN | - |
| 668 | dc2-spine1 | Hardware | Verifies if the device temperature is within the acceptable range. | VerifyTemperature | NOT RUN | - |
| 669 | dc2-spine1 | Hardware | Verifies the transceiver's manufacturer against a list of approved manufacturers. | VerifyTransceiversManufacturers | NOT RUN | - |
| 670 | dc2-spine1 | NTP | Synchronised with NTP server | NTP | NOT RUN | - |
| 671 | dc2-spine1 | Interface State | Ethernet Interface & Line Protocol == "up" | Ethernet1 - P2P_LINK_TO_DC2-LEAF1A_Ethernet1 | NOT RUN | - |
| 672 | dc2-spine1 | Interface State | Ethernet Interface & Line Protocol == "up" | Ethernet2 - P2P_LINK_TO_DC2-LEAF1B_Ethernet1 | NOT RUN | - |
| 673 | dc2-spine1 | Interface State | Ethernet Interface & Line Protocol == "up" | Ethernet3 - P2P_LINK_TO_DC2-LEAF2A_Ethernet1 | NOT RUN | - |
| 674 | dc2-spine1 | Interface State | Ethernet Interface & Line Protocol == "up" | Ethernet4 - P2P_LINK_TO_DC2-LEAF2B_Ethernet1 | NOT RUN | - |
| 675 | dc2-spine1 | Interface State | Loopback Interface Status & Line Protocol == "up" | Loopback0 - EVPN_Overlay_Peering | NOT RUN | - |
| 676 | dc2-spine1 | LLDP Topology | LLDP topology - validate peer and interface | local: Ethernet1 - remote: dc2-leaf1a_Ethernet1 | NOT RUN | - |
| 677 | dc2-spine1 | LLDP Topology | LLDP topology - validate peer and interface | local: Ethernet2 - remote: dc2-leaf1b_Ethernet1 | NOT RUN | - |
| 678 | dc2-spine1 | LLDP Topology | LLDP topology - validate peer and interface | local: Ethernet3 - remote: dc2-leaf2a_Ethernet1 | NOT RUN | - |
| 679 | dc2-spine1 | LLDP Topology | LLDP topology - validate peer and interface | local: Ethernet4 - remote: dc2-leaf2b_Ethernet1 | NOT RUN | - |
| 680 | dc2-spine1 | IP Reachability | ip reachability test p2p links | Source: dc2-spine1_Ethernet1 - Destination: dc2-leaf1a_Ethernet1 | NOT RUN | - |
| 681 | dc2-spine1 | IP Reachability | ip reachability test p2p links | Source: dc2-spine1_Ethernet2 - Destination: dc2-leaf1b_Ethernet1 | NOT RUN | - |
| 682 | dc2-spine1 | IP Reachability | ip reachability test p2p links | Source: dc2-spine1_Ethernet3 - Destination: dc2-leaf2a_Ethernet1 | NOT RUN | - |
| 683 | dc2-spine1 | IP Reachability | ip reachability test p2p links | Source: dc2-spine1_Ethernet4 - Destination: dc2-leaf2b_Ethernet1 | NOT RUN | - |
| 684 | dc2-spine1 | BGP | ArBGP is configured and operating | ArBGP | NOT RUN | - |
| 685 | dc2-spine1 | BGP | ip bgp peer state established (ipv4) | bgp_neighbor: 10.255.255.105 | NOT RUN | - |
| 686 | dc2-spine1 | BGP | ip bgp peer state established (ipv4) | bgp_neighbor: 10.255.255.109 | NOT RUN | - |
| 687 | dc2-spine1 | BGP | ip bgp peer state established (ipv4) | bgp_neighbor: 10.255.255.113 | NOT RUN | - |
| 688 | dc2-spine1 | BGP | ip bgp peer state established (ipv4) | bgp_neighbor: 10.255.255.117 | NOT RUN | - |
| 689 | dc2-spine1 | BGP | bgp evpn peer state established (evpn) | bgp_neighbor: 10.255.128.13 | NOT RUN | - |
| 690 | dc2-spine1 | BGP | bgp evpn peer state established (evpn) | bgp_neighbor: 10.255.128.14 | NOT RUN | - |
| 691 | dc2-spine1 | BGP | bgp evpn peer state established (evpn) | bgp_neighbor: 10.255.128.15 | NOT RUN | - |
| 692 | dc2-spine1 | BGP | bgp evpn peer state established (evpn) | bgp_neighbor: 10.255.128.16 | NOT RUN | - |
| 693 | dc2-spine2 | Hardware | Verifies if the power supplies status are within the accepted states list. | VerifyEnvironmentPower | NOT RUN | - |
| 694 | dc2-spine2 | Hardware | Verifies if the fans status are within the accepted states list. | VerifyEnvironmentCooling | NOT RUN | - |
| 695 | dc2-spine2 | Hardware | Verifies if the device temperature is within the acceptable range. | VerifyTemperature | NOT RUN | - |
| 696 | dc2-spine2 | Hardware | Verifies the transceiver's manufacturer against a list of approved manufacturers. | VerifyTransceiversManufacturers | NOT RUN | - |
| 697 | dc2-spine2 | NTP | Synchronised with NTP server | NTP | NOT RUN | - |
| 698 | dc2-spine2 | Interface State | Ethernet Interface & Line Protocol == "up" | Ethernet1 - P2P_LINK_TO_DC2-LEAF1A_Ethernet2 | NOT RUN | - |
| 699 | dc2-spine2 | Interface State | Ethernet Interface & Line Protocol == "up" | Ethernet2 - P2P_LINK_TO_DC2-LEAF1B_Ethernet2 | NOT RUN | - |
| 700 | dc2-spine2 | Interface State | Ethernet Interface & Line Protocol == "up" | Ethernet3 - P2P_LINK_TO_DC2-LEAF2A_Ethernet2 | NOT RUN | - |
| 701 | dc2-spine2 | Interface State | Ethernet Interface & Line Protocol == "up" | Ethernet4 - P2P_LINK_TO_DC2-LEAF2B_Ethernet2 | NOT RUN | - |
| 702 | dc2-spine2 | Interface State | Loopback Interface Status & Line Protocol == "up" | Loopback0 - EVPN_Overlay_Peering | NOT RUN | - |
| 703 | dc2-spine2 | LLDP Topology | LLDP topology - validate peer and interface | local: Ethernet1 - remote: dc2-leaf1a_Ethernet2 | NOT RUN | - |
| 704 | dc2-spine2 | LLDP Topology | LLDP topology - validate peer and interface | local: Ethernet2 - remote: dc2-leaf1b_Ethernet2 | NOT RUN | - |
| 705 | dc2-spine2 | LLDP Topology | LLDP topology - validate peer and interface | local: Ethernet3 - remote: dc2-leaf2a_Ethernet2 | NOT RUN | - |
| 706 | dc2-spine2 | LLDP Topology | LLDP topology - validate peer and interface | local: Ethernet4 - remote: dc2-leaf2b_Ethernet2 | NOT RUN | - |
| 707 | dc2-spine2 | IP Reachability | ip reachability test p2p links | Source: dc2-spine2_Ethernet1 - Destination: dc2-leaf1a_Ethernet2 | NOT RUN | - |
| 708 | dc2-spine2 | IP Reachability | ip reachability test p2p links | Source: dc2-spine2_Ethernet2 - Destination: dc2-leaf1b_Ethernet2 | NOT RUN | - |
| 709 | dc2-spine2 | IP Reachability | ip reachability test p2p links | Source: dc2-spine2_Ethernet3 - Destination: dc2-leaf2a_Ethernet2 | NOT RUN | - |
| 710 | dc2-spine2 | IP Reachability | ip reachability test p2p links | Source: dc2-spine2_Ethernet4 - Destination: dc2-leaf2b_Ethernet2 | NOT RUN | - |
| 711 | dc2-spine2 | BGP | ArBGP is configured and operating | ArBGP | NOT RUN | - |
| 712 | dc2-spine2 | BGP | ip bgp peer state established (ipv4) | bgp_neighbor: 10.255.255.107 | NOT RUN | - |
| 713 | dc2-spine2 | BGP | ip bgp peer state established (ipv4) | bgp_neighbor: 10.255.255.111 | NOT RUN | - |
| 714 | dc2-spine2 | BGP | ip bgp peer state established (ipv4) | bgp_neighbor: 10.255.255.115 | NOT RUN | - |
| 715 | dc2-spine2 | BGP | ip bgp peer state established (ipv4) | bgp_neighbor: 10.255.255.119 | NOT RUN | - |
| 716 | dc2-spine2 | BGP | bgp evpn peer state established (evpn) | bgp_neighbor: 10.255.128.13 | NOT RUN | - |
| 717 | dc2-spine2 | BGP | bgp evpn peer state established (evpn) | bgp_neighbor: 10.255.128.14 | NOT RUN | - |
| 718 | dc2-spine2 | BGP | bgp evpn peer state established (evpn) | bgp_neighbor: 10.255.128.15 | NOT RUN | - |
| 719 | dc2-spine2 | BGP | bgp evpn peer state established (evpn) | bgp_neighbor: 10.255.128.16 | NOT RUN | - |
>>>>>>> 0193df2a
<|MERGE_RESOLUTION|>--- conflicted
+++ resolved
@@ -13,37 +13,22 @@
 
 | Total Tests | Total Tests Passed | Total Tests Failed |
 | ----------- | ------------------ | ------------------ |
-<<<<<<< HEAD
-| 633 | 0 | 0 |
-=======
-| 719 | 0 | 0 |
->>>>>>> 0193df2a
+| 724 | 0 | 0 |
 
 ### Summary Totals Devices Under Tests
 
 | DUT | Total Tests | Tests Passed | Tests Failed | Categories Failed |
 | --- | ----------- | ------------ | ------------ | ----------------- |
-| dc1-leaf1a |  67 | 0 | 0 |  |
-<<<<<<< HEAD
-| dc1-leaf1b |  67 | 0 | 0 |  |
+| dc1-leaf1a |  69 | 0 | 0 |  |
+| dc1-leaf1b |  69 | 0 | 0 |  |
 | dc1-leaf1c |  11 | 0 | 0 |  |
-| dc1-leaf2a |  72 | 0 | 0 |  |
-| dc1-leaf2c |  11 | 0 | 0 |  |
-| dc1-spine1 |  26 | 0 | 0 |  |
-| dc1-spine2 |  26 | 0 | 0 |  |
-| dc2-leaf1a |  67 | 0 | 0 |  |
-| dc2-leaf1b |  67 | 0 | 0 |  |
-=======
-| dc1-leaf1b |  69 | 0 | 0 |  |
-| dc1-leaf1c |  10 | 0 | 0 |  |
 | dc1-leaf2a |  74 | 0 | 0 |  |
 | dc1-leaf2b |  74 | 0 | 0 |  |
 | dc1-leaf2c |  11 | 0 | 0 |  |
-| dc1-spine1 |  26 | 0 | 0 |  |
-| dc1-spine2 |  26 | 0 | 0 |  |
+| dc1-spine1 |  27 | 0 | 0 |  |
+| dc1-spine2 |  27 | 0 | 0 |  |
 | dc2-leaf1a |  69 | 0 | 0 |  |
 | dc2-leaf1b |  69 | 0 | 0 |  |
->>>>>>> 0193df2a
 | dc2-leaf1c |  11 | 0 | 0 |  |
 | dc2-leaf2a |  72 | 0 | 0 |  |
 | dc2-leaf2b |  71 | 0 | 0 |  |
@@ -55,27 +40,15 @@
 
 | Test Category | Total Tests | Tests Passed | Tests Failed |
 | ------------- | ----------- | ------------ | ------------ |
-<<<<<<< HEAD
-| Hardware |  60 | 0 | 0 |
-| NTP |  15 | 0 | 0 |
-| Interface State |  193 | 0 | 0 |
-| LLDP Topology |  62 | 0 | 0 |
-| IP Reachability |  30 | 0 | 0 |
-| Loopback0 Reachability |  77 | 0 | 0 |
-| MLAG |  7 | 0 | 0 |
-| BGP |  84 | 0 | 0 |
-| Routing Table |  105 | 0 | 0 |
-=======
 | Hardware |  64 | 0 | 0 |
 | NTP |  16 | 0 | 0 |
 | Interface State |  216 | 0 | 0 |
-| LLDP Topology |  63 | 0 | 0 |
+| LLDP Topology |  68 | 0 | 0 |
 | IP Reachability |  36 | 0 | 0 |
 | Loopback0 Reachability |  96 | 0 | 0 |
 | MLAG |  8 | 0 | 0 |
 | BGP |  92 | 0 | 0 |
 | Routing Table |  128 | 0 | 0 |
->>>>>>> 0193df2a
 
 ## Failed Test Results Summary
 
@@ -113,7 +86,6 @@
 | 25 | dc1-leaf1a | Interface State | Loopback Interface Status & Line Protocol == "up" | Loopback10 - VRF10_VTEP_DIAGNOSTICS | NOT RUN | - |
 | 26 | dc1-leaf1a | Interface State | Loopback Interface Status & Line Protocol == "up" | Loopback11 - VRF11_VTEP_DIAGNOSTICS | NOT RUN | - |
 | 27 | dc1-leaf1a | Interface State | Vxlan Interface Status & Line Protocol == "up" | Vxlan1 | NOT RUN | - |
-<<<<<<< HEAD
 | 28 | dc1-leaf1a | LLDP Topology | LLDP topology - validate peer and interface | local: Ethernet3 - remote: dc1-leaf1b_Ethernet3 | NOT RUN | - |
 | 29 | dc1-leaf1a | LLDP Topology | LLDP topology - validate peer and interface | local: Ethernet4 - remote: dc1-leaf1b_Ethernet4 | NOT RUN | - |
 | 30 | dc1-leaf1a | LLDP Topology | LLDP topology - validate peer and interface | local: Ethernet1 - remote: dc1-spine1_Ethernet1 | NOT RUN | - |
@@ -126,1245 +98,688 @@
 | 37 | dc1-leaf1a | Loopback0 Reachability | Loopback0 Reachability | Source: dc1-leaf1a - 10.255.0.3/32 Destination: 10.255.0.2 | NOT RUN | - |
 | 38 | dc1-leaf1a | Loopback0 Reachability | Loopback0 Reachability | Source: dc1-leaf1a - 10.255.0.3/32 Destination: 10.255.0.4 | NOT RUN | - |
 | 39 | dc1-leaf1a | Loopback0 Reachability | Loopback0 Reachability | Source: dc1-leaf1a - 10.255.0.3/32 Destination: 10.255.0.5 | NOT RUN | - |
-| 40 | dc1-leaf1a | Loopback0 Reachability | Loopback0 Reachability | Source: dc1-leaf1a - 10.255.0.3/32 Destination: 10.255.128.11 | NOT RUN | - |
-| 41 | dc1-leaf1a | Loopback0 Reachability | Loopback0 Reachability | Source: dc1-leaf1a - 10.255.0.3/32 Destination: 10.255.128.12 | NOT RUN | - |
-| 42 | dc1-leaf1a | Loopback0 Reachability | Loopback0 Reachability | Source: dc1-leaf1a - 10.255.0.3/32 Destination: 10.255.128.13 | NOT RUN | - |
-| 43 | dc1-leaf1a | Loopback0 Reachability | Loopback0 Reachability | Source: dc1-leaf1a - 10.255.0.3/32 Destination: 10.255.128.14 | NOT RUN | - |
-| 44 | dc1-leaf1a | Loopback0 Reachability | Loopback0 Reachability | Source: dc1-leaf1a - 10.255.0.3/32 Destination: 10.255.128.15 | NOT RUN | - |
-| 45 | dc1-leaf1a | Loopback0 Reachability | Loopback0 Reachability | Source: dc1-leaf1a - 10.255.0.3/32 Destination: 10.255.128.16 | NOT RUN | - |
-| 46 | dc1-leaf1a | MLAG | MLAG State active & Status connected | MLAG | NOT RUN | - |
-| 47 | dc1-leaf1a | BGP | ArBGP is configured and operating | ArBGP | NOT RUN | - |
-| 48 | dc1-leaf1a | BGP | ip bgp peer state established (ipv4) | bgp_neighbor: 10.255.1.97 | NOT RUN | - |
-| 49 | dc1-leaf1a | BGP | ip bgp peer state established (ipv4) | bgp_neighbor: 10.255.255.0 | NOT RUN | - |
-| 50 | dc1-leaf1a | BGP | ip bgp peer state established (ipv4) | bgp_neighbor: 10.255.255.2 | NOT RUN | - |
-| 51 | dc1-leaf1a | BGP | bgp evpn peer state established (evpn) | bgp_neighbor: 10.255.0.1 | NOT RUN | - |
-| 52 | dc1-leaf1a | BGP | bgp evpn peer state established (evpn) | bgp_neighbor: 10.255.0.2 | NOT RUN | - |
-| 53 | dc1-leaf1a | Routing Table | Remote Lo0 address | 10.255.0.3 | NOT RUN | - |
-| 54 | dc1-leaf1a | Routing Table | Remote Lo0 address | 10.255.0.1 | NOT RUN | - |
-| 55 | dc1-leaf1a | Routing Table | Remote Lo0 address | 10.255.0.2 | NOT RUN | - |
-| 56 | dc1-leaf1a | Routing Table | Remote Lo0 address | 10.255.0.4 | NOT RUN | - |
-| 57 | dc1-leaf1a | Routing Table | Remote Lo0 address | 10.255.0.5 | NOT RUN | - |
-=======
-| 28 | dc1-leaf1a | LLDP Topology | LLDP topology - validate peer and interface | local: Ethernet1 - remote: dc1-spine1_Ethernet1 | NOT RUN | - |
-| 29 | dc1-leaf1a | LLDP Topology | LLDP topology - validate peer and interface | local: Ethernet2 - remote: dc1-spine2_Ethernet1 | NOT RUN | - |
-| 30 | dc1-leaf1a | LLDP Topology | LLDP topology - validate peer and interface | local: Ethernet8 - remote: dc1-leaf1c_Ethernet1 | NOT RUN | - |
-| 31 | dc1-leaf1a | IP Reachability | ip reachability test p2p links | Source: dc1-leaf1a_Ethernet1 - Destination: dc1-spine1_Ethernet1 | NOT RUN | - |
-| 32 | dc1-leaf1a | IP Reachability | ip reachability test p2p links | Source: dc1-leaf1a_Ethernet2 - Destination: dc1-spine2_Ethernet1 | NOT RUN | - |
-| 33 | dc1-leaf1a | Loopback0 Reachability | Loopback0 Reachability | Source: dc1-leaf1a - 10.255.0.3/32 Destination: 10.255.0.3 | NOT RUN | - |
-| 34 | dc1-leaf1a | Loopback0 Reachability | Loopback0 Reachability | Source: dc1-leaf1a - 10.255.0.3/32 Destination: 10.255.0.1 | NOT RUN | - |
-| 35 | dc1-leaf1a | Loopback0 Reachability | Loopback0 Reachability | Source: dc1-leaf1a - 10.255.0.3/32 Destination: 10.255.0.2 | NOT RUN | - |
-| 36 | dc1-leaf1a | Loopback0 Reachability | Loopback0 Reachability | Source: dc1-leaf1a - 10.255.0.3/32 Destination: 10.255.0.4 | NOT RUN | - |
-| 37 | dc1-leaf1a | Loopback0 Reachability | Loopback0 Reachability | Source: dc1-leaf1a - 10.255.0.3/32 Destination: 10.255.0.5 | NOT RUN | - |
-| 38 | dc1-leaf1a | Loopback0 Reachability | Loopback0 Reachability | Source: dc1-leaf1a - 10.255.0.3/32 Destination: 10.255.0.6 | NOT RUN | - |
-| 39 | dc1-leaf1a | Loopback0 Reachability | Loopback0 Reachability | Source: dc1-leaf1a - 10.255.0.3/32 Destination: 10.255.128.11 | NOT RUN | - |
-| 40 | dc1-leaf1a | Loopback0 Reachability | Loopback0 Reachability | Source: dc1-leaf1a - 10.255.0.3/32 Destination: 10.255.128.12 | NOT RUN | - |
-| 41 | dc1-leaf1a | Loopback0 Reachability | Loopback0 Reachability | Source: dc1-leaf1a - 10.255.0.3/32 Destination: 10.255.128.13 | NOT RUN | - |
-| 42 | dc1-leaf1a | Loopback0 Reachability | Loopback0 Reachability | Source: dc1-leaf1a - 10.255.0.3/32 Destination: 10.255.128.14 | NOT RUN | - |
-| 43 | dc1-leaf1a | Loopback0 Reachability | Loopback0 Reachability | Source: dc1-leaf1a - 10.255.0.3/32 Destination: 10.255.128.15 | NOT RUN | - |
-| 44 | dc1-leaf1a | Loopback0 Reachability | Loopback0 Reachability | Source: dc1-leaf1a - 10.255.0.3/32 Destination: 10.255.128.16 | NOT RUN | - |
-| 45 | dc1-leaf1a | MLAG | MLAG State active & Status connected | MLAG | NOT RUN | - |
-| 46 | dc1-leaf1a | BGP | ArBGP is configured and operating | ArBGP | NOT RUN | - |
-| 47 | dc1-leaf1a | BGP | ip bgp peer state established (ipv4) | bgp_neighbor: 10.255.1.97 | NOT RUN | - |
-| 48 | dc1-leaf1a | BGP | ip bgp peer state established (ipv4) | bgp_neighbor: 10.255.255.0 | NOT RUN | - |
-| 49 | dc1-leaf1a | BGP | ip bgp peer state established (ipv4) | bgp_neighbor: 10.255.255.2 | NOT RUN | - |
-| 50 | dc1-leaf1a | BGP | bgp evpn peer state established (evpn) | bgp_neighbor: 10.255.0.1 | NOT RUN | - |
-| 51 | dc1-leaf1a | BGP | bgp evpn peer state established (evpn) | bgp_neighbor: 10.255.0.2 | NOT RUN | - |
-| 52 | dc1-leaf1a | Routing Table | Remote Lo0 address | 10.255.0.3 | NOT RUN | - |
-| 53 | dc1-leaf1a | Routing Table | Remote Lo0 address | 10.255.0.1 | NOT RUN | - |
-| 54 | dc1-leaf1a | Routing Table | Remote Lo0 address | 10.255.0.2 | NOT RUN | - |
-| 55 | dc1-leaf1a | Routing Table | Remote Lo0 address | 10.255.0.4 | NOT RUN | - |
-| 56 | dc1-leaf1a | Routing Table | Remote Lo0 address | 10.255.0.5 | NOT RUN | - |
-| 57 | dc1-leaf1a | Routing Table | Remote Lo0 address | 10.255.0.6 | NOT RUN | - |
->>>>>>> 0193df2a
-| 58 | dc1-leaf1a | Routing Table | Remote Lo0 address | 10.255.128.11 | NOT RUN | - |
-| 59 | dc1-leaf1a | Routing Table | Remote Lo0 address | 10.255.128.12 | NOT RUN | - |
-| 60 | dc1-leaf1a | Routing Table | Remote Lo0 address | 10.255.128.13 | NOT RUN | - |
-| 61 | dc1-leaf1a | Routing Table | Remote Lo0 address | 10.255.128.14 | NOT RUN | - |
-| 62 | dc1-leaf1a | Routing Table | Remote Lo0 address | 10.255.128.15 | NOT RUN | - |
-| 63 | dc1-leaf1a | Routing Table | Remote Lo0 address | 10.255.128.16 | NOT RUN | - |
-| 64 | dc1-leaf1a | Routing Table | Remote VTEP address | 10.255.1.3 | NOT RUN | - |
-| 65 | dc1-leaf1a | Routing Table | Remote VTEP address | 10.255.1.5 | NOT RUN | - |
-| 66 | dc1-leaf1a | Routing Table | Remote VTEP address | 10.255.129.13 | NOT RUN | - |
-| 67 | dc1-leaf1a | Routing Table | Remote VTEP address | 10.255.129.15 | NOT RUN | - |
-| 68 | dc1-leaf1b | Hardware | Verifies if the power supplies status are within the accepted states list. | VerifyEnvironmentPower | NOT RUN | - |
-| 69 | dc1-leaf1b | Hardware | Verifies if the fans status are within the accepted states list. | VerifyEnvironmentCooling | NOT RUN | - |
-| 70 | dc1-leaf1b | Hardware | Verifies if the device temperature is within the acceptable range. | VerifyTemperature | NOT RUN | - |
-| 71 | dc1-leaf1b | Hardware | Verifies the transceiver's manufacturer against a list of approved manufacturers. | VerifyTransceiversManufacturers | NOT RUN | - |
-| 72 | dc1-leaf1b | NTP | Synchronised with NTP server | NTP | NOT RUN | - |
-| 73 | dc1-leaf1b | Interface State | Ethernet Interface & Line Protocol == "up" | Ethernet3 - MLAG_PEER_dc1-leaf1a_Ethernet3 | NOT RUN | - |
-| 74 | dc1-leaf1b | Interface State | Ethernet Interface & Line Protocol == "up" | Ethernet4 - MLAG_PEER_dc1-leaf1a_Ethernet4 | NOT RUN | - |
-| 75 | dc1-leaf1b | Interface State | Ethernet Interface & Line Protocol == "up" | Ethernet1 - P2P_LINK_TO_DC1-SPINE1_Ethernet2 | NOT RUN | - |
-| 76 | dc1-leaf1b | Interface State | Ethernet Interface & Line Protocol == "up" | Ethernet2 - P2P_LINK_TO_DC1-SPINE2_Ethernet2 | NOT RUN | - |
-| 77 | dc1-leaf1b | Interface State | Ethernet Interface & Line Protocol == "up" | Ethernet8 - DC1-LEAF1C_Ethernet2 | NOT RUN | - |
-| 78 | dc1-leaf1b | Interface State | Ethernet Interface & Line Protocol == "up" | Ethernet5 - dc1-leaf1-server1_PCI2 | NOT RUN | - |
-| 79 | dc1-leaf1b | Interface State | Port-Channel Interface & Line Protocol == "up" | Port-Channel3 - MLAG_PEER_dc1-leaf1a_Po3 | NOT RUN | - |
-| 80 | dc1-leaf1b | Interface State | Port-Channel Interface & Line Protocol == "up" | Port-Channel8 - DC1-LEAF1C_Po1 | NOT RUN | - |
-| 81 | dc1-leaf1b | Interface State | Port-Channel Interface & Line Protocol == "up" | Port-Channel5 - dc1-leaf1-server1_PortChannel dc1-leaf1-server1 | NOT RUN | - |
-| 82 | dc1-leaf1b | Interface State | Vlan Interface & Line Protocol == "up" | Vlan4093 - MLAG_PEER_L3_PEERING | NOT RUN | - |
-| 83 | dc1-leaf1b | Interface State | Vlan Interface & Line Protocol == "up" | Vlan4094 - MLAG_PEER | NOT RUN | - |
-| 84 | dc1-leaf1b | Interface State | Vlan Interface & Line Protocol == "up" | Vlan11 - VRF10_VLAN11 | NOT RUN | - |
-| 85 | dc1-leaf1b | Interface State | Vlan Interface & Line Protocol == "up" | Vlan12 - VRF10_VLAN12 | NOT RUN | - |
-| 86 | dc1-leaf1b | Interface State | Vlan Interface & Line Protocol == "up" | Vlan3009 - MLAG_PEER_L3_iBGP: vrf VRF10 | NOT RUN | - |
-| 87 | dc1-leaf1b | Interface State | Vlan Interface & Line Protocol == "up" | Vlan21 - VRF11_VLAN21 | NOT RUN | - |
-| 88 | dc1-leaf1b | Interface State | Vlan Interface & Line Protocol == "up" | Vlan22 - VRF11_VLAN22 | NOT RUN | - |
-| 89 | dc1-leaf1b | Interface State | Vlan Interface & Line Protocol == "up" | Vlan3010 - MLAG_PEER_L3_iBGP: vrf VRF11 | NOT RUN | - |
-| 90 | dc1-leaf1b | Interface State | Loopback Interface Status & Line Protocol == "up" | Loopback0 - EVPN_Overlay_Peering | NOT RUN | - |
-| 91 | dc1-leaf1b | Interface State | Loopback Interface Status & Line Protocol == "up" | Loopback1 - VTEP_VXLAN_Tunnel_Source | NOT RUN | - |
-| 92 | dc1-leaf1b | Interface State | Loopback Interface Status & Line Protocol == "up" | Loopback10 - VRF10_VTEP_DIAGNOSTICS | NOT RUN | - |
-| 93 | dc1-leaf1b | Interface State | Loopback Interface Status & Line Protocol == "up" | Loopback11 - VRF11_VTEP_DIAGNOSTICS | NOT RUN | - |
-| 94 | dc1-leaf1b | Interface State | Vxlan Interface Status & Line Protocol == "up" | Vxlan1 | NOT RUN | - |
-| 95 | dc1-leaf1b | LLDP Topology | LLDP topology - validate peer and interface | local: Ethernet3 - remote: dc1-leaf1a_Ethernet3 | NOT RUN | - |
-| 96 | dc1-leaf1b | LLDP Topology | LLDP topology - validate peer and interface | local: Ethernet4 - remote: dc1-leaf1a_Ethernet4 | NOT RUN | - |
-| 97 | dc1-leaf1b | LLDP Topology | LLDP topology - validate peer and interface | local: Ethernet1 - remote: dc1-spine1_Ethernet2 | NOT RUN | - |
-| 98 | dc1-leaf1b | LLDP Topology | LLDP topology - validate peer and interface | local: Ethernet2 - remote: dc1-spine2_Ethernet2 | NOT RUN | - |
-| 99 | dc1-leaf1b | LLDP Topology | LLDP topology - validate peer and interface | local: Ethernet8 - remote: dc1-leaf1c_Ethernet2 | NOT RUN | - |
-| 100 | dc1-leaf1b | IP Reachability | ip reachability test p2p links | Source: dc1-leaf1b_Ethernet1 - Destination: dc1-spine1_Ethernet2 | NOT RUN | - |
-| 101 | dc1-leaf1b | IP Reachability | ip reachability test p2p links | Source: dc1-leaf1b_Ethernet2 - Destination: dc1-spine2_Ethernet2 | NOT RUN | - |
-| 102 | dc1-leaf1b | Loopback0 Reachability | Loopback0 Reachability | Source: dc1-leaf1b - 10.255.0.4/32 Destination: 10.255.0.3 | NOT RUN | - |
-| 103 | dc1-leaf1b | Loopback0 Reachability | Loopback0 Reachability | Source: dc1-leaf1b - 10.255.0.4/32 Destination: 10.255.0.1 | NOT RUN | - |
-| 104 | dc1-leaf1b | Loopback0 Reachability | Loopback0 Reachability | Source: dc1-leaf1b - 10.255.0.4/32 Destination: 10.255.0.2 | NOT RUN | - |
-| 105 | dc1-leaf1b | Loopback0 Reachability | Loopback0 Reachability | Source: dc1-leaf1b - 10.255.0.4/32 Destination: 10.255.0.4 | NOT RUN | - |
-| 106 | dc1-leaf1b | Loopback0 Reachability | Loopback0 Reachability | Source: dc1-leaf1b - 10.255.0.4/32 Destination: 10.255.0.5 | NOT RUN | - |
-<<<<<<< HEAD
-| 107 | dc1-leaf1b | Loopback0 Reachability | Loopback0 Reachability | Source: dc1-leaf1b - 10.255.0.4/32 Destination: 10.255.128.11 | NOT RUN | - |
-| 108 | dc1-leaf1b | Loopback0 Reachability | Loopback0 Reachability | Source: dc1-leaf1b - 10.255.0.4/32 Destination: 10.255.128.12 | NOT RUN | - |
-| 109 | dc1-leaf1b | Loopback0 Reachability | Loopback0 Reachability | Source: dc1-leaf1b - 10.255.0.4/32 Destination: 10.255.128.13 | NOT RUN | - |
-| 110 | dc1-leaf1b | Loopback0 Reachability | Loopback0 Reachability | Source: dc1-leaf1b - 10.255.0.4/32 Destination: 10.255.128.14 | NOT RUN | - |
-| 111 | dc1-leaf1b | Loopback0 Reachability | Loopback0 Reachability | Source: dc1-leaf1b - 10.255.0.4/32 Destination: 10.255.128.15 | NOT RUN | - |
-| 112 | dc1-leaf1b | Loopback0 Reachability | Loopback0 Reachability | Source: dc1-leaf1b - 10.255.0.4/32 Destination: 10.255.128.16 | NOT RUN | - |
-| 113 | dc1-leaf1b | MLAG | MLAG State active & Status connected | MLAG | NOT RUN | - |
-| 114 | dc1-leaf1b | BGP | ArBGP is configured and operating | ArBGP | NOT RUN | - |
-| 115 | dc1-leaf1b | BGP | ip bgp peer state established (ipv4) | bgp_neighbor: 10.255.1.96 | NOT RUN | - |
-| 116 | dc1-leaf1b | BGP | ip bgp peer state established (ipv4) | bgp_neighbor: 10.255.255.4 | NOT RUN | - |
-| 117 | dc1-leaf1b | BGP | ip bgp peer state established (ipv4) | bgp_neighbor: 10.255.255.6 | NOT RUN | - |
-| 118 | dc1-leaf1b | BGP | bgp evpn peer state established (evpn) | bgp_neighbor: 10.255.0.1 | NOT RUN | - |
-| 119 | dc1-leaf1b | BGP | bgp evpn peer state established (evpn) | bgp_neighbor: 10.255.0.2 | NOT RUN | - |
-| 120 | dc1-leaf1b | Routing Table | Remote Lo0 address | 10.255.0.3 | NOT RUN | - |
-| 121 | dc1-leaf1b | Routing Table | Remote Lo0 address | 10.255.0.1 | NOT RUN | - |
-| 122 | dc1-leaf1b | Routing Table | Remote Lo0 address | 10.255.0.2 | NOT RUN | - |
-| 123 | dc1-leaf1b | Routing Table | Remote Lo0 address | 10.255.0.4 | NOT RUN | - |
-| 124 | dc1-leaf1b | Routing Table | Remote Lo0 address | 10.255.0.5 | NOT RUN | - |
-| 125 | dc1-leaf1b | Routing Table | Remote Lo0 address | 10.255.128.11 | NOT RUN | - |
-| 126 | dc1-leaf1b | Routing Table | Remote Lo0 address | 10.255.128.12 | NOT RUN | - |
-| 127 | dc1-leaf1b | Routing Table | Remote Lo0 address | 10.255.128.13 | NOT RUN | - |
-| 128 | dc1-leaf1b | Routing Table | Remote Lo0 address | 10.255.128.14 | NOT RUN | - |
-| 129 | dc1-leaf1b | Routing Table | Remote Lo0 address | 10.255.128.15 | NOT RUN | - |
-| 130 | dc1-leaf1b | Routing Table | Remote Lo0 address | 10.255.128.16 | NOT RUN | - |
-| 131 | dc1-leaf1b | Routing Table | Remote VTEP address | 10.255.1.3 | NOT RUN | - |
-| 132 | dc1-leaf1b | Routing Table | Remote VTEP address | 10.255.1.5 | NOT RUN | - |
-| 133 | dc1-leaf1b | Routing Table | Remote VTEP address | 10.255.129.13 | NOT RUN | - |
-| 134 | dc1-leaf1b | Routing Table | Remote VTEP address | 10.255.129.15 | NOT RUN | - |
-| 135 | dc1-leaf1c | Hardware | Verifies if the power supplies status are within the accepted states list. | VerifyEnvironmentPower | NOT RUN | - |
-| 136 | dc1-leaf1c | Hardware | Verifies if the fans status are within the accepted states list. | VerifyEnvironmentCooling | NOT RUN | - |
-| 137 | dc1-leaf1c | Hardware | Verifies if the device temperature is within the acceptable range. | VerifyTemperature | NOT RUN | - |
-| 138 | dc1-leaf1c | Hardware | Verifies the transceiver's manufacturer against a list of approved manufacturers. | VerifyTransceiversManufacturers | NOT RUN | - |
-| 139 | dc1-leaf1c | NTP | Synchronised with NTP server | NTP | NOT RUN | - |
-| 140 | dc1-leaf1c | Interface State | Ethernet Interface & Line Protocol == "up" | Ethernet1 - DC1-LEAF1A_Ethernet8 | NOT RUN | - |
-| 141 | dc1-leaf1c | Interface State | Ethernet Interface & Line Protocol == "up" | Ethernet2 - DC1-LEAF1B_Ethernet8 | NOT RUN | - |
-| 142 | dc1-leaf1c | Interface State | Ethernet Interface & Line Protocol == "up" | Ethernet5 - dc1-leaf1-server1_iLO | NOT RUN | - |
-| 143 | dc1-leaf1c | Interface State | Port-Channel Interface & Line Protocol == "up" | Port-Channel1 - DC1_L3_LEAF1_Po8 | NOT RUN | - |
-| 144 | dc1-leaf1c | LLDP Topology | LLDP topology - validate peer and interface | local: Ethernet1 - remote: dc1-leaf1a_Ethernet8 | NOT RUN | - |
-| 145 | dc1-leaf1c | LLDP Topology | LLDP topology - validate peer and interface | local: Ethernet2 - remote: dc1-leaf1b_Ethernet8 | NOT RUN | - |
-| 146 | dc1-leaf2a | Hardware | Verifies if the power supplies status are within the accepted states list. | VerifyEnvironmentPower | NOT RUN | - |
-| 147 | dc1-leaf2a | Hardware | Verifies if the fans status are within the accepted states list. | VerifyEnvironmentCooling | NOT RUN | - |
-| 148 | dc1-leaf2a | Hardware | Verifies if the device temperature is within the acceptable range. | VerifyTemperature | NOT RUN | - |
-| 149 | dc1-leaf2a | Hardware | Verifies the transceiver's manufacturer against a list of approved manufacturers. | VerifyTransceiversManufacturers | NOT RUN | - |
-| 150 | dc1-leaf2a | NTP | Synchronised with NTP server | NTP | NOT RUN | - |
-| 151 | dc1-leaf2a | Interface State | Ethernet Interface & Line Protocol == "up" | Ethernet3 - MLAG_PEER_dc1-leaf2b_Ethernet3 | NOT RUN | - |
-| 152 | dc1-leaf2a | Interface State | Ethernet Interface & Line Protocol == "up" | Ethernet4 - MLAG_PEER_dc1-leaf2b_Ethernet4 | NOT RUN | - |
-| 153 | dc1-leaf2a | Interface State | Ethernet Interface & Line Protocol == "up" | Ethernet1 - P2P_LINK_TO_DC1-SPINE1_Ethernet3 | NOT RUN | - |
-| 154 | dc1-leaf2a | Interface State | Ethernet Interface & Line Protocol == "up" | Ethernet2 - P2P_LINK_TO_DC1-SPINE2_Ethernet3 | NOT RUN | - |
-| 155 | dc1-leaf2a | Interface State | Ethernet Interface & Line Protocol == "up" | Ethernet8 - DC1-LEAF2C_Ethernet1 | NOT RUN | - |
-| 156 | dc1-leaf2a | Interface State | Ethernet Interface & Line Protocol == "up" | Ethernet6 - P2P_LINK_TO_dc2-leaf2a_Ethernet6 | NOT RUN | - |
-| 157 | dc1-leaf2a | Interface State | Ethernet Interface & Line Protocol == "up" | Ethernet5 - dc1-leaf2-server1_PCI1 | NOT RUN | - |
-| 158 | dc1-leaf2a | Interface State | Port-Channel Interface & Line Protocol == "up" | Port-Channel3 - MLAG_PEER_dc1-leaf2b_Po3 | NOT RUN | - |
-| 159 | dc1-leaf2a | Interface State | Port-Channel Interface & Line Protocol == "up" | Port-Channel8 - DC1-LEAF2C_Po1 | NOT RUN | - |
-| 160 | dc1-leaf2a | Interface State | Port-Channel Interface & Line Protocol == "up" | Port-Channel5 - dc1-leaf2-server1_PortChannel dc1-leaf2-server1 | NOT RUN | - |
-| 161 | dc1-leaf2a | Interface State | Vlan Interface & Line Protocol == "up" | Vlan4093 - MLAG_PEER_L3_PEERING | NOT RUN | - |
-| 162 | dc1-leaf2a | Interface State | Vlan Interface & Line Protocol == "up" | Vlan4094 - MLAG_PEER | NOT RUN | - |
-| 163 | dc1-leaf2a | Interface State | Vlan Interface & Line Protocol == "up" | Vlan11 - VRF10_VLAN11 | NOT RUN | - |
-| 164 | dc1-leaf2a | Interface State | Vlan Interface & Line Protocol == "up" | Vlan12 - VRF10_VLAN12 | NOT RUN | - |
-| 165 | dc1-leaf2a | Interface State | Vlan Interface & Line Protocol == "up" | Vlan3009 - MLAG_PEER_L3_iBGP: vrf VRF10 | NOT RUN | - |
-| 166 | dc1-leaf2a | Interface State | Vlan Interface & Line Protocol == "up" | Vlan21 - VRF11_VLAN21 | NOT RUN | - |
-| 167 | dc1-leaf2a | Interface State | Vlan Interface & Line Protocol == "up" | Vlan22 - VRF11_VLAN22 | NOT RUN | - |
-| 168 | dc1-leaf2a | Interface State | Vlan Interface & Line Protocol == "up" | Vlan3010 - MLAG_PEER_L3_iBGP: vrf VRF11 | NOT RUN | - |
-| 169 | dc1-leaf2a | Interface State | Loopback Interface Status & Line Protocol == "up" | Loopback0 - EVPN_Overlay_Peering | NOT RUN | - |
-| 170 | dc1-leaf2a | Interface State | Loopback Interface Status & Line Protocol == "up" | Loopback1 - VTEP_VXLAN_Tunnel_Source | NOT RUN | - |
-| 171 | dc1-leaf2a | Interface State | Loopback Interface Status & Line Protocol == "up" | Loopback10 - VRF10_VTEP_DIAGNOSTICS | NOT RUN | - |
-| 172 | dc1-leaf2a | Interface State | Loopback Interface Status & Line Protocol == "up" | Loopback11 - VRF11_VTEP_DIAGNOSTICS | NOT RUN | - |
-| 173 | dc1-leaf2a | Interface State | Vxlan Interface Status & Line Protocol == "up" | Vxlan1 | NOT RUN | - |
-| 174 | dc1-leaf2a | LLDP Topology | LLDP topology - validate peer and interface | local: Ethernet3 - remote: dc1-leaf2b_Ethernet3 | NOT RUN | - |
-| 175 | dc1-leaf2a | LLDP Topology | LLDP topology - validate peer and interface | local: Ethernet4 - remote: dc1-leaf2b_Ethernet4 | NOT RUN | - |
-| 176 | dc1-leaf2a | LLDP Topology | LLDP topology - validate peer and interface | local: Ethernet1 - remote: dc1-spine1_Ethernet3 | NOT RUN | - |
-| 177 | dc1-leaf2a | LLDP Topology | LLDP topology - validate peer and interface | local: Ethernet2 - remote: dc1-spine2_Ethernet3 | NOT RUN | - |
-| 178 | dc1-leaf2a | LLDP Topology | LLDP topology - validate peer and interface | local: Ethernet8 - remote: dc1-leaf2c_Ethernet1 | NOT RUN | - |
-| 179 | dc1-leaf2a | LLDP Topology | LLDP topology - validate peer and interface | local: Ethernet6 - remote: dc2-leaf2a_Ethernet6 | NOT RUN | - |
-| 180 | dc1-leaf2a | IP Reachability | ip reachability test p2p links | Source: dc1-leaf2a_Ethernet1 - Destination: dc1-spine1_Ethernet3 | NOT RUN | - |
-| 181 | dc1-leaf2a | IP Reachability | ip reachability test p2p links | Source: dc1-leaf2a_Ethernet2 - Destination: dc1-spine2_Ethernet3 | NOT RUN | - |
-| 182 | dc1-leaf2a | IP Reachability | ip reachability test p2p links | Source: dc1-leaf2a_Ethernet6 - Destination: dc2-leaf2a_Ethernet6 | NOT RUN | - |
-| 183 | dc1-leaf2a | Loopback0 Reachability | Loopback0 Reachability | Source: dc1-leaf2a - 10.255.0.5/32 Destination: 10.255.0.3 | NOT RUN | - |
-| 184 | dc1-leaf2a | Loopback0 Reachability | Loopback0 Reachability | Source: dc1-leaf2a - 10.255.0.5/32 Destination: 10.255.0.1 | NOT RUN | - |
-| 185 | dc1-leaf2a | Loopback0 Reachability | Loopback0 Reachability | Source: dc1-leaf2a - 10.255.0.5/32 Destination: 10.255.0.2 | NOT RUN | - |
-| 186 | dc1-leaf2a | Loopback0 Reachability | Loopback0 Reachability | Source: dc1-leaf2a - 10.255.0.5/32 Destination: 10.255.0.4 | NOT RUN | - |
-| 187 | dc1-leaf2a | Loopback0 Reachability | Loopback0 Reachability | Source: dc1-leaf2a - 10.255.0.5/32 Destination: 10.255.0.5 | NOT RUN | - |
-| 188 | dc1-leaf2a | Loopback0 Reachability | Loopback0 Reachability | Source: dc1-leaf2a - 10.255.0.5/32 Destination: 10.255.128.11 | NOT RUN | - |
-| 189 | dc1-leaf2a | Loopback0 Reachability | Loopback0 Reachability | Source: dc1-leaf2a - 10.255.0.5/32 Destination: 10.255.128.12 | NOT RUN | - |
-| 190 | dc1-leaf2a | Loopback0 Reachability | Loopback0 Reachability | Source: dc1-leaf2a - 10.255.0.5/32 Destination: 10.255.128.13 | NOT RUN | - |
-| 191 | dc1-leaf2a | Loopback0 Reachability | Loopback0 Reachability | Source: dc1-leaf2a - 10.255.0.5/32 Destination: 10.255.128.14 | NOT RUN | - |
-| 192 | dc1-leaf2a | Loopback0 Reachability | Loopback0 Reachability | Source: dc1-leaf2a - 10.255.0.5/32 Destination: 10.255.128.15 | NOT RUN | - |
-| 193 | dc1-leaf2a | Loopback0 Reachability | Loopback0 Reachability | Source: dc1-leaf2a - 10.255.0.5/32 Destination: 10.255.128.16 | NOT RUN | - |
-| 194 | dc1-leaf2a | MLAG | MLAG State active & Status connected | MLAG | NOT RUN | - |
-| 195 | dc1-leaf2a | BGP | ArBGP is configured and operating | ArBGP | NOT RUN | - |
-| 196 | dc1-leaf2a | BGP | ip bgp peer state established (ipv4) | bgp_neighbor: 10.255.1.101 | NOT RUN | - |
-| 197 | dc1-leaf2a | BGP | ip bgp peer state established (ipv4) | bgp_neighbor: 10.255.255.8 | NOT RUN | - |
-| 198 | dc1-leaf2a | BGP | ip bgp peer state established (ipv4) | bgp_neighbor: 10.255.255.10 | NOT RUN | - |
-| 199 | dc1-leaf2a | BGP | bgp evpn peer state established (evpn) | bgp_neighbor: 10.255.0.1 | NOT RUN | - |
-| 200 | dc1-leaf2a | BGP | bgp evpn peer state established (evpn) | bgp_neighbor: 10.255.0.2 | NOT RUN | - |
-| 201 | dc1-leaf2a | BGP | bgp evpn peer state established (evpn) | bgp_neighbor: 10.255.128.15 | NOT RUN | - |
-| 202 | dc1-leaf2a | BGP | ip bgp peer state established (ipv4) | bgp_neighbor: 192.168.100.1 | NOT RUN | - |
-| 203 | dc1-leaf2a | Routing Table | Remote Lo0 address | 10.255.0.3 | NOT RUN | - |
-| 204 | dc1-leaf2a | Routing Table | Remote Lo0 address | 10.255.0.1 | NOT RUN | - |
-| 205 | dc1-leaf2a | Routing Table | Remote Lo0 address | 10.255.0.2 | NOT RUN | - |
-| 206 | dc1-leaf2a | Routing Table | Remote Lo0 address | 10.255.0.4 | NOT RUN | - |
-| 207 | dc1-leaf2a | Routing Table | Remote Lo0 address | 10.255.0.5 | NOT RUN | - |
-| 208 | dc1-leaf2a | Routing Table | Remote Lo0 address | 10.255.128.11 | NOT RUN | - |
-| 209 | dc1-leaf2a | Routing Table | Remote Lo0 address | 10.255.128.12 | NOT RUN | - |
-| 210 | dc1-leaf2a | Routing Table | Remote Lo0 address | 10.255.128.13 | NOT RUN | - |
-| 211 | dc1-leaf2a | Routing Table | Remote Lo0 address | 10.255.128.14 | NOT RUN | - |
-| 212 | dc1-leaf2a | Routing Table | Remote Lo0 address | 10.255.128.15 | NOT RUN | - |
-| 213 | dc1-leaf2a | Routing Table | Remote Lo0 address | 10.255.128.16 | NOT RUN | - |
-| 214 | dc1-leaf2a | Routing Table | Remote VTEP address | 10.255.1.3 | NOT RUN | - |
-| 215 | dc1-leaf2a | Routing Table | Remote VTEP address | 10.255.1.5 | NOT RUN | - |
-| 216 | dc1-leaf2a | Routing Table | Remote VTEP address | 10.255.129.13 | NOT RUN | - |
-| 217 | dc1-leaf2a | Routing Table | Remote VTEP address | 10.255.129.15 | NOT RUN | - |
-| 218 | dc1-leaf2c | Hardware | Verifies if the power supplies status are within the accepted states list. | VerifyEnvironmentPower | NOT RUN | - |
-| 219 | dc1-leaf2c | Hardware | Verifies if the fans status are within the accepted states list. | VerifyEnvironmentCooling | NOT RUN | - |
-| 220 | dc1-leaf2c | Hardware | Verifies if the device temperature is within the acceptable range. | VerifyTemperature | NOT RUN | - |
-| 221 | dc1-leaf2c | Hardware | Verifies the transceiver's manufacturer against a list of approved manufacturers. | VerifyTransceiversManufacturers | NOT RUN | - |
-| 222 | dc1-leaf2c | NTP | Synchronised with NTP server | NTP | NOT RUN | - |
-| 223 | dc1-leaf2c | Interface State | Ethernet Interface & Line Protocol == "up" | Ethernet1 - DC1-LEAF2A_Ethernet8 | NOT RUN | - |
-| 224 | dc1-leaf2c | Interface State | Ethernet Interface & Line Protocol == "up" | Ethernet2 - DC1-LEAF2B_Ethernet8 | NOT RUN | - |
-| 225 | dc1-leaf2c | Interface State | Ethernet Interface & Line Protocol == "up" | Ethernet5 - dc1-leaf2-server1_iLO | NOT RUN | - |
-| 226 | dc1-leaf2c | Interface State | Port-Channel Interface & Line Protocol == "up" | Port-Channel1 - DC1_L3_LEAF2_Po8 | NOT RUN | - |
-| 227 | dc1-leaf2c | LLDP Topology | LLDP topology - validate peer and interface | local: Ethernet1 - remote: dc1-leaf2a_Ethernet8 | NOT RUN | - |
-| 228 | dc1-leaf2c | LLDP Topology | LLDP topology - validate peer and interface | local: Ethernet2 - remote: dc1-leaf2b_Ethernet8 | NOT RUN | - |
-| 229 | dc1-spine1 | Hardware | Verifies if the power supplies status are within the accepted states list. | VerifyEnvironmentPower | NOT RUN | - |
-| 230 | dc1-spine1 | Hardware | Verifies if the fans status are within the accepted states list. | VerifyEnvironmentCooling | NOT RUN | - |
-| 231 | dc1-spine1 | Hardware | Verifies if the device temperature is within the acceptable range. | VerifyTemperature | NOT RUN | - |
-| 232 | dc1-spine1 | Hardware | Verifies the transceiver's manufacturer against a list of approved manufacturers. | VerifyTransceiversManufacturers | NOT RUN | - |
-| 233 | dc1-spine1 | NTP | Synchronised with NTP server | NTP | NOT RUN | - |
-| 234 | dc1-spine1 | Interface State | Ethernet Interface & Line Protocol == "up" | Ethernet1 - P2P_LINK_TO_DC1-LEAF1A_Ethernet1 | NOT RUN | - |
-| 235 | dc1-spine1 | Interface State | Ethernet Interface & Line Protocol == "up" | Ethernet2 - P2P_LINK_TO_DC1-LEAF1B_Ethernet1 | NOT RUN | - |
-| 236 | dc1-spine1 | Interface State | Ethernet Interface & Line Protocol == "up" | Ethernet3 - P2P_LINK_TO_DC1-LEAF2A_Ethernet1 | NOT RUN | - |
-| 237 | dc1-spine1 | Interface State | Ethernet Interface & Line Protocol == "up" | Ethernet4 - P2P_LINK_TO_DC1-LEAF2B_Ethernet1 | NOT RUN | - |
-| 238 | dc1-spine1 | Interface State | Loopback Interface Status & Line Protocol == "up" | Loopback0 - EVPN_Overlay_Peering | NOT RUN | - |
-| 239 | dc1-spine1 | LLDP Topology | LLDP topology - validate peer and interface | local: Ethernet1 - remote: dc1-leaf1a_Ethernet1 | NOT RUN | - |
-| 240 | dc1-spine1 | LLDP Topology | LLDP topology - validate peer and interface | local: Ethernet2 - remote: dc1-leaf1b_Ethernet1 | NOT RUN | - |
-| 241 | dc1-spine1 | LLDP Topology | LLDP topology - validate peer and interface | local: Ethernet3 - remote: dc1-leaf2a_Ethernet1 | NOT RUN | - |
-| 242 | dc1-spine1 | LLDP Topology | LLDP topology - validate peer and interface | local: Ethernet4 - remote: dc1-leaf2b_Ethernet1 | NOT RUN | - |
-| 243 | dc1-spine1 | IP Reachability | ip reachability test p2p links | Source: dc1-spine1_Ethernet1 - Destination: dc1-leaf1a_Ethernet1 | NOT RUN | - |
-| 244 | dc1-spine1 | IP Reachability | ip reachability test p2p links | Source: dc1-spine1_Ethernet2 - Destination: dc1-leaf1b_Ethernet1 | NOT RUN | - |
-| 245 | dc1-spine1 | IP Reachability | ip reachability test p2p links | Source: dc1-spine1_Ethernet3 - Destination: dc1-leaf2a_Ethernet1 | NOT RUN | - |
-| 246 | dc1-spine1 | BGP | ArBGP is configured and operating | ArBGP | NOT RUN | - |
-| 247 | dc1-spine1 | BGP | ip bgp peer state established (ipv4) | bgp_neighbor: 10.255.255.1 | NOT RUN | - |
-| 248 | dc1-spine1 | BGP | ip bgp peer state established (ipv4) | bgp_neighbor: 10.255.255.5 | NOT RUN | - |
-| 249 | dc1-spine1 | BGP | ip bgp peer state established (ipv4) | bgp_neighbor: 10.255.255.9 | NOT RUN | - |
-| 250 | dc1-spine1 | BGP | ip bgp peer state established (ipv4) | bgp_neighbor: 10.255.255.13 | NOT RUN | - |
-| 251 | dc1-spine1 | BGP | bgp evpn peer state established (evpn) | bgp_neighbor: 10.255.0.3 | NOT RUN | - |
-| 252 | dc1-spine1 | BGP | bgp evpn peer state established (evpn) | bgp_neighbor: 10.255.0.4 | NOT RUN | - |
-| 253 | dc1-spine1 | BGP | bgp evpn peer state established (evpn) | bgp_neighbor: 10.255.0.5 | NOT RUN | - |
-| 254 | dc1-spine1 | BGP | bgp evpn peer state established (evpn) | bgp_neighbor: 10.255.0.6 | NOT RUN | - |
-| 255 | dc1-spine2 | Hardware | Verifies if the power supplies status are within the accepted states list. | VerifyEnvironmentPower | NOT RUN | - |
-| 256 | dc1-spine2 | Hardware | Verifies if the fans status are within the accepted states list. | VerifyEnvironmentCooling | NOT RUN | - |
-| 257 | dc1-spine2 | Hardware | Verifies if the device temperature is within the acceptable range. | VerifyTemperature | NOT RUN | - |
-| 258 | dc1-spine2 | Hardware | Verifies the transceiver's manufacturer against a list of approved manufacturers. | VerifyTransceiversManufacturers | NOT RUN | - |
-| 259 | dc1-spine2 | NTP | Synchronised with NTP server | NTP | NOT RUN | - |
-| 260 | dc1-spine2 | Interface State | Ethernet Interface & Line Protocol == "up" | Ethernet1 - P2P_LINK_TO_DC1-LEAF1A_Ethernet2 | NOT RUN | - |
-| 261 | dc1-spine2 | Interface State | Ethernet Interface & Line Protocol == "up" | Ethernet2 - P2P_LINK_TO_DC1-LEAF1B_Ethernet2 | NOT RUN | - |
-| 262 | dc1-spine2 | Interface State | Ethernet Interface & Line Protocol == "up" | Ethernet3 - P2P_LINK_TO_DC1-LEAF2A_Ethernet2 | NOT RUN | - |
-| 263 | dc1-spine2 | Interface State | Ethernet Interface & Line Protocol == "up" | Ethernet4 - P2P_LINK_TO_DC1-LEAF2B_Ethernet2 | NOT RUN | - |
-| 264 | dc1-spine2 | Interface State | Loopback Interface Status & Line Protocol == "up" | Loopback0 - EVPN_Overlay_Peering | NOT RUN | - |
-| 265 | dc1-spine2 | LLDP Topology | LLDP topology - validate peer and interface | local: Ethernet1 - remote: dc1-leaf1a_Ethernet2 | NOT RUN | - |
-| 266 | dc1-spine2 | LLDP Topology | LLDP topology - validate peer and interface | local: Ethernet2 - remote: dc1-leaf1b_Ethernet2 | NOT RUN | - |
-| 267 | dc1-spine2 | LLDP Topology | LLDP topology - validate peer and interface | local: Ethernet3 - remote: dc1-leaf2a_Ethernet2 | NOT RUN | - |
-| 268 | dc1-spine2 | LLDP Topology | LLDP topology - validate peer and interface | local: Ethernet4 - remote: dc1-leaf2b_Ethernet2 | NOT RUN | - |
-| 269 | dc1-spine2 | IP Reachability | ip reachability test p2p links | Source: dc1-spine2_Ethernet1 - Destination: dc1-leaf1a_Ethernet2 | NOT RUN | - |
-| 270 | dc1-spine2 | IP Reachability | ip reachability test p2p links | Source: dc1-spine2_Ethernet2 - Destination: dc1-leaf1b_Ethernet2 | NOT RUN | - |
-| 271 | dc1-spine2 | IP Reachability | ip reachability test p2p links | Source: dc1-spine2_Ethernet3 - Destination: dc1-leaf2a_Ethernet2 | NOT RUN | - |
-| 272 | dc1-spine2 | BGP | ArBGP is configured and operating | ArBGP | NOT RUN | - |
-| 273 | dc1-spine2 | BGP | ip bgp peer state established (ipv4) | bgp_neighbor: 10.255.255.3 | NOT RUN | - |
-| 274 | dc1-spine2 | BGP | ip bgp peer state established (ipv4) | bgp_neighbor: 10.255.255.7 | NOT RUN | - |
-| 275 | dc1-spine2 | BGP | ip bgp peer state established (ipv4) | bgp_neighbor: 10.255.255.11 | NOT RUN | - |
-| 276 | dc1-spine2 | BGP | ip bgp peer state established (ipv4) | bgp_neighbor: 10.255.255.15 | NOT RUN | - |
-| 277 | dc1-spine2 | BGP | bgp evpn peer state established (evpn) | bgp_neighbor: 10.255.0.3 | NOT RUN | - |
-| 278 | dc1-spine2 | BGP | bgp evpn peer state established (evpn) | bgp_neighbor: 10.255.0.4 | NOT RUN | - |
-| 279 | dc1-spine2 | BGP | bgp evpn peer state established (evpn) | bgp_neighbor: 10.255.0.5 | NOT RUN | - |
-| 280 | dc1-spine2 | BGP | bgp evpn peer state established (evpn) | bgp_neighbor: 10.255.0.6 | NOT RUN | - |
-| 281 | dc2-leaf1a | Hardware | Verifies if the power supplies status are within the accepted states list. | VerifyEnvironmentPower | NOT RUN | - |
-| 282 | dc2-leaf1a | Hardware | Verifies if the fans status are within the accepted states list. | VerifyEnvironmentCooling | NOT RUN | - |
-| 283 | dc2-leaf1a | Hardware | Verifies if the device temperature is within the acceptable range. | VerifyTemperature | NOT RUN | - |
-| 284 | dc2-leaf1a | Hardware | Verifies the transceiver's manufacturer against a list of approved manufacturers. | VerifyTransceiversManufacturers | NOT RUN | - |
-| 285 | dc2-leaf1a | NTP | Synchronised with NTP server | NTP | NOT RUN | - |
-| 286 | dc2-leaf1a | Interface State | Ethernet Interface & Line Protocol == "up" | Ethernet3 - MLAG_PEER_dc2-leaf1b_Ethernet3 | NOT RUN | - |
-| 287 | dc2-leaf1a | Interface State | Ethernet Interface & Line Protocol == "up" | Ethernet4 - MLAG_PEER_dc2-leaf1b_Ethernet4 | NOT RUN | - |
-| 288 | dc2-leaf1a | Interface State | Ethernet Interface & Line Protocol == "up" | Ethernet1 - P2P_LINK_TO_DC2-SPINE1_Ethernet1 | NOT RUN | - |
-| 289 | dc2-leaf1a | Interface State | Ethernet Interface & Line Protocol == "up" | Ethernet2 - P2P_LINK_TO_DC2-SPINE2_Ethernet1 | NOT RUN | - |
-| 290 | dc2-leaf1a | Interface State | Ethernet Interface & Line Protocol == "up" | Ethernet8 - DC2-LEAF1C_Ethernet1 | NOT RUN | - |
-| 291 | dc2-leaf1a | Interface State | Ethernet Interface & Line Protocol == "up" | Ethernet5 - dc2-leaf1-server1_PCI1 | NOT RUN | - |
-| 292 | dc2-leaf1a | Interface State | Port-Channel Interface & Line Protocol == "up" | Port-Channel3 - MLAG_PEER_dc2-leaf1b_Po3 | NOT RUN | - |
-| 293 | dc2-leaf1a | Interface State | Port-Channel Interface & Line Protocol == "up" | Port-Channel8 - DC2-LEAF1C_Po1 | NOT RUN | - |
-| 294 | dc2-leaf1a | Interface State | Port-Channel Interface & Line Protocol == "up" | Port-Channel5 - dc2-leaf1-server1_PortChannel dc2-leaf1-server1 | NOT RUN | - |
-| 295 | dc2-leaf1a | Interface State | Vlan Interface & Line Protocol == "up" | Vlan4093 - MLAG_PEER_L3_PEERING | NOT RUN | - |
-| 296 | dc2-leaf1a | Interface State | Vlan Interface & Line Protocol == "up" | Vlan4094 - MLAG_PEER | NOT RUN | - |
-| 297 | dc2-leaf1a | Interface State | Vlan Interface & Line Protocol == "up" | Vlan11 - VRF10_VLAN11 | NOT RUN | - |
-| 298 | dc2-leaf1a | Interface State | Vlan Interface & Line Protocol == "up" | Vlan12 - VRF10_VLAN12 | NOT RUN | - |
-| 299 | dc2-leaf1a | Interface State | Vlan Interface & Line Protocol == "up" | Vlan3009 - MLAG_PEER_L3_iBGP: vrf VRF10 | NOT RUN | - |
-| 300 | dc2-leaf1a | Interface State | Vlan Interface & Line Protocol == "up" | Vlan21 - VRF11_VLAN21 | NOT RUN | - |
-| 301 | dc2-leaf1a | Interface State | Vlan Interface & Line Protocol == "up" | Vlan22 - VRF11_VLAN22 | NOT RUN | - |
-| 302 | dc2-leaf1a | Interface State | Vlan Interface & Line Protocol == "up" | Vlan3010 - MLAG_PEER_L3_iBGP: vrf VRF11 | NOT RUN | - |
-| 303 | dc2-leaf1a | Interface State | Loopback Interface Status & Line Protocol == "up" | Loopback0 - EVPN_Overlay_Peering | NOT RUN | - |
-| 304 | dc2-leaf1a | Interface State | Loopback Interface Status & Line Protocol == "up" | Loopback1 - VTEP_VXLAN_Tunnel_Source | NOT RUN | - |
-| 305 | dc2-leaf1a | Interface State | Loopback Interface Status & Line Protocol == "up" | Loopback10 - VRF10_VTEP_DIAGNOSTICS | NOT RUN | - |
-| 306 | dc2-leaf1a | Interface State | Loopback Interface Status & Line Protocol == "up" | Loopback11 - VRF11_VTEP_DIAGNOSTICS | NOT RUN | - |
-| 307 | dc2-leaf1a | Interface State | Vxlan Interface Status & Line Protocol == "up" | Vxlan1 | NOT RUN | - |
-| 308 | dc2-leaf1a | LLDP Topology | LLDP topology - validate peer and interface | local: Ethernet3 - remote: dc2-leaf1b_Ethernet3 | NOT RUN | - |
-| 309 | dc2-leaf1a | LLDP Topology | LLDP topology - validate peer and interface | local: Ethernet4 - remote: dc2-leaf1b_Ethernet4 | NOT RUN | - |
-| 310 | dc2-leaf1a | LLDP Topology | LLDP topology - validate peer and interface | local: Ethernet1 - remote: dc2-spine1_Ethernet1 | NOT RUN | - |
-| 311 | dc2-leaf1a | LLDP Topology | LLDP topology - validate peer and interface | local: Ethernet2 - remote: dc2-spine2_Ethernet1 | NOT RUN | - |
-| 312 | dc2-leaf1a | LLDP Topology | LLDP topology - validate peer and interface | local: Ethernet8 - remote: dc2-leaf1c_Ethernet1 | NOT RUN | - |
-| 313 | dc2-leaf1a | IP Reachability | ip reachability test p2p links | Source: dc2-leaf1a_Ethernet1 - Destination: dc2-spine1_Ethernet1 | NOT RUN | - |
-| 314 | dc2-leaf1a | IP Reachability | ip reachability test p2p links | Source: dc2-leaf1a_Ethernet2 - Destination: dc2-spine2_Ethernet1 | NOT RUN | - |
-| 315 | dc2-leaf1a | Loopback0 Reachability | Loopback0 Reachability | Source: dc2-leaf1a - 10.255.128.13/32 Destination: 10.255.0.3 | NOT RUN | - |
-| 316 | dc2-leaf1a | Loopback0 Reachability | Loopback0 Reachability | Source: dc2-leaf1a - 10.255.128.13/32 Destination: 10.255.0.1 | NOT RUN | - |
-| 317 | dc2-leaf1a | Loopback0 Reachability | Loopback0 Reachability | Source: dc2-leaf1a - 10.255.128.13/32 Destination: 10.255.0.2 | NOT RUN | - |
-| 318 | dc2-leaf1a | Loopback0 Reachability | Loopback0 Reachability | Source: dc2-leaf1a - 10.255.128.13/32 Destination: 10.255.0.4 | NOT RUN | - |
-| 319 | dc2-leaf1a | Loopback0 Reachability | Loopback0 Reachability | Source: dc2-leaf1a - 10.255.128.13/32 Destination: 10.255.0.5 | NOT RUN | - |
-| 320 | dc2-leaf1a | Loopback0 Reachability | Loopback0 Reachability | Source: dc2-leaf1a - 10.255.128.13/32 Destination: 10.255.128.11 | NOT RUN | - |
-| 321 | dc2-leaf1a | Loopback0 Reachability | Loopback0 Reachability | Source: dc2-leaf1a - 10.255.128.13/32 Destination: 10.255.128.12 | NOT RUN | - |
-| 322 | dc2-leaf1a | Loopback0 Reachability | Loopback0 Reachability | Source: dc2-leaf1a - 10.255.128.13/32 Destination: 10.255.128.13 | NOT RUN | - |
-| 323 | dc2-leaf1a | Loopback0 Reachability | Loopback0 Reachability | Source: dc2-leaf1a - 10.255.128.13/32 Destination: 10.255.128.14 | NOT RUN | - |
-| 324 | dc2-leaf1a | Loopback0 Reachability | Loopback0 Reachability | Source: dc2-leaf1a - 10.255.128.13/32 Destination: 10.255.128.15 | NOT RUN | - |
-| 325 | dc2-leaf1a | Loopback0 Reachability | Loopback0 Reachability | Source: dc2-leaf1a - 10.255.128.13/32 Destination: 10.255.128.16 | NOT RUN | - |
-| 326 | dc2-leaf1a | MLAG | MLAG State active & Status connected | MLAG | NOT RUN | - |
-| 327 | dc2-leaf1a | BGP | ArBGP is configured and operating | ArBGP | NOT RUN | - |
-| 328 | dc2-leaf1a | BGP | ip bgp peer state established (ipv4) | bgp_neighbor: 10.255.129.117 | NOT RUN | - |
-| 329 | dc2-leaf1a | BGP | ip bgp peer state established (ipv4) | bgp_neighbor: 10.255.255.104 | NOT RUN | - |
-| 330 | dc2-leaf1a | BGP | ip bgp peer state established (ipv4) | bgp_neighbor: 10.255.255.106 | NOT RUN | - |
-| 331 | dc2-leaf1a | BGP | bgp evpn peer state established (evpn) | bgp_neighbor: 10.255.128.11 | NOT RUN | - |
-| 332 | dc2-leaf1a | BGP | bgp evpn peer state established (evpn) | bgp_neighbor: 10.255.128.12 | NOT RUN | - |
-| 333 | dc2-leaf1a | Routing Table | Remote Lo0 address | 10.255.0.3 | NOT RUN | - |
-| 334 | dc2-leaf1a | Routing Table | Remote Lo0 address | 10.255.0.1 | NOT RUN | - |
-| 335 | dc2-leaf1a | Routing Table | Remote Lo0 address | 10.255.0.2 | NOT RUN | - |
-| 336 | dc2-leaf1a | Routing Table | Remote Lo0 address | 10.255.0.4 | NOT RUN | - |
-| 337 | dc2-leaf1a | Routing Table | Remote Lo0 address | 10.255.0.5 | NOT RUN | - |
-| 338 | dc2-leaf1a | Routing Table | Remote Lo0 address | 10.255.128.11 | NOT RUN | - |
-| 339 | dc2-leaf1a | Routing Table | Remote Lo0 address | 10.255.128.12 | NOT RUN | - |
-| 340 | dc2-leaf1a | Routing Table | Remote Lo0 address | 10.255.128.13 | NOT RUN | - |
-| 341 | dc2-leaf1a | Routing Table | Remote Lo0 address | 10.255.128.14 | NOT RUN | - |
-| 342 | dc2-leaf1a | Routing Table | Remote Lo0 address | 10.255.128.15 | NOT RUN | - |
-| 343 | dc2-leaf1a | Routing Table | Remote Lo0 address | 10.255.128.16 | NOT RUN | - |
-| 344 | dc2-leaf1a | Routing Table | Remote VTEP address | 10.255.1.3 | NOT RUN | - |
-| 345 | dc2-leaf1a | Routing Table | Remote VTEP address | 10.255.1.5 | NOT RUN | - |
-| 346 | dc2-leaf1a | Routing Table | Remote VTEP address | 10.255.129.13 | NOT RUN | - |
-| 347 | dc2-leaf1a | Routing Table | Remote VTEP address | 10.255.129.15 | NOT RUN | - |
-| 348 | dc2-leaf1b | Hardware | Verifies if the power supplies status are within the accepted states list. | VerifyEnvironmentPower | NOT RUN | - |
-| 349 | dc2-leaf1b | Hardware | Verifies if the fans status are within the accepted states list. | VerifyEnvironmentCooling | NOT RUN | - |
-| 350 | dc2-leaf1b | Hardware | Verifies if the device temperature is within the acceptable range. | VerifyTemperature | NOT RUN | - |
-| 351 | dc2-leaf1b | Hardware | Verifies the transceiver's manufacturer against a list of approved manufacturers. | VerifyTransceiversManufacturers | NOT RUN | - |
-| 352 | dc2-leaf1b | NTP | Synchronised with NTP server | NTP | NOT RUN | - |
-| 353 | dc2-leaf1b | Interface State | Ethernet Interface & Line Protocol == "up" | Ethernet3 - MLAG_PEER_dc2-leaf1a_Ethernet3 | NOT RUN | - |
-| 354 | dc2-leaf1b | Interface State | Ethernet Interface & Line Protocol == "up" | Ethernet4 - MLAG_PEER_dc2-leaf1a_Ethernet4 | NOT RUN | - |
-| 355 | dc2-leaf1b | Interface State | Ethernet Interface & Line Protocol == "up" | Ethernet1 - P2P_LINK_TO_DC2-SPINE1_Ethernet2 | NOT RUN | - |
-| 356 | dc2-leaf1b | Interface State | Ethernet Interface & Line Protocol == "up" | Ethernet2 - P2P_LINK_TO_DC2-SPINE2_Ethernet2 | NOT RUN | - |
-| 357 | dc2-leaf1b | Interface State | Ethernet Interface & Line Protocol == "up" | Ethernet8 - DC2-LEAF1C_Ethernet2 | NOT RUN | - |
-| 358 | dc2-leaf1b | Interface State | Ethernet Interface & Line Protocol == "up" | Ethernet5 - dc2-leaf1-server1_PCI2 | NOT RUN | - |
-| 359 | dc2-leaf1b | Interface State | Port-Channel Interface & Line Protocol == "up" | Port-Channel3 - MLAG_PEER_dc2-leaf1a_Po3 | NOT RUN | - |
-| 360 | dc2-leaf1b | Interface State | Port-Channel Interface & Line Protocol == "up" | Port-Channel8 - DC2-LEAF1C_Po1 | NOT RUN | - |
-| 361 | dc2-leaf1b | Interface State | Port-Channel Interface & Line Protocol == "up" | Port-Channel5 - dc2-leaf1-server1_PortChannel dc2-leaf1-server1 | NOT RUN | - |
-| 362 | dc2-leaf1b | Interface State | Vlan Interface & Line Protocol == "up" | Vlan4093 - MLAG_PEER_L3_PEERING | NOT RUN | - |
-| 363 | dc2-leaf1b | Interface State | Vlan Interface & Line Protocol == "up" | Vlan4094 - MLAG_PEER | NOT RUN | - |
-| 364 | dc2-leaf1b | Interface State | Vlan Interface & Line Protocol == "up" | Vlan11 - VRF10_VLAN11 | NOT RUN | - |
-| 365 | dc2-leaf1b | Interface State | Vlan Interface & Line Protocol == "up" | Vlan12 - VRF10_VLAN12 | NOT RUN | - |
-| 366 | dc2-leaf1b | Interface State | Vlan Interface & Line Protocol == "up" | Vlan3009 - MLAG_PEER_L3_iBGP: vrf VRF10 | NOT RUN | - |
-| 367 | dc2-leaf1b | Interface State | Vlan Interface & Line Protocol == "up" | Vlan21 - VRF11_VLAN21 | NOT RUN | - |
-| 368 | dc2-leaf1b | Interface State | Vlan Interface & Line Protocol == "up" | Vlan22 - VRF11_VLAN22 | NOT RUN | - |
-| 369 | dc2-leaf1b | Interface State | Vlan Interface & Line Protocol == "up" | Vlan3010 - MLAG_PEER_L3_iBGP: vrf VRF11 | NOT RUN | - |
-| 370 | dc2-leaf1b | Interface State | Loopback Interface Status & Line Protocol == "up" | Loopback0 - EVPN_Overlay_Peering | NOT RUN | - |
-| 371 | dc2-leaf1b | Interface State | Loopback Interface Status & Line Protocol == "up" | Loopback1 - VTEP_VXLAN_Tunnel_Source | NOT RUN | - |
-| 372 | dc2-leaf1b | Interface State | Loopback Interface Status & Line Protocol == "up" | Loopback10 - VRF10_VTEP_DIAGNOSTICS | NOT RUN | - |
-| 373 | dc2-leaf1b | Interface State | Loopback Interface Status & Line Protocol == "up" | Loopback11 - VRF11_VTEP_DIAGNOSTICS | NOT RUN | - |
-| 374 | dc2-leaf1b | Interface State | Vxlan Interface Status & Line Protocol == "up" | Vxlan1 | NOT RUN | - |
-| 375 | dc2-leaf1b | LLDP Topology | LLDP topology - validate peer and interface | local: Ethernet3 - remote: dc2-leaf1a_Ethernet3 | NOT RUN | - |
-| 376 | dc2-leaf1b | LLDP Topology | LLDP topology - validate peer and interface | local: Ethernet4 - remote: dc2-leaf1a_Ethernet4 | NOT RUN | - |
-| 377 | dc2-leaf1b | LLDP Topology | LLDP topology - validate peer and interface | local: Ethernet1 - remote: dc2-spine1_Ethernet2 | NOT RUN | - |
-| 378 | dc2-leaf1b | LLDP Topology | LLDP topology - validate peer and interface | local: Ethernet2 - remote: dc2-spine2_Ethernet2 | NOT RUN | - |
-| 379 | dc2-leaf1b | LLDP Topology | LLDP topology - validate peer and interface | local: Ethernet8 - remote: dc2-leaf1c_Ethernet2 | NOT RUN | - |
-| 380 | dc2-leaf1b | IP Reachability | ip reachability test p2p links | Source: dc2-leaf1b_Ethernet1 - Destination: dc2-spine1_Ethernet2 | NOT RUN | - |
-| 381 | dc2-leaf1b | IP Reachability | ip reachability test p2p links | Source: dc2-leaf1b_Ethernet2 - Destination: dc2-spine2_Ethernet2 | NOT RUN | - |
-| 382 | dc2-leaf1b | Loopback0 Reachability | Loopback0 Reachability | Source: dc2-leaf1b - 10.255.128.14/32 Destination: 10.255.0.3 | NOT RUN | - |
-| 383 | dc2-leaf1b | Loopback0 Reachability | Loopback0 Reachability | Source: dc2-leaf1b - 10.255.128.14/32 Destination: 10.255.0.1 | NOT RUN | - |
-| 384 | dc2-leaf1b | Loopback0 Reachability | Loopback0 Reachability | Source: dc2-leaf1b - 10.255.128.14/32 Destination: 10.255.0.2 | NOT RUN | - |
-| 385 | dc2-leaf1b | Loopback0 Reachability | Loopback0 Reachability | Source: dc2-leaf1b - 10.255.128.14/32 Destination: 10.255.0.4 | NOT RUN | - |
-| 386 | dc2-leaf1b | Loopback0 Reachability | Loopback0 Reachability | Source: dc2-leaf1b - 10.255.128.14/32 Destination: 10.255.0.5 | NOT RUN | - |
-| 387 | dc2-leaf1b | Loopback0 Reachability | Loopback0 Reachability | Source: dc2-leaf1b - 10.255.128.14/32 Destination: 10.255.128.11 | NOT RUN | - |
-| 388 | dc2-leaf1b | Loopback0 Reachability | Loopback0 Reachability | Source: dc2-leaf1b - 10.255.128.14/32 Destination: 10.255.128.12 | NOT RUN | - |
-| 389 | dc2-leaf1b | Loopback0 Reachability | Loopback0 Reachability | Source: dc2-leaf1b - 10.255.128.14/32 Destination: 10.255.128.13 | NOT RUN | - |
-| 390 | dc2-leaf1b | Loopback0 Reachability | Loopback0 Reachability | Source: dc2-leaf1b - 10.255.128.14/32 Destination: 10.255.128.14 | NOT RUN | - |
-| 391 | dc2-leaf1b | Loopback0 Reachability | Loopback0 Reachability | Source: dc2-leaf1b - 10.255.128.14/32 Destination: 10.255.128.15 | NOT RUN | - |
-| 392 | dc2-leaf1b | Loopback0 Reachability | Loopback0 Reachability | Source: dc2-leaf1b - 10.255.128.14/32 Destination: 10.255.128.16 | NOT RUN | - |
-| 393 | dc2-leaf1b | MLAG | MLAG State active & Status connected | MLAG | NOT RUN | - |
-| 394 | dc2-leaf1b | BGP | ArBGP is configured and operating | ArBGP | NOT RUN | - |
-| 395 | dc2-leaf1b | BGP | ip bgp peer state established (ipv4) | bgp_neighbor: 10.255.129.116 | NOT RUN | - |
-| 396 | dc2-leaf1b | BGP | ip bgp peer state established (ipv4) | bgp_neighbor: 10.255.255.108 | NOT RUN | - |
-| 397 | dc2-leaf1b | BGP | ip bgp peer state established (ipv4) | bgp_neighbor: 10.255.255.110 | NOT RUN | - |
-| 398 | dc2-leaf1b | BGP | bgp evpn peer state established (evpn) | bgp_neighbor: 10.255.128.11 | NOT RUN | - |
-| 399 | dc2-leaf1b | BGP | bgp evpn peer state established (evpn) | bgp_neighbor: 10.255.128.12 | NOT RUN | - |
-| 400 | dc2-leaf1b | Routing Table | Remote Lo0 address | 10.255.0.3 | NOT RUN | - |
-| 401 | dc2-leaf1b | Routing Table | Remote Lo0 address | 10.255.0.1 | NOT RUN | - |
-| 402 | dc2-leaf1b | Routing Table | Remote Lo0 address | 10.255.0.2 | NOT RUN | - |
-| 403 | dc2-leaf1b | Routing Table | Remote Lo0 address | 10.255.0.4 | NOT RUN | - |
-| 404 | dc2-leaf1b | Routing Table | Remote Lo0 address | 10.255.0.5 | NOT RUN | - |
-| 405 | dc2-leaf1b | Routing Table | Remote Lo0 address | 10.255.128.11 | NOT RUN | - |
-| 406 | dc2-leaf1b | Routing Table | Remote Lo0 address | 10.255.128.12 | NOT RUN | - |
-| 407 | dc2-leaf1b | Routing Table | Remote Lo0 address | 10.255.128.13 | NOT RUN | - |
-| 408 | dc2-leaf1b | Routing Table | Remote Lo0 address | 10.255.128.14 | NOT RUN | - |
-| 409 | dc2-leaf1b | Routing Table | Remote Lo0 address | 10.255.128.15 | NOT RUN | - |
-| 410 | dc2-leaf1b | Routing Table | Remote Lo0 address | 10.255.128.16 | NOT RUN | - |
-| 411 | dc2-leaf1b | Routing Table | Remote VTEP address | 10.255.1.3 | NOT RUN | - |
-| 412 | dc2-leaf1b | Routing Table | Remote VTEP address | 10.255.1.5 | NOT RUN | - |
-| 413 | dc2-leaf1b | Routing Table | Remote VTEP address | 10.255.129.13 | NOT RUN | - |
-| 414 | dc2-leaf1b | Routing Table | Remote VTEP address | 10.255.129.15 | NOT RUN | - |
-| 415 | dc2-leaf1c | Hardware | Verifies if the power supplies status are within the accepted states list. | VerifyEnvironmentPower | NOT RUN | - |
-| 416 | dc2-leaf1c | Hardware | Verifies if the fans status are within the accepted states list. | VerifyEnvironmentCooling | NOT RUN | - |
-| 417 | dc2-leaf1c | Hardware | Verifies if the device temperature is within the acceptable range. | VerifyTemperature | NOT RUN | - |
-| 418 | dc2-leaf1c | Hardware | Verifies the transceiver's manufacturer against a list of approved manufacturers. | VerifyTransceiversManufacturers | NOT RUN | - |
-| 419 | dc2-leaf1c | NTP | Synchronised with NTP server | NTP | NOT RUN | - |
-| 420 | dc2-leaf1c | Interface State | Ethernet Interface & Line Protocol == "up" | Ethernet1 - DC2-LEAF1A_Ethernet8 | NOT RUN | - |
-| 421 | dc2-leaf1c | Interface State | Ethernet Interface & Line Protocol == "up" | Ethernet2 - DC2-LEAF1B_Ethernet8 | NOT RUN | - |
-| 422 | dc2-leaf1c | Interface State | Ethernet Interface & Line Protocol == "up" | Ethernet5 - dc2-leaf1-server1_iLO | NOT RUN | - |
-| 423 | dc2-leaf1c | Interface State | Port-Channel Interface & Line Protocol == "up" | Port-Channel1 - DC2_L3_LEAF1_Po8 | NOT RUN | - |
-| 424 | dc2-leaf1c | LLDP Topology | LLDP topology - validate peer and interface | local: Ethernet1 - remote: dc2-leaf1a_Ethernet8 | NOT RUN | - |
-| 425 | dc2-leaf1c | LLDP Topology | LLDP topology - validate peer and interface | local: Ethernet2 - remote: dc2-leaf1b_Ethernet8 | NOT RUN | - |
-| 426 | dc2-leaf2a | Hardware | Verifies if the power supplies status are within the accepted states list. | VerifyEnvironmentPower | NOT RUN | - |
-| 427 | dc2-leaf2a | Hardware | Verifies if the fans status are within the accepted states list. | VerifyEnvironmentCooling | NOT RUN | - |
-| 428 | dc2-leaf2a | Hardware | Verifies if the device temperature is within the acceptable range. | VerifyTemperature | NOT RUN | - |
-| 429 | dc2-leaf2a | Hardware | Verifies the transceiver's manufacturer against a list of approved manufacturers. | VerifyTransceiversManufacturers | NOT RUN | - |
-| 430 | dc2-leaf2a | NTP | Synchronised with NTP server | NTP | NOT RUN | - |
-| 431 | dc2-leaf2a | Interface State | Ethernet Interface & Line Protocol == "up" | Ethernet3 - MLAG_PEER_dc2-leaf2b_Ethernet3 | NOT RUN | - |
-| 432 | dc2-leaf2a | Interface State | Ethernet Interface & Line Protocol == "up" | Ethernet4 - MLAG_PEER_dc2-leaf2b_Ethernet4 | NOT RUN | - |
-| 433 | dc2-leaf2a | Interface State | Ethernet Interface & Line Protocol == "up" | Ethernet1 - P2P_LINK_TO_DC2-SPINE1_Ethernet3 | NOT RUN | - |
-| 434 | dc2-leaf2a | Interface State | Ethernet Interface & Line Protocol == "up" | Ethernet2 - P2P_LINK_TO_DC2-SPINE2_Ethernet3 | NOT RUN | - |
-| 435 | dc2-leaf2a | Interface State | Ethernet Interface & Line Protocol == "up" | Ethernet8 - DC2-LEAF2C_Ethernet1 | NOT RUN | - |
-| 436 | dc2-leaf2a | Interface State | Ethernet Interface & Line Protocol == "up" | Ethernet6 - P2P_LINK_TO_dc1-leaf2a_Ethernet6 | NOT RUN | - |
-| 437 | dc2-leaf2a | Interface State | Ethernet Interface & Line Protocol == "up" | Ethernet5 - dc2-leaf2-server1_PCI1 | NOT RUN | - |
-| 438 | dc2-leaf2a | Interface State | Port-Channel Interface & Line Protocol == "up" | Port-Channel3 - MLAG_PEER_dc2-leaf2b_Po3 | NOT RUN | - |
-| 439 | dc2-leaf2a | Interface State | Port-Channel Interface & Line Protocol == "up" | Port-Channel8 - DC2-LEAF2C_Po1 | NOT RUN | - |
-| 440 | dc2-leaf2a | Interface State | Port-Channel Interface & Line Protocol == "up" | Port-Channel5 - dc2-leaf2-server1_PortChannel dc2-leaf2-server1 | NOT RUN | - |
-| 441 | dc2-leaf2a | Interface State | Vlan Interface & Line Protocol == "up" | Vlan4093 - MLAG_PEER_L3_PEERING | NOT RUN | - |
-| 442 | dc2-leaf2a | Interface State | Vlan Interface & Line Protocol == "up" | Vlan4094 - MLAG_PEER | NOT RUN | - |
-| 443 | dc2-leaf2a | Interface State | Vlan Interface & Line Protocol == "up" | Vlan11 - VRF10_VLAN11 | NOT RUN | - |
-| 444 | dc2-leaf2a | Interface State | Vlan Interface & Line Protocol == "up" | Vlan12 - VRF10_VLAN12 | NOT RUN | - |
-| 445 | dc2-leaf2a | Interface State | Vlan Interface & Line Protocol == "up" | Vlan3009 - MLAG_PEER_L3_iBGP: vrf VRF10 | NOT RUN | - |
-| 446 | dc2-leaf2a | Interface State | Vlan Interface & Line Protocol == "up" | Vlan21 - VRF11_VLAN21 | NOT RUN | - |
-| 447 | dc2-leaf2a | Interface State | Vlan Interface & Line Protocol == "up" | Vlan22 - VRF11_VLAN22 | NOT RUN | - |
-| 448 | dc2-leaf2a | Interface State | Vlan Interface & Line Protocol == "up" | Vlan3010 - MLAG_PEER_L3_iBGP: vrf VRF11 | NOT RUN | - |
-| 449 | dc2-leaf2a | Interface State | Loopback Interface Status & Line Protocol == "up" | Loopback0 - EVPN_Overlay_Peering | NOT RUN | - |
-| 450 | dc2-leaf2a | Interface State | Loopback Interface Status & Line Protocol == "up" | Loopback1 - VTEP_VXLAN_Tunnel_Source | NOT RUN | - |
-| 451 | dc2-leaf2a | Interface State | Loopback Interface Status & Line Protocol == "up" | Loopback10 - VRF10_VTEP_DIAGNOSTICS | NOT RUN | - |
-| 452 | dc2-leaf2a | Interface State | Loopback Interface Status & Line Protocol == "up" | Loopback11 - VRF11_VTEP_DIAGNOSTICS | NOT RUN | - |
-| 453 | dc2-leaf2a | Interface State | Vxlan Interface Status & Line Protocol == "up" | Vxlan1 | NOT RUN | - |
-| 454 | dc2-leaf2a | LLDP Topology | LLDP topology - validate peer and interface | local: Ethernet3 - remote: dc2-leaf2b_Ethernet3 | NOT RUN | - |
-| 455 | dc2-leaf2a | LLDP Topology | LLDP topology - validate peer and interface | local: Ethernet4 - remote: dc2-leaf2b_Ethernet4 | NOT RUN | - |
-| 456 | dc2-leaf2a | LLDP Topology | LLDP topology - validate peer and interface | local: Ethernet1 - remote: dc2-spine1_Ethernet3 | NOT RUN | - |
-| 457 | dc2-leaf2a | LLDP Topology | LLDP topology - validate peer and interface | local: Ethernet2 - remote: dc2-spine2_Ethernet3 | NOT RUN | - |
-| 458 | dc2-leaf2a | LLDP Topology | LLDP topology - validate peer and interface | local: Ethernet8 - remote: dc2-leaf2c_Ethernet1 | NOT RUN | - |
-| 459 | dc2-leaf2a | LLDP Topology | LLDP topology - validate peer and interface | local: Ethernet6 - remote: dc1-leaf2a_Ethernet6 | NOT RUN | - |
-| 460 | dc2-leaf2a | IP Reachability | ip reachability test p2p links | Source: dc2-leaf2a_Ethernet1 - Destination: dc2-spine1_Ethernet3 | NOT RUN | - |
-| 461 | dc2-leaf2a | IP Reachability | ip reachability test p2p links | Source: dc2-leaf2a_Ethernet2 - Destination: dc2-spine2_Ethernet3 | NOT RUN | - |
-| 462 | dc2-leaf2a | IP Reachability | ip reachability test p2p links | Source: dc2-leaf2a_Ethernet6 - Destination: dc1-leaf2a_Ethernet6 | NOT RUN | - |
-| 463 | dc2-leaf2a | Loopback0 Reachability | Loopback0 Reachability | Source: dc2-leaf2a - 10.255.128.15/32 Destination: 10.255.0.3 | NOT RUN | - |
-| 464 | dc2-leaf2a | Loopback0 Reachability | Loopback0 Reachability | Source: dc2-leaf2a - 10.255.128.15/32 Destination: 10.255.0.1 | NOT RUN | - |
-| 465 | dc2-leaf2a | Loopback0 Reachability | Loopback0 Reachability | Source: dc2-leaf2a - 10.255.128.15/32 Destination: 10.255.0.2 | NOT RUN | - |
-| 466 | dc2-leaf2a | Loopback0 Reachability | Loopback0 Reachability | Source: dc2-leaf2a - 10.255.128.15/32 Destination: 10.255.0.4 | NOT RUN | - |
-| 467 | dc2-leaf2a | Loopback0 Reachability | Loopback0 Reachability | Source: dc2-leaf2a - 10.255.128.15/32 Destination: 10.255.0.5 | NOT RUN | - |
-| 468 | dc2-leaf2a | Loopback0 Reachability | Loopback0 Reachability | Source: dc2-leaf2a - 10.255.128.15/32 Destination: 10.255.128.11 | NOT RUN | - |
-| 469 | dc2-leaf2a | Loopback0 Reachability | Loopback0 Reachability | Source: dc2-leaf2a - 10.255.128.15/32 Destination: 10.255.128.12 | NOT RUN | - |
-| 470 | dc2-leaf2a | Loopback0 Reachability | Loopback0 Reachability | Source: dc2-leaf2a - 10.255.128.15/32 Destination: 10.255.128.13 | NOT RUN | - |
-| 471 | dc2-leaf2a | Loopback0 Reachability | Loopback0 Reachability | Source: dc2-leaf2a - 10.255.128.15/32 Destination: 10.255.128.14 | NOT RUN | - |
-| 472 | dc2-leaf2a | Loopback0 Reachability | Loopback0 Reachability | Source: dc2-leaf2a - 10.255.128.15/32 Destination: 10.255.128.15 | NOT RUN | - |
-| 473 | dc2-leaf2a | Loopback0 Reachability | Loopback0 Reachability | Source: dc2-leaf2a - 10.255.128.15/32 Destination: 10.255.128.16 | NOT RUN | - |
-| 474 | dc2-leaf2a | MLAG | MLAG State active & Status connected | MLAG | NOT RUN | - |
-| 475 | dc2-leaf2a | BGP | ArBGP is configured and operating | ArBGP | NOT RUN | - |
-| 476 | dc2-leaf2a | BGP | ip bgp peer state established (ipv4) | bgp_neighbor: 10.255.129.121 | NOT RUN | - |
-| 477 | dc2-leaf2a | BGP | ip bgp peer state established (ipv4) | bgp_neighbor: 10.255.255.112 | NOT RUN | - |
-| 478 | dc2-leaf2a | BGP | ip bgp peer state established (ipv4) | bgp_neighbor: 10.255.255.114 | NOT RUN | - |
-| 479 | dc2-leaf2a | BGP | bgp evpn peer state established (evpn) | bgp_neighbor: 10.255.128.11 | NOT RUN | - |
-| 480 | dc2-leaf2a | BGP | bgp evpn peer state established (evpn) | bgp_neighbor: 10.255.128.12 | NOT RUN | - |
-| 481 | dc2-leaf2a | BGP | bgp evpn peer state established (evpn) | bgp_neighbor: 10.255.0.5 | NOT RUN | - |
-| 482 | dc2-leaf2a | BGP | ip bgp peer state established (ipv4) | bgp_neighbor: 192.168.100.0 | NOT RUN | - |
-| 483 | dc2-leaf2a | Routing Table | Remote Lo0 address | 10.255.0.3 | NOT RUN | - |
-| 484 | dc2-leaf2a | Routing Table | Remote Lo0 address | 10.255.0.1 | NOT RUN | - |
-| 485 | dc2-leaf2a | Routing Table | Remote Lo0 address | 10.255.0.2 | NOT RUN | - |
-| 486 | dc2-leaf2a | Routing Table | Remote Lo0 address | 10.255.0.4 | NOT RUN | - |
-| 487 | dc2-leaf2a | Routing Table | Remote Lo0 address | 10.255.0.5 | NOT RUN | - |
-| 488 | dc2-leaf2a | Routing Table | Remote Lo0 address | 10.255.128.11 | NOT RUN | - |
-| 489 | dc2-leaf2a | Routing Table | Remote Lo0 address | 10.255.128.12 | NOT RUN | - |
-| 490 | dc2-leaf2a | Routing Table | Remote Lo0 address | 10.255.128.13 | NOT RUN | - |
-| 491 | dc2-leaf2a | Routing Table | Remote Lo0 address | 10.255.128.14 | NOT RUN | - |
-| 492 | dc2-leaf2a | Routing Table | Remote Lo0 address | 10.255.128.15 | NOT RUN | - |
-| 493 | dc2-leaf2a | Routing Table | Remote Lo0 address | 10.255.128.16 | NOT RUN | - |
-| 494 | dc2-leaf2a | Routing Table | Remote VTEP address | 10.255.1.3 | NOT RUN | - |
-| 495 | dc2-leaf2a | Routing Table | Remote VTEP address | 10.255.1.5 | NOT RUN | - |
-| 496 | dc2-leaf2a | Routing Table | Remote VTEP address | 10.255.129.13 | NOT RUN | - |
-| 497 | dc2-leaf2a | Routing Table | Remote VTEP address | 10.255.129.15 | NOT RUN | - |
-| 498 | dc2-leaf2b | Hardware | Verifies if the power supplies status are within the accepted states list. | VerifyEnvironmentPower | NOT RUN | - |
-| 499 | dc2-leaf2b | Hardware | Verifies if the fans status are within the accepted states list. | VerifyEnvironmentCooling | NOT RUN | - |
-| 500 | dc2-leaf2b | Hardware | Verifies if the device temperature is within the acceptable range. | VerifyTemperature | NOT RUN | - |
-| 501 | dc2-leaf2b | Hardware | Verifies the transceiver's manufacturer against a list of approved manufacturers. | VerifyTransceiversManufacturers | NOT RUN | - |
-| 502 | dc2-leaf2b | NTP | Synchronised with NTP server | NTP | NOT RUN | - |
-| 503 | dc2-leaf2b | Interface State | Ethernet Interface & Line Protocol == "up" | Ethernet3 - MLAG_PEER_dc2-leaf2a_Ethernet3 | NOT RUN | - |
-| 504 | dc2-leaf2b | Interface State | Ethernet Interface & Line Protocol == "up" | Ethernet4 - MLAG_PEER_dc2-leaf2a_Ethernet4 | NOT RUN | - |
-| 505 | dc2-leaf2b | Interface State | Ethernet Interface & Line Protocol == "up" | Ethernet1 - P2P_LINK_TO_DC2-SPINE1_Ethernet4 | NOT RUN | - |
-| 506 | dc2-leaf2b | Interface State | Ethernet Interface & Line Protocol == "up" | Ethernet2 - P2P_LINK_TO_DC2-SPINE2_Ethernet4 | NOT RUN | - |
-| 507 | dc2-leaf2b | Interface State | Ethernet Interface & Line Protocol == "up" | Ethernet8 - DC2-LEAF2C_Ethernet2 | NOT RUN | - |
-| 508 | dc2-leaf2b | Interface State | Ethernet Interface & Line Protocol == "up" | Ethernet6 - P2P_LINK_TO_dc1-leaf2b_Ethernet6 | NOT RUN | - |
-| 509 | dc2-leaf2b | Interface State | Ethernet Interface & Line Protocol == "up" | Ethernet5 - dc2-leaf2-server1_PCI2 | NOT RUN | - |
-| 510 | dc2-leaf2b | Interface State | Port-Channel Interface & Line Protocol == "up" | Port-Channel3 - MLAG_PEER_dc2-leaf2a_Po3 | NOT RUN | - |
-| 511 | dc2-leaf2b | Interface State | Port-Channel Interface & Line Protocol == "up" | Port-Channel8 - DC2-LEAF2C_Po1 | NOT RUN | - |
-| 512 | dc2-leaf2b | Interface State | Port-Channel Interface & Line Protocol == "up" | Port-Channel5 - dc2-leaf2-server1_PortChannel dc2-leaf2-server1 | NOT RUN | - |
-| 513 | dc2-leaf2b | Interface State | Vlan Interface & Line Protocol == "up" | Vlan4093 - MLAG_PEER_L3_PEERING | NOT RUN | - |
-| 514 | dc2-leaf2b | Interface State | Vlan Interface & Line Protocol == "up" | Vlan4094 - MLAG_PEER | NOT RUN | - |
-| 515 | dc2-leaf2b | Interface State | Vlan Interface & Line Protocol == "up" | Vlan11 - VRF10_VLAN11 | NOT RUN | - |
-| 516 | dc2-leaf2b | Interface State | Vlan Interface & Line Protocol == "up" | Vlan12 - VRF10_VLAN12 | NOT RUN | - |
-| 517 | dc2-leaf2b | Interface State | Vlan Interface & Line Protocol == "up" | Vlan3009 - MLAG_PEER_L3_iBGP: vrf VRF10 | NOT RUN | - |
-| 518 | dc2-leaf2b | Interface State | Vlan Interface & Line Protocol == "up" | Vlan21 - VRF11_VLAN21 | NOT RUN | - |
-| 519 | dc2-leaf2b | Interface State | Vlan Interface & Line Protocol == "up" | Vlan22 - VRF11_VLAN22 | NOT RUN | - |
-| 520 | dc2-leaf2b | Interface State | Vlan Interface & Line Protocol == "up" | Vlan3010 - MLAG_PEER_L3_iBGP: vrf VRF11 | NOT RUN | - |
-| 521 | dc2-leaf2b | Interface State | Loopback Interface Status & Line Protocol == "up" | Loopback0 - EVPN_Overlay_Peering | NOT RUN | - |
-| 522 | dc2-leaf2b | Interface State | Loopback Interface Status & Line Protocol == "up" | Loopback1 - VTEP_VXLAN_Tunnel_Source | NOT RUN | - |
-| 523 | dc2-leaf2b | Interface State | Loopback Interface Status & Line Protocol == "up" | Loopback10 - VRF10_VTEP_DIAGNOSTICS | NOT RUN | - |
-| 524 | dc2-leaf2b | Interface State | Loopback Interface Status & Line Protocol == "up" | Loopback11 - VRF11_VTEP_DIAGNOSTICS | NOT RUN | - |
-| 525 | dc2-leaf2b | Interface State | Vxlan Interface Status & Line Protocol == "up" | Vxlan1 | NOT RUN | - |
-| 526 | dc2-leaf2b | LLDP Topology | LLDP topology - validate peer and interface | local: Ethernet3 - remote: dc2-leaf2a_Ethernet3 | NOT RUN | - |
-| 527 | dc2-leaf2b | LLDP Topology | LLDP topology - validate peer and interface | local: Ethernet4 - remote: dc2-leaf2a_Ethernet4 | NOT RUN | - |
-| 528 | dc2-leaf2b | LLDP Topology | LLDP topology - validate peer and interface | local: Ethernet1 - remote: dc2-spine1_Ethernet4 | NOT RUN | - |
-| 529 | dc2-leaf2b | LLDP Topology | LLDP topology - validate peer and interface | local: Ethernet2 - remote: dc2-spine2_Ethernet4 | NOT RUN | - |
-| 530 | dc2-leaf2b | LLDP Topology | LLDP topology - validate peer and interface | local: Ethernet8 - remote: dc2-leaf2c_Ethernet2 | NOT RUN | - |
-| 531 | dc2-leaf2b | LLDP Topology | LLDP topology - validate peer and interface | local: Ethernet6 - remote: dc1-leaf2b_Ethernet6 | NOT RUN | - |
-| 532 | dc2-leaf2b | IP Reachability | ip reachability test p2p links | Source: dc2-leaf2b_Ethernet1 - Destination: dc2-spine1_Ethernet4 | NOT RUN | - |
-| 533 | dc2-leaf2b | IP Reachability | ip reachability test p2p links | Source: dc2-leaf2b_Ethernet2 - Destination: dc2-spine2_Ethernet4 | NOT RUN | - |
-| 534 | dc2-leaf2b | Loopback0 Reachability | Loopback0 Reachability | Source: dc2-leaf2b - 10.255.128.16/32 Destination: 10.255.0.3 | NOT RUN | - |
-| 535 | dc2-leaf2b | Loopback0 Reachability | Loopback0 Reachability | Source: dc2-leaf2b - 10.255.128.16/32 Destination: 10.255.0.1 | NOT RUN | - |
-| 536 | dc2-leaf2b | Loopback0 Reachability | Loopback0 Reachability | Source: dc2-leaf2b - 10.255.128.16/32 Destination: 10.255.0.2 | NOT RUN | - |
-| 537 | dc2-leaf2b | Loopback0 Reachability | Loopback0 Reachability | Source: dc2-leaf2b - 10.255.128.16/32 Destination: 10.255.0.4 | NOT RUN | - |
-| 538 | dc2-leaf2b | Loopback0 Reachability | Loopback0 Reachability | Source: dc2-leaf2b - 10.255.128.16/32 Destination: 10.255.0.5 | NOT RUN | - |
-| 539 | dc2-leaf2b | Loopback0 Reachability | Loopback0 Reachability | Source: dc2-leaf2b - 10.255.128.16/32 Destination: 10.255.128.11 | NOT RUN | - |
-| 540 | dc2-leaf2b | Loopback0 Reachability | Loopback0 Reachability | Source: dc2-leaf2b - 10.255.128.16/32 Destination: 10.255.128.12 | NOT RUN | - |
-| 541 | dc2-leaf2b | Loopback0 Reachability | Loopback0 Reachability | Source: dc2-leaf2b - 10.255.128.16/32 Destination: 10.255.128.13 | NOT RUN | - |
-| 542 | dc2-leaf2b | Loopback0 Reachability | Loopback0 Reachability | Source: dc2-leaf2b - 10.255.128.16/32 Destination: 10.255.128.14 | NOT RUN | - |
-| 543 | dc2-leaf2b | Loopback0 Reachability | Loopback0 Reachability | Source: dc2-leaf2b - 10.255.128.16/32 Destination: 10.255.128.15 | NOT RUN | - |
-| 544 | dc2-leaf2b | Loopback0 Reachability | Loopback0 Reachability | Source: dc2-leaf2b - 10.255.128.16/32 Destination: 10.255.128.16 | NOT RUN | - |
-| 545 | dc2-leaf2b | MLAG | MLAG State active & Status connected | MLAG | NOT RUN | - |
-| 546 | dc2-leaf2b | BGP | ArBGP is configured and operating | ArBGP | NOT RUN | - |
-| 547 | dc2-leaf2b | BGP | ip bgp peer state established (ipv4) | bgp_neighbor: 10.255.129.120 | NOT RUN | - |
-| 548 | dc2-leaf2b | BGP | ip bgp peer state established (ipv4) | bgp_neighbor: 10.255.255.116 | NOT RUN | - |
-| 549 | dc2-leaf2b | BGP | ip bgp peer state established (ipv4) | bgp_neighbor: 10.255.255.118 | NOT RUN | - |
-| 550 | dc2-leaf2b | BGP | bgp evpn peer state established (evpn) | bgp_neighbor: 10.255.128.11 | NOT RUN | - |
-| 551 | dc2-leaf2b | BGP | bgp evpn peer state established (evpn) | bgp_neighbor: 10.255.128.12 | NOT RUN | - |
-| 552 | dc2-leaf2b | BGP | bgp evpn peer state established (evpn) | bgp_neighbor: 10.255.0.6 | NOT RUN | - |
-| 553 | dc2-leaf2b | BGP | ip bgp peer state established (ipv4) | bgp_neighbor: 192.168.100.2 | NOT RUN | - |
-| 554 | dc2-leaf2b | Routing Table | Remote Lo0 address | 10.255.0.3 | NOT RUN | - |
-| 555 | dc2-leaf2b | Routing Table | Remote Lo0 address | 10.255.0.1 | NOT RUN | - |
-| 556 | dc2-leaf2b | Routing Table | Remote Lo0 address | 10.255.0.2 | NOT RUN | - |
-| 557 | dc2-leaf2b | Routing Table | Remote Lo0 address | 10.255.0.4 | NOT RUN | - |
-| 558 | dc2-leaf2b | Routing Table | Remote Lo0 address | 10.255.0.5 | NOT RUN | - |
-| 559 | dc2-leaf2b | Routing Table | Remote Lo0 address | 10.255.128.11 | NOT RUN | - |
-| 560 | dc2-leaf2b | Routing Table | Remote Lo0 address | 10.255.128.12 | NOT RUN | - |
-| 561 | dc2-leaf2b | Routing Table | Remote Lo0 address | 10.255.128.13 | NOT RUN | - |
-| 562 | dc2-leaf2b | Routing Table | Remote Lo0 address | 10.255.128.14 | NOT RUN | - |
-| 563 | dc2-leaf2b | Routing Table | Remote Lo0 address | 10.255.128.15 | NOT RUN | - |
-| 564 | dc2-leaf2b | Routing Table | Remote Lo0 address | 10.255.128.16 | NOT RUN | - |
-| 565 | dc2-leaf2b | Routing Table | Remote VTEP address | 10.255.1.3 | NOT RUN | - |
-| 566 | dc2-leaf2b | Routing Table | Remote VTEP address | 10.255.1.5 | NOT RUN | - |
-| 567 | dc2-leaf2b | Routing Table | Remote VTEP address | 10.255.129.13 | NOT RUN | - |
-| 568 | dc2-leaf2b | Routing Table | Remote VTEP address | 10.255.129.15 | NOT RUN | - |
-| 569 | dc2-leaf2c | Hardware | Verifies if the power supplies status are within the accepted states list. | VerifyEnvironmentPower | NOT RUN | - |
-| 570 | dc2-leaf2c | Hardware | Verifies if the fans status are within the accepted states list. | VerifyEnvironmentCooling | NOT RUN | - |
-| 571 | dc2-leaf2c | Hardware | Verifies if the device temperature is within the acceptable range. | VerifyTemperature | NOT RUN | - |
-| 572 | dc2-leaf2c | Hardware | Verifies the transceiver's manufacturer against a list of approved manufacturers. | VerifyTransceiversManufacturers | NOT RUN | - |
-| 573 | dc2-leaf2c | NTP | Synchronised with NTP server | NTP | NOT RUN | - |
-| 574 | dc2-leaf2c | Interface State | Ethernet Interface & Line Protocol == "up" | Ethernet1 - DC2-LEAF2A_Ethernet8 | NOT RUN | - |
-| 575 | dc2-leaf2c | Interface State | Ethernet Interface & Line Protocol == "up" | Ethernet2 - DC2-LEAF2B_Ethernet8 | NOT RUN | - |
-| 576 | dc2-leaf2c | Interface State | Ethernet Interface & Line Protocol == "up" | Ethernet5 - dc2-leaf2-server1_iLO | NOT RUN | - |
-| 577 | dc2-leaf2c | Interface State | Port-Channel Interface & Line Protocol == "up" | Port-Channel1 - DC2_L3_LEAF2_Po8 | NOT RUN | - |
-| 578 | dc2-leaf2c | LLDP Topology | LLDP topology - validate peer and interface | local: Ethernet1 - remote: dc2-leaf2a_Ethernet8 | NOT RUN | - |
-| 579 | dc2-leaf2c | LLDP Topology | LLDP topology - validate peer and interface | local: Ethernet2 - remote: dc2-leaf2b_Ethernet8 | NOT RUN | - |
-| 580 | dc2-spine1 | Hardware | Verifies if the power supplies status are within the accepted states list. | VerifyEnvironmentPower | NOT RUN | - |
-| 581 | dc2-spine1 | Hardware | Verifies if the fans status are within the accepted states list. | VerifyEnvironmentCooling | NOT RUN | - |
-| 582 | dc2-spine1 | Hardware | Verifies if the device temperature is within the acceptable range. | VerifyTemperature | NOT RUN | - |
-| 583 | dc2-spine1 | Hardware | Verifies the transceiver's manufacturer against a list of approved manufacturers. | VerifyTransceiversManufacturers | NOT RUN | - |
-| 584 | dc2-spine1 | NTP | Synchronised with NTP server | NTP | NOT RUN | - |
-| 585 | dc2-spine1 | Interface State | Ethernet Interface & Line Protocol == "up" | Ethernet1 - P2P_LINK_TO_DC2-LEAF1A_Ethernet1 | NOT RUN | - |
-| 586 | dc2-spine1 | Interface State | Ethernet Interface & Line Protocol == "up" | Ethernet2 - P2P_LINK_TO_DC2-LEAF1B_Ethernet1 | NOT RUN | - |
-| 587 | dc2-spine1 | Interface State | Ethernet Interface & Line Protocol == "up" | Ethernet3 - P2P_LINK_TO_DC2-LEAF2A_Ethernet1 | NOT RUN | - |
-| 588 | dc2-spine1 | Interface State | Ethernet Interface & Line Protocol == "up" | Ethernet4 - P2P_LINK_TO_DC2-LEAF2B_Ethernet1 | NOT RUN | - |
-| 589 | dc2-spine1 | Interface State | Loopback Interface Status & Line Protocol == "up" | Loopback0 - EVPN_Overlay_Peering | NOT RUN | - |
-| 590 | dc2-spine1 | LLDP Topology | LLDP topology - validate peer and interface | local: Ethernet1 - remote: dc2-leaf1a_Ethernet1 | NOT RUN | - |
-| 591 | dc2-spine1 | LLDP Topology | LLDP topology - validate peer and interface | local: Ethernet2 - remote: dc2-leaf1b_Ethernet1 | NOT RUN | - |
-| 592 | dc2-spine1 | LLDP Topology | LLDP topology - validate peer and interface | local: Ethernet3 - remote: dc2-leaf2a_Ethernet1 | NOT RUN | - |
-| 593 | dc2-spine1 | LLDP Topology | LLDP topology - validate peer and interface | local: Ethernet4 - remote: dc2-leaf2b_Ethernet1 | NOT RUN | - |
-| 594 | dc2-spine1 | IP Reachability | ip reachability test p2p links | Source: dc2-spine1_Ethernet1 - Destination: dc2-leaf1a_Ethernet1 | NOT RUN | - |
-| 595 | dc2-spine1 | IP Reachability | ip reachability test p2p links | Source: dc2-spine1_Ethernet2 - Destination: dc2-leaf1b_Ethernet1 | NOT RUN | - |
-| 596 | dc2-spine1 | IP Reachability | ip reachability test p2p links | Source: dc2-spine1_Ethernet3 - Destination: dc2-leaf2a_Ethernet1 | NOT RUN | - |
-| 597 | dc2-spine1 | IP Reachability | ip reachability test p2p links | Source: dc2-spine1_Ethernet4 - Destination: dc2-leaf2b_Ethernet1 | NOT RUN | - |
-| 598 | dc2-spine1 | BGP | ArBGP is configured and operating | ArBGP | NOT RUN | - |
-| 599 | dc2-spine1 | BGP | ip bgp peer state established (ipv4) | bgp_neighbor: 10.255.255.105 | NOT RUN | - |
-| 600 | dc2-spine1 | BGP | ip bgp peer state established (ipv4) | bgp_neighbor: 10.255.255.109 | NOT RUN | - |
-| 601 | dc2-spine1 | BGP | ip bgp peer state established (ipv4) | bgp_neighbor: 10.255.255.113 | NOT RUN | - |
-| 602 | dc2-spine1 | BGP | ip bgp peer state established (ipv4) | bgp_neighbor: 10.255.255.117 | NOT RUN | - |
-| 603 | dc2-spine1 | BGP | bgp evpn peer state established (evpn) | bgp_neighbor: 10.255.128.13 | NOT RUN | - |
-| 604 | dc2-spine1 | BGP | bgp evpn peer state established (evpn) | bgp_neighbor: 10.255.128.14 | NOT RUN | - |
-| 605 | dc2-spine1 | BGP | bgp evpn peer state established (evpn) | bgp_neighbor: 10.255.128.15 | NOT RUN | - |
-| 606 | dc2-spine1 | BGP | bgp evpn peer state established (evpn) | bgp_neighbor: 10.255.128.16 | NOT RUN | - |
-| 607 | dc2-spine2 | Hardware | Verifies if the power supplies status are within the accepted states list. | VerifyEnvironmentPower | NOT RUN | - |
-| 608 | dc2-spine2 | Hardware | Verifies if the fans status are within the accepted states list. | VerifyEnvironmentCooling | NOT RUN | - |
-| 609 | dc2-spine2 | Hardware | Verifies if the device temperature is within the acceptable range. | VerifyTemperature | NOT RUN | - |
-| 610 | dc2-spine2 | Hardware | Verifies the transceiver's manufacturer against a list of approved manufacturers. | VerifyTransceiversManufacturers | NOT RUN | - |
-| 611 | dc2-spine2 | NTP | Synchronised with NTP server | NTP | NOT RUN | - |
-| 612 | dc2-spine2 | Interface State | Ethernet Interface & Line Protocol == "up" | Ethernet1 - P2P_LINK_TO_DC2-LEAF1A_Ethernet2 | NOT RUN | - |
-| 613 | dc2-spine2 | Interface State | Ethernet Interface & Line Protocol == "up" | Ethernet2 - P2P_LINK_TO_DC2-LEAF1B_Ethernet2 | NOT RUN | - |
-| 614 | dc2-spine2 | Interface State | Ethernet Interface & Line Protocol == "up" | Ethernet3 - P2P_LINK_TO_DC2-LEAF2A_Ethernet2 | NOT RUN | - |
-| 615 | dc2-spine2 | Interface State | Ethernet Interface & Line Protocol == "up" | Ethernet4 - P2P_LINK_TO_DC2-LEAF2B_Ethernet2 | NOT RUN | - |
-| 616 | dc2-spine2 | Interface State | Loopback Interface Status & Line Protocol == "up" | Loopback0 - EVPN_Overlay_Peering | NOT RUN | - |
-| 617 | dc2-spine2 | LLDP Topology | LLDP topology - validate peer and interface | local: Ethernet1 - remote: dc2-leaf1a_Ethernet2 | NOT RUN | - |
-| 618 | dc2-spine2 | LLDP Topology | LLDP topology - validate peer and interface | local: Ethernet2 - remote: dc2-leaf1b_Ethernet2 | NOT RUN | - |
-| 619 | dc2-spine2 | LLDP Topology | LLDP topology - validate peer and interface | local: Ethernet3 - remote: dc2-leaf2a_Ethernet2 | NOT RUN | - |
-| 620 | dc2-spine2 | LLDP Topology | LLDP topology - validate peer and interface | local: Ethernet4 - remote: dc2-leaf2b_Ethernet2 | NOT RUN | - |
-| 621 | dc2-spine2 | IP Reachability | ip reachability test p2p links | Source: dc2-spine2_Ethernet1 - Destination: dc2-leaf1a_Ethernet2 | NOT RUN | - |
-| 622 | dc2-spine2 | IP Reachability | ip reachability test p2p links | Source: dc2-spine2_Ethernet2 - Destination: dc2-leaf1b_Ethernet2 | NOT RUN | - |
-| 623 | dc2-spine2 | IP Reachability | ip reachability test p2p links | Source: dc2-spine2_Ethernet3 - Destination: dc2-leaf2a_Ethernet2 | NOT RUN | - |
-| 624 | dc2-spine2 | IP Reachability | ip reachability test p2p links | Source: dc2-spine2_Ethernet4 - Destination: dc2-leaf2b_Ethernet2 | NOT RUN | - |
-| 625 | dc2-spine2 | BGP | ArBGP is configured and operating | ArBGP | NOT RUN | - |
-| 626 | dc2-spine2 | BGP | ip bgp peer state established (ipv4) | bgp_neighbor: 10.255.255.107 | NOT RUN | - |
-| 627 | dc2-spine2 | BGP | ip bgp peer state established (ipv4) | bgp_neighbor: 10.255.255.111 | NOT RUN | - |
-| 628 | dc2-spine2 | BGP | ip bgp peer state established (ipv4) | bgp_neighbor: 10.255.255.115 | NOT RUN | - |
-| 629 | dc2-spine2 | BGP | ip bgp peer state established (ipv4) | bgp_neighbor: 10.255.255.119 | NOT RUN | - |
-| 630 | dc2-spine2 | BGP | bgp evpn peer state established (evpn) | bgp_neighbor: 10.255.128.13 | NOT RUN | - |
-| 631 | dc2-spine2 | BGP | bgp evpn peer state established (evpn) | bgp_neighbor: 10.255.128.14 | NOT RUN | - |
-| 632 | dc2-spine2 | BGP | bgp evpn peer state established (evpn) | bgp_neighbor: 10.255.128.15 | NOT RUN | - |
-| 633 | dc2-spine2 | BGP | bgp evpn peer state established (evpn) | bgp_neighbor: 10.255.128.16 | NOT RUN | - |
-=======
-| 107 | dc1-leaf1b | Loopback0 Reachability | Loopback0 Reachability | Source: dc1-leaf1b - 10.255.0.4/32 Destination: 10.255.0.6 | NOT RUN | - |
-| 108 | dc1-leaf1b | Loopback0 Reachability | Loopback0 Reachability | Source: dc1-leaf1b - 10.255.0.4/32 Destination: 10.255.128.11 | NOT RUN | - |
-| 109 | dc1-leaf1b | Loopback0 Reachability | Loopback0 Reachability | Source: dc1-leaf1b - 10.255.0.4/32 Destination: 10.255.128.12 | NOT RUN | - |
-| 110 | dc1-leaf1b | Loopback0 Reachability | Loopback0 Reachability | Source: dc1-leaf1b - 10.255.0.4/32 Destination: 10.255.128.13 | NOT RUN | - |
-| 111 | dc1-leaf1b | Loopback0 Reachability | Loopback0 Reachability | Source: dc1-leaf1b - 10.255.0.4/32 Destination: 10.255.128.14 | NOT RUN | - |
-| 112 | dc1-leaf1b | Loopback0 Reachability | Loopback0 Reachability | Source: dc1-leaf1b - 10.255.0.4/32 Destination: 10.255.128.15 | NOT RUN | - |
-| 113 | dc1-leaf1b | Loopback0 Reachability | Loopback0 Reachability | Source: dc1-leaf1b - 10.255.0.4/32 Destination: 10.255.128.16 | NOT RUN | - |
-| 114 | dc1-leaf1b | MLAG | MLAG State active & Status connected | MLAG | NOT RUN | - |
-| 115 | dc1-leaf1b | BGP | ArBGP is configured and operating | ArBGP | NOT RUN | - |
-| 116 | dc1-leaf1b | BGP | ip bgp peer state established (ipv4) | bgp_neighbor: 10.255.1.96 | NOT RUN | - |
-| 117 | dc1-leaf1b | BGP | ip bgp peer state established (ipv4) | bgp_neighbor: 10.255.255.4 | NOT RUN | - |
-| 118 | dc1-leaf1b | BGP | ip bgp peer state established (ipv4) | bgp_neighbor: 10.255.255.6 | NOT RUN | - |
-| 119 | dc1-leaf1b | BGP | bgp evpn peer state established (evpn) | bgp_neighbor: 10.255.0.1 | NOT RUN | - |
-| 120 | dc1-leaf1b | BGP | bgp evpn peer state established (evpn) | bgp_neighbor: 10.255.0.2 | NOT RUN | - |
-| 121 | dc1-leaf1b | Routing Table | Remote Lo0 address | 10.255.0.3 | NOT RUN | - |
-| 122 | dc1-leaf1b | Routing Table | Remote Lo0 address | 10.255.0.1 | NOT RUN | - |
-| 123 | dc1-leaf1b | Routing Table | Remote Lo0 address | 10.255.0.2 | NOT RUN | - |
-| 124 | dc1-leaf1b | Routing Table | Remote Lo0 address | 10.255.0.4 | NOT RUN | - |
-| 125 | dc1-leaf1b | Routing Table | Remote Lo0 address | 10.255.0.5 | NOT RUN | - |
-| 126 | dc1-leaf1b | Routing Table | Remote Lo0 address | 10.255.0.6 | NOT RUN | - |
-| 127 | dc1-leaf1b | Routing Table | Remote Lo0 address | 10.255.128.11 | NOT RUN | - |
-| 128 | dc1-leaf1b | Routing Table | Remote Lo0 address | 10.255.128.12 | NOT RUN | - |
-| 129 | dc1-leaf1b | Routing Table | Remote Lo0 address | 10.255.128.13 | NOT RUN | - |
-| 130 | dc1-leaf1b | Routing Table | Remote Lo0 address | 10.255.128.14 | NOT RUN | - |
-| 131 | dc1-leaf1b | Routing Table | Remote Lo0 address | 10.255.128.15 | NOT RUN | - |
-| 132 | dc1-leaf1b | Routing Table | Remote Lo0 address | 10.255.128.16 | NOT RUN | - |
-| 133 | dc1-leaf1b | Routing Table | Remote VTEP address | 10.255.1.3 | NOT RUN | - |
-| 134 | dc1-leaf1b | Routing Table | Remote VTEP address | 10.255.1.5 | NOT RUN | - |
-| 135 | dc1-leaf1b | Routing Table | Remote VTEP address | 10.255.129.13 | NOT RUN | - |
-| 136 | dc1-leaf1b | Routing Table | Remote VTEP address | 10.255.129.15 | NOT RUN | - |
-| 137 | dc1-leaf1c | Hardware | Verifies if the power supplies status are within the accepted states list. | VerifyEnvironmentPower | NOT RUN | - |
-| 138 | dc1-leaf1c | Hardware | Verifies if the fans status are within the accepted states list. | VerifyEnvironmentCooling | NOT RUN | - |
-| 139 | dc1-leaf1c | Hardware | Verifies if the device temperature is within the acceptable range. | VerifyTemperature | NOT RUN | - |
-| 140 | dc1-leaf1c | Hardware | Verifies the transceiver's manufacturer against a list of approved manufacturers. | VerifyTransceiversManufacturers | NOT RUN | - |
-| 141 | dc1-leaf1c | NTP | Synchronised with NTP server | NTP | NOT RUN | - |
-| 142 | dc1-leaf1c | Interface State | Ethernet Interface & Line Protocol == "up" | Ethernet1 - DC1-LEAF1A_Ethernet8 | NOT RUN | - |
-| 143 | dc1-leaf1c | Interface State | Ethernet Interface & Line Protocol == "adminDown" | Ethernet2 - DC1-LEAF1B_Ethernet8 | NOT RUN | - |
-| 144 | dc1-leaf1c | Interface State | Ethernet Interface & Line Protocol == "up" | Ethernet5 - dc1-leaf1-server1_iLO | NOT RUN | - |
-| 145 | dc1-leaf1c | Interface State | Port-Channel Interface & Line Protocol == "up" | Port-Channel1 - DC1_L3_LEAF1_Po8 | NOT RUN | - |
-| 146 | dc1-leaf1c | LLDP Topology | LLDP topology - validate peer and interface | local: Ethernet1 - remote: dc1-leaf1a_Ethernet8 | NOT RUN | - |
-| 147 | dc1-leaf2a | Hardware | Verifies if the power supplies status are within the accepted states list. | VerifyEnvironmentPower | NOT RUN | - |
-| 148 | dc1-leaf2a | Hardware | Verifies if the fans status are within the accepted states list. | VerifyEnvironmentCooling | NOT RUN | - |
-| 149 | dc1-leaf2a | Hardware | Verifies if the device temperature is within the acceptable range. | VerifyTemperature | NOT RUN | - |
-| 150 | dc1-leaf2a | Hardware | Verifies the transceiver's manufacturer against a list of approved manufacturers. | VerifyTransceiversManufacturers | NOT RUN | - |
-| 151 | dc1-leaf2a | NTP | Synchronised with NTP server | NTP | NOT RUN | - |
-| 152 | dc1-leaf2a | Interface State | Ethernet Interface & Line Protocol == "up" | Ethernet3 - MLAG_PEER_dc1-leaf2b_Ethernet3 | NOT RUN | - |
-| 153 | dc1-leaf2a | Interface State | Ethernet Interface & Line Protocol == "up" | Ethernet4 - MLAG_PEER_dc1-leaf2b_Ethernet4 | NOT RUN | - |
-| 154 | dc1-leaf2a | Interface State | Ethernet Interface & Line Protocol == "up" | Ethernet1 - P2P_LINK_TO_DC1-SPINE1_Ethernet3 | NOT RUN | - |
-| 155 | dc1-leaf2a | Interface State | Ethernet Interface & Line Protocol == "up" | Ethernet2 - P2P_LINK_TO_DC1-SPINE2_Ethernet3 | NOT RUN | - |
-| 156 | dc1-leaf2a | Interface State | Ethernet Interface & Line Protocol == "up" | Ethernet8 - DC1-LEAF2C_Ethernet1 | NOT RUN | - |
-| 157 | dc1-leaf2a | Interface State | Ethernet Interface & Line Protocol == "up" | Ethernet6 - P2P_LINK_TO_dc2-leaf2a_Ethernet6 | NOT RUN | - |
-| 158 | dc1-leaf2a | Interface State | Ethernet Interface & Line Protocol == "up" | Ethernet5 - dc1-leaf2-server1_PCI1 | NOT RUN | - |
-| 159 | dc1-leaf2a | Interface State | Port-Channel Interface & Line Protocol == "up" | Port-Channel3 - MLAG_PEER_dc1-leaf2b_Po3 | NOT RUN | - |
-| 160 | dc1-leaf2a | Interface State | Port-Channel Interface & Line Protocol == "up" | Port-Channel8 - DC1-LEAF2C_Po1 | NOT RUN | - |
-| 161 | dc1-leaf2a | Interface State | Port-Channel Interface & Line Protocol == "up" | Port-Channel5 - dc1-leaf2-server1_PortChannel dc1-leaf2-server1 | NOT RUN | - |
-| 162 | dc1-leaf2a | Interface State | Vlan Interface & Line Protocol == "up" | Vlan4093 - MLAG_PEER_L3_PEERING | NOT RUN | - |
-| 163 | dc1-leaf2a | Interface State | Vlan Interface & Line Protocol == "up" | Vlan4094 - MLAG_PEER | NOT RUN | - |
-| 164 | dc1-leaf2a | Interface State | Vlan Interface & Line Protocol == "up" | Vlan11 - VRF10_VLAN11 | NOT RUN | - |
-| 165 | dc1-leaf2a | Interface State | Vlan Interface & Line Protocol == "up" | Vlan12 - VRF10_VLAN12 | NOT RUN | - |
-| 166 | dc1-leaf2a | Interface State | Vlan Interface & Line Protocol == "up" | Vlan3009 - MLAG_PEER_L3_iBGP: vrf VRF10 | NOT RUN | - |
-| 167 | dc1-leaf2a | Interface State | Vlan Interface & Line Protocol == "up" | Vlan21 - VRF11_VLAN21 | NOT RUN | - |
-| 168 | dc1-leaf2a | Interface State | Vlan Interface & Line Protocol == "up" | Vlan22 - VRF11_VLAN22 | NOT RUN | - |
-| 169 | dc1-leaf2a | Interface State | Vlan Interface & Line Protocol == "up" | Vlan3010 - MLAG_PEER_L3_iBGP: vrf VRF11 | NOT RUN | - |
-| 170 | dc1-leaf2a | Interface State | Loopback Interface Status & Line Protocol == "up" | Loopback0 - EVPN_Overlay_Peering | NOT RUN | - |
-| 171 | dc1-leaf2a | Interface State | Loopback Interface Status & Line Protocol == "up" | Loopback1 - VTEP_VXLAN_Tunnel_Source | NOT RUN | - |
-| 172 | dc1-leaf2a | Interface State | Loopback Interface Status & Line Protocol == "up" | Loopback10 - VRF10_VTEP_DIAGNOSTICS | NOT RUN | - |
-| 173 | dc1-leaf2a | Interface State | Loopback Interface Status & Line Protocol == "up" | Loopback11 - VRF11_VTEP_DIAGNOSTICS | NOT RUN | - |
-| 174 | dc1-leaf2a | Interface State | Vxlan Interface Status & Line Protocol == "up" | Vxlan1 | NOT RUN | - |
-| 175 | dc1-leaf2a | LLDP Topology | LLDP topology - validate peer and interface | local: Ethernet3 - remote: dc1-leaf2b_Ethernet3 | NOT RUN | - |
-| 176 | dc1-leaf2a | LLDP Topology | LLDP topology - validate peer and interface | local: Ethernet4 - remote: dc1-leaf2b_Ethernet4 | NOT RUN | - |
-| 177 | dc1-leaf2a | LLDP Topology | LLDP topology - validate peer and interface | local: Ethernet1 - remote: dc1-spine1_Ethernet3 | NOT RUN | - |
-| 178 | dc1-leaf2a | LLDP Topology | LLDP topology - validate peer and interface | local: Ethernet2 - remote: dc1-spine2_Ethernet3 | NOT RUN | - |
-| 179 | dc1-leaf2a | LLDP Topology | LLDP topology - validate peer and interface | local: Ethernet8 - remote: dc1-leaf2c_Ethernet1 | NOT RUN | - |
-| 180 | dc1-leaf2a | LLDP Topology | LLDP topology - validate peer and interface | local: Ethernet6 - remote: dc2-leaf2a_Ethernet6 | NOT RUN | - |
-| 181 | dc1-leaf2a | IP Reachability | ip reachability test p2p links | Source: dc1-leaf2a_Ethernet1 - Destination: dc1-spine1_Ethernet3 | NOT RUN | - |
-| 182 | dc1-leaf2a | IP Reachability | ip reachability test p2p links | Source: dc1-leaf2a_Ethernet2 - Destination: dc1-spine2_Ethernet3 | NOT RUN | - |
-| 183 | dc1-leaf2a | IP Reachability | ip reachability test p2p links | Source: dc1-leaf2a_Ethernet6 - Destination: dc2-leaf2a_Ethernet6 | NOT RUN | - |
-| 184 | dc1-leaf2a | Loopback0 Reachability | Loopback0 Reachability | Source: dc1-leaf2a - 10.255.0.5/32 Destination: 10.255.0.3 | NOT RUN | - |
-| 185 | dc1-leaf2a | Loopback0 Reachability | Loopback0 Reachability | Source: dc1-leaf2a - 10.255.0.5/32 Destination: 10.255.0.1 | NOT RUN | - |
-| 186 | dc1-leaf2a | Loopback0 Reachability | Loopback0 Reachability | Source: dc1-leaf2a - 10.255.0.5/32 Destination: 10.255.0.2 | NOT RUN | - |
-| 187 | dc1-leaf2a | Loopback0 Reachability | Loopback0 Reachability | Source: dc1-leaf2a - 10.255.0.5/32 Destination: 10.255.0.4 | NOT RUN | - |
-| 188 | dc1-leaf2a | Loopback0 Reachability | Loopback0 Reachability | Source: dc1-leaf2a - 10.255.0.5/32 Destination: 10.255.0.5 | NOT RUN | - |
-| 189 | dc1-leaf2a | Loopback0 Reachability | Loopback0 Reachability | Source: dc1-leaf2a - 10.255.0.5/32 Destination: 10.255.0.6 | NOT RUN | - |
-| 190 | dc1-leaf2a | Loopback0 Reachability | Loopback0 Reachability | Source: dc1-leaf2a - 10.255.0.5/32 Destination: 10.255.128.11 | NOT RUN | - |
-| 191 | dc1-leaf2a | Loopback0 Reachability | Loopback0 Reachability | Source: dc1-leaf2a - 10.255.0.5/32 Destination: 10.255.128.12 | NOT RUN | - |
-| 192 | dc1-leaf2a | Loopback0 Reachability | Loopback0 Reachability | Source: dc1-leaf2a - 10.255.0.5/32 Destination: 10.255.128.13 | NOT RUN | - |
-| 193 | dc1-leaf2a | Loopback0 Reachability | Loopback0 Reachability | Source: dc1-leaf2a - 10.255.0.5/32 Destination: 10.255.128.14 | NOT RUN | - |
-| 194 | dc1-leaf2a | Loopback0 Reachability | Loopback0 Reachability | Source: dc1-leaf2a - 10.255.0.5/32 Destination: 10.255.128.15 | NOT RUN | - |
-| 195 | dc1-leaf2a | Loopback0 Reachability | Loopback0 Reachability | Source: dc1-leaf2a - 10.255.0.5/32 Destination: 10.255.128.16 | NOT RUN | - |
-| 196 | dc1-leaf2a | MLAG | MLAG State active & Status connected | MLAG | NOT RUN | - |
-| 197 | dc1-leaf2a | BGP | ArBGP is configured and operating | ArBGP | NOT RUN | - |
-| 198 | dc1-leaf2a | BGP | ip bgp peer state established (ipv4) | bgp_neighbor: 10.255.1.101 | NOT RUN | - |
-| 199 | dc1-leaf2a | BGP | ip bgp peer state established (ipv4) | bgp_neighbor: 10.255.255.8 | NOT RUN | - |
-| 200 | dc1-leaf2a | BGP | ip bgp peer state established (ipv4) | bgp_neighbor: 10.255.255.10 | NOT RUN | - |
-| 201 | dc1-leaf2a | BGP | bgp evpn peer state established (evpn) | bgp_neighbor: 10.255.0.1 | NOT RUN | - |
-| 202 | dc1-leaf2a | BGP | bgp evpn peer state established (evpn) | bgp_neighbor: 10.255.0.2 | NOT RUN | - |
-| 203 | dc1-leaf2a | BGP | bgp evpn peer state established (evpn) | bgp_neighbor: 10.255.128.15 | NOT RUN | - |
-| 204 | dc1-leaf2a | BGP | ip bgp peer state established (ipv4) | bgp_neighbor: 192.168.100.1 | NOT RUN | - |
-| 205 | dc1-leaf2a | Routing Table | Remote Lo0 address | 10.255.0.3 | NOT RUN | - |
-| 206 | dc1-leaf2a | Routing Table | Remote Lo0 address | 10.255.0.1 | NOT RUN | - |
-| 207 | dc1-leaf2a | Routing Table | Remote Lo0 address | 10.255.0.2 | NOT RUN | - |
-| 208 | dc1-leaf2a | Routing Table | Remote Lo0 address | 10.255.0.4 | NOT RUN | - |
-| 209 | dc1-leaf2a | Routing Table | Remote Lo0 address | 10.255.0.5 | NOT RUN | - |
-| 210 | dc1-leaf2a | Routing Table | Remote Lo0 address | 10.255.0.6 | NOT RUN | - |
-| 211 | dc1-leaf2a | Routing Table | Remote Lo0 address | 10.255.128.11 | NOT RUN | - |
-| 212 | dc1-leaf2a | Routing Table | Remote Lo0 address | 10.255.128.12 | NOT RUN | - |
-| 213 | dc1-leaf2a | Routing Table | Remote Lo0 address | 10.255.128.13 | NOT RUN | - |
-| 214 | dc1-leaf2a | Routing Table | Remote Lo0 address | 10.255.128.14 | NOT RUN | - |
-| 215 | dc1-leaf2a | Routing Table | Remote Lo0 address | 10.255.128.15 | NOT RUN | - |
-| 216 | dc1-leaf2a | Routing Table | Remote Lo0 address | 10.255.128.16 | NOT RUN | - |
-| 217 | dc1-leaf2a | Routing Table | Remote VTEP address | 10.255.1.3 | NOT RUN | - |
-| 218 | dc1-leaf2a | Routing Table | Remote VTEP address | 10.255.1.5 | NOT RUN | - |
-| 219 | dc1-leaf2a | Routing Table | Remote VTEP address | 10.255.129.13 | NOT RUN | - |
-| 220 | dc1-leaf2a | Routing Table | Remote VTEP address | 10.255.129.15 | NOT RUN | - |
-| 221 | dc1-leaf2b | Hardware | Verifies if the power supplies status are within the accepted states list. | VerifyEnvironmentPower | NOT RUN | - |
-| 222 | dc1-leaf2b | Hardware | Verifies if the fans status are within the accepted states list. | VerifyEnvironmentCooling | NOT RUN | - |
-| 223 | dc1-leaf2b | Hardware | Verifies if the device temperature is within the acceptable range. | VerifyTemperature | NOT RUN | - |
-| 224 | dc1-leaf2b | Hardware | Verifies the transceiver's manufacturer against a list of approved manufacturers. | VerifyTransceiversManufacturers | NOT RUN | - |
-| 225 | dc1-leaf2b | NTP | Synchronised with NTP server | NTP | NOT RUN | - |
-| 226 | dc1-leaf2b | Interface State | Ethernet Interface & Line Protocol == "up" | Ethernet3 - MLAG_PEER_dc1-leaf2a_Ethernet3 | NOT RUN | - |
-| 227 | dc1-leaf2b | Interface State | Ethernet Interface & Line Protocol == "up" | Ethernet4 - MLAG_PEER_dc1-leaf2a_Ethernet4 | NOT RUN | - |
-| 228 | dc1-leaf2b | Interface State | Ethernet Interface & Line Protocol == "up" | Ethernet1 - P2P_LINK_TO_DC1-SPINE1_Ethernet4 | NOT RUN | - |
-| 229 | dc1-leaf2b | Interface State | Ethernet Interface & Line Protocol == "up" | Ethernet2 - P2P_LINK_TO_DC1-SPINE2_Ethernet4 | NOT RUN | - |
-| 230 | dc1-leaf2b | Interface State | Ethernet Interface & Line Protocol == "up" | Ethernet8 - DC1-LEAF2C_Ethernet2 | NOT RUN | - |
-| 231 | dc1-leaf2b | Interface State | Ethernet Interface & Line Protocol == "up" | Ethernet6 - P2P_LINK_TO_dc2-leaf2b_Ethernet6 | NOT RUN | - |
-| 232 | dc1-leaf2b | Interface State | Ethernet Interface & Line Protocol == "up" | Ethernet5 - dc1-leaf2-server1_PCI2 | NOT RUN | - |
-| 233 | dc1-leaf2b | Interface State | Port-Channel Interface & Line Protocol == "up" | Port-Channel3 - MLAG_PEER_dc1-leaf2a_Po3 | NOT RUN | - |
-| 234 | dc1-leaf2b | Interface State | Port-Channel Interface & Line Protocol == "up" | Port-Channel8 - DC1-LEAF2C_Po1 | NOT RUN | - |
-| 235 | dc1-leaf2b | Interface State | Port-Channel Interface & Line Protocol == "up" | Port-Channel5 - dc1-leaf2-server1_PortChannel dc1-leaf2-server1 | NOT RUN | - |
-| 236 | dc1-leaf2b | Interface State | Vlan Interface & Line Protocol == "up" | Vlan4093 - MLAG_PEER_L3_PEERING | NOT RUN | - |
-| 237 | dc1-leaf2b | Interface State | Vlan Interface & Line Protocol == "up" | Vlan4094 - MLAG_PEER | NOT RUN | - |
-| 238 | dc1-leaf2b | Interface State | Vlan Interface & Line Protocol == "up" | Vlan11 - VRF10_VLAN11 | NOT RUN | - |
-| 239 | dc1-leaf2b | Interface State | Vlan Interface & Line Protocol == "up" | Vlan12 - VRF10_VLAN12 | NOT RUN | - |
-| 240 | dc1-leaf2b | Interface State | Vlan Interface & Line Protocol == "up" | Vlan3009 - MLAG_PEER_L3_iBGP: vrf VRF10 | NOT RUN | - |
-| 241 | dc1-leaf2b | Interface State | Vlan Interface & Line Protocol == "up" | Vlan21 - VRF11_VLAN21 | NOT RUN | - |
-| 242 | dc1-leaf2b | Interface State | Vlan Interface & Line Protocol == "up" | Vlan22 - VRF11_VLAN22 | NOT RUN | - |
-| 243 | dc1-leaf2b | Interface State | Vlan Interface & Line Protocol == "up" | Vlan3010 - MLAG_PEER_L3_iBGP: vrf VRF11 | NOT RUN | - |
-| 244 | dc1-leaf2b | Interface State | Loopback Interface Status & Line Protocol == "up" | Loopback0 - EVPN_Overlay_Peering | NOT RUN | - |
-| 245 | dc1-leaf2b | Interface State | Loopback Interface Status & Line Protocol == "up" | Loopback1 - VTEP_VXLAN_Tunnel_Source | NOT RUN | - |
-| 246 | dc1-leaf2b | Interface State | Loopback Interface Status & Line Protocol == "up" | Loopback10 - VRF10_VTEP_DIAGNOSTICS | NOT RUN | - |
-| 247 | dc1-leaf2b | Interface State | Loopback Interface Status & Line Protocol == "up" | Loopback11 - VRF11_VTEP_DIAGNOSTICS | NOT RUN | - |
-| 248 | dc1-leaf2b | Interface State | Vxlan Interface Status & Line Protocol == "up" | Vxlan1 | NOT RUN | - |
-| 249 | dc1-leaf2b | LLDP Topology | LLDP topology - validate peer and interface | local: Ethernet3 - remote: dc1-leaf2a_Ethernet3 | NOT RUN | - |
-| 250 | dc1-leaf2b | LLDP Topology | LLDP topology - validate peer and interface | local: Ethernet4 - remote: dc1-leaf2a_Ethernet4 | NOT RUN | - |
-| 251 | dc1-leaf2b | LLDP Topology | LLDP topology - validate peer and interface | local: Ethernet1 - remote: dc1-spine1_Ethernet4 | NOT RUN | - |
-| 252 | dc1-leaf2b | LLDP Topology | LLDP topology - validate peer and interface | local: Ethernet2 - remote: dc1-spine2_Ethernet4 | NOT RUN | - |
-| 253 | dc1-leaf2b | LLDP Topology | LLDP topology - validate peer and interface | local: Ethernet8 - remote: dc1-leaf2c_Ethernet2 | NOT RUN | - |
-| 254 | dc1-leaf2b | LLDP Topology | LLDP topology - validate peer and interface | local: Ethernet6 - remote: dc2-leaf2b_Ethernet6 | NOT RUN | - |
-| 255 | dc1-leaf2b | IP Reachability | ip reachability test p2p links | Source: dc1-leaf2b_Ethernet1 - Destination: dc1-spine1_Ethernet4 | NOT RUN | - |
-| 256 | dc1-leaf2b | IP Reachability | ip reachability test p2p links | Source: dc1-leaf2b_Ethernet2 - Destination: dc1-spine2_Ethernet4 | NOT RUN | - |
-| 257 | dc1-leaf2b | IP Reachability | ip reachability test p2p links | Source: dc1-leaf2b_Ethernet6 - Destination: dc2-leaf2b_Ethernet6 | NOT RUN | - |
-| 258 | dc1-leaf2b | Loopback0 Reachability | Loopback0 Reachability | Source: dc1-leaf2b - 10.255.0.6/32 Destination: 10.255.0.3 | NOT RUN | - |
-| 259 | dc1-leaf2b | Loopback0 Reachability | Loopback0 Reachability | Source: dc1-leaf2b - 10.255.0.6/32 Destination: 10.255.0.1 | NOT RUN | - |
-| 260 | dc1-leaf2b | Loopback0 Reachability | Loopback0 Reachability | Source: dc1-leaf2b - 10.255.0.6/32 Destination: 10.255.0.2 | NOT RUN | - |
-| 261 | dc1-leaf2b | Loopback0 Reachability | Loopback0 Reachability | Source: dc1-leaf2b - 10.255.0.6/32 Destination: 10.255.0.4 | NOT RUN | - |
-| 262 | dc1-leaf2b | Loopback0 Reachability | Loopback0 Reachability | Source: dc1-leaf2b - 10.255.0.6/32 Destination: 10.255.0.5 | NOT RUN | - |
-| 263 | dc1-leaf2b | Loopback0 Reachability | Loopback0 Reachability | Source: dc1-leaf2b - 10.255.0.6/32 Destination: 10.255.0.6 | NOT RUN | - |
-| 264 | dc1-leaf2b | Loopback0 Reachability | Loopback0 Reachability | Source: dc1-leaf2b - 10.255.0.6/32 Destination: 10.255.128.11 | NOT RUN | - |
-| 265 | dc1-leaf2b | Loopback0 Reachability | Loopback0 Reachability | Source: dc1-leaf2b - 10.255.0.6/32 Destination: 10.255.128.12 | NOT RUN | - |
-| 266 | dc1-leaf2b | Loopback0 Reachability | Loopback0 Reachability | Source: dc1-leaf2b - 10.255.0.6/32 Destination: 10.255.128.13 | NOT RUN | - |
-| 267 | dc1-leaf2b | Loopback0 Reachability | Loopback0 Reachability | Source: dc1-leaf2b - 10.255.0.6/32 Destination: 10.255.128.14 | NOT RUN | - |
-| 268 | dc1-leaf2b | Loopback0 Reachability | Loopback0 Reachability | Source: dc1-leaf2b - 10.255.0.6/32 Destination: 10.255.128.15 | NOT RUN | - |
-| 269 | dc1-leaf2b | Loopback0 Reachability | Loopback0 Reachability | Source: dc1-leaf2b - 10.255.0.6/32 Destination: 10.255.128.16 | NOT RUN | - |
-| 270 | dc1-leaf2b | MLAG | MLAG State active & Status connected | MLAG | NOT RUN | - |
-| 271 | dc1-leaf2b | BGP | ArBGP is configured and operating | ArBGP | NOT RUN | - |
-| 272 | dc1-leaf2b | BGP | ip bgp peer state established (ipv4) | bgp_neighbor: 10.255.1.100 | NOT RUN | - |
-| 273 | dc1-leaf2b | BGP | ip bgp peer state established (ipv4) | bgp_neighbor: 10.255.255.12 | NOT RUN | - |
-| 274 | dc1-leaf2b | BGP | ip bgp peer state established (ipv4) | bgp_neighbor: 10.255.255.14 | NOT RUN | - |
-| 275 | dc1-leaf2b | BGP | bgp evpn peer state established (evpn) | bgp_neighbor: 10.255.0.1 | NOT RUN | - |
-| 276 | dc1-leaf2b | BGP | bgp evpn peer state established (evpn) | bgp_neighbor: 10.255.0.2 | NOT RUN | - |
-| 277 | dc1-leaf2b | BGP | bgp evpn peer state established (evpn) | bgp_neighbor: 10.255.128.16 | NOT RUN | - |
-| 278 | dc1-leaf2b | BGP | ip bgp peer state established (ipv4) | bgp_neighbor: 192.168.100.3 | NOT RUN | - |
-| 279 | dc1-leaf2b | Routing Table | Remote Lo0 address | 10.255.0.3 | NOT RUN | - |
-| 280 | dc1-leaf2b | Routing Table | Remote Lo0 address | 10.255.0.1 | NOT RUN | - |
-| 281 | dc1-leaf2b | Routing Table | Remote Lo0 address | 10.255.0.2 | NOT RUN | - |
-| 282 | dc1-leaf2b | Routing Table | Remote Lo0 address | 10.255.0.4 | NOT RUN | - |
-| 283 | dc1-leaf2b | Routing Table | Remote Lo0 address | 10.255.0.5 | NOT RUN | - |
-| 284 | dc1-leaf2b | Routing Table | Remote Lo0 address | 10.255.0.6 | NOT RUN | - |
-| 285 | dc1-leaf2b | Routing Table | Remote Lo0 address | 10.255.128.11 | NOT RUN | - |
-| 286 | dc1-leaf2b | Routing Table | Remote Lo0 address | 10.255.128.12 | NOT RUN | - |
-| 287 | dc1-leaf2b | Routing Table | Remote Lo0 address | 10.255.128.13 | NOT RUN | - |
-| 288 | dc1-leaf2b | Routing Table | Remote Lo0 address | 10.255.128.14 | NOT RUN | - |
-| 289 | dc1-leaf2b | Routing Table | Remote Lo0 address | 10.255.128.15 | NOT RUN | - |
-| 290 | dc1-leaf2b | Routing Table | Remote Lo0 address | 10.255.128.16 | NOT RUN | - |
-| 291 | dc1-leaf2b | Routing Table | Remote VTEP address | 10.255.1.3 | NOT RUN | - |
-| 292 | dc1-leaf2b | Routing Table | Remote VTEP address | 10.255.1.5 | NOT RUN | - |
-| 293 | dc1-leaf2b | Routing Table | Remote VTEP address | 10.255.129.13 | NOT RUN | - |
-| 294 | dc1-leaf2b | Routing Table | Remote VTEP address | 10.255.129.15 | NOT RUN | - |
-| 295 | dc1-leaf2c | Hardware | Verifies if the power supplies status are within the accepted states list. | VerifyEnvironmentPower | NOT RUN | - |
-| 296 | dc1-leaf2c | Hardware | Verifies if the fans status are within the accepted states list. | VerifyEnvironmentCooling | NOT RUN | - |
-| 297 | dc1-leaf2c | Hardware | Verifies if the device temperature is within the acceptable range. | VerifyTemperature | NOT RUN | - |
-| 298 | dc1-leaf2c | Hardware | Verifies the transceiver's manufacturer against a list of approved manufacturers. | VerifyTransceiversManufacturers | NOT RUN | - |
-| 299 | dc1-leaf2c | NTP | Synchronised with NTP server | NTP | NOT RUN | - |
-| 300 | dc1-leaf2c | Interface State | Ethernet Interface & Line Protocol == "up" | Ethernet1 - DC1-LEAF2A_Ethernet8 | NOT RUN | - |
-| 301 | dc1-leaf2c | Interface State | Ethernet Interface & Line Protocol == "up" | Ethernet2 - DC1-LEAF2B_Ethernet8 | NOT RUN | - |
-| 302 | dc1-leaf2c | Interface State | Ethernet Interface & Line Protocol == "up" | Ethernet5 - dc1-leaf2-server1_iLO | NOT RUN | - |
-| 303 | dc1-leaf2c | Interface State | Port-Channel Interface & Line Protocol == "up" | Port-Channel1 - DC1_L3_LEAF2_Po8 | NOT RUN | - |
-| 304 | dc1-leaf2c | LLDP Topology | LLDP topology - validate peer and interface | local: Ethernet1 - remote: dc1-leaf2a_Ethernet8 | NOT RUN | - |
-| 305 | dc1-leaf2c | LLDP Topology | LLDP topology - validate peer and interface | local: Ethernet2 - remote: dc1-leaf2b_Ethernet8 | NOT RUN | - |
-| 306 | dc1-spine1 | Hardware | Verifies if the power supplies status are within the accepted states list. | VerifyEnvironmentPower | NOT RUN | - |
-| 307 | dc1-spine1 | Hardware | Verifies if the fans status are within the accepted states list. | VerifyEnvironmentCooling | NOT RUN | - |
-| 308 | dc1-spine1 | Hardware | Verifies if the device temperature is within the acceptable range. | VerifyTemperature | NOT RUN | - |
-| 309 | dc1-spine1 | Hardware | Verifies the transceiver's manufacturer against a list of approved manufacturers. | VerifyTransceiversManufacturers | NOT RUN | - |
-| 310 | dc1-spine1 | NTP | Synchronised with NTP server | NTP | NOT RUN | - |
-| 311 | dc1-spine1 | Interface State | Ethernet Interface & Line Protocol == "up" | Ethernet1 - P2P_LINK_TO_DC1-LEAF1A_Ethernet1 | NOT RUN | - |
-| 312 | dc1-spine1 | Interface State | Ethernet Interface & Line Protocol == "adminDown" | Ethernet2 - P2P_LINK_TO_DC1-LEAF1B_Ethernet1 | NOT RUN | - |
-| 313 | dc1-spine1 | Interface State | Ethernet Interface & Line Protocol == "up" | Ethernet3 - P2P_LINK_TO_DC1-LEAF2A_Ethernet1 | NOT RUN | - |
-| 314 | dc1-spine1 | Interface State | Ethernet Interface & Line Protocol == "up" | Ethernet4 - P2P_LINK_TO_DC1-LEAF2B_Ethernet1 | NOT RUN | - |
-| 315 | dc1-spine1 | Interface State | Loopback Interface Status & Line Protocol == "up" | Loopback0 - EVPN_Overlay_Peering | NOT RUN | - |
-| 316 | dc1-spine1 | LLDP Topology | LLDP topology - validate peer and interface | local: Ethernet1 - remote: dc1-leaf1a_Ethernet1 | NOT RUN | - |
-| 317 | dc1-spine1 | LLDP Topology | LLDP topology - validate peer and interface | local: Ethernet3 - remote: dc1-leaf2a_Ethernet1 | NOT RUN | - |
-| 318 | dc1-spine1 | LLDP Topology | LLDP topology - validate peer and interface | local: Ethernet4 - remote: dc1-leaf2b_Ethernet1 | NOT RUN | - |
-| 319 | dc1-spine1 | IP Reachability | ip reachability test p2p links | Source: dc1-spine1_Ethernet1 - Destination: dc1-leaf1a_Ethernet1 | NOT RUN | - |
-| 320 | dc1-spine1 | IP Reachability | ip reachability test p2p links | Source: dc1-spine1_Ethernet2 - Destination: dc1-leaf1b_Ethernet1 | NOT RUN | - |
-| 321 | dc1-spine1 | IP Reachability | ip reachability test p2p links | Source: dc1-spine1_Ethernet3 - Destination: dc1-leaf2a_Ethernet1 | NOT RUN | - |
-| 322 | dc1-spine1 | IP Reachability | ip reachability test p2p links | Source: dc1-spine1_Ethernet4 - Destination: dc1-leaf2b_Ethernet1 | NOT RUN | - |
-| 323 | dc1-spine1 | BGP | ArBGP is configured and operating | ArBGP | NOT RUN | - |
-| 324 | dc1-spine1 | BGP | ip bgp peer state established (ipv4) | bgp_neighbor: 10.255.255.1 | NOT RUN | - |
-| 325 | dc1-spine1 | BGP | ip bgp peer state established (ipv4) | bgp_neighbor: 10.255.255.5 | NOT RUN | - |
-| 326 | dc1-spine1 | BGP | ip bgp peer state established (ipv4) | bgp_neighbor: 10.255.255.9 | NOT RUN | - |
-| 327 | dc1-spine1 | BGP | ip bgp peer state established (ipv4) | bgp_neighbor: 10.255.255.13 | NOT RUN | - |
-| 328 | dc1-spine1 | BGP | bgp evpn peer state established (evpn) | bgp_neighbor: 10.255.0.3 | NOT RUN | - |
-| 329 | dc1-spine1 | BGP | bgp evpn peer state established (evpn) | bgp_neighbor: 10.255.0.4 | NOT RUN | - |
-| 330 | dc1-spine1 | BGP | bgp evpn peer state established (evpn) | bgp_neighbor: 10.255.0.5 | NOT RUN | - |
-| 331 | dc1-spine1 | BGP | bgp evpn peer state established (evpn) | bgp_neighbor: 10.255.0.6 | NOT RUN | - |
-| 332 | dc1-spine2 | Hardware | Verifies if the power supplies status are within the accepted states list. | VerifyEnvironmentPower | NOT RUN | - |
-| 333 | dc1-spine2 | Hardware | Verifies if the fans status are within the accepted states list. | VerifyEnvironmentCooling | NOT RUN | - |
-| 334 | dc1-spine2 | Hardware | Verifies if the device temperature is within the acceptable range. | VerifyTemperature | NOT RUN | - |
-| 335 | dc1-spine2 | Hardware | Verifies the transceiver's manufacturer against a list of approved manufacturers. | VerifyTransceiversManufacturers | NOT RUN | - |
-| 336 | dc1-spine2 | NTP | Synchronised with NTP server | NTP | NOT RUN | - |
-| 337 | dc1-spine2 | Interface State | Ethernet Interface & Line Protocol == "up" | Ethernet1 - P2P_LINK_TO_DC1-LEAF1A_Ethernet2 | NOT RUN | - |
-| 338 | dc1-spine2 | Interface State | Ethernet Interface & Line Protocol == "adminDown" | Ethernet2 - P2P_LINK_TO_DC1-LEAF1B_Ethernet2 | NOT RUN | - |
-| 339 | dc1-spine2 | Interface State | Ethernet Interface & Line Protocol == "up" | Ethernet3 - P2P_LINK_TO_DC1-LEAF2A_Ethernet2 | NOT RUN | - |
-| 340 | dc1-spine2 | Interface State | Ethernet Interface & Line Protocol == "up" | Ethernet4 - P2P_LINK_TO_DC1-LEAF2B_Ethernet2 | NOT RUN | - |
-| 341 | dc1-spine2 | Interface State | Loopback Interface Status & Line Protocol == "up" | Loopback0 - EVPN_Overlay_Peering | NOT RUN | - |
-| 342 | dc1-spine2 | LLDP Topology | LLDP topology - validate peer and interface | local: Ethernet1 - remote: dc1-leaf1a_Ethernet2 | NOT RUN | - |
-| 343 | dc1-spine2 | LLDP Topology | LLDP topology - validate peer and interface | local: Ethernet3 - remote: dc1-leaf2a_Ethernet2 | NOT RUN | - |
-| 344 | dc1-spine2 | LLDP Topology | LLDP topology - validate peer and interface | local: Ethernet4 - remote: dc1-leaf2b_Ethernet2 | NOT RUN | - |
-| 345 | dc1-spine2 | IP Reachability | ip reachability test p2p links | Source: dc1-spine2_Ethernet1 - Destination: dc1-leaf1a_Ethernet2 | NOT RUN | - |
-| 346 | dc1-spine2 | IP Reachability | ip reachability test p2p links | Source: dc1-spine2_Ethernet2 - Destination: dc1-leaf1b_Ethernet2 | NOT RUN | - |
-| 347 | dc1-spine2 | IP Reachability | ip reachability test p2p links | Source: dc1-spine2_Ethernet3 - Destination: dc1-leaf2a_Ethernet2 | NOT RUN | - |
-| 348 | dc1-spine2 | IP Reachability | ip reachability test p2p links | Source: dc1-spine2_Ethernet4 - Destination: dc1-leaf2b_Ethernet2 | NOT RUN | - |
-| 349 | dc1-spine2 | BGP | ArBGP is configured and operating | ArBGP | NOT RUN | - |
-| 350 | dc1-spine2 | BGP | ip bgp peer state established (ipv4) | bgp_neighbor: 10.255.255.3 | NOT RUN | - |
-| 351 | dc1-spine2 | BGP | ip bgp peer state established (ipv4) | bgp_neighbor: 10.255.255.7 | NOT RUN | - |
-| 352 | dc1-spine2 | BGP | ip bgp peer state established (ipv4) | bgp_neighbor: 10.255.255.11 | NOT RUN | - |
-| 353 | dc1-spine2 | BGP | ip bgp peer state established (ipv4) | bgp_neighbor: 10.255.255.15 | NOT RUN | - |
-| 354 | dc1-spine2 | BGP | bgp evpn peer state established (evpn) | bgp_neighbor: 10.255.0.3 | NOT RUN | - |
-| 355 | dc1-spine2 | BGP | bgp evpn peer state established (evpn) | bgp_neighbor: 10.255.0.4 | NOT RUN | - |
-| 356 | dc1-spine2 | BGP | bgp evpn peer state established (evpn) | bgp_neighbor: 10.255.0.5 | NOT RUN | - |
-| 357 | dc1-spine2 | BGP | bgp evpn peer state established (evpn) | bgp_neighbor: 10.255.0.6 | NOT RUN | - |
-| 358 | dc2-leaf1a | Hardware | Verifies if the power supplies status are within the accepted states list. | VerifyEnvironmentPower | NOT RUN | - |
-| 359 | dc2-leaf1a | Hardware | Verifies if the fans status are within the accepted states list. | VerifyEnvironmentCooling | NOT RUN | - |
-| 360 | dc2-leaf1a | Hardware | Verifies if the device temperature is within the acceptable range. | VerifyTemperature | NOT RUN | - |
-| 361 | dc2-leaf1a | Hardware | Verifies the transceiver's manufacturer against a list of approved manufacturers. | VerifyTransceiversManufacturers | NOT RUN | - |
-| 362 | dc2-leaf1a | NTP | Synchronised with NTP server | NTP | NOT RUN | - |
-| 363 | dc2-leaf1a | Interface State | Ethernet Interface & Line Protocol == "up" | Ethernet3 - MLAG_PEER_dc2-leaf1b_Ethernet3 | NOT RUN | - |
-| 364 | dc2-leaf1a | Interface State | Ethernet Interface & Line Protocol == "up" | Ethernet4 - MLAG_PEER_dc2-leaf1b_Ethernet4 | NOT RUN | - |
-| 365 | dc2-leaf1a | Interface State | Ethernet Interface & Line Protocol == "up" | Ethernet1 - P2P_LINK_TO_DC2-SPINE1_Ethernet1 | NOT RUN | - |
-| 366 | dc2-leaf1a | Interface State | Ethernet Interface & Line Protocol == "up" | Ethernet2 - P2P_LINK_TO_DC2-SPINE2_Ethernet1 | NOT RUN | - |
-| 367 | dc2-leaf1a | Interface State | Ethernet Interface & Line Protocol == "up" | Ethernet8 - DC2-LEAF1C_Ethernet1 | NOT RUN | - |
-| 368 | dc2-leaf1a | Interface State | Ethernet Interface & Line Protocol == "up" | Ethernet5 - dc2-leaf1-server1_PCI1 | NOT RUN | - |
-| 369 | dc2-leaf1a | Interface State | Port-Channel Interface & Line Protocol == "up" | Port-Channel3 - MLAG_PEER_dc2-leaf1b_Po3 | NOT RUN | - |
-| 370 | dc2-leaf1a | Interface State | Port-Channel Interface & Line Protocol == "up" | Port-Channel8 - DC2-LEAF1C_Po1 | NOT RUN | - |
-| 371 | dc2-leaf1a | Interface State | Port-Channel Interface & Line Protocol == "up" | Port-Channel5 - dc2-leaf1-server1_PortChannel dc2-leaf1-server1 | NOT RUN | - |
-| 372 | dc2-leaf1a | Interface State | Vlan Interface & Line Protocol == "up" | Vlan4093 - MLAG_PEER_L3_PEERING | NOT RUN | - |
-| 373 | dc2-leaf1a | Interface State | Vlan Interface & Line Protocol == "up" | Vlan4094 - MLAG_PEER | NOT RUN | - |
-| 374 | dc2-leaf1a | Interface State | Vlan Interface & Line Protocol == "up" | Vlan11 - VRF10_VLAN11 | NOT RUN | - |
-| 375 | dc2-leaf1a | Interface State | Vlan Interface & Line Protocol == "up" | Vlan12 - VRF10_VLAN12 | NOT RUN | - |
-| 376 | dc2-leaf1a | Interface State | Vlan Interface & Line Protocol == "up" | Vlan3009 - MLAG_PEER_L3_iBGP: vrf VRF10 | NOT RUN | - |
-| 377 | dc2-leaf1a | Interface State | Vlan Interface & Line Protocol == "up" | Vlan21 - VRF11_VLAN21 | NOT RUN | - |
-| 378 | dc2-leaf1a | Interface State | Vlan Interface & Line Protocol == "up" | Vlan22 - VRF11_VLAN22 | NOT RUN | - |
-| 379 | dc2-leaf1a | Interface State | Vlan Interface & Line Protocol == "up" | Vlan3010 - MLAG_PEER_L3_iBGP: vrf VRF11 | NOT RUN | - |
-| 380 | dc2-leaf1a | Interface State | Loopback Interface Status & Line Protocol == "up" | Loopback0 - EVPN_Overlay_Peering | NOT RUN | - |
-| 381 | dc2-leaf1a | Interface State | Loopback Interface Status & Line Protocol == "up" | Loopback1 - VTEP_VXLAN_Tunnel_Source | NOT RUN | - |
-| 382 | dc2-leaf1a | Interface State | Loopback Interface Status & Line Protocol == "up" | Loopback10 - VRF10_VTEP_DIAGNOSTICS | NOT RUN | - |
-| 383 | dc2-leaf1a | Interface State | Loopback Interface Status & Line Protocol == "up" | Loopback11 - VRF11_VTEP_DIAGNOSTICS | NOT RUN | - |
-| 384 | dc2-leaf1a | Interface State | Vxlan Interface Status & Line Protocol == "up" | Vxlan1 | NOT RUN | - |
-| 385 | dc2-leaf1a | LLDP Topology | LLDP topology - validate peer and interface | local: Ethernet3 - remote: dc2-leaf1b_Ethernet3 | NOT RUN | - |
-| 386 | dc2-leaf1a | LLDP Topology | LLDP topology - validate peer and interface | local: Ethernet4 - remote: dc2-leaf1b_Ethernet4 | NOT RUN | - |
-| 387 | dc2-leaf1a | LLDP Topology | LLDP topology - validate peer and interface | local: Ethernet1 - remote: dc2-spine1_Ethernet1 | NOT RUN | - |
-| 388 | dc2-leaf1a | LLDP Topology | LLDP topology - validate peer and interface | local: Ethernet2 - remote: dc2-spine2_Ethernet1 | NOT RUN | - |
-| 389 | dc2-leaf1a | LLDP Topology | LLDP topology - validate peer and interface | local: Ethernet8 - remote: dc2-leaf1c_Ethernet1 | NOT RUN | - |
-| 390 | dc2-leaf1a | IP Reachability | ip reachability test p2p links | Source: dc2-leaf1a_Ethernet1 - Destination: dc2-spine1_Ethernet1 | NOT RUN | - |
-| 391 | dc2-leaf1a | IP Reachability | ip reachability test p2p links | Source: dc2-leaf1a_Ethernet2 - Destination: dc2-spine2_Ethernet1 | NOT RUN | - |
-| 392 | dc2-leaf1a | Loopback0 Reachability | Loopback0 Reachability | Source: dc2-leaf1a - 10.255.128.13/32 Destination: 10.255.0.3 | NOT RUN | - |
-| 393 | dc2-leaf1a | Loopback0 Reachability | Loopback0 Reachability | Source: dc2-leaf1a - 10.255.128.13/32 Destination: 10.255.0.1 | NOT RUN | - |
-| 394 | dc2-leaf1a | Loopback0 Reachability | Loopback0 Reachability | Source: dc2-leaf1a - 10.255.128.13/32 Destination: 10.255.0.2 | NOT RUN | - |
-| 395 | dc2-leaf1a | Loopback0 Reachability | Loopback0 Reachability | Source: dc2-leaf1a - 10.255.128.13/32 Destination: 10.255.0.4 | NOT RUN | - |
-| 396 | dc2-leaf1a | Loopback0 Reachability | Loopback0 Reachability | Source: dc2-leaf1a - 10.255.128.13/32 Destination: 10.255.0.5 | NOT RUN | - |
-| 397 | dc2-leaf1a | Loopback0 Reachability | Loopback0 Reachability | Source: dc2-leaf1a - 10.255.128.13/32 Destination: 10.255.0.6 | NOT RUN | - |
-| 398 | dc2-leaf1a | Loopback0 Reachability | Loopback0 Reachability | Source: dc2-leaf1a - 10.255.128.13/32 Destination: 10.255.128.11 | NOT RUN | - |
-| 399 | dc2-leaf1a | Loopback0 Reachability | Loopback0 Reachability | Source: dc2-leaf1a - 10.255.128.13/32 Destination: 10.255.128.12 | NOT RUN | - |
-| 400 | dc2-leaf1a | Loopback0 Reachability | Loopback0 Reachability | Source: dc2-leaf1a - 10.255.128.13/32 Destination: 10.255.128.13 | NOT RUN | - |
-| 401 | dc2-leaf1a | Loopback0 Reachability | Loopback0 Reachability | Source: dc2-leaf1a - 10.255.128.13/32 Destination: 10.255.128.14 | NOT RUN | - |
-| 402 | dc2-leaf1a | Loopback0 Reachability | Loopback0 Reachability | Source: dc2-leaf1a - 10.255.128.13/32 Destination: 10.255.128.15 | NOT RUN | - |
-| 403 | dc2-leaf1a | Loopback0 Reachability | Loopback0 Reachability | Source: dc2-leaf1a - 10.255.128.13/32 Destination: 10.255.128.16 | NOT RUN | - |
-| 404 | dc2-leaf1a | MLAG | MLAG State active & Status connected | MLAG | NOT RUN | - |
-| 405 | dc2-leaf1a | BGP | ArBGP is configured and operating | ArBGP | NOT RUN | - |
-| 406 | dc2-leaf1a | BGP | ip bgp peer state established (ipv4) | bgp_neighbor: 10.255.129.117 | NOT RUN | - |
-| 407 | dc2-leaf1a | BGP | ip bgp peer state established (ipv4) | bgp_neighbor: 10.255.255.104 | NOT RUN | - |
-| 408 | dc2-leaf1a | BGP | ip bgp peer state established (ipv4) | bgp_neighbor: 10.255.255.106 | NOT RUN | - |
-| 409 | dc2-leaf1a | BGP | bgp evpn peer state established (evpn) | bgp_neighbor: 10.255.128.11 | NOT RUN | - |
-| 410 | dc2-leaf1a | BGP | bgp evpn peer state established (evpn) | bgp_neighbor: 10.255.128.12 | NOT RUN | - |
-| 411 | dc2-leaf1a | Routing Table | Remote Lo0 address | 10.255.0.3 | NOT RUN | - |
-| 412 | dc2-leaf1a | Routing Table | Remote Lo0 address | 10.255.0.1 | NOT RUN | - |
-| 413 | dc2-leaf1a | Routing Table | Remote Lo0 address | 10.255.0.2 | NOT RUN | - |
-| 414 | dc2-leaf1a | Routing Table | Remote Lo0 address | 10.255.0.4 | NOT RUN | - |
-| 415 | dc2-leaf1a | Routing Table | Remote Lo0 address | 10.255.0.5 | NOT RUN | - |
-| 416 | dc2-leaf1a | Routing Table | Remote Lo0 address | 10.255.0.6 | NOT RUN | - |
-| 417 | dc2-leaf1a | Routing Table | Remote Lo0 address | 10.255.128.11 | NOT RUN | - |
-| 418 | dc2-leaf1a | Routing Table | Remote Lo0 address | 10.255.128.12 | NOT RUN | - |
-| 419 | dc2-leaf1a | Routing Table | Remote Lo0 address | 10.255.128.13 | NOT RUN | - |
-| 420 | dc2-leaf1a | Routing Table | Remote Lo0 address | 10.255.128.14 | NOT RUN | - |
-| 421 | dc2-leaf1a | Routing Table | Remote Lo0 address | 10.255.128.15 | NOT RUN | - |
-| 422 | dc2-leaf1a | Routing Table | Remote Lo0 address | 10.255.128.16 | NOT RUN | - |
-| 423 | dc2-leaf1a | Routing Table | Remote VTEP address | 10.255.1.3 | NOT RUN | - |
-| 424 | dc2-leaf1a | Routing Table | Remote VTEP address | 10.255.1.5 | NOT RUN | - |
-| 425 | dc2-leaf1a | Routing Table | Remote VTEP address | 10.255.129.13 | NOT RUN | - |
-| 426 | dc2-leaf1a | Routing Table | Remote VTEP address | 10.255.129.15 | NOT RUN | - |
-| 427 | dc2-leaf1b | Hardware | Verifies if the power supplies status are within the accepted states list. | VerifyEnvironmentPower | NOT RUN | - |
-| 428 | dc2-leaf1b | Hardware | Verifies if the fans status are within the accepted states list. | VerifyEnvironmentCooling | NOT RUN | - |
-| 429 | dc2-leaf1b | Hardware | Verifies if the device temperature is within the acceptable range. | VerifyTemperature | NOT RUN | - |
-| 430 | dc2-leaf1b | Hardware | Verifies the transceiver's manufacturer against a list of approved manufacturers. | VerifyTransceiversManufacturers | NOT RUN | - |
-| 431 | dc2-leaf1b | NTP | Synchronised with NTP server | NTP | NOT RUN | - |
-| 432 | dc2-leaf1b | Interface State | Ethernet Interface & Line Protocol == "up" | Ethernet3 - MLAG_PEER_dc2-leaf1a_Ethernet3 | NOT RUN | - |
-| 433 | dc2-leaf1b | Interface State | Ethernet Interface & Line Protocol == "up" | Ethernet4 - MLAG_PEER_dc2-leaf1a_Ethernet4 | NOT RUN | - |
-| 434 | dc2-leaf1b | Interface State | Ethernet Interface & Line Protocol == "up" | Ethernet1 - P2P_LINK_TO_DC2-SPINE1_Ethernet2 | NOT RUN | - |
-| 435 | dc2-leaf1b | Interface State | Ethernet Interface & Line Protocol == "up" | Ethernet2 - P2P_LINK_TO_DC2-SPINE2_Ethernet2 | NOT RUN | - |
-| 436 | dc2-leaf1b | Interface State | Ethernet Interface & Line Protocol == "up" | Ethernet8 - DC2-LEAF1C_Ethernet2 | NOT RUN | - |
-| 437 | dc2-leaf1b | Interface State | Ethernet Interface & Line Protocol == "up" | Ethernet5 - dc2-leaf1-server1_PCI2 | NOT RUN | - |
-| 438 | dc2-leaf1b | Interface State | Port-Channel Interface & Line Protocol == "up" | Port-Channel3 - MLAG_PEER_dc2-leaf1a_Po3 | NOT RUN | - |
-| 439 | dc2-leaf1b | Interface State | Port-Channel Interface & Line Protocol == "up" | Port-Channel8 - DC2-LEAF1C_Po1 | NOT RUN | - |
-| 440 | dc2-leaf1b | Interface State | Port-Channel Interface & Line Protocol == "up" | Port-Channel5 - dc2-leaf1-server1_PortChannel dc2-leaf1-server1 | NOT RUN | - |
-| 441 | dc2-leaf1b | Interface State | Vlan Interface & Line Protocol == "up" | Vlan4093 - MLAG_PEER_L3_PEERING | NOT RUN | - |
-| 442 | dc2-leaf1b | Interface State | Vlan Interface & Line Protocol == "up" | Vlan4094 - MLAG_PEER | NOT RUN | - |
-| 443 | dc2-leaf1b | Interface State | Vlan Interface & Line Protocol == "up" | Vlan11 - VRF10_VLAN11 | NOT RUN | - |
-| 444 | dc2-leaf1b | Interface State | Vlan Interface & Line Protocol == "up" | Vlan12 - VRF10_VLAN12 | NOT RUN | - |
-| 445 | dc2-leaf1b | Interface State | Vlan Interface & Line Protocol == "up" | Vlan3009 - MLAG_PEER_L3_iBGP: vrf VRF10 | NOT RUN | - |
-| 446 | dc2-leaf1b | Interface State | Vlan Interface & Line Protocol == "up" | Vlan21 - VRF11_VLAN21 | NOT RUN | - |
-| 447 | dc2-leaf1b | Interface State | Vlan Interface & Line Protocol == "up" | Vlan22 - VRF11_VLAN22 | NOT RUN | - |
-| 448 | dc2-leaf1b | Interface State | Vlan Interface & Line Protocol == "up" | Vlan3010 - MLAG_PEER_L3_iBGP: vrf VRF11 | NOT RUN | - |
-| 449 | dc2-leaf1b | Interface State | Loopback Interface Status & Line Protocol == "up" | Loopback0 - EVPN_Overlay_Peering | NOT RUN | - |
-| 450 | dc2-leaf1b | Interface State | Loopback Interface Status & Line Protocol == "up" | Loopback1 - VTEP_VXLAN_Tunnel_Source | NOT RUN | - |
-| 451 | dc2-leaf1b | Interface State | Loopback Interface Status & Line Protocol == "up" | Loopback10 - VRF10_VTEP_DIAGNOSTICS | NOT RUN | - |
-| 452 | dc2-leaf1b | Interface State | Loopback Interface Status & Line Protocol == "up" | Loopback11 - VRF11_VTEP_DIAGNOSTICS | NOT RUN | - |
-| 453 | dc2-leaf1b | Interface State | Vxlan Interface Status & Line Protocol == "up" | Vxlan1 | NOT RUN | - |
-| 454 | dc2-leaf1b | LLDP Topology | LLDP topology - validate peer and interface | local: Ethernet3 - remote: dc2-leaf1a_Ethernet3 | NOT RUN | - |
-| 455 | dc2-leaf1b | LLDP Topology | LLDP topology - validate peer and interface | local: Ethernet4 - remote: dc2-leaf1a_Ethernet4 | NOT RUN | - |
-| 456 | dc2-leaf1b | LLDP Topology | LLDP topology - validate peer and interface | local: Ethernet1 - remote: dc2-spine1_Ethernet2 | NOT RUN | - |
-| 457 | dc2-leaf1b | LLDP Topology | LLDP topology - validate peer and interface | local: Ethernet2 - remote: dc2-spine2_Ethernet2 | NOT RUN | - |
-| 458 | dc2-leaf1b | LLDP Topology | LLDP topology - validate peer and interface | local: Ethernet8 - remote: dc2-leaf1c_Ethernet2 | NOT RUN | - |
-| 459 | dc2-leaf1b | IP Reachability | ip reachability test p2p links | Source: dc2-leaf1b_Ethernet1 - Destination: dc2-spine1_Ethernet2 | NOT RUN | - |
-| 460 | dc2-leaf1b | IP Reachability | ip reachability test p2p links | Source: dc2-leaf1b_Ethernet2 - Destination: dc2-spine2_Ethernet2 | NOT RUN | - |
-| 461 | dc2-leaf1b | Loopback0 Reachability | Loopback0 Reachability | Source: dc2-leaf1b - 10.255.128.14/32 Destination: 10.255.0.3 | NOT RUN | - |
-| 462 | dc2-leaf1b | Loopback0 Reachability | Loopback0 Reachability | Source: dc2-leaf1b - 10.255.128.14/32 Destination: 10.255.0.1 | NOT RUN | - |
-| 463 | dc2-leaf1b | Loopback0 Reachability | Loopback0 Reachability | Source: dc2-leaf1b - 10.255.128.14/32 Destination: 10.255.0.2 | NOT RUN | - |
-| 464 | dc2-leaf1b | Loopback0 Reachability | Loopback0 Reachability | Source: dc2-leaf1b - 10.255.128.14/32 Destination: 10.255.0.4 | NOT RUN | - |
-| 465 | dc2-leaf1b | Loopback0 Reachability | Loopback0 Reachability | Source: dc2-leaf1b - 10.255.128.14/32 Destination: 10.255.0.5 | NOT RUN | - |
-| 466 | dc2-leaf1b | Loopback0 Reachability | Loopback0 Reachability | Source: dc2-leaf1b - 10.255.128.14/32 Destination: 10.255.0.6 | NOT RUN | - |
-| 467 | dc2-leaf1b | Loopback0 Reachability | Loopback0 Reachability | Source: dc2-leaf1b - 10.255.128.14/32 Destination: 10.255.128.11 | NOT RUN | - |
-| 468 | dc2-leaf1b | Loopback0 Reachability | Loopback0 Reachability | Source: dc2-leaf1b - 10.255.128.14/32 Destination: 10.255.128.12 | NOT RUN | - |
-| 469 | dc2-leaf1b | Loopback0 Reachability | Loopback0 Reachability | Source: dc2-leaf1b - 10.255.128.14/32 Destination: 10.255.128.13 | NOT RUN | - |
-| 470 | dc2-leaf1b | Loopback0 Reachability | Loopback0 Reachability | Source: dc2-leaf1b - 10.255.128.14/32 Destination: 10.255.128.14 | NOT RUN | - |
-| 471 | dc2-leaf1b | Loopback0 Reachability | Loopback0 Reachability | Source: dc2-leaf1b - 10.255.128.14/32 Destination: 10.255.128.15 | NOT RUN | - |
-| 472 | dc2-leaf1b | Loopback0 Reachability | Loopback0 Reachability | Source: dc2-leaf1b - 10.255.128.14/32 Destination: 10.255.128.16 | NOT RUN | - |
-| 473 | dc2-leaf1b | MLAG | MLAG State active & Status connected | MLAG | NOT RUN | - |
-| 474 | dc2-leaf1b | BGP | ArBGP is configured and operating | ArBGP | NOT RUN | - |
-| 475 | dc2-leaf1b | BGP | ip bgp peer state established (ipv4) | bgp_neighbor: 10.255.129.116 | NOT RUN | - |
-| 476 | dc2-leaf1b | BGP | ip bgp peer state established (ipv4) | bgp_neighbor: 10.255.255.108 | NOT RUN | - |
-| 477 | dc2-leaf1b | BGP | ip bgp peer state established (ipv4) | bgp_neighbor: 10.255.255.110 | NOT RUN | - |
-| 478 | dc2-leaf1b | BGP | bgp evpn peer state established (evpn) | bgp_neighbor: 10.255.128.11 | NOT RUN | - |
-| 479 | dc2-leaf1b | BGP | bgp evpn peer state established (evpn) | bgp_neighbor: 10.255.128.12 | NOT RUN | - |
-| 480 | dc2-leaf1b | Routing Table | Remote Lo0 address | 10.255.0.3 | NOT RUN | - |
-| 481 | dc2-leaf1b | Routing Table | Remote Lo0 address | 10.255.0.1 | NOT RUN | - |
-| 482 | dc2-leaf1b | Routing Table | Remote Lo0 address | 10.255.0.2 | NOT RUN | - |
-| 483 | dc2-leaf1b | Routing Table | Remote Lo0 address | 10.255.0.4 | NOT RUN | - |
-| 484 | dc2-leaf1b | Routing Table | Remote Lo0 address | 10.255.0.5 | NOT RUN | - |
-| 485 | dc2-leaf1b | Routing Table | Remote Lo0 address | 10.255.0.6 | NOT RUN | - |
-| 486 | dc2-leaf1b | Routing Table | Remote Lo0 address | 10.255.128.11 | NOT RUN | - |
-| 487 | dc2-leaf1b | Routing Table | Remote Lo0 address | 10.255.128.12 | NOT RUN | - |
-| 488 | dc2-leaf1b | Routing Table | Remote Lo0 address | 10.255.128.13 | NOT RUN | - |
-| 489 | dc2-leaf1b | Routing Table | Remote Lo0 address | 10.255.128.14 | NOT RUN | - |
-| 490 | dc2-leaf1b | Routing Table | Remote Lo0 address | 10.255.128.15 | NOT RUN | - |
-| 491 | dc2-leaf1b | Routing Table | Remote Lo0 address | 10.255.128.16 | NOT RUN | - |
-| 492 | dc2-leaf1b | Routing Table | Remote VTEP address | 10.255.1.3 | NOT RUN | - |
-| 493 | dc2-leaf1b | Routing Table | Remote VTEP address | 10.255.1.5 | NOT RUN | - |
-| 494 | dc2-leaf1b | Routing Table | Remote VTEP address | 10.255.129.13 | NOT RUN | - |
-| 495 | dc2-leaf1b | Routing Table | Remote VTEP address | 10.255.129.15 | NOT RUN | - |
-| 496 | dc2-leaf1c | Hardware | Verifies if the power supplies status are within the accepted states list. | VerifyEnvironmentPower | NOT RUN | - |
-| 497 | dc2-leaf1c | Hardware | Verifies if the fans status are within the accepted states list. | VerifyEnvironmentCooling | NOT RUN | - |
-| 498 | dc2-leaf1c | Hardware | Verifies if the device temperature is within the acceptable range. | VerifyTemperature | NOT RUN | - |
-| 499 | dc2-leaf1c | Hardware | Verifies the transceiver's manufacturer against a list of approved manufacturers. | VerifyTransceiversManufacturers | NOT RUN | - |
-| 500 | dc2-leaf1c | NTP | Synchronised with NTP server | NTP | NOT RUN | - |
-| 501 | dc2-leaf1c | Interface State | Ethernet Interface & Line Protocol == "up" | Ethernet1 - DC2-LEAF1A_Ethernet8 | NOT RUN | - |
-| 502 | dc2-leaf1c | Interface State | Ethernet Interface & Line Protocol == "up" | Ethernet2 - DC2-LEAF1B_Ethernet8 | NOT RUN | - |
-| 503 | dc2-leaf1c | Interface State | Ethernet Interface & Line Protocol == "up" | Ethernet5 - dc2-leaf1-server1_iLO | NOT RUN | - |
-| 504 | dc2-leaf1c | Interface State | Port-Channel Interface & Line Protocol == "up" | Port-Channel1 - DC2_L3_LEAF1_Po8 | NOT RUN | - |
-| 505 | dc2-leaf1c | LLDP Topology | LLDP topology - validate peer and interface | local: Ethernet1 - remote: dc2-leaf1a_Ethernet8 | NOT RUN | - |
-| 506 | dc2-leaf1c | LLDP Topology | LLDP topology - validate peer and interface | local: Ethernet2 - remote: dc2-leaf1b_Ethernet8 | NOT RUN | - |
-| 507 | dc2-leaf2a | Hardware | Verifies if the power supplies status are within the accepted states list. | VerifyEnvironmentPower | NOT RUN | - |
-| 508 | dc2-leaf2a | Hardware | Verifies if the fans status are within the accepted states list. | VerifyEnvironmentCooling | NOT RUN | - |
-| 509 | dc2-leaf2a | Hardware | Verifies if the device temperature is within the acceptable range. | VerifyTemperature | NOT RUN | - |
-| 510 | dc2-leaf2a | Hardware | Verifies the transceiver's manufacturer against a list of approved manufacturers. | VerifyTransceiversManufacturers | NOT RUN | - |
-| 511 | dc2-leaf2a | NTP | Synchronised with NTP server | NTP | NOT RUN | - |
-| 512 | dc2-leaf2a | Interface State | Ethernet Interface & Line Protocol == "up" | Ethernet3 - MLAG_PEER_dc2-leaf2b_Ethernet3 | NOT RUN | - |
-| 513 | dc2-leaf2a | Interface State | Ethernet Interface & Line Protocol == "up" | Ethernet4 - MLAG_PEER_dc2-leaf2b_Ethernet4 | NOT RUN | - |
-| 514 | dc2-leaf2a | Interface State | Ethernet Interface & Line Protocol == "up" | Ethernet1 - P2P_LINK_TO_DC2-SPINE1_Ethernet3 | NOT RUN | - |
-| 515 | dc2-leaf2a | Interface State | Ethernet Interface & Line Protocol == "up" | Ethernet2 - P2P_LINK_TO_DC2-SPINE2_Ethernet3 | NOT RUN | - |
-| 516 | dc2-leaf2a | Interface State | Ethernet Interface & Line Protocol == "up" | Ethernet8 - DC2-LEAF2C_Ethernet1 | NOT RUN | - |
-| 517 | dc2-leaf2a | Interface State | Ethernet Interface & Line Protocol == "up" | Ethernet6 - P2P_LINK_TO_dc1-leaf2a_Ethernet6 | NOT RUN | - |
-| 518 | dc2-leaf2a | Interface State | Ethernet Interface & Line Protocol == "up" | Ethernet5 - dc2-leaf2-server1_PCI1 | NOT RUN | - |
-| 519 | dc2-leaf2a | Interface State | Port-Channel Interface & Line Protocol == "up" | Port-Channel3 - MLAG_PEER_dc2-leaf2b_Po3 | NOT RUN | - |
-| 520 | dc2-leaf2a | Interface State | Port-Channel Interface & Line Protocol == "up" | Port-Channel8 - DC2-LEAF2C_Po1 | NOT RUN | - |
-| 521 | dc2-leaf2a | Interface State | Port-Channel Interface & Line Protocol == "up" | Port-Channel5 - dc2-leaf2-server1_PortChannel dc2-leaf2-server1 | NOT RUN | - |
-| 522 | dc2-leaf2a | Interface State | Vlan Interface & Line Protocol == "up" | Vlan4093 - MLAG_PEER_L3_PEERING | NOT RUN | - |
-| 523 | dc2-leaf2a | Interface State | Vlan Interface & Line Protocol == "up" | Vlan4094 - MLAG_PEER | NOT RUN | - |
-| 524 | dc2-leaf2a | Interface State | Vlan Interface & Line Protocol == "up" | Vlan11 - VRF10_VLAN11 | NOT RUN | - |
-| 525 | dc2-leaf2a | Interface State | Vlan Interface & Line Protocol == "up" | Vlan12 - VRF10_VLAN12 | NOT RUN | - |
-| 526 | dc2-leaf2a | Interface State | Vlan Interface & Line Protocol == "up" | Vlan3009 - MLAG_PEER_L3_iBGP: vrf VRF10 | NOT RUN | - |
-| 527 | dc2-leaf2a | Interface State | Vlan Interface & Line Protocol == "up" | Vlan21 - VRF11_VLAN21 | NOT RUN | - |
-| 528 | dc2-leaf2a | Interface State | Vlan Interface & Line Protocol == "up" | Vlan22 - VRF11_VLAN22 | NOT RUN | - |
-| 529 | dc2-leaf2a | Interface State | Vlan Interface & Line Protocol == "up" | Vlan3010 - MLAG_PEER_L3_iBGP: vrf VRF11 | NOT RUN | - |
-| 530 | dc2-leaf2a | Interface State | Loopback Interface Status & Line Protocol == "up" | Loopback0 - EVPN_Overlay_Peering | NOT RUN | - |
-| 531 | dc2-leaf2a | Interface State | Loopback Interface Status & Line Protocol == "up" | Loopback1 - VTEP_VXLAN_Tunnel_Source | NOT RUN | - |
-| 532 | dc2-leaf2a | Interface State | Loopback Interface Status & Line Protocol == "up" | Loopback10 - VRF10_VTEP_DIAGNOSTICS | NOT RUN | - |
-| 533 | dc2-leaf2a | Interface State | Loopback Interface Status & Line Protocol == "up" | Loopback11 - VRF11_VTEP_DIAGNOSTICS | NOT RUN | - |
-| 534 | dc2-leaf2a | Interface State | Vxlan Interface Status & Line Protocol == "up" | Vxlan1 | NOT RUN | - |
-| 535 | dc2-leaf2a | LLDP Topology | LLDP topology - validate peer and interface | local: Ethernet3 - remote: dc2-leaf2b_Ethernet3 | NOT RUN | - |
-| 536 | dc2-leaf2a | LLDP Topology | LLDP topology - validate peer and interface | local: Ethernet4 - remote: dc2-leaf2b_Ethernet4 | NOT RUN | - |
-| 537 | dc2-leaf2a | LLDP Topology | LLDP topology - validate peer and interface | local: Ethernet1 - remote: dc2-spine1_Ethernet3 | NOT RUN | - |
-| 538 | dc2-leaf2a | LLDP Topology | LLDP topology - validate peer and interface | local: Ethernet2 - remote: dc2-spine2_Ethernet3 | NOT RUN | - |
-| 539 | dc2-leaf2a | LLDP Topology | LLDP topology - validate peer and interface | local: Ethernet8 - remote: dc2-leaf2c_Ethernet1 | NOT RUN | - |
-| 540 | dc2-leaf2a | LLDP Topology | LLDP topology - validate peer and interface | local: Ethernet6 - remote: dc1-leaf2a_Ethernet6 | NOT RUN | - |
-| 541 | dc2-leaf2a | IP Reachability | ip reachability test p2p links | Source: dc2-leaf2a_Ethernet1 - Destination: dc2-spine1_Ethernet3 | NOT RUN | - |
-| 542 | dc2-leaf2a | IP Reachability | ip reachability test p2p links | Source: dc2-leaf2a_Ethernet2 - Destination: dc2-spine2_Ethernet3 | NOT RUN | - |
-| 543 | dc2-leaf2a | IP Reachability | ip reachability test p2p links | Source: dc2-leaf2a_Ethernet6 - Destination: dc1-leaf2a_Ethernet6 | NOT RUN | - |
-| 544 | dc2-leaf2a | Loopback0 Reachability | Loopback0 Reachability | Source: dc2-leaf2a - 10.255.128.15/32 Destination: 10.255.0.3 | NOT RUN | - |
-| 545 | dc2-leaf2a | Loopback0 Reachability | Loopback0 Reachability | Source: dc2-leaf2a - 10.255.128.15/32 Destination: 10.255.0.1 | NOT RUN | - |
-| 546 | dc2-leaf2a | Loopback0 Reachability | Loopback0 Reachability | Source: dc2-leaf2a - 10.255.128.15/32 Destination: 10.255.0.2 | NOT RUN | - |
-| 547 | dc2-leaf2a | Loopback0 Reachability | Loopback0 Reachability | Source: dc2-leaf2a - 10.255.128.15/32 Destination: 10.255.0.4 | NOT RUN | - |
-| 548 | dc2-leaf2a | Loopback0 Reachability | Loopback0 Reachability | Source: dc2-leaf2a - 10.255.128.15/32 Destination: 10.255.0.5 | NOT RUN | - |
-| 549 | dc2-leaf2a | Loopback0 Reachability | Loopback0 Reachability | Source: dc2-leaf2a - 10.255.128.15/32 Destination: 10.255.0.6 | NOT RUN | - |
-| 550 | dc2-leaf2a | Loopback0 Reachability | Loopback0 Reachability | Source: dc2-leaf2a - 10.255.128.15/32 Destination: 10.255.128.11 | NOT RUN | - |
-| 551 | dc2-leaf2a | Loopback0 Reachability | Loopback0 Reachability | Source: dc2-leaf2a - 10.255.128.15/32 Destination: 10.255.128.12 | NOT RUN | - |
-| 552 | dc2-leaf2a | Loopback0 Reachability | Loopback0 Reachability | Source: dc2-leaf2a - 10.255.128.15/32 Destination: 10.255.128.13 | NOT RUN | - |
-| 553 | dc2-leaf2a | Loopback0 Reachability | Loopback0 Reachability | Source: dc2-leaf2a - 10.255.128.15/32 Destination: 10.255.128.14 | NOT RUN | - |
-| 554 | dc2-leaf2a | Loopback0 Reachability | Loopback0 Reachability | Source: dc2-leaf2a - 10.255.128.15/32 Destination: 10.255.128.15 | NOT RUN | - |
-| 555 | dc2-leaf2a | Loopback0 Reachability | Loopback0 Reachability | Source: dc2-leaf2a - 10.255.128.15/32 Destination: 10.255.128.16 | NOT RUN | - |
-| 556 | dc2-leaf2a | MLAG | MLAG State active & Status connected | MLAG | NOT RUN | - |
-| 557 | dc2-leaf2a | BGP | ArBGP is configured and operating | ArBGP | NOT RUN | - |
-| 558 | dc2-leaf2a | BGP | ip bgp peer state established (ipv4) | bgp_neighbor: 10.255.129.121 | NOT RUN | - |
-| 559 | dc2-leaf2a | BGP | ip bgp peer state established (ipv4) | bgp_neighbor: 10.255.255.112 | NOT RUN | - |
-| 560 | dc2-leaf2a | BGP | ip bgp peer state established (ipv4) | bgp_neighbor: 10.255.255.114 | NOT RUN | - |
-| 561 | dc2-leaf2a | BGP | bgp evpn peer state established (evpn) | bgp_neighbor: 10.255.128.11 | NOT RUN | - |
-| 562 | dc2-leaf2a | BGP | bgp evpn peer state established (evpn) | bgp_neighbor: 10.255.128.12 | NOT RUN | - |
-| 563 | dc2-leaf2a | BGP | bgp evpn peer state established (evpn) | bgp_neighbor: 10.255.0.5 | NOT RUN | - |
-| 564 | dc2-leaf2a | BGP | ip bgp peer state established (ipv4) | bgp_neighbor: 192.168.100.0 | NOT RUN | - |
-| 565 | dc2-leaf2a | Routing Table | Remote Lo0 address | 10.255.0.3 | NOT RUN | - |
-| 566 | dc2-leaf2a | Routing Table | Remote Lo0 address | 10.255.0.1 | NOT RUN | - |
-| 567 | dc2-leaf2a | Routing Table | Remote Lo0 address | 10.255.0.2 | NOT RUN | - |
-| 568 | dc2-leaf2a | Routing Table | Remote Lo0 address | 10.255.0.4 | NOT RUN | - |
-| 569 | dc2-leaf2a | Routing Table | Remote Lo0 address | 10.255.0.5 | NOT RUN | - |
-| 570 | dc2-leaf2a | Routing Table | Remote Lo0 address | 10.255.0.6 | NOT RUN | - |
-| 571 | dc2-leaf2a | Routing Table | Remote Lo0 address | 10.255.128.11 | NOT RUN | - |
-| 572 | dc2-leaf2a | Routing Table | Remote Lo0 address | 10.255.128.12 | NOT RUN | - |
-| 573 | dc2-leaf2a | Routing Table | Remote Lo0 address | 10.255.128.13 | NOT RUN | - |
-| 574 | dc2-leaf2a | Routing Table | Remote Lo0 address | 10.255.128.14 | NOT RUN | - |
-| 575 | dc2-leaf2a | Routing Table | Remote Lo0 address | 10.255.128.15 | NOT RUN | - |
-| 576 | dc2-leaf2a | Routing Table | Remote Lo0 address | 10.255.128.16 | NOT RUN | - |
-| 577 | dc2-leaf2a | Routing Table | Remote VTEP address | 10.255.1.3 | NOT RUN | - |
-| 578 | dc2-leaf2a | Routing Table | Remote VTEP address | 10.255.1.5 | NOT RUN | - |
-| 579 | dc2-leaf2a | Routing Table | Remote VTEP address | 10.255.129.13 | NOT RUN | - |
-| 580 | dc2-leaf2a | Routing Table | Remote VTEP address | 10.255.129.15 | NOT RUN | - |
-| 581 | dc2-leaf2b | Hardware | Verifies if the power supplies status are within the accepted states list. | VerifyEnvironmentPower | NOT RUN | - |
-| 582 | dc2-leaf2b | Hardware | Verifies if the fans status are within the accepted states list. | VerifyEnvironmentCooling | NOT RUN | - |
-| 583 | dc2-leaf2b | Hardware | Verifies if the device temperature is within the acceptable range. | VerifyTemperature | NOT RUN | - |
-| 584 | dc2-leaf2b | Hardware | Verifies the transceiver's manufacturer against a list of approved manufacturers. | VerifyTransceiversManufacturers | NOT RUN | - |
-| 585 | dc2-leaf2b | NTP | Synchronised with NTP server | NTP | NOT RUN | - |
-| 586 | dc2-leaf2b | Interface State | Ethernet Interface & Line Protocol == "up" | Ethernet3 - MLAG_PEER_dc2-leaf2a_Ethernet3 | NOT RUN | - |
-| 587 | dc2-leaf2b | Interface State | Ethernet Interface & Line Protocol == "up" | Ethernet4 - MLAG_PEER_dc2-leaf2a_Ethernet4 | NOT RUN | - |
-| 588 | dc2-leaf2b | Interface State | Ethernet Interface & Line Protocol == "up" | Ethernet1 - P2P_LINK_TO_DC2-SPINE1_Ethernet4 | NOT RUN | - |
-| 589 | dc2-leaf2b | Interface State | Ethernet Interface & Line Protocol == "up" | Ethernet2 - P2P_LINK_TO_DC2-SPINE2_Ethernet4 | NOT RUN | - |
-| 590 | dc2-leaf2b | Interface State | Ethernet Interface & Line Protocol == "up" | Ethernet8 - DC2-LEAF2C_Ethernet2 | NOT RUN | - |
-| 591 | dc2-leaf2b | Interface State | Ethernet Interface & Line Protocol == "up" | Ethernet6 - P2P_LINK_TO_dc1-leaf2b_Ethernet6 | NOT RUN | - |
-| 592 | dc2-leaf2b | Interface State | Ethernet Interface & Line Protocol == "up" | Ethernet5 - dc2-leaf2-server1_PCI2 | NOT RUN | - |
-| 593 | dc2-leaf2b | Interface State | Port-Channel Interface & Line Protocol == "up" | Port-Channel3 - MLAG_PEER_dc2-leaf2a_Po3 | NOT RUN | - |
-| 594 | dc2-leaf2b | Interface State | Port-Channel Interface & Line Protocol == "up" | Port-Channel8 - DC2-LEAF2C_Po1 | NOT RUN | - |
-| 595 | dc2-leaf2b | Interface State | Port-Channel Interface & Line Protocol == "up" | Port-Channel5 - dc2-leaf2-server1_PortChannel dc2-leaf2-server1 | NOT RUN | - |
-| 596 | dc2-leaf2b | Interface State | Vlan Interface & Line Protocol == "up" | Vlan4093 - MLAG_PEER_L3_PEERING | NOT RUN | - |
-| 597 | dc2-leaf2b | Interface State | Vlan Interface & Line Protocol == "up" | Vlan4094 - MLAG_PEER | NOT RUN | - |
-| 598 | dc2-leaf2b | Interface State | Vlan Interface & Line Protocol == "up" | Vlan11 - VRF10_VLAN11 | NOT RUN | - |
-| 599 | dc2-leaf2b | Interface State | Vlan Interface & Line Protocol == "up" | Vlan12 - VRF10_VLAN12 | NOT RUN | - |
-| 600 | dc2-leaf2b | Interface State | Vlan Interface & Line Protocol == "up" | Vlan3009 - MLAG_PEER_L3_iBGP: vrf VRF10 | NOT RUN | - |
-| 601 | dc2-leaf2b | Interface State | Vlan Interface & Line Protocol == "up" | Vlan21 - VRF11_VLAN21 | NOT RUN | - |
-| 602 | dc2-leaf2b | Interface State | Vlan Interface & Line Protocol == "up" | Vlan22 - VRF11_VLAN22 | NOT RUN | - |
-| 603 | dc2-leaf2b | Interface State | Vlan Interface & Line Protocol == "up" | Vlan3010 - MLAG_PEER_L3_iBGP: vrf VRF11 | NOT RUN | - |
-| 604 | dc2-leaf2b | Interface State | Loopback Interface Status & Line Protocol == "up" | Loopback0 - EVPN_Overlay_Peering | NOT RUN | - |
-| 605 | dc2-leaf2b | Interface State | Loopback Interface Status & Line Protocol == "up" | Loopback1 - VTEP_VXLAN_Tunnel_Source | NOT RUN | - |
-| 606 | dc2-leaf2b | Interface State | Loopback Interface Status & Line Protocol == "up" | Loopback10 - VRF10_VTEP_DIAGNOSTICS | NOT RUN | - |
-| 607 | dc2-leaf2b | Interface State | Loopback Interface Status & Line Protocol == "up" | Loopback11 - VRF11_VTEP_DIAGNOSTICS | NOT RUN | - |
-| 608 | dc2-leaf2b | Interface State | Vxlan Interface Status & Line Protocol == "up" | Vxlan1 | NOT RUN | - |
-| 609 | dc2-leaf2b | LLDP Topology | LLDP topology - validate peer and interface | local: Ethernet3 - remote: dc2-leaf2a_Ethernet3 | NOT RUN | - |
-| 610 | dc2-leaf2b | LLDP Topology | LLDP topology - validate peer and interface | local: Ethernet4 - remote: dc2-leaf2a_Ethernet4 | NOT RUN | - |
-| 611 | dc2-leaf2b | LLDP Topology | LLDP topology - validate peer and interface | local: Ethernet1 - remote: dc2-spine1_Ethernet4 | NOT RUN | - |
-| 612 | dc2-leaf2b | LLDP Topology | LLDP topology - validate peer and interface | local: Ethernet2 - remote: dc2-spine2_Ethernet4 | NOT RUN | - |
-| 613 | dc2-leaf2b | LLDP Topology | LLDP topology - validate peer and interface | local: Ethernet8 - remote: dc2-leaf2c_Ethernet2 | NOT RUN | - |
-| 614 | dc2-leaf2b | LLDP Topology | LLDP topology - validate peer and interface | local: Ethernet6 - remote: dc1-leaf2b_Ethernet6 | NOT RUN | - |
-| 615 | dc2-leaf2b | IP Reachability | ip reachability test p2p links | Source: dc2-leaf2b_Ethernet1 - Destination: dc2-spine1_Ethernet4 | NOT RUN | - |
-| 616 | dc2-leaf2b | IP Reachability | ip reachability test p2p links | Source: dc2-leaf2b_Ethernet2 - Destination: dc2-spine2_Ethernet4 | NOT RUN | - |
-| 617 | dc2-leaf2b | IP Reachability | ip reachability test p2p links | Source: dc2-leaf2b_Ethernet6 - Destination: dc1-leaf2b_Ethernet6 | NOT RUN | - |
-| 618 | dc2-leaf2b | Loopback0 Reachability | Loopback0 Reachability | Source: dc2-leaf2b - 10.255.128.16/32 Destination: 10.255.0.3 | NOT RUN | - |
-| 619 | dc2-leaf2b | Loopback0 Reachability | Loopback0 Reachability | Source: dc2-leaf2b - 10.255.128.16/32 Destination: 10.255.0.1 | NOT RUN | - |
-| 620 | dc2-leaf2b | Loopback0 Reachability | Loopback0 Reachability | Source: dc2-leaf2b - 10.255.128.16/32 Destination: 10.255.0.2 | NOT RUN | - |
-| 621 | dc2-leaf2b | Loopback0 Reachability | Loopback0 Reachability | Source: dc2-leaf2b - 10.255.128.16/32 Destination: 10.255.0.4 | NOT RUN | - |
-| 622 | dc2-leaf2b | Loopback0 Reachability | Loopback0 Reachability | Source: dc2-leaf2b - 10.255.128.16/32 Destination: 10.255.0.5 | NOT RUN | - |
-| 623 | dc2-leaf2b | Loopback0 Reachability | Loopback0 Reachability | Source: dc2-leaf2b - 10.255.128.16/32 Destination: 10.255.0.6 | NOT RUN | - |
-| 624 | dc2-leaf2b | Loopback0 Reachability | Loopback0 Reachability | Source: dc2-leaf2b - 10.255.128.16/32 Destination: 10.255.128.11 | NOT RUN | - |
-| 625 | dc2-leaf2b | Loopback0 Reachability | Loopback0 Reachability | Source: dc2-leaf2b - 10.255.128.16/32 Destination: 10.255.128.12 | NOT RUN | - |
-| 626 | dc2-leaf2b | Loopback0 Reachability | Loopback0 Reachability | Source: dc2-leaf2b - 10.255.128.16/32 Destination: 10.255.128.13 | NOT RUN | - |
-| 627 | dc2-leaf2b | Loopback0 Reachability | Loopback0 Reachability | Source: dc2-leaf2b - 10.255.128.16/32 Destination: 10.255.128.14 | NOT RUN | - |
-| 628 | dc2-leaf2b | Loopback0 Reachability | Loopback0 Reachability | Source: dc2-leaf2b - 10.255.128.16/32 Destination: 10.255.128.15 | NOT RUN | - |
-| 629 | dc2-leaf2b | Loopback0 Reachability | Loopback0 Reachability | Source: dc2-leaf2b - 10.255.128.16/32 Destination: 10.255.128.16 | NOT RUN | - |
-| 630 | dc2-leaf2b | MLAG | MLAG State active & Status connected | MLAG | NOT RUN | - |
-| 631 | dc2-leaf2b | BGP | ArBGP is configured and operating | ArBGP | NOT RUN | - |
-| 632 | dc2-leaf2b | BGP | ip bgp peer state established (ipv4) | bgp_neighbor: 10.255.129.120 | NOT RUN | - |
-| 633 | dc2-leaf2b | BGP | ip bgp peer state established (ipv4) | bgp_neighbor: 10.255.255.116 | NOT RUN | - |
-| 634 | dc2-leaf2b | BGP | ip bgp peer state established (ipv4) | bgp_neighbor: 10.255.255.118 | NOT RUN | - |
-| 635 | dc2-leaf2b | BGP | bgp evpn peer state established (evpn) | bgp_neighbor: 10.255.128.11 | NOT RUN | - |
-| 636 | dc2-leaf2b | BGP | bgp evpn peer state established (evpn) | bgp_neighbor: 10.255.128.12 | NOT RUN | - |
-| 637 | dc2-leaf2b | BGP | bgp evpn peer state established (evpn) | bgp_neighbor: 10.255.0.6 | NOT RUN | - |
-| 638 | dc2-leaf2b | BGP | ip bgp peer state established (ipv4) | bgp_neighbor: 192.168.100.2 | NOT RUN | - |
-| 639 | dc2-leaf2b | Routing Table | Remote Lo0 address | 10.255.0.3 | NOT RUN | - |
-| 640 | dc2-leaf2b | Routing Table | Remote Lo0 address | 10.255.0.1 | NOT RUN | - |
-| 641 | dc2-leaf2b | Routing Table | Remote Lo0 address | 10.255.0.2 | NOT RUN | - |
-| 642 | dc2-leaf2b | Routing Table | Remote Lo0 address | 10.255.0.4 | NOT RUN | - |
-| 643 | dc2-leaf2b | Routing Table | Remote Lo0 address | 10.255.0.5 | NOT RUN | - |
-| 644 | dc2-leaf2b | Routing Table | Remote Lo0 address | 10.255.0.6 | NOT RUN | - |
-| 645 | dc2-leaf2b | Routing Table | Remote Lo0 address | 10.255.128.11 | NOT RUN | - |
-| 646 | dc2-leaf2b | Routing Table | Remote Lo0 address | 10.255.128.12 | NOT RUN | - |
-| 647 | dc2-leaf2b | Routing Table | Remote Lo0 address | 10.255.128.13 | NOT RUN | - |
-| 648 | dc2-leaf2b | Routing Table | Remote Lo0 address | 10.255.128.14 | NOT RUN | - |
-| 649 | dc2-leaf2b | Routing Table | Remote Lo0 address | 10.255.128.15 | NOT RUN | - |
-| 650 | dc2-leaf2b | Routing Table | Remote Lo0 address | 10.255.128.16 | NOT RUN | - |
-| 651 | dc2-leaf2b | Routing Table | Remote VTEP address | 10.255.1.3 | NOT RUN | - |
-| 652 | dc2-leaf2b | Routing Table | Remote VTEP address | 10.255.1.5 | NOT RUN | - |
-| 653 | dc2-leaf2b | Routing Table | Remote VTEP address | 10.255.129.13 | NOT RUN | - |
-| 654 | dc2-leaf2b | Routing Table | Remote VTEP address | 10.255.129.15 | NOT RUN | - |
-| 655 | dc2-leaf2c | Hardware | Verifies if the power supplies status are within the accepted states list. | VerifyEnvironmentPower | NOT RUN | - |
-| 656 | dc2-leaf2c | Hardware | Verifies if the fans status are within the accepted states list. | VerifyEnvironmentCooling | NOT RUN | - |
-| 657 | dc2-leaf2c | Hardware | Verifies if the device temperature is within the acceptable range. | VerifyTemperature | NOT RUN | - |
-| 658 | dc2-leaf2c | Hardware | Verifies the transceiver's manufacturer against a list of approved manufacturers. | VerifyTransceiversManufacturers | NOT RUN | - |
-| 659 | dc2-leaf2c | NTP | Synchronised with NTP server | NTP | NOT RUN | - |
-| 660 | dc2-leaf2c | Interface State | Ethernet Interface & Line Protocol == "up" | Ethernet1 - DC2-LEAF2A_Ethernet8 | NOT RUN | - |
-| 661 | dc2-leaf2c | Interface State | Ethernet Interface & Line Protocol == "up" | Ethernet2 - DC2-LEAF2B_Ethernet8 | NOT RUN | - |
-| 662 | dc2-leaf2c | Interface State | Ethernet Interface & Line Protocol == "up" | Ethernet5 - dc2-leaf2-server1_iLO | NOT RUN | - |
-| 663 | dc2-leaf2c | Interface State | Port-Channel Interface & Line Protocol == "up" | Port-Channel1 - DC2_L3_LEAF2_Po8 | NOT RUN | - |
-| 664 | dc2-leaf2c | LLDP Topology | LLDP topology - validate peer and interface | local: Ethernet1 - remote: dc2-leaf2a_Ethernet8 | NOT RUN | - |
-| 665 | dc2-leaf2c | LLDP Topology | LLDP topology - validate peer and interface | local: Ethernet2 - remote: dc2-leaf2b_Ethernet8 | NOT RUN | - |
-| 666 | dc2-spine1 | Hardware | Verifies if the power supplies status are within the accepted states list. | VerifyEnvironmentPower | NOT RUN | - |
-| 667 | dc2-spine1 | Hardware | Verifies if the fans status are within the accepted states list. | VerifyEnvironmentCooling | NOT RUN | - |
-| 668 | dc2-spine1 | Hardware | Verifies if the device temperature is within the acceptable range. | VerifyTemperature | NOT RUN | - |
-| 669 | dc2-spine1 | Hardware | Verifies the transceiver's manufacturer against a list of approved manufacturers. | VerifyTransceiversManufacturers | NOT RUN | - |
-| 670 | dc2-spine1 | NTP | Synchronised with NTP server | NTP | NOT RUN | - |
-| 671 | dc2-spine1 | Interface State | Ethernet Interface & Line Protocol == "up" | Ethernet1 - P2P_LINK_TO_DC2-LEAF1A_Ethernet1 | NOT RUN | - |
-| 672 | dc2-spine1 | Interface State | Ethernet Interface & Line Protocol == "up" | Ethernet2 - P2P_LINK_TO_DC2-LEAF1B_Ethernet1 | NOT RUN | - |
-| 673 | dc2-spine1 | Interface State | Ethernet Interface & Line Protocol == "up" | Ethernet3 - P2P_LINK_TO_DC2-LEAF2A_Ethernet1 | NOT RUN | - |
-| 674 | dc2-spine1 | Interface State | Ethernet Interface & Line Protocol == "up" | Ethernet4 - P2P_LINK_TO_DC2-LEAF2B_Ethernet1 | NOT RUN | - |
-| 675 | dc2-spine1 | Interface State | Loopback Interface Status & Line Protocol == "up" | Loopback0 - EVPN_Overlay_Peering | NOT RUN | - |
-| 676 | dc2-spine1 | LLDP Topology | LLDP topology - validate peer and interface | local: Ethernet1 - remote: dc2-leaf1a_Ethernet1 | NOT RUN | - |
-| 677 | dc2-spine1 | LLDP Topology | LLDP topology - validate peer and interface | local: Ethernet2 - remote: dc2-leaf1b_Ethernet1 | NOT RUN | - |
-| 678 | dc2-spine1 | LLDP Topology | LLDP topology - validate peer and interface | local: Ethernet3 - remote: dc2-leaf2a_Ethernet1 | NOT RUN | - |
-| 679 | dc2-spine1 | LLDP Topology | LLDP topology - validate peer and interface | local: Ethernet4 - remote: dc2-leaf2b_Ethernet1 | NOT RUN | - |
-| 680 | dc2-spine1 | IP Reachability | ip reachability test p2p links | Source: dc2-spine1_Ethernet1 - Destination: dc2-leaf1a_Ethernet1 | NOT RUN | - |
-| 681 | dc2-spine1 | IP Reachability | ip reachability test p2p links | Source: dc2-spine1_Ethernet2 - Destination: dc2-leaf1b_Ethernet1 | NOT RUN | - |
-| 682 | dc2-spine1 | IP Reachability | ip reachability test p2p links | Source: dc2-spine1_Ethernet3 - Destination: dc2-leaf2a_Ethernet1 | NOT RUN | - |
-| 683 | dc2-spine1 | IP Reachability | ip reachability test p2p links | Source: dc2-spine1_Ethernet4 - Destination: dc2-leaf2b_Ethernet1 | NOT RUN | - |
-| 684 | dc2-spine1 | BGP | ArBGP is configured and operating | ArBGP | NOT RUN | - |
-| 685 | dc2-spine1 | BGP | ip bgp peer state established (ipv4) | bgp_neighbor: 10.255.255.105 | NOT RUN | - |
-| 686 | dc2-spine1 | BGP | ip bgp peer state established (ipv4) | bgp_neighbor: 10.255.255.109 | NOT RUN | - |
-| 687 | dc2-spine1 | BGP | ip bgp peer state established (ipv4) | bgp_neighbor: 10.255.255.113 | NOT RUN | - |
-| 688 | dc2-spine1 | BGP | ip bgp peer state established (ipv4) | bgp_neighbor: 10.255.255.117 | NOT RUN | - |
-| 689 | dc2-spine1 | BGP | bgp evpn peer state established (evpn) | bgp_neighbor: 10.255.128.13 | NOT RUN | - |
-| 690 | dc2-spine1 | BGP | bgp evpn peer state established (evpn) | bgp_neighbor: 10.255.128.14 | NOT RUN | - |
-| 691 | dc2-spine1 | BGP | bgp evpn peer state established (evpn) | bgp_neighbor: 10.255.128.15 | NOT RUN | - |
-| 692 | dc2-spine1 | BGP | bgp evpn peer state established (evpn) | bgp_neighbor: 10.255.128.16 | NOT RUN | - |
-| 693 | dc2-spine2 | Hardware | Verifies if the power supplies status are within the accepted states list. | VerifyEnvironmentPower | NOT RUN | - |
-| 694 | dc2-spine2 | Hardware | Verifies if the fans status are within the accepted states list. | VerifyEnvironmentCooling | NOT RUN | - |
-| 695 | dc2-spine2 | Hardware | Verifies if the device temperature is within the acceptable range. | VerifyTemperature | NOT RUN | - |
-| 696 | dc2-spine2 | Hardware | Verifies the transceiver's manufacturer against a list of approved manufacturers. | VerifyTransceiversManufacturers | NOT RUN | - |
-| 697 | dc2-spine2 | NTP | Synchronised with NTP server | NTP | NOT RUN | - |
-| 698 | dc2-spine2 | Interface State | Ethernet Interface & Line Protocol == "up" | Ethernet1 - P2P_LINK_TO_DC2-LEAF1A_Ethernet2 | NOT RUN | - |
-| 699 | dc2-spine2 | Interface State | Ethernet Interface & Line Protocol == "up" | Ethernet2 - P2P_LINK_TO_DC2-LEAF1B_Ethernet2 | NOT RUN | - |
-| 700 | dc2-spine2 | Interface State | Ethernet Interface & Line Protocol == "up" | Ethernet3 - P2P_LINK_TO_DC2-LEAF2A_Ethernet2 | NOT RUN | - |
-| 701 | dc2-spine2 | Interface State | Ethernet Interface & Line Protocol == "up" | Ethernet4 - P2P_LINK_TO_DC2-LEAF2B_Ethernet2 | NOT RUN | - |
-| 702 | dc2-spine2 | Interface State | Loopback Interface Status & Line Protocol == "up" | Loopback0 - EVPN_Overlay_Peering | NOT RUN | - |
-| 703 | dc2-spine2 | LLDP Topology | LLDP topology - validate peer and interface | local: Ethernet1 - remote: dc2-leaf1a_Ethernet2 | NOT RUN | - |
-| 704 | dc2-spine2 | LLDP Topology | LLDP topology - validate peer and interface | local: Ethernet2 - remote: dc2-leaf1b_Ethernet2 | NOT RUN | - |
-| 705 | dc2-spine2 | LLDP Topology | LLDP topology - validate peer and interface | local: Ethernet3 - remote: dc2-leaf2a_Ethernet2 | NOT RUN | - |
-| 706 | dc2-spine2 | LLDP Topology | LLDP topology - validate peer and interface | local: Ethernet4 - remote: dc2-leaf2b_Ethernet2 | NOT RUN | - |
-| 707 | dc2-spine2 | IP Reachability | ip reachability test p2p links | Source: dc2-spine2_Ethernet1 - Destination: dc2-leaf1a_Ethernet2 | NOT RUN | - |
-| 708 | dc2-spine2 | IP Reachability | ip reachability test p2p links | Source: dc2-spine2_Ethernet2 - Destination: dc2-leaf1b_Ethernet2 | NOT RUN | - |
-| 709 | dc2-spine2 | IP Reachability | ip reachability test p2p links | Source: dc2-spine2_Ethernet3 - Destination: dc2-leaf2a_Ethernet2 | NOT RUN | - |
-| 710 | dc2-spine2 | IP Reachability | ip reachability test p2p links | Source: dc2-spine2_Ethernet4 - Destination: dc2-leaf2b_Ethernet2 | NOT RUN | - |
-| 711 | dc2-spine2 | BGP | ArBGP is configured and operating | ArBGP | NOT RUN | - |
-| 712 | dc2-spine2 | BGP | ip bgp peer state established (ipv4) | bgp_neighbor: 10.255.255.107 | NOT RUN | - |
-| 713 | dc2-spine2 | BGP | ip bgp peer state established (ipv4) | bgp_neighbor: 10.255.255.111 | NOT RUN | - |
-| 714 | dc2-spine2 | BGP | ip bgp peer state established (ipv4) | bgp_neighbor: 10.255.255.115 | NOT RUN | - |
-| 715 | dc2-spine2 | BGP | ip bgp peer state established (ipv4) | bgp_neighbor: 10.255.255.119 | NOT RUN | - |
-| 716 | dc2-spine2 | BGP | bgp evpn peer state established (evpn) | bgp_neighbor: 10.255.128.13 | NOT RUN | - |
-| 717 | dc2-spine2 | BGP | bgp evpn peer state established (evpn) | bgp_neighbor: 10.255.128.14 | NOT RUN | - |
-| 718 | dc2-spine2 | BGP | bgp evpn peer state established (evpn) | bgp_neighbor: 10.255.128.15 | NOT RUN | - |
-| 719 | dc2-spine2 | BGP | bgp evpn peer state established (evpn) | bgp_neighbor: 10.255.128.16 | NOT RUN | - |
->>>>>>> 0193df2a
+| 40 | dc1-leaf1a | Loopback0 Reachability | Loopback0 Reachability | Source: dc1-leaf1a - 10.255.0.3/32 Destination: 10.255.0.6 | NOT RUN | - |
+| 41 | dc1-leaf1a | Loopback0 Reachability | Loopback0 Reachability | Source: dc1-leaf1a - 10.255.0.3/32 Destination: 10.255.128.11 | NOT RUN | - |
+| 42 | dc1-leaf1a | Loopback0 Reachability | Loopback0 Reachability | Source: dc1-leaf1a - 10.255.0.3/32 Destination: 10.255.128.12 | NOT RUN | - |
+| 43 | dc1-leaf1a | Loopback0 Reachability | Loopback0 Reachability | Source: dc1-leaf1a - 10.255.0.3/32 Destination: 10.255.128.13 | NOT RUN | - |
+| 44 | dc1-leaf1a | Loopback0 Reachability | Loopback0 Reachability | Source: dc1-leaf1a - 10.255.0.3/32 Destination: 10.255.128.14 | NOT RUN | - |
+| 45 | dc1-leaf1a | Loopback0 Reachability | Loopback0 Reachability | Source: dc1-leaf1a - 10.255.0.3/32 Destination: 10.255.128.15 | NOT RUN | - |
+| 46 | dc1-leaf1a | Loopback0 Reachability | Loopback0 Reachability | Source: dc1-leaf1a - 10.255.0.3/32 Destination: 10.255.128.16 | NOT RUN | - |
+| 47 | dc1-leaf1a | MLAG | MLAG State active & Status connected | MLAG | NOT RUN | - |
+| 48 | dc1-leaf1a | BGP | ArBGP is configured and operating | ArBGP | NOT RUN | - |
+| 49 | dc1-leaf1a | BGP | ip bgp peer state established (ipv4) | bgp_neighbor: 10.255.1.97 | NOT RUN | - |
+| 50 | dc1-leaf1a | BGP | ip bgp peer state established (ipv4) | bgp_neighbor: 10.255.255.0 | NOT RUN | - |
+| 51 | dc1-leaf1a | BGP | ip bgp peer state established (ipv4) | bgp_neighbor: 10.255.255.2 | NOT RUN | - |
+| 52 | dc1-leaf1a | BGP | bgp evpn peer state established (evpn) | bgp_neighbor: 10.255.0.1 | NOT RUN | - |
+| 53 | dc1-leaf1a | BGP | bgp evpn peer state established (evpn) | bgp_neighbor: 10.255.0.2 | NOT RUN | - |
+| 54 | dc1-leaf1a | Routing Table | Remote Lo0 address | 10.255.0.3 | NOT RUN | - |
+| 55 | dc1-leaf1a | Routing Table | Remote Lo0 address | 10.255.0.1 | NOT RUN | - |
+| 56 | dc1-leaf1a | Routing Table | Remote Lo0 address | 10.255.0.2 | NOT RUN | - |
+| 57 | dc1-leaf1a | Routing Table | Remote Lo0 address | 10.255.0.4 | NOT RUN | - |
+| 58 | dc1-leaf1a | Routing Table | Remote Lo0 address | 10.255.0.5 | NOT RUN | - |
+| 59 | dc1-leaf1a | Routing Table | Remote Lo0 address | 10.255.0.6 | NOT RUN | - |
+| 60 | dc1-leaf1a | Routing Table | Remote Lo0 address | 10.255.128.11 | NOT RUN | - |
+| 61 | dc1-leaf1a | Routing Table | Remote Lo0 address | 10.255.128.12 | NOT RUN | - |
+| 62 | dc1-leaf1a | Routing Table | Remote Lo0 address | 10.255.128.13 | NOT RUN | - |
+| 63 | dc1-leaf1a | Routing Table | Remote Lo0 address | 10.255.128.14 | NOT RUN | - |
+| 64 | dc1-leaf1a | Routing Table | Remote Lo0 address | 10.255.128.15 | NOT RUN | - |
+| 65 | dc1-leaf1a | Routing Table | Remote Lo0 address | 10.255.128.16 | NOT RUN | - |
+| 66 | dc1-leaf1a | Routing Table | Remote VTEP address | 10.255.1.3 | NOT RUN | - |
+| 67 | dc1-leaf1a | Routing Table | Remote VTEP address | 10.255.1.5 | NOT RUN | - |
+| 68 | dc1-leaf1a | Routing Table | Remote VTEP address | 10.255.129.13 | NOT RUN | - |
+| 69 | dc1-leaf1a | Routing Table | Remote VTEP address | 10.255.129.15 | NOT RUN | - |
+| 70 | dc1-leaf1b | Hardware | Verifies if the power supplies status are within the accepted states list. | VerifyEnvironmentPower | NOT RUN | - |
+| 71 | dc1-leaf1b | Hardware | Verifies if the fans status are within the accepted states list. | VerifyEnvironmentCooling | NOT RUN | - |
+| 72 | dc1-leaf1b | Hardware | Verifies if the device temperature is within the acceptable range. | VerifyTemperature | NOT RUN | - |
+| 73 | dc1-leaf1b | Hardware | Verifies the transceiver's manufacturer against a list of approved manufacturers. | VerifyTransceiversManufacturers | NOT RUN | - |
+| 74 | dc1-leaf1b | NTP | Synchronised with NTP server | NTP | NOT RUN | - |
+| 75 | dc1-leaf1b | Interface State | Ethernet Interface & Line Protocol == "up" | Ethernet3 - MLAG_PEER_dc1-leaf1a_Ethernet3 | NOT RUN | - |
+| 76 | dc1-leaf1b | Interface State | Ethernet Interface & Line Protocol == "up" | Ethernet4 - MLAG_PEER_dc1-leaf1a_Ethernet4 | NOT RUN | - |
+| 77 | dc1-leaf1b | Interface State | Ethernet Interface & Line Protocol == "up" | Ethernet1 - P2P_LINK_TO_DC1-SPINE1_Ethernet2 | NOT RUN | - |
+| 78 | dc1-leaf1b | Interface State | Ethernet Interface & Line Protocol == "up" | Ethernet2 - P2P_LINK_TO_DC1-SPINE2_Ethernet2 | NOT RUN | - |
+| 79 | dc1-leaf1b | Interface State | Ethernet Interface & Line Protocol == "up" | Ethernet8 - DC1-LEAF1C_Ethernet2 | NOT RUN | - |
+| 80 | dc1-leaf1b | Interface State | Ethernet Interface & Line Protocol == "up" | Ethernet5 - dc1-leaf1-server1_PCI2 | NOT RUN | - |
+| 81 | dc1-leaf1b | Interface State | Port-Channel Interface & Line Protocol == "up" | Port-Channel3 - MLAG_PEER_dc1-leaf1a_Po3 | NOT RUN | - |
+| 82 | dc1-leaf1b | Interface State | Port-Channel Interface & Line Protocol == "up" | Port-Channel8 - DC1-LEAF1C_Po1 | NOT RUN | - |
+| 83 | dc1-leaf1b | Interface State | Port-Channel Interface & Line Protocol == "up" | Port-Channel5 - dc1-leaf1-server1_PortChannel dc1-leaf1-server1 | NOT RUN | - |
+| 84 | dc1-leaf1b | Interface State | Vlan Interface & Line Protocol == "up" | Vlan4093 - MLAG_PEER_L3_PEERING | NOT RUN | - |
+| 85 | dc1-leaf1b | Interface State | Vlan Interface & Line Protocol == "up" | Vlan4094 - MLAG_PEER | NOT RUN | - |
+| 86 | dc1-leaf1b | Interface State | Vlan Interface & Line Protocol == "up" | Vlan11 - VRF10_VLAN11 | NOT RUN | - |
+| 87 | dc1-leaf1b | Interface State | Vlan Interface & Line Protocol == "up" | Vlan12 - VRF10_VLAN12 | NOT RUN | - |
+| 88 | dc1-leaf1b | Interface State | Vlan Interface & Line Protocol == "up" | Vlan3009 - MLAG_PEER_L3_iBGP: vrf VRF10 | NOT RUN | - |
+| 89 | dc1-leaf1b | Interface State | Vlan Interface & Line Protocol == "up" | Vlan21 - VRF11_VLAN21 | NOT RUN | - |
+| 90 | dc1-leaf1b | Interface State | Vlan Interface & Line Protocol == "up" | Vlan22 - VRF11_VLAN22 | NOT RUN | - |
+| 91 | dc1-leaf1b | Interface State | Vlan Interface & Line Protocol == "up" | Vlan3010 - MLAG_PEER_L3_iBGP: vrf VRF11 | NOT RUN | - |
+| 92 | dc1-leaf1b | Interface State | Loopback Interface Status & Line Protocol == "up" | Loopback0 - EVPN_Overlay_Peering | NOT RUN | - |
+| 93 | dc1-leaf1b | Interface State | Loopback Interface Status & Line Protocol == "up" | Loopback1 - VTEP_VXLAN_Tunnel_Source | NOT RUN | - |
+| 94 | dc1-leaf1b | Interface State | Loopback Interface Status & Line Protocol == "up" | Loopback10 - VRF10_VTEP_DIAGNOSTICS | NOT RUN | - |
+| 95 | dc1-leaf1b | Interface State | Loopback Interface Status & Line Protocol == "up" | Loopback11 - VRF11_VTEP_DIAGNOSTICS | NOT RUN | - |
+| 96 | dc1-leaf1b | Interface State | Vxlan Interface Status & Line Protocol == "up" | Vxlan1 | NOT RUN | - |
+| 97 | dc1-leaf1b | LLDP Topology | LLDP topology - validate peer and interface | local: Ethernet3 - remote: dc1-leaf1a_Ethernet3 | NOT RUN | - |
+| 98 | dc1-leaf1b | LLDP Topology | LLDP topology - validate peer and interface | local: Ethernet4 - remote: dc1-leaf1a_Ethernet4 | NOT RUN | - |
+| 99 | dc1-leaf1b | LLDP Topology | LLDP topology - validate peer and interface | local: Ethernet1 - remote: dc1-spine1_Ethernet2 | NOT RUN | - |
+| 100 | dc1-leaf1b | LLDP Topology | LLDP topology - validate peer and interface | local: Ethernet2 - remote: dc1-spine2_Ethernet2 | NOT RUN | - |
+| 101 | dc1-leaf1b | LLDP Topology | LLDP topology - validate peer and interface | local: Ethernet8 - remote: dc1-leaf1c_Ethernet2 | NOT RUN | - |
+| 102 | dc1-leaf1b | IP Reachability | ip reachability test p2p links | Source: dc1-leaf1b_Ethernet1 - Destination: dc1-spine1_Ethernet2 | NOT RUN | - |
+| 103 | dc1-leaf1b | IP Reachability | ip reachability test p2p links | Source: dc1-leaf1b_Ethernet2 - Destination: dc1-spine2_Ethernet2 | NOT RUN | - |
+| 104 | dc1-leaf1b | Loopback0 Reachability | Loopback0 Reachability | Source: dc1-leaf1b - 10.255.0.4/32 Destination: 10.255.0.3 | NOT RUN | - |
+| 105 | dc1-leaf1b | Loopback0 Reachability | Loopback0 Reachability | Source: dc1-leaf1b - 10.255.0.4/32 Destination: 10.255.0.1 | NOT RUN | - |
+| 106 | dc1-leaf1b | Loopback0 Reachability | Loopback0 Reachability | Source: dc1-leaf1b - 10.255.0.4/32 Destination: 10.255.0.2 | NOT RUN | - |
+| 107 | dc1-leaf1b | Loopback0 Reachability | Loopback0 Reachability | Source: dc1-leaf1b - 10.255.0.4/32 Destination: 10.255.0.4 | NOT RUN | - |
+| 108 | dc1-leaf1b | Loopback0 Reachability | Loopback0 Reachability | Source: dc1-leaf1b - 10.255.0.4/32 Destination: 10.255.0.5 | NOT RUN | - |
+| 109 | dc1-leaf1b | Loopback0 Reachability | Loopback0 Reachability | Source: dc1-leaf1b - 10.255.0.4/32 Destination: 10.255.0.6 | NOT RUN | - |
+| 110 | dc1-leaf1b | Loopback0 Reachability | Loopback0 Reachability | Source: dc1-leaf1b - 10.255.0.4/32 Destination: 10.255.128.11 | NOT RUN | - |
+| 111 | dc1-leaf1b | Loopback0 Reachability | Loopback0 Reachability | Source: dc1-leaf1b - 10.255.0.4/32 Destination: 10.255.128.12 | NOT RUN | - |
+| 112 | dc1-leaf1b | Loopback0 Reachability | Loopback0 Reachability | Source: dc1-leaf1b - 10.255.0.4/32 Destination: 10.255.128.13 | NOT RUN | - |
+| 113 | dc1-leaf1b | Loopback0 Reachability | Loopback0 Reachability | Source: dc1-leaf1b - 10.255.0.4/32 Destination: 10.255.128.14 | NOT RUN | - |
+| 114 | dc1-leaf1b | Loopback0 Reachability | Loopback0 Reachability | Source: dc1-leaf1b - 10.255.0.4/32 Destination: 10.255.128.15 | NOT RUN | - |
+| 115 | dc1-leaf1b | Loopback0 Reachability | Loopback0 Reachability | Source: dc1-leaf1b - 10.255.0.4/32 Destination: 10.255.128.16 | NOT RUN | - |
+| 116 | dc1-leaf1b | MLAG | MLAG State active & Status connected | MLAG | NOT RUN | - |
+| 117 | dc1-leaf1b | BGP | ArBGP is configured and operating | ArBGP | NOT RUN | - |
+| 118 | dc1-leaf1b | BGP | ip bgp peer state established (ipv4) | bgp_neighbor: 10.255.1.96 | NOT RUN | - |
+| 119 | dc1-leaf1b | BGP | ip bgp peer state established (ipv4) | bgp_neighbor: 10.255.255.4 | NOT RUN | - |
+| 120 | dc1-leaf1b | BGP | ip bgp peer state established (ipv4) | bgp_neighbor: 10.255.255.6 | NOT RUN | - |
+| 121 | dc1-leaf1b | BGP | bgp evpn peer state established (evpn) | bgp_neighbor: 10.255.0.1 | NOT RUN | - |
+| 122 | dc1-leaf1b | BGP | bgp evpn peer state established (evpn) | bgp_neighbor: 10.255.0.2 | NOT RUN | - |
+| 123 | dc1-leaf1b | Routing Table | Remote Lo0 address | 10.255.0.3 | NOT RUN | - |
+| 124 | dc1-leaf1b | Routing Table | Remote Lo0 address | 10.255.0.1 | NOT RUN | - |
+| 125 | dc1-leaf1b | Routing Table | Remote Lo0 address | 10.255.0.2 | NOT RUN | - |
+| 126 | dc1-leaf1b | Routing Table | Remote Lo0 address | 10.255.0.4 | NOT RUN | - |
+| 127 | dc1-leaf1b | Routing Table | Remote Lo0 address | 10.255.0.5 | NOT RUN | - |
+| 128 | dc1-leaf1b | Routing Table | Remote Lo0 address | 10.255.0.6 | NOT RUN | - |
+| 129 | dc1-leaf1b | Routing Table | Remote Lo0 address | 10.255.128.11 | NOT RUN | - |
+| 130 | dc1-leaf1b | Routing Table | Remote Lo0 address | 10.255.128.12 | NOT RUN | - |
+| 131 | dc1-leaf1b | Routing Table | Remote Lo0 address | 10.255.128.13 | NOT RUN | - |
+| 132 | dc1-leaf1b | Routing Table | Remote Lo0 address | 10.255.128.14 | NOT RUN | - |
+| 133 | dc1-leaf1b | Routing Table | Remote Lo0 address | 10.255.128.15 | NOT RUN | - |
+| 134 | dc1-leaf1b | Routing Table | Remote Lo0 address | 10.255.128.16 | NOT RUN | - |
+| 135 | dc1-leaf1b | Routing Table | Remote VTEP address | 10.255.1.3 | NOT RUN | - |
+| 136 | dc1-leaf1b | Routing Table | Remote VTEP address | 10.255.1.5 | NOT RUN | - |
+| 137 | dc1-leaf1b | Routing Table | Remote VTEP address | 10.255.129.13 | NOT RUN | - |
+| 138 | dc1-leaf1b | Routing Table | Remote VTEP address | 10.255.129.15 | NOT RUN | - |
+| 139 | dc1-leaf1c | Hardware | Verifies if the power supplies status are within the accepted states list. | VerifyEnvironmentPower | NOT RUN | - |
+| 140 | dc1-leaf1c | Hardware | Verifies if the fans status are within the accepted states list. | VerifyEnvironmentCooling | NOT RUN | - |
+| 141 | dc1-leaf1c | Hardware | Verifies if the device temperature is within the acceptable range. | VerifyTemperature | NOT RUN | - |
+| 142 | dc1-leaf1c | Hardware | Verifies the transceiver's manufacturer against a list of approved manufacturers. | VerifyTransceiversManufacturers | NOT RUN | - |
+| 143 | dc1-leaf1c | NTP | Synchronised with NTP server | NTP | NOT RUN | - |
+| 144 | dc1-leaf1c | Interface State | Ethernet Interface & Line Protocol == "up" | Ethernet1 - DC1-LEAF1A_Ethernet8 | NOT RUN | - |
+| 145 | dc1-leaf1c | Interface State | Ethernet Interface & Line Protocol == "up" | Ethernet2 - DC1-LEAF1B_Ethernet8 | NOT RUN | - |
+| 146 | dc1-leaf1c | Interface State | Ethernet Interface & Line Protocol == "up" | Ethernet5 - dc1-leaf1-server1_iLO | NOT RUN | - |
+| 147 | dc1-leaf1c | Interface State | Port-Channel Interface & Line Protocol == "up" | Port-Channel1 - DC1_L3_LEAF1_Po8 | NOT RUN | - |
+| 148 | dc1-leaf1c | LLDP Topology | LLDP topology - validate peer and interface | local: Ethernet1 - remote: dc1-leaf1a_Ethernet8 | NOT RUN | - |
+| 149 | dc1-leaf1c | LLDP Topology | LLDP topology - validate peer and interface | local: Ethernet2 - remote: dc1-leaf1b_Ethernet8 | NOT RUN | - |
+| 150 | dc1-leaf2a | Hardware | Verifies if the power supplies status are within the accepted states list. | VerifyEnvironmentPower | NOT RUN | - |
+| 151 | dc1-leaf2a | Hardware | Verifies if the fans status are within the accepted states list. | VerifyEnvironmentCooling | NOT RUN | - |
+| 152 | dc1-leaf2a | Hardware | Verifies if the device temperature is within the acceptable range. | VerifyTemperature | NOT RUN | - |
+| 153 | dc1-leaf2a | Hardware | Verifies the transceiver's manufacturer against a list of approved manufacturers. | VerifyTransceiversManufacturers | NOT RUN | - |
+| 154 | dc1-leaf2a | NTP | Synchronised with NTP server | NTP | NOT RUN | - |
+| 155 | dc1-leaf2a | Interface State | Ethernet Interface & Line Protocol == "up" | Ethernet3 - MLAG_PEER_dc1-leaf2b_Ethernet3 | NOT RUN | - |
+| 156 | dc1-leaf2a | Interface State | Ethernet Interface & Line Protocol == "up" | Ethernet4 - MLAG_PEER_dc1-leaf2b_Ethernet4 | NOT RUN | - |
+| 157 | dc1-leaf2a | Interface State | Ethernet Interface & Line Protocol == "up" | Ethernet1 - P2P_LINK_TO_DC1-SPINE1_Ethernet3 | NOT RUN | - |
+| 158 | dc1-leaf2a | Interface State | Ethernet Interface & Line Protocol == "up" | Ethernet2 - P2P_LINK_TO_DC1-SPINE2_Ethernet3 | NOT RUN | - |
+| 159 | dc1-leaf2a | Interface State | Ethernet Interface & Line Protocol == "up" | Ethernet8 - DC1-LEAF2C_Ethernet1 | NOT RUN | - |
+| 160 | dc1-leaf2a | Interface State | Ethernet Interface & Line Protocol == "up" | Ethernet6 - P2P_LINK_TO_dc2-leaf2a_Ethernet6 | NOT RUN | - |
+| 161 | dc1-leaf2a | Interface State | Ethernet Interface & Line Protocol == "up" | Ethernet5 - dc1-leaf2-server1_PCI1 | NOT RUN | - |
+| 162 | dc1-leaf2a | Interface State | Port-Channel Interface & Line Protocol == "up" | Port-Channel3 - MLAG_PEER_dc1-leaf2b_Po3 | NOT RUN | - |
+| 163 | dc1-leaf2a | Interface State | Port-Channel Interface & Line Protocol == "up" | Port-Channel8 - DC1-LEAF2C_Po1 | NOT RUN | - |
+| 164 | dc1-leaf2a | Interface State | Port-Channel Interface & Line Protocol == "up" | Port-Channel5 - dc1-leaf2-server1_PortChannel dc1-leaf2-server1 | NOT RUN | - |
+| 165 | dc1-leaf2a | Interface State | Vlan Interface & Line Protocol == "up" | Vlan4093 - MLAG_PEER_L3_PEERING | NOT RUN | - |
+| 166 | dc1-leaf2a | Interface State | Vlan Interface & Line Protocol == "up" | Vlan4094 - MLAG_PEER | NOT RUN | - |
+| 167 | dc1-leaf2a | Interface State | Vlan Interface & Line Protocol == "up" | Vlan11 - VRF10_VLAN11 | NOT RUN | - |
+| 168 | dc1-leaf2a | Interface State | Vlan Interface & Line Protocol == "up" | Vlan12 - VRF10_VLAN12 | NOT RUN | - |
+| 169 | dc1-leaf2a | Interface State | Vlan Interface & Line Protocol == "up" | Vlan3009 - MLAG_PEER_L3_iBGP: vrf VRF10 | NOT RUN | - |
+| 170 | dc1-leaf2a | Interface State | Vlan Interface & Line Protocol == "up" | Vlan21 - VRF11_VLAN21 | NOT RUN | - |
+| 171 | dc1-leaf2a | Interface State | Vlan Interface & Line Protocol == "up" | Vlan22 - VRF11_VLAN22 | NOT RUN | - |
+| 172 | dc1-leaf2a | Interface State | Vlan Interface & Line Protocol == "up" | Vlan3010 - MLAG_PEER_L3_iBGP: vrf VRF11 | NOT RUN | - |
+| 173 | dc1-leaf2a | Interface State | Loopback Interface Status & Line Protocol == "up" | Loopback0 - EVPN_Overlay_Peering | NOT RUN | - |
+| 174 | dc1-leaf2a | Interface State | Loopback Interface Status & Line Protocol == "up" | Loopback1 - VTEP_VXLAN_Tunnel_Source | NOT RUN | - |
+| 175 | dc1-leaf2a | Interface State | Loopback Interface Status & Line Protocol == "up" | Loopback10 - VRF10_VTEP_DIAGNOSTICS | NOT RUN | - |
+| 176 | dc1-leaf2a | Interface State | Loopback Interface Status & Line Protocol == "up" | Loopback11 - VRF11_VTEP_DIAGNOSTICS | NOT RUN | - |
+| 177 | dc1-leaf2a | Interface State | Vxlan Interface Status & Line Protocol == "up" | Vxlan1 | NOT RUN | - |
+| 178 | dc1-leaf2a | LLDP Topology | LLDP topology - validate peer and interface | local: Ethernet3 - remote: dc1-leaf2b_Ethernet3 | NOT RUN | - |
+| 179 | dc1-leaf2a | LLDP Topology | LLDP topology - validate peer and interface | local: Ethernet4 - remote: dc1-leaf2b_Ethernet4 | NOT RUN | - |
+| 180 | dc1-leaf2a | LLDP Topology | LLDP topology - validate peer and interface | local: Ethernet1 - remote: dc1-spine1_Ethernet3 | NOT RUN | - |
+| 181 | dc1-leaf2a | LLDP Topology | LLDP topology - validate peer and interface | local: Ethernet2 - remote: dc1-spine2_Ethernet3 | NOT RUN | - |
+| 182 | dc1-leaf2a | LLDP Topology | LLDP topology - validate peer and interface | local: Ethernet8 - remote: dc1-leaf2c_Ethernet1 | NOT RUN | - |
+| 183 | dc1-leaf2a | LLDP Topology | LLDP topology - validate peer and interface | local: Ethernet6 - remote: dc2-leaf2a_Ethernet6 | NOT RUN | - |
+| 184 | dc1-leaf2a | IP Reachability | ip reachability test p2p links | Source: dc1-leaf2a_Ethernet1 - Destination: dc1-spine1_Ethernet3 | NOT RUN | - |
+| 185 | dc1-leaf2a | IP Reachability | ip reachability test p2p links | Source: dc1-leaf2a_Ethernet2 - Destination: dc1-spine2_Ethernet3 | NOT RUN | - |
+| 186 | dc1-leaf2a | IP Reachability | ip reachability test p2p links | Source: dc1-leaf2a_Ethernet6 - Destination: dc2-leaf2a_Ethernet6 | NOT RUN | - |
+| 187 | dc1-leaf2a | Loopback0 Reachability | Loopback0 Reachability | Source: dc1-leaf2a - 10.255.0.5/32 Destination: 10.255.0.3 | NOT RUN | - |
+| 188 | dc1-leaf2a | Loopback0 Reachability | Loopback0 Reachability | Source: dc1-leaf2a - 10.255.0.5/32 Destination: 10.255.0.1 | NOT RUN | - |
+| 189 | dc1-leaf2a | Loopback0 Reachability | Loopback0 Reachability | Source: dc1-leaf2a - 10.255.0.5/32 Destination: 10.255.0.2 | NOT RUN | - |
+| 190 | dc1-leaf2a | Loopback0 Reachability | Loopback0 Reachability | Source: dc1-leaf2a - 10.255.0.5/32 Destination: 10.255.0.4 | NOT RUN | - |
+| 191 | dc1-leaf2a | Loopback0 Reachability | Loopback0 Reachability | Source: dc1-leaf2a - 10.255.0.5/32 Destination: 10.255.0.5 | NOT RUN | - |
+| 192 | dc1-leaf2a | Loopback0 Reachability | Loopback0 Reachability | Source: dc1-leaf2a - 10.255.0.5/32 Destination: 10.255.0.6 | NOT RUN | - |
+| 193 | dc1-leaf2a | Loopback0 Reachability | Loopback0 Reachability | Source: dc1-leaf2a - 10.255.0.5/32 Destination: 10.255.128.11 | NOT RUN | - |
+| 194 | dc1-leaf2a | Loopback0 Reachability | Loopback0 Reachability | Source: dc1-leaf2a - 10.255.0.5/32 Destination: 10.255.128.12 | NOT RUN | - |
+| 195 | dc1-leaf2a | Loopback0 Reachability | Loopback0 Reachability | Source: dc1-leaf2a - 10.255.0.5/32 Destination: 10.255.128.13 | NOT RUN | - |
+| 196 | dc1-leaf2a | Loopback0 Reachability | Loopback0 Reachability | Source: dc1-leaf2a - 10.255.0.5/32 Destination: 10.255.128.14 | NOT RUN | - |
+| 197 | dc1-leaf2a | Loopback0 Reachability | Loopback0 Reachability | Source: dc1-leaf2a - 10.255.0.5/32 Destination: 10.255.128.15 | NOT RUN | - |
+| 198 | dc1-leaf2a | Loopback0 Reachability | Loopback0 Reachability | Source: dc1-leaf2a - 10.255.0.5/32 Destination: 10.255.128.16 | NOT RUN | - |
+| 199 | dc1-leaf2a | MLAG | MLAG State active & Status connected | MLAG | NOT RUN | - |
+| 200 | dc1-leaf2a | BGP | ArBGP is configured and operating | ArBGP | NOT RUN | - |
+| 201 | dc1-leaf2a | BGP | ip bgp peer state established (ipv4) | bgp_neighbor: 10.255.1.101 | NOT RUN | - |
+| 202 | dc1-leaf2a | BGP | ip bgp peer state established (ipv4) | bgp_neighbor: 10.255.255.8 | NOT RUN | - |
+| 203 | dc1-leaf2a | BGP | ip bgp peer state established (ipv4) | bgp_neighbor: 10.255.255.10 | NOT RUN | - |
+| 204 | dc1-leaf2a | BGP | bgp evpn peer state established (evpn) | bgp_neighbor: 10.255.0.1 | NOT RUN | - |
+| 205 | dc1-leaf2a | BGP | bgp evpn peer state established (evpn) | bgp_neighbor: 10.255.0.2 | NOT RUN | - |
+| 206 | dc1-leaf2a | BGP | bgp evpn peer state established (evpn) | bgp_neighbor: 10.255.128.15 | NOT RUN | - |
+| 207 | dc1-leaf2a | BGP | ip bgp peer state established (ipv4) | bgp_neighbor: 192.168.100.1 | NOT RUN | - |
+| 208 | dc1-leaf2a | Routing Table | Remote Lo0 address | 10.255.0.3 | NOT RUN | - |
+| 209 | dc1-leaf2a | Routing Table | Remote Lo0 address | 10.255.0.1 | NOT RUN | - |
+| 210 | dc1-leaf2a | Routing Table | Remote Lo0 address | 10.255.0.2 | NOT RUN | - |
+| 211 | dc1-leaf2a | Routing Table | Remote Lo0 address | 10.255.0.4 | NOT RUN | - |
+| 212 | dc1-leaf2a | Routing Table | Remote Lo0 address | 10.255.0.5 | NOT RUN | - |
+| 213 | dc1-leaf2a | Routing Table | Remote Lo0 address | 10.255.0.6 | NOT RUN | - |
+| 214 | dc1-leaf2a | Routing Table | Remote Lo0 address | 10.255.128.11 | NOT RUN | - |
+| 215 | dc1-leaf2a | Routing Table | Remote Lo0 address | 10.255.128.12 | NOT RUN | - |
+| 216 | dc1-leaf2a | Routing Table | Remote Lo0 address | 10.255.128.13 | NOT RUN | - |
+| 217 | dc1-leaf2a | Routing Table | Remote Lo0 address | 10.255.128.14 | NOT RUN | - |
+| 218 | dc1-leaf2a | Routing Table | Remote Lo0 address | 10.255.128.15 | NOT RUN | - |
+| 219 | dc1-leaf2a | Routing Table | Remote Lo0 address | 10.255.128.16 | NOT RUN | - |
+| 220 | dc1-leaf2a | Routing Table | Remote VTEP address | 10.255.1.3 | NOT RUN | - |
+| 221 | dc1-leaf2a | Routing Table | Remote VTEP address | 10.255.1.5 | NOT RUN | - |
+| 222 | dc1-leaf2a | Routing Table | Remote VTEP address | 10.255.129.13 | NOT RUN | - |
+| 223 | dc1-leaf2a | Routing Table | Remote VTEP address | 10.255.129.15 | NOT RUN | - |
+| 224 | dc1-leaf2b | Hardware | Verifies if the power supplies status are within the accepted states list. | VerifyEnvironmentPower | NOT RUN | - |
+| 225 | dc1-leaf2b | Hardware | Verifies if the fans status are within the accepted states list. | VerifyEnvironmentCooling | NOT RUN | - |
+| 226 | dc1-leaf2b | Hardware | Verifies if the device temperature is within the acceptable range. | VerifyTemperature | NOT RUN | - |
+| 227 | dc1-leaf2b | Hardware | Verifies the transceiver's manufacturer against a list of approved manufacturers. | VerifyTransceiversManufacturers | NOT RUN | - |
+| 228 | dc1-leaf2b | NTP | Synchronised with NTP server | NTP | NOT RUN | - |
+| 229 | dc1-leaf2b | Interface State | Ethernet Interface & Line Protocol == "up" | Ethernet3 - MLAG_PEER_dc1-leaf2a_Ethernet3 | NOT RUN | - |
+| 230 | dc1-leaf2b | Interface State | Ethernet Interface & Line Protocol == "up" | Ethernet4 - MLAG_PEER_dc1-leaf2a_Ethernet4 | NOT RUN | - |
+| 231 | dc1-leaf2b | Interface State | Ethernet Interface & Line Protocol == "up" | Ethernet1 - P2P_LINK_TO_DC1-SPINE1_Ethernet4 | NOT RUN | - |
+| 232 | dc1-leaf2b | Interface State | Ethernet Interface & Line Protocol == "up" | Ethernet2 - P2P_LINK_TO_DC1-SPINE2_Ethernet4 | NOT RUN | - |
+| 233 | dc1-leaf2b | Interface State | Ethernet Interface & Line Protocol == "up" | Ethernet8 - DC1-LEAF2C_Ethernet2 | NOT RUN | - |
+| 234 | dc1-leaf2b | Interface State | Ethernet Interface & Line Protocol == "up" | Ethernet6 - P2P_LINK_TO_dc2-leaf2b_Ethernet6 | NOT RUN | - |
+| 235 | dc1-leaf2b | Interface State | Ethernet Interface & Line Protocol == "up" | Ethernet5 - dc1-leaf2-server1_PCI2 | NOT RUN | - |
+| 236 | dc1-leaf2b | Interface State | Port-Channel Interface & Line Protocol == "up" | Port-Channel3 - MLAG_PEER_dc1-leaf2a_Po3 | NOT RUN | - |
+| 237 | dc1-leaf2b | Interface State | Port-Channel Interface & Line Protocol == "up" | Port-Channel8 - DC1-LEAF2C_Po1 | NOT RUN | - |
+| 238 | dc1-leaf2b | Interface State | Port-Channel Interface & Line Protocol == "up" | Port-Channel5 - dc1-leaf2-server1_PortChannel dc1-leaf2-server1 | NOT RUN | - |
+| 239 | dc1-leaf2b | Interface State | Vlan Interface & Line Protocol == "up" | Vlan4093 - MLAG_PEER_L3_PEERING | NOT RUN | - |
+| 240 | dc1-leaf2b | Interface State | Vlan Interface & Line Protocol == "up" | Vlan4094 - MLAG_PEER | NOT RUN | - |
+| 241 | dc1-leaf2b | Interface State | Vlan Interface & Line Protocol == "up" | Vlan11 - VRF10_VLAN11 | NOT RUN | - |
+| 242 | dc1-leaf2b | Interface State | Vlan Interface & Line Protocol == "up" | Vlan12 - VRF10_VLAN12 | NOT RUN | - |
+| 243 | dc1-leaf2b | Interface State | Vlan Interface & Line Protocol == "up" | Vlan3009 - MLAG_PEER_L3_iBGP: vrf VRF10 | NOT RUN | - |
+| 244 | dc1-leaf2b | Interface State | Vlan Interface & Line Protocol == "up" | Vlan21 - VRF11_VLAN21 | NOT RUN | - |
+| 245 | dc1-leaf2b | Interface State | Vlan Interface & Line Protocol == "up" | Vlan22 - VRF11_VLAN22 | NOT RUN | - |
+| 246 | dc1-leaf2b | Interface State | Vlan Interface & Line Protocol == "up" | Vlan3010 - MLAG_PEER_L3_iBGP: vrf VRF11 | NOT RUN | - |
+| 247 | dc1-leaf2b | Interface State | Loopback Interface Status & Line Protocol == "up" | Loopback0 - EVPN_Overlay_Peering | NOT RUN | - |
+| 248 | dc1-leaf2b | Interface State | Loopback Interface Status & Line Protocol == "up" | Loopback1 - VTEP_VXLAN_Tunnel_Source | NOT RUN | - |
+| 249 | dc1-leaf2b | Interface State | Loopback Interface Status & Line Protocol == "up" | Loopback10 - VRF10_VTEP_DIAGNOSTICS | NOT RUN | - |
+| 250 | dc1-leaf2b | Interface State | Loopback Interface Status & Line Protocol == "up" | Loopback11 - VRF11_VTEP_DIAGNOSTICS | NOT RUN | - |
+| 251 | dc1-leaf2b | Interface State | Vxlan Interface Status & Line Protocol == "up" | Vxlan1 | NOT RUN | - |
+| 252 | dc1-leaf2b | LLDP Topology | LLDP topology - validate peer and interface | local: Ethernet3 - remote: dc1-leaf2a_Ethernet3 | NOT RUN | - |
+| 253 | dc1-leaf2b | LLDP Topology | LLDP topology - validate peer and interface | local: Ethernet4 - remote: dc1-leaf2a_Ethernet4 | NOT RUN | - |
+| 254 | dc1-leaf2b | LLDP Topology | LLDP topology - validate peer and interface | local: Ethernet1 - remote: dc1-spine1_Ethernet4 | NOT RUN | - |
+| 255 | dc1-leaf2b | LLDP Topology | LLDP topology - validate peer and interface | local: Ethernet2 - remote: dc1-spine2_Ethernet4 | NOT RUN | - |
+| 256 | dc1-leaf2b | LLDP Topology | LLDP topology - validate peer and interface | local: Ethernet8 - remote: dc1-leaf2c_Ethernet2 | NOT RUN | - |
+| 257 | dc1-leaf2b | LLDP Topology | LLDP topology - validate peer and interface | local: Ethernet6 - remote: dc2-leaf2b_Ethernet6 | NOT RUN | - |
+| 258 | dc1-leaf2b | IP Reachability | ip reachability test p2p links | Source: dc1-leaf2b_Ethernet1 - Destination: dc1-spine1_Ethernet4 | NOT RUN | - |
+| 259 | dc1-leaf2b | IP Reachability | ip reachability test p2p links | Source: dc1-leaf2b_Ethernet2 - Destination: dc1-spine2_Ethernet4 | NOT RUN | - |
+| 260 | dc1-leaf2b | IP Reachability | ip reachability test p2p links | Source: dc1-leaf2b_Ethernet6 - Destination: dc2-leaf2b_Ethernet6 | NOT RUN | - |
+| 261 | dc1-leaf2b | Loopback0 Reachability | Loopback0 Reachability | Source: dc1-leaf2b - 10.255.0.6/32 Destination: 10.255.0.3 | NOT RUN | - |
+| 262 | dc1-leaf2b | Loopback0 Reachability | Loopback0 Reachability | Source: dc1-leaf2b - 10.255.0.6/32 Destination: 10.255.0.1 | NOT RUN | - |
+| 263 | dc1-leaf2b | Loopback0 Reachability | Loopback0 Reachability | Source: dc1-leaf2b - 10.255.0.6/32 Destination: 10.255.0.2 | NOT RUN | - |
+| 264 | dc1-leaf2b | Loopback0 Reachability | Loopback0 Reachability | Source: dc1-leaf2b - 10.255.0.6/32 Destination: 10.255.0.4 | NOT RUN | - |
+| 265 | dc1-leaf2b | Loopback0 Reachability | Loopback0 Reachability | Source: dc1-leaf2b - 10.255.0.6/32 Destination: 10.255.0.5 | NOT RUN | - |
+| 266 | dc1-leaf2b | Loopback0 Reachability | Loopback0 Reachability | Source: dc1-leaf2b - 10.255.0.6/32 Destination: 10.255.0.6 | NOT RUN | - |
+| 267 | dc1-leaf2b | Loopback0 Reachability | Loopback0 Reachability | Source: dc1-leaf2b - 10.255.0.6/32 Destination: 10.255.128.11 | NOT RUN | - |
+| 268 | dc1-leaf2b | Loopback0 Reachability | Loopback0 Reachability | Source: dc1-leaf2b - 10.255.0.6/32 Destination: 10.255.128.12 | NOT RUN | - |
+| 269 | dc1-leaf2b | Loopback0 Reachability | Loopback0 Reachability | Source: dc1-leaf2b - 10.255.0.6/32 Destination: 10.255.128.13 | NOT RUN | - |
+| 270 | dc1-leaf2b | Loopback0 Reachability | Loopback0 Reachability | Source: dc1-leaf2b - 10.255.0.6/32 Destination: 10.255.128.14 | NOT RUN | - |
+| 271 | dc1-leaf2b | Loopback0 Reachability | Loopback0 Reachability | Source: dc1-leaf2b - 10.255.0.6/32 Destination: 10.255.128.15 | NOT RUN | - |
+| 272 | dc1-leaf2b | Loopback0 Reachability | Loopback0 Reachability | Source: dc1-leaf2b - 10.255.0.6/32 Destination: 10.255.128.16 | NOT RUN | - |
+| 273 | dc1-leaf2b | MLAG | MLAG State active & Status connected | MLAG | NOT RUN | - |
+| 274 | dc1-leaf2b | BGP | ArBGP is configured and operating | ArBGP | NOT RUN | - |
+| 275 | dc1-leaf2b | BGP | ip bgp peer state established (ipv4) | bgp_neighbor: 10.255.1.100 | NOT RUN | - |
+| 276 | dc1-leaf2b | BGP | ip bgp peer state established (ipv4) | bgp_neighbor: 10.255.255.12 | NOT RUN | - |
+| 277 | dc1-leaf2b | BGP | ip bgp peer state established (ipv4) | bgp_neighbor: 10.255.255.14 | NOT RUN | - |
+| 278 | dc1-leaf2b | BGP | bgp evpn peer state established (evpn) | bgp_neighbor: 10.255.0.1 | NOT RUN | - |
+| 279 | dc1-leaf2b | BGP | bgp evpn peer state established (evpn) | bgp_neighbor: 10.255.0.2 | NOT RUN | - |
+| 280 | dc1-leaf2b | BGP | bgp evpn peer state established (evpn) | bgp_neighbor: 10.255.128.16 | NOT RUN | - |
+| 281 | dc1-leaf2b | BGP | ip bgp peer state established (ipv4) | bgp_neighbor: 192.168.100.3 | NOT RUN | - |
+| 282 | dc1-leaf2b | Routing Table | Remote Lo0 address | 10.255.0.3 | NOT RUN | - |
+| 283 | dc1-leaf2b | Routing Table | Remote Lo0 address | 10.255.0.1 | NOT RUN | - |
+| 284 | dc1-leaf2b | Routing Table | Remote Lo0 address | 10.255.0.2 | NOT RUN | - |
+| 285 | dc1-leaf2b | Routing Table | Remote Lo0 address | 10.255.0.4 | NOT RUN | - |
+| 286 | dc1-leaf2b | Routing Table | Remote Lo0 address | 10.255.0.5 | NOT RUN | - |
+| 287 | dc1-leaf2b | Routing Table | Remote Lo0 address | 10.255.0.6 | NOT RUN | - |
+| 288 | dc1-leaf2b | Routing Table | Remote Lo0 address | 10.255.128.11 | NOT RUN | - |
+| 289 | dc1-leaf2b | Routing Table | Remote Lo0 address | 10.255.128.12 | NOT RUN | - |
+| 290 | dc1-leaf2b | Routing Table | Remote Lo0 address | 10.255.128.13 | NOT RUN | - |
+| 291 | dc1-leaf2b | Routing Table | Remote Lo0 address | 10.255.128.14 | NOT RUN | - |
+| 292 | dc1-leaf2b | Routing Table | Remote Lo0 address | 10.255.128.15 | NOT RUN | - |
+| 293 | dc1-leaf2b | Routing Table | Remote Lo0 address | 10.255.128.16 | NOT RUN | - |
+| 294 | dc1-leaf2b | Routing Table | Remote VTEP address | 10.255.1.3 | NOT RUN | - |
+| 295 | dc1-leaf2b | Routing Table | Remote VTEP address | 10.255.1.5 | NOT RUN | - |
+| 296 | dc1-leaf2b | Routing Table | Remote VTEP address | 10.255.129.13 | NOT RUN | - |
+| 297 | dc1-leaf2b | Routing Table | Remote VTEP address | 10.255.129.15 | NOT RUN | - |
+| 298 | dc1-leaf2c | Hardware | Verifies if the power supplies status are within the accepted states list. | VerifyEnvironmentPower | NOT RUN | - |
+| 299 | dc1-leaf2c | Hardware | Verifies if the fans status are within the accepted states list. | VerifyEnvironmentCooling | NOT RUN | - |
+| 300 | dc1-leaf2c | Hardware | Verifies if the device temperature is within the acceptable range. | VerifyTemperature | NOT RUN | - |
+| 301 | dc1-leaf2c | Hardware | Verifies the transceiver's manufacturer against a list of approved manufacturers. | VerifyTransceiversManufacturers | NOT RUN | - |
+| 302 | dc1-leaf2c | NTP | Synchronised with NTP server | NTP | NOT RUN | - |
+| 303 | dc1-leaf2c | Interface State | Ethernet Interface & Line Protocol == "up" | Ethernet1 - DC1-LEAF2A_Ethernet8 | NOT RUN | - |
+| 304 | dc1-leaf2c | Interface State | Ethernet Interface & Line Protocol == "up" | Ethernet2 - DC1-LEAF2B_Ethernet8 | NOT RUN | - |
+| 305 | dc1-leaf2c | Interface State | Ethernet Interface & Line Protocol == "up" | Ethernet5 - dc1-leaf2-server1_iLO | NOT RUN | - |
+| 306 | dc1-leaf2c | Interface State | Port-Channel Interface & Line Protocol == "up" | Port-Channel1 - DC1_L3_LEAF2_Po8 | NOT RUN | - |
+| 307 | dc1-leaf2c | LLDP Topology | LLDP topology - validate peer and interface | local: Ethernet1 - remote: dc1-leaf2a_Ethernet8 | NOT RUN | - |
+| 308 | dc1-leaf2c | LLDP Topology | LLDP topology - validate peer and interface | local: Ethernet2 - remote: dc1-leaf2b_Ethernet8 | NOT RUN | - |
+| 309 | dc1-spine1 | Hardware | Verifies if the power supplies status are within the accepted states list. | VerifyEnvironmentPower | NOT RUN | - |
+| 310 | dc1-spine1 | Hardware | Verifies if the fans status are within the accepted states list. | VerifyEnvironmentCooling | NOT RUN | - |
+| 311 | dc1-spine1 | Hardware | Verifies if the device temperature is within the acceptable range. | VerifyTemperature | NOT RUN | - |
+| 312 | dc1-spine1 | Hardware | Verifies the transceiver's manufacturer against a list of approved manufacturers. | VerifyTransceiversManufacturers | NOT RUN | - |
+| 313 | dc1-spine1 | NTP | Synchronised with NTP server | NTP | NOT RUN | - |
+| 314 | dc1-spine1 | Interface State | Ethernet Interface & Line Protocol == "up" | Ethernet1 - P2P_LINK_TO_DC1-LEAF1A_Ethernet1 | NOT RUN | - |
+| 315 | dc1-spine1 | Interface State | Ethernet Interface & Line Protocol == "up" | Ethernet2 - P2P_LINK_TO_DC1-LEAF1B_Ethernet1 | NOT RUN | - |
+| 316 | dc1-spine1 | Interface State | Ethernet Interface & Line Protocol == "up" | Ethernet3 - P2P_LINK_TO_DC1-LEAF2A_Ethernet1 | NOT RUN | - |
+| 317 | dc1-spine1 | Interface State | Ethernet Interface & Line Protocol == "up" | Ethernet4 - P2P_LINK_TO_DC1-LEAF2B_Ethernet1 | NOT RUN | - |
+| 318 | dc1-spine1 | Interface State | Loopback Interface Status & Line Protocol == "up" | Loopback0 - EVPN_Overlay_Peering | NOT RUN | - |
+| 319 | dc1-spine1 | LLDP Topology | LLDP topology - validate peer and interface | local: Ethernet1 - remote: dc1-leaf1a_Ethernet1 | NOT RUN | - |
+| 320 | dc1-spine1 | LLDP Topology | LLDP topology - validate peer and interface | local: Ethernet2 - remote: dc1-leaf1b_Ethernet1 | NOT RUN | - |
+| 321 | dc1-spine1 | LLDP Topology | LLDP topology - validate peer and interface | local: Ethernet3 - remote: dc1-leaf2a_Ethernet1 | NOT RUN | - |
+| 322 | dc1-spine1 | LLDP Topology | LLDP topology - validate peer and interface | local: Ethernet4 - remote: dc1-leaf2b_Ethernet1 | NOT RUN | - |
+| 323 | dc1-spine1 | IP Reachability | ip reachability test p2p links | Source: dc1-spine1_Ethernet1 - Destination: dc1-leaf1a_Ethernet1 | NOT RUN | - |
+| 324 | dc1-spine1 | IP Reachability | ip reachability test p2p links | Source: dc1-spine1_Ethernet2 - Destination: dc1-leaf1b_Ethernet1 | NOT RUN | - |
+| 325 | dc1-spine1 | IP Reachability | ip reachability test p2p links | Source: dc1-spine1_Ethernet3 - Destination: dc1-leaf2a_Ethernet1 | NOT RUN | - |
+| 326 | dc1-spine1 | IP Reachability | ip reachability test p2p links | Source: dc1-spine1_Ethernet4 - Destination: dc1-leaf2b_Ethernet1 | NOT RUN | - |
+| 327 | dc1-spine1 | BGP | ArBGP is configured and operating | ArBGP | NOT RUN | - |
+| 328 | dc1-spine1 | BGP | ip bgp peer state established (ipv4) | bgp_neighbor: 10.255.255.1 | NOT RUN | - |
+| 329 | dc1-spine1 | BGP | ip bgp peer state established (ipv4) | bgp_neighbor: 10.255.255.5 | NOT RUN | - |
+| 330 | dc1-spine1 | BGP | ip bgp peer state established (ipv4) | bgp_neighbor: 10.255.255.9 | NOT RUN | - |
+| 331 | dc1-spine1 | BGP | ip bgp peer state established (ipv4) | bgp_neighbor: 10.255.255.13 | NOT RUN | - |
+| 332 | dc1-spine1 | BGP | bgp evpn peer state established (evpn) | bgp_neighbor: 10.255.0.3 | NOT RUN | - |
+| 333 | dc1-spine1 | BGP | bgp evpn peer state established (evpn) | bgp_neighbor: 10.255.0.4 | NOT RUN | - |
+| 334 | dc1-spine1 | BGP | bgp evpn peer state established (evpn) | bgp_neighbor: 10.255.0.5 | NOT RUN | - |
+| 335 | dc1-spine1 | BGP | bgp evpn peer state established (evpn) | bgp_neighbor: 10.255.0.6 | NOT RUN | - |
+| 336 | dc1-spine2 | Hardware | Verifies if the power supplies status are within the accepted states list. | VerifyEnvironmentPower | NOT RUN | - |
+| 337 | dc1-spine2 | Hardware | Verifies if the fans status are within the accepted states list. | VerifyEnvironmentCooling | NOT RUN | - |
+| 338 | dc1-spine2 | Hardware | Verifies if the device temperature is within the acceptable range. | VerifyTemperature | NOT RUN | - |
+| 339 | dc1-spine2 | Hardware | Verifies the transceiver's manufacturer against a list of approved manufacturers. | VerifyTransceiversManufacturers | NOT RUN | - |
+| 340 | dc1-spine2 | NTP | Synchronised with NTP server | NTP | NOT RUN | - |
+| 341 | dc1-spine2 | Interface State | Ethernet Interface & Line Protocol == "up" | Ethernet1 - P2P_LINK_TO_DC1-LEAF1A_Ethernet2 | NOT RUN | - |
+| 342 | dc1-spine2 | Interface State | Ethernet Interface & Line Protocol == "up" | Ethernet2 - P2P_LINK_TO_DC1-LEAF1B_Ethernet2 | NOT RUN | - |
+| 343 | dc1-spine2 | Interface State | Ethernet Interface & Line Protocol == "up" | Ethernet3 - P2P_LINK_TO_DC1-LEAF2A_Ethernet2 | NOT RUN | - |
+| 344 | dc1-spine2 | Interface State | Ethernet Interface & Line Protocol == "up" | Ethernet4 - P2P_LINK_TO_DC1-LEAF2B_Ethernet2 | NOT RUN | - |
+| 345 | dc1-spine2 | Interface State | Loopback Interface Status & Line Protocol == "up" | Loopback0 - EVPN_Overlay_Peering | NOT RUN | - |
+| 346 | dc1-spine2 | LLDP Topology | LLDP topology - validate peer and interface | local: Ethernet1 - remote: dc1-leaf1a_Ethernet2 | NOT RUN | - |
+| 347 | dc1-spine2 | LLDP Topology | LLDP topology - validate peer and interface | local: Ethernet2 - remote: dc1-leaf1b_Ethernet2 | NOT RUN | - |
+| 348 | dc1-spine2 | LLDP Topology | LLDP topology - validate peer and interface | local: Ethernet3 - remote: dc1-leaf2a_Ethernet2 | NOT RUN | - |
+| 349 | dc1-spine2 | LLDP Topology | LLDP topology - validate peer and interface | local: Ethernet4 - remote: dc1-leaf2b_Ethernet2 | NOT RUN | - |
+| 350 | dc1-spine2 | IP Reachability | ip reachability test p2p links | Source: dc1-spine2_Ethernet1 - Destination: dc1-leaf1a_Ethernet2 | NOT RUN | - |
+| 351 | dc1-spine2 | IP Reachability | ip reachability test p2p links | Source: dc1-spine2_Ethernet2 - Destination: dc1-leaf1b_Ethernet2 | NOT RUN | - |
+| 352 | dc1-spine2 | IP Reachability | ip reachability test p2p links | Source: dc1-spine2_Ethernet3 - Destination: dc1-leaf2a_Ethernet2 | NOT RUN | - |
+| 353 | dc1-spine2 | IP Reachability | ip reachability test p2p links | Source: dc1-spine2_Ethernet4 - Destination: dc1-leaf2b_Ethernet2 | NOT RUN | - |
+| 354 | dc1-spine2 | BGP | ArBGP is configured and operating | ArBGP | NOT RUN | - |
+| 355 | dc1-spine2 | BGP | ip bgp peer state established (ipv4) | bgp_neighbor: 10.255.255.3 | NOT RUN | - |
+| 356 | dc1-spine2 | BGP | ip bgp peer state established (ipv4) | bgp_neighbor: 10.255.255.7 | NOT RUN | - |
+| 357 | dc1-spine2 | BGP | ip bgp peer state established (ipv4) | bgp_neighbor: 10.255.255.11 | NOT RUN | - |
+| 358 | dc1-spine2 | BGP | ip bgp peer state established (ipv4) | bgp_neighbor: 10.255.255.15 | NOT RUN | - |
+| 359 | dc1-spine2 | BGP | bgp evpn peer state established (evpn) | bgp_neighbor: 10.255.0.3 | NOT RUN | - |
+| 360 | dc1-spine2 | BGP | bgp evpn peer state established (evpn) | bgp_neighbor: 10.255.0.4 | NOT RUN | - |
+| 361 | dc1-spine2 | BGP | bgp evpn peer state established (evpn) | bgp_neighbor: 10.255.0.5 | NOT RUN | - |
+| 362 | dc1-spine2 | BGP | bgp evpn peer state established (evpn) | bgp_neighbor: 10.255.0.6 | NOT RUN | - |
+| 363 | dc2-leaf1a | Hardware | Verifies if the power supplies status are within the accepted states list. | VerifyEnvironmentPower | NOT RUN | - |
+| 364 | dc2-leaf1a | Hardware | Verifies if the fans status are within the accepted states list. | VerifyEnvironmentCooling | NOT RUN | - |
+| 365 | dc2-leaf1a | Hardware | Verifies if the device temperature is within the acceptable range. | VerifyTemperature | NOT RUN | - |
+| 366 | dc2-leaf1a | Hardware | Verifies the transceiver's manufacturer against a list of approved manufacturers. | VerifyTransceiversManufacturers | NOT RUN | - |
+| 367 | dc2-leaf1a | NTP | Synchronised with NTP server | NTP | NOT RUN | - |
+| 368 | dc2-leaf1a | Interface State | Ethernet Interface & Line Protocol == "up" | Ethernet3 - MLAG_PEER_dc2-leaf1b_Ethernet3 | NOT RUN | - |
+| 369 | dc2-leaf1a | Interface State | Ethernet Interface & Line Protocol == "up" | Ethernet4 - MLAG_PEER_dc2-leaf1b_Ethernet4 | NOT RUN | - |
+| 370 | dc2-leaf1a | Interface State | Ethernet Interface & Line Protocol == "up" | Ethernet1 - P2P_LINK_TO_DC2-SPINE1_Ethernet1 | NOT RUN | - |
+| 371 | dc2-leaf1a | Interface State | Ethernet Interface & Line Protocol == "up" | Ethernet2 - P2P_LINK_TO_DC2-SPINE2_Ethernet1 | NOT RUN | - |
+| 372 | dc2-leaf1a | Interface State | Ethernet Interface & Line Protocol == "up" | Ethernet8 - DC2-LEAF1C_Ethernet1 | NOT RUN | - |
+| 373 | dc2-leaf1a | Interface State | Ethernet Interface & Line Protocol == "up" | Ethernet5 - dc2-leaf1-server1_PCI1 | NOT RUN | - |
+| 374 | dc2-leaf1a | Interface State | Port-Channel Interface & Line Protocol == "up" | Port-Channel3 - MLAG_PEER_dc2-leaf1b_Po3 | NOT RUN | - |
+| 375 | dc2-leaf1a | Interface State | Port-Channel Interface & Line Protocol == "up" | Port-Channel8 - DC2-LEAF1C_Po1 | NOT RUN | - |
+| 376 | dc2-leaf1a | Interface State | Port-Channel Interface & Line Protocol == "up" | Port-Channel5 - dc2-leaf1-server1_PortChannel dc2-leaf1-server1 | NOT RUN | - |
+| 377 | dc2-leaf1a | Interface State | Vlan Interface & Line Protocol == "up" | Vlan4093 - MLAG_PEER_L3_PEERING | NOT RUN | - |
+| 378 | dc2-leaf1a | Interface State | Vlan Interface & Line Protocol == "up" | Vlan4094 - MLAG_PEER | NOT RUN | - |
+| 379 | dc2-leaf1a | Interface State | Vlan Interface & Line Protocol == "up" | Vlan11 - VRF10_VLAN11 | NOT RUN | - |
+| 380 | dc2-leaf1a | Interface State | Vlan Interface & Line Protocol == "up" | Vlan12 - VRF10_VLAN12 | NOT RUN | - |
+| 381 | dc2-leaf1a | Interface State | Vlan Interface & Line Protocol == "up" | Vlan3009 - MLAG_PEER_L3_iBGP: vrf VRF10 | NOT RUN | - |
+| 382 | dc2-leaf1a | Interface State | Vlan Interface & Line Protocol == "up" | Vlan21 - VRF11_VLAN21 | NOT RUN | - |
+| 383 | dc2-leaf1a | Interface State | Vlan Interface & Line Protocol == "up" | Vlan22 - VRF11_VLAN22 | NOT RUN | - |
+| 384 | dc2-leaf1a | Interface State | Vlan Interface & Line Protocol == "up" | Vlan3010 - MLAG_PEER_L3_iBGP: vrf VRF11 | NOT RUN | - |
+| 385 | dc2-leaf1a | Interface State | Loopback Interface Status & Line Protocol == "up" | Loopback0 - EVPN_Overlay_Peering | NOT RUN | - |
+| 386 | dc2-leaf1a | Interface State | Loopback Interface Status & Line Protocol == "up" | Loopback1 - VTEP_VXLAN_Tunnel_Source | NOT RUN | - |
+| 387 | dc2-leaf1a | Interface State | Loopback Interface Status & Line Protocol == "up" | Loopback10 - VRF10_VTEP_DIAGNOSTICS | NOT RUN | - |
+| 388 | dc2-leaf1a | Interface State | Loopback Interface Status & Line Protocol == "up" | Loopback11 - VRF11_VTEP_DIAGNOSTICS | NOT RUN | - |
+| 389 | dc2-leaf1a | Interface State | Vxlan Interface Status & Line Protocol == "up" | Vxlan1 | NOT RUN | - |
+| 390 | dc2-leaf1a | LLDP Topology | LLDP topology - validate peer and interface | local: Ethernet3 - remote: dc2-leaf1b_Ethernet3 | NOT RUN | - |
+| 391 | dc2-leaf1a | LLDP Topology | LLDP topology - validate peer and interface | local: Ethernet4 - remote: dc2-leaf1b_Ethernet4 | NOT RUN | - |
+| 392 | dc2-leaf1a | LLDP Topology | LLDP topology - validate peer and interface | local: Ethernet1 - remote: dc2-spine1_Ethernet1 | NOT RUN | - |
+| 393 | dc2-leaf1a | LLDP Topology | LLDP topology - validate peer and interface | local: Ethernet2 - remote: dc2-spine2_Ethernet1 | NOT RUN | - |
+| 394 | dc2-leaf1a | LLDP Topology | LLDP topology - validate peer and interface | local: Ethernet8 - remote: dc2-leaf1c_Ethernet1 | NOT RUN | - |
+| 395 | dc2-leaf1a | IP Reachability | ip reachability test p2p links | Source: dc2-leaf1a_Ethernet1 - Destination: dc2-spine1_Ethernet1 | NOT RUN | - |
+| 396 | dc2-leaf1a | IP Reachability | ip reachability test p2p links | Source: dc2-leaf1a_Ethernet2 - Destination: dc2-spine2_Ethernet1 | NOT RUN | - |
+| 397 | dc2-leaf1a | Loopback0 Reachability | Loopback0 Reachability | Source: dc2-leaf1a - 10.255.128.13/32 Destination: 10.255.0.3 | NOT RUN | - |
+| 398 | dc2-leaf1a | Loopback0 Reachability | Loopback0 Reachability | Source: dc2-leaf1a - 10.255.128.13/32 Destination: 10.255.0.1 | NOT RUN | - |
+| 399 | dc2-leaf1a | Loopback0 Reachability | Loopback0 Reachability | Source: dc2-leaf1a - 10.255.128.13/32 Destination: 10.255.0.2 | NOT RUN | - |
+| 400 | dc2-leaf1a | Loopback0 Reachability | Loopback0 Reachability | Source: dc2-leaf1a - 10.255.128.13/32 Destination: 10.255.0.4 | NOT RUN | - |
+| 401 | dc2-leaf1a | Loopback0 Reachability | Loopback0 Reachability | Source: dc2-leaf1a - 10.255.128.13/32 Destination: 10.255.0.5 | NOT RUN | - |
+| 402 | dc2-leaf1a | Loopback0 Reachability | Loopback0 Reachability | Source: dc2-leaf1a - 10.255.128.13/32 Destination: 10.255.0.6 | NOT RUN | - |
+| 403 | dc2-leaf1a | Loopback0 Reachability | Loopback0 Reachability | Source: dc2-leaf1a - 10.255.128.13/32 Destination: 10.255.128.11 | NOT RUN | - |
+| 404 | dc2-leaf1a | Loopback0 Reachability | Loopback0 Reachability | Source: dc2-leaf1a - 10.255.128.13/32 Destination: 10.255.128.12 | NOT RUN | - |
+| 405 | dc2-leaf1a | Loopback0 Reachability | Loopback0 Reachability | Source: dc2-leaf1a - 10.255.128.13/32 Destination: 10.255.128.13 | NOT RUN | - |
+| 406 | dc2-leaf1a | Loopback0 Reachability | Loopback0 Reachability | Source: dc2-leaf1a - 10.255.128.13/32 Destination: 10.255.128.14 | NOT RUN | - |
+| 407 | dc2-leaf1a | Loopback0 Reachability | Loopback0 Reachability | Source: dc2-leaf1a - 10.255.128.13/32 Destination: 10.255.128.15 | NOT RUN | - |
+| 408 | dc2-leaf1a | Loopback0 Reachability | Loopback0 Reachability | Source: dc2-leaf1a - 10.255.128.13/32 Destination: 10.255.128.16 | NOT RUN | - |
+| 409 | dc2-leaf1a | MLAG | MLAG State active & Status connected | MLAG | NOT RUN | - |
+| 410 | dc2-leaf1a | BGP | ArBGP is configured and operating | ArBGP | NOT RUN | - |
+| 411 | dc2-leaf1a | BGP | ip bgp peer state established (ipv4) | bgp_neighbor: 10.255.129.117 | NOT RUN | - |
+| 412 | dc2-leaf1a | BGP | ip bgp peer state established (ipv4) | bgp_neighbor: 10.255.255.104 | NOT RUN | - |
+| 413 | dc2-leaf1a | BGP | ip bgp peer state established (ipv4) | bgp_neighbor: 10.255.255.106 | NOT RUN | - |
+| 414 | dc2-leaf1a | BGP | bgp evpn peer state established (evpn) | bgp_neighbor: 10.255.128.11 | NOT RUN | - |
+| 415 | dc2-leaf1a | BGP | bgp evpn peer state established (evpn) | bgp_neighbor: 10.255.128.12 | NOT RUN | - |
+| 416 | dc2-leaf1a | Routing Table | Remote Lo0 address | 10.255.0.3 | NOT RUN | - |
+| 417 | dc2-leaf1a | Routing Table | Remote Lo0 address | 10.255.0.1 | NOT RUN | - |
+| 418 | dc2-leaf1a | Routing Table | Remote Lo0 address | 10.255.0.2 | NOT RUN | - |
+| 419 | dc2-leaf1a | Routing Table | Remote Lo0 address | 10.255.0.4 | NOT RUN | - |
+| 420 | dc2-leaf1a | Routing Table | Remote Lo0 address | 10.255.0.5 | NOT RUN | - |
+| 421 | dc2-leaf1a | Routing Table | Remote Lo0 address | 10.255.0.6 | NOT RUN | - |
+| 422 | dc2-leaf1a | Routing Table | Remote Lo0 address | 10.255.128.11 | NOT RUN | - |
+| 423 | dc2-leaf1a | Routing Table | Remote Lo0 address | 10.255.128.12 | NOT RUN | - |
+| 424 | dc2-leaf1a | Routing Table | Remote Lo0 address | 10.255.128.13 | NOT RUN | - |
+| 425 | dc2-leaf1a | Routing Table | Remote Lo0 address | 10.255.128.14 | NOT RUN | - |
+| 426 | dc2-leaf1a | Routing Table | Remote Lo0 address | 10.255.128.15 | NOT RUN | - |
+| 427 | dc2-leaf1a | Routing Table | Remote Lo0 address | 10.255.128.16 | NOT RUN | - |
+| 428 | dc2-leaf1a | Routing Table | Remote VTEP address | 10.255.1.3 | NOT RUN | - |
+| 429 | dc2-leaf1a | Routing Table | Remote VTEP address | 10.255.1.5 | NOT RUN | - |
+| 430 | dc2-leaf1a | Routing Table | Remote VTEP address | 10.255.129.13 | NOT RUN | - |
+| 431 | dc2-leaf1a | Routing Table | Remote VTEP address | 10.255.129.15 | NOT RUN | - |
+| 432 | dc2-leaf1b | Hardware | Verifies if the power supplies status are within the accepted states list. | VerifyEnvironmentPower | NOT RUN | - |
+| 433 | dc2-leaf1b | Hardware | Verifies if the fans status are within the accepted states list. | VerifyEnvironmentCooling | NOT RUN | - |
+| 434 | dc2-leaf1b | Hardware | Verifies if the device temperature is within the acceptable range. | VerifyTemperature | NOT RUN | - |
+| 435 | dc2-leaf1b | Hardware | Verifies the transceiver's manufacturer against a list of approved manufacturers. | VerifyTransceiversManufacturers | NOT RUN | - |
+| 436 | dc2-leaf1b | NTP | Synchronised with NTP server | NTP | NOT RUN | - |
+| 437 | dc2-leaf1b | Interface State | Ethernet Interface & Line Protocol == "up" | Ethernet3 - MLAG_PEER_dc2-leaf1a_Ethernet3 | NOT RUN | - |
+| 438 | dc2-leaf1b | Interface State | Ethernet Interface & Line Protocol == "up" | Ethernet4 - MLAG_PEER_dc2-leaf1a_Ethernet4 | NOT RUN | - |
+| 439 | dc2-leaf1b | Interface State | Ethernet Interface & Line Protocol == "up" | Ethernet1 - P2P_LINK_TO_DC2-SPINE1_Ethernet2 | NOT RUN | - |
+| 440 | dc2-leaf1b | Interface State | Ethernet Interface & Line Protocol == "up" | Ethernet2 - P2P_LINK_TO_DC2-SPINE2_Ethernet2 | NOT RUN | - |
+| 441 | dc2-leaf1b | Interface State | Ethernet Interface & Line Protocol == "up" | Ethernet8 - DC2-LEAF1C_Ethernet2 | NOT RUN | - |
+| 442 | dc2-leaf1b | Interface State | Ethernet Interface & Line Protocol == "up" | Ethernet5 - dc2-leaf1-server1_PCI2 | NOT RUN | - |
+| 443 | dc2-leaf1b | Interface State | Port-Channel Interface & Line Protocol == "up" | Port-Channel3 - MLAG_PEER_dc2-leaf1a_Po3 | NOT RUN | - |
+| 444 | dc2-leaf1b | Interface State | Port-Channel Interface & Line Protocol == "up" | Port-Channel8 - DC2-LEAF1C_Po1 | NOT RUN | - |
+| 445 | dc2-leaf1b | Interface State | Port-Channel Interface & Line Protocol == "up" | Port-Channel5 - dc2-leaf1-server1_PortChannel dc2-leaf1-server1 | NOT RUN | - |
+| 446 | dc2-leaf1b | Interface State | Vlan Interface & Line Protocol == "up" | Vlan4093 - MLAG_PEER_L3_PEERING | NOT RUN | - |
+| 447 | dc2-leaf1b | Interface State | Vlan Interface & Line Protocol == "up" | Vlan4094 - MLAG_PEER | NOT RUN | - |
+| 448 | dc2-leaf1b | Interface State | Vlan Interface & Line Protocol == "up" | Vlan11 - VRF10_VLAN11 | NOT RUN | - |
+| 449 | dc2-leaf1b | Interface State | Vlan Interface & Line Protocol == "up" | Vlan12 - VRF10_VLAN12 | NOT RUN | - |
+| 450 | dc2-leaf1b | Interface State | Vlan Interface & Line Protocol == "up" | Vlan3009 - MLAG_PEER_L3_iBGP: vrf VRF10 | NOT RUN | - |
+| 451 | dc2-leaf1b | Interface State | Vlan Interface & Line Protocol == "up" | Vlan21 - VRF11_VLAN21 | NOT RUN | - |
+| 452 | dc2-leaf1b | Interface State | Vlan Interface & Line Protocol == "up" | Vlan22 - VRF11_VLAN22 | NOT RUN | - |
+| 453 | dc2-leaf1b | Interface State | Vlan Interface & Line Protocol == "up" | Vlan3010 - MLAG_PEER_L3_iBGP: vrf VRF11 | NOT RUN | - |
+| 454 | dc2-leaf1b | Interface State | Loopback Interface Status & Line Protocol == "up" | Loopback0 - EVPN_Overlay_Peering | NOT RUN | - |
+| 455 | dc2-leaf1b | Interface State | Loopback Interface Status & Line Protocol == "up" | Loopback1 - VTEP_VXLAN_Tunnel_Source | NOT RUN | - |
+| 456 | dc2-leaf1b | Interface State | Loopback Interface Status & Line Protocol == "up" | Loopback10 - VRF10_VTEP_DIAGNOSTICS | NOT RUN | - |
+| 457 | dc2-leaf1b | Interface State | Loopback Interface Status & Line Protocol == "up" | Loopback11 - VRF11_VTEP_DIAGNOSTICS | NOT RUN | - |
+| 458 | dc2-leaf1b | Interface State | Vxlan Interface Status & Line Protocol == "up" | Vxlan1 | NOT RUN | - |
+| 459 | dc2-leaf1b | LLDP Topology | LLDP topology - validate peer and interface | local: Ethernet3 - remote: dc2-leaf1a_Ethernet3 | NOT RUN | - |
+| 460 | dc2-leaf1b | LLDP Topology | LLDP topology - validate peer and interface | local: Ethernet4 - remote: dc2-leaf1a_Ethernet4 | NOT RUN | - |
+| 461 | dc2-leaf1b | LLDP Topology | LLDP topology - validate peer and interface | local: Ethernet1 - remote: dc2-spine1_Ethernet2 | NOT RUN | - |
+| 462 | dc2-leaf1b | LLDP Topology | LLDP topology - validate peer and interface | local: Ethernet2 - remote: dc2-spine2_Ethernet2 | NOT RUN | - |
+| 463 | dc2-leaf1b | LLDP Topology | LLDP topology - validate peer and interface | local: Ethernet8 - remote: dc2-leaf1c_Ethernet2 | NOT RUN | - |
+| 464 | dc2-leaf1b | IP Reachability | ip reachability test p2p links | Source: dc2-leaf1b_Ethernet1 - Destination: dc2-spine1_Ethernet2 | NOT RUN | - |
+| 465 | dc2-leaf1b | IP Reachability | ip reachability test p2p links | Source: dc2-leaf1b_Ethernet2 - Destination: dc2-spine2_Ethernet2 | NOT RUN | - |
+| 466 | dc2-leaf1b | Loopback0 Reachability | Loopback0 Reachability | Source: dc2-leaf1b - 10.255.128.14/32 Destination: 10.255.0.3 | NOT RUN | - |
+| 467 | dc2-leaf1b | Loopback0 Reachability | Loopback0 Reachability | Source: dc2-leaf1b - 10.255.128.14/32 Destination: 10.255.0.1 | NOT RUN | - |
+| 468 | dc2-leaf1b | Loopback0 Reachability | Loopback0 Reachability | Source: dc2-leaf1b - 10.255.128.14/32 Destination: 10.255.0.2 | NOT RUN | - |
+| 469 | dc2-leaf1b | Loopback0 Reachability | Loopback0 Reachability | Source: dc2-leaf1b - 10.255.128.14/32 Destination: 10.255.0.4 | NOT RUN | - |
+| 470 | dc2-leaf1b | Loopback0 Reachability | Loopback0 Reachability | Source: dc2-leaf1b - 10.255.128.14/32 Destination: 10.255.0.5 | NOT RUN | - |
+| 471 | dc2-leaf1b | Loopback0 Reachability | Loopback0 Reachability | Source: dc2-leaf1b - 10.255.128.14/32 Destination: 10.255.0.6 | NOT RUN | - |
+| 472 | dc2-leaf1b | Loopback0 Reachability | Loopback0 Reachability | Source: dc2-leaf1b - 10.255.128.14/32 Destination: 10.255.128.11 | NOT RUN | - |
+| 473 | dc2-leaf1b | Loopback0 Reachability | Loopback0 Reachability | Source: dc2-leaf1b - 10.255.128.14/32 Destination: 10.255.128.12 | NOT RUN | - |
+| 474 | dc2-leaf1b | Loopback0 Reachability | Loopback0 Reachability | Source: dc2-leaf1b - 10.255.128.14/32 Destination: 10.255.128.13 | NOT RUN | - |
+| 475 | dc2-leaf1b | Loopback0 Reachability | Loopback0 Reachability | Source: dc2-leaf1b - 10.255.128.14/32 Destination: 10.255.128.14 | NOT RUN | - |
+| 476 | dc2-leaf1b | Loopback0 Reachability | Loopback0 Reachability | Source: dc2-leaf1b - 10.255.128.14/32 Destination: 10.255.128.15 | NOT RUN | - |
+| 477 | dc2-leaf1b | Loopback0 Reachability | Loopback0 Reachability | Source: dc2-leaf1b - 10.255.128.14/32 Destination: 10.255.128.16 | NOT RUN | - |
+| 478 | dc2-leaf1b | MLAG | MLAG State active & Status connected | MLAG | NOT RUN | - |
+| 479 | dc2-leaf1b | BGP | ArBGP is configured and operating | ArBGP | NOT RUN | - |
+| 480 | dc2-leaf1b | BGP | ip bgp peer state established (ipv4) | bgp_neighbor: 10.255.129.116 | NOT RUN | - |
+| 481 | dc2-leaf1b | BGP | ip bgp peer state established (ipv4) | bgp_neighbor: 10.255.255.108 | NOT RUN | - |
+| 482 | dc2-leaf1b | BGP | ip bgp peer state established (ipv4) | bgp_neighbor: 10.255.255.110 | NOT RUN | - |
+| 483 | dc2-leaf1b | BGP | bgp evpn peer state established (evpn) | bgp_neighbor: 10.255.128.11 | NOT RUN | - |
+| 484 | dc2-leaf1b | BGP | bgp evpn peer state established (evpn) | bgp_neighbor: 10.255.128.12 | NOT RUN | - |
+| 485 | dc2-leaf1b | Routing Table | Remote Lo0 address | 10.255.0.3 | NOT RUN | - |
+| 486 | dc2-leaf1b | Routing Table | Remote Lo0 address | 10.255.0.1 | NOT RUN | - |
+| 487 | dc2-leaf1b | Routing Table | Remote Lo0 address | 10.255.0.2 | NOT RUN | - |
+| 488 | dc2-leaf1b | Routing Table | Remote Lo0 address | 10.255.0.4 | NOT RUN | - |
+| 489 | dc2-leaf1b | Routing Table | Remote Lo0 address | 10.255.0.5 | NOT RUN | - |
+| 490 | dc2-leaf1b | Routing Table | Remote Lo0 address | 10.255.0.6 | NOT RUN | - |
+| 491 | dc2-leaf1b | Routing Table | Remote Lo0 address | 10.255.128.11 | NOT RUN | - |
+| 492 | dc2-leaf1b | Routing Table | Remote Lo0 address | 10.255.128.12 | NOT RUN | - |
+| 493 | dc2-leaf1b | Routing Table | Remote Lo0 address | 10.255.128.13 | NOT RUN | - |
+| 494 | dc2-leaf1b | Routing Table | Remote Lo0 address | 10.255.128.14 | NOT RUN | - |
+| 495 | dc2-leaf1b | Routing Table | Remote Lo0 address | 10.255.128.15 | NOT RUN | - |
+| 496 | dc2-leaf1b | Routing Table | Remote Lo0 address | 10.255.128.16 | NOT RUN | - |
+| 497 | dc2-leaf1b | Routing Table | Remote VTEP address | 10.255.1.3 | NOT RUN | - |
+| 498 | dc2-leaf1b | Routing Table | Remote VTEP address | 10.255.1.5 | NOT RUN | - |
+| 499 | dc2-leaf1b | Routing Table | Remote VTEP address | 10.255.129.13 | NOT RUN | - |
+| 500 | dc2-leaf1b | Routing Table | Remote VTEP address | 10.255.129.15 | NOT RUN | - |
+| 501 | dc2-leaf1c | Hardware | Verifies if the power supplies status are within the accepted states list. | VerifyEnvironmentPower | NOT RUN | - |
+| 502 | dc2-leaf1c | Hardware | Verifies if the fans status are within the accepted states list. | VerifyEnvironmentCooling | NOT RUN | - |
+| 503 | dc2-leaf1c | Hardware | Verifies if the device temperature is within the acceptable range. | VerifyTemperature | NOT RUN | - |
+| 504 | dc2-leaf1c | Hardware | Verifies the transceiver's manufacturer against a list of approved manufacturers. | VerifyTransceiversManufacturers | NOT RUN | - |
+| 505 | dc2-leaf1c | NTP | Synchronised with NTP server | NTP | NOT RUN | - |
+| 506 | dc2-leaf1c | Interface State | Ethernet Interface & Line Protocol == "up" | Ethernet1 - DC2-LEAF1A_Ethernet8 | NOT RUN | - |
+| 507 | dc2-leaf1c | Interface State | Ethernet Interface & Line Protocol == "up" | Ethernet2 - DC2-LEAF1B_Ethernet8 | NOT RUN | - |
+| 508 | dc2-leaf1c | Interface State | Ethernet Interface & Line Protocol == "up" | Ethernet5 - dc2-leaf1-server1_iLO | NOT RUN | - |
+| 509 | dc2-leaf1c | Interface State | Port-Channel Interface & Line Protocol == "up" | Port-Channel1 - DC2_L3_LEAF1_Po8 | NOT RUN | - |
+| 510 | dc2-leaf1c | LLDP Topology | LLDP topology - validate peer and interface | local: Ethernet1 - remote: dc2-leaf1a_Ethernet8 | NOT RUN | - |
+| 511 | dc2-leaf1c | LLDP Topology | LLDP topology - validate peer and interface | local: Ethernet2 - remote: dc2-leaf1b_Ethernet8 | NOT RUN | - |
+| 512 | dc2-leaf2a | Hardware | Verifies if the power supplies status are within the accepted states list. | VerifyEnvironmentPower | NOT RUN | - |
+| 513 | dc2-leaf2a | Hardware | Verifies if the fans status are within the accepted states list. | VerifyEnvironmentCooling | NOT RUN | - |
+| 514 | dc2-leaf2a | Hardware | Verifies if the device temperature is within the acceptable range. | VerifyTemperature | NOT RUN | - |
+| 515 | dc2-leaf2a | Hardware | Verifies the transceiver's manufacturer against a list of approved manufacturers. | VerifyTransceiversManufacturers | NOT RUN | - |
+| 516 | dc2-leaf2a | NTP | Synchronised with NTP server | NTP | NOT RUN | - |
+| 517 | dc2-leaf2a | Interface State | Ethernet Interface & Line Protocol == "up" | Ethernet3 - MLAG_PEER_dc2-leaf2b_Ethernet3 | NOT RUN | - |
+| 518 | dc2-leaf2a | Interface State | Ethernet Interface & Line Protocol == "up" | Ethernet4 - MLAG_PEER_dc2-leaf2b_Ethernet4 | NOT RUN | - |
+| 519 | dc2-leaf2a | Interface State | Ethernet Interface & Line Protocol == "up" | Ethernet1 - P2P_LINK_TO_DC2-SPINE1_Ethernet3 | NOT RUN | - |
+| 520 | dc2-leaf2a | Interface State | Ethernet Interface & Line Protocol == "up" | Ethernet2 - P2P_LINK_TO_DC2-SPINE2_Ethernet3 | NOT RUN | - |
+| 521 | dc2-leaf2a | Interface State | Ethernet Interface & Line Protocol == "up" | Ethernet8 - DC2-LEAF2C_Ethernet1 | NOT RUN | - |
+| 522 | dc2-leaf2a | Interface State | Ethernet Interface & Line Protocol == "up" | Ethernet6 - P2P_LINK_TO_dc1-leaf2a_Ethernet6 | NOT RUN | - |
+| 523 | dc2-leaf2a | Interface State | Ethernet Interface & Line Protocol == "up" | Ethernet5 - dc2-leaf2-server1_PCI1 | NOT RUN | - |
+| 524 | dc2-leaf2a | Interface State | Port-Channel Interface & Line Protocol == "up" | Port-Channel3 - MLAG_PEER_dc2-leaf2b_Po3 | NOT RUN | - |
+| 525 | dc2-leaf2a | Interface State | Port-Channel Interface & Line Protocol == "up" | Port-Channel8 - DC2-LEAF2C_Po1 | NOT RUN | - |
+| 526 | dc2-leaf2a | Interface State | Port-Channel Interface & Line Protocol == "up" | Port-Channel5 - dc2-leaf2-server1_PortChannel dc2-leaf2-server1 | NOT RUN | - |
+| 527 | dc2-leaf2a | Interface State | Vlan Interface & Line Protocol == "up" | Vlan4093 - MLAG_PEER_L3_PEERING | NOT RUN | - |
+| 528 | dc2-leaf2a | Interface State | Vlan Interface & Line Protocol == "up" | Vlan4094 - MLAG_PEER | NOT RUN | - |
+| 529 | dc2-leaf2a | Interface State | Vlan Interface & Line Protocol == "up" | Vlan11 - VRF10_VLAN11 | NOT RUN | - |
+| 530 | dc2-leaf2a | Interface State | Vlan Interface & Line Protocol == "up" | Vlan12 - VRF10_VLAN12 | NOT RUN | - |
+| 531 | dc2-leaf2a | Interface State | Vlan Interface & Line Protocol == "up" | Vlan3009 - MLAG_PEER_L3_iBGP: vrf VRF10 | NOT RUN | - |
+| 532 | dc2-leaf2a | Interface State | Vlan Interface & Line Protocol == "up" | Vlan21 - VRF11_VLAN21 | NOT RUN | - |
+| 533 | dc2-leaf2a | Interface State | Vlan Interface & Line Protocol == "up" | Vlan22 - VRF11_VLAN22 | NOT RUN | - |
+| 534 | dc2-leaf2a | Interface State | Vlan Interface & Line Protocol == "up" | Vlan3010 - MLAG_PEER_L3_iBGP: vrf VRF11 | NOT RUN | - |
+| 535 | dc2-leaf2a | Interface State | Loopback Interface Status & Line Protocol == "up" | Loopback0 - EVPN_Overlay_Peering | NOT RUN | - |
+| 536 | dc2-leaf2a | Interface State | Loopback Interface Status & Line Protocol == "up" | Loopback1 - VTEP_VXLAN_Tunnel_Source | NOT RUN | - |
+| 537 | dc2-leaf2a | Interface State | Loopback Interface Status & Line Protocol == "up" | Loopback10 - VRF10_VTEP_DIAGNOSTICS | NOT RUN | - |
+| 538 | dc2-leaf2a | Interface State | Loopback Interface Status & Line Protocol == "up" | Loopback11 - VRF11_VTEP_DIAGNOSTICS | NOT RUN | - |
+| 539 | dc2-leaf2a | Interface State | Vxlan Interface Status & Line Protocol == "up" | Vxlan1 | NOT RUN | - |
+| 540 | dc2-leaf2a | LLDP Topology | LLDP topology - validate peer and interface | local: Ethernet3 - remote: dc2-leaf2b_Ethernet3 | NOT RUN | - |
+| 541 | dc2-leaf2a | LLDP Topology | LLDP topology - validate peer and interface | local: Ethernet4 - remote: dc2-leaf2b_Ethernet4 | NOT RUN | - |
+| 542 | dc2-leaf2a | LLDP Topology | LLDP topology - validate peer and interface | local: Ethernet1 - remote: dc2-spine1_Ethernet3 | NOT RUN | - |
+| 543 | dc2-leaf2a | LLDP Topology | LLDP topology - validate peer and interface | local: Ethernet2 - remote: dc2-spine2_Ethernet3 | NOT RUN | - |
+| 544 | dc2-leaf2a | LLDP Topology | LLDP topology - validate peer and interface | local: Ethernet8 - remote: dc2-leaf2c_Ethernet1 | NOT RUN | - |
+| 545 | dc2-leaf2a | LLDP Topology | LLDP topology - validate peer and interface | local: Ethernet6 - remote: dc1-leaf2a_Ethernet6 | NOT RUN | - |
+| 546 | dc2-leaf2a | IP Reachability | ip reachability test p2p links | Source: dc2-leaf2a_Ethernet1 - Destination: dc2-spine1_Ethernet3 | NOT RUN | - |
+| 547 | dc2-leaf2a | IP Reachability | ip reachability test p2p links | Source: dc2-leaf2a_Ethernet2 - Destination: dc2-spine2_Ethernet3 | NOT RUN | - |
+| 548 | dc2-leaf2a | IP Reachability | ip reachability test p2p links | Source: dc2-leaf2a_Ethernet6 - Destination: dc1-leaf2a_Ethernet6 | NOT RUN | - |
+| 549 | dc2-leaf2a | Loopback0 Reachability | Loopback0 Reachability | Source: dc2-leaf2a - 10.255.128.15/32 Destination: 10.255.0.3 | NOT RUN | - |
+| 550 | dc2-leaf2a | Loopback0 Reachability | Loopback0 Reachability | Source: dc2-leaf2a - 10.255.128.15/32 Destination: 10.255.0.1 | NOT RUN | - |
+| 551 | dc2-leaf2a | Loopback0 Reachability | Loopback0 Reachability | Source: dc2-leaf2a - 10.255.128.15/32 Destination: 10.255.0.2 | NOT RUN | - |
+| 552 | dc2-leaf2a | Loopback0 Reachability | Loopback0 Reachability | Source: dc2-leaf2a - 10.255.128.15/32 Destination: 10.255.0.4 | NOT RUN | - |
+| 553 | dc2-leaf2a | Loopback0 Reachability | Loopback0 Reachability | Source: dc2-leaf2a - 10.255.128.15/32 Destination: 10.255.0.5 | NOT RUN | - |
+| 554 | dc2-leaf2a | Loopback0 Reachability | Loopback0 Reachability | Source: dc2-leaf2a - 10.255.128.15/32 Destination: 10.255.0.6 | NOT RUN | - |
+| 555 | dc2-leaf2a | Loopback0 Reachability | Loopback0 Reachability | Source: dc2-leaf2a - 10.255.128.15/32 Destination: 10.255.128.11 | NOT RUN | - |
+| 556 | dc2-leaf2a | Loopback0 Reachability | Loopback0 Reachability | Source: dc2-leaf2a - 10.255.128.15/32 Destination: 10.255.128.12 | NOT RUN | - |
+| 557 | dc2-leaf2a | Loopback0 Reachability | Loopback0 Reachability | Source: dc2-leaf2a - 10.255.128.15/32 Destination: 10.255.128.13 | NOT RUN | - |
+| 558 | dc2-leaf2a | Loopback0 Reachability | Loopback0 Reachability | Source: dc2-leaf2a - 10.255.128.15/32 Destination: 10.255.128.14 | NOT RUN | - |
+| 559 | dc2-leaf2a | Loopback0 Reachability | Loopback0 Reachability | Source: dc2-leaf2a - 10.255.128.15/32 Destination: 10.255.128.15 | NOT RUN | - |
+| 560 | dc2-leaf2a | Loopback0 Reachability | Loopback0 Reachability | Source: dc2-leaf2a - 10.255.128.15/32 Destination: 10.255.128.16 | NOT RUN | - |
+| 561 | dc2-leaf2a | MLAG | MLAG State active & Status connected | MLAG | NOT RUN | - |
+| 562 | dc2-leaf2a | BGP | ArBGP is configured and operating | ArBGP | NOT RUN | - |
+| 563 | dc2-leaf2a | BGP | ip bgp peer state established (ipv4) | bgp_neighbor: 10.255.129.121 | NOT RUN | - |
+| 564 | dc2-leaf2a | BGP | ip bgp peer state established (ipv4) | bgp_neighbor: 10.255.255.112 | NOT RUN | - |
+| 565 | dc2-leaf2a | BGP | ip bgp peer state established (ipv4) | bgp_neighbor: 10.255.255.114 | NOT RUN | - |
+| 566 | dc2-leaf2a | BGP | bgp evpn peer state established (evpn) | bgp_neighbor: 10.255.128.11 | NOT RUN | - |
+| 567 | dc2-leaf2a | BGP | bgp evpn peer state established (evpn) | bgp_neighbor: 10.255.128.12 | NOT RUN | - |
+| 568 | dc2-leaf2a | BGP | bgp evpn peer state established (evpn) | bgp_neighbor: 10.255.0.5 | NOT RUN | - |
+| 569 | dc2-leaf2a | BGP | ip bgp peer state established (ipv4) | bgp_neighbor: 192.168.100.0 | NOT RUN | - |
+| 570 | dc2-leaf2a | Routing Table | Remote Lo0 address | 10.255.0.3 | NOT RUN | - |
+| 571 | dc2-leaf2a | Routing Table | Remote Lo0 address | 10.255.0.1 | NOT RUN | - |
+| 572 | dc2-leaf2a | Routing Table | Remote Lo0 address | 10.255.0.2 | NOT RUN | - |
+| 573 | dc2-leaf2a | Routing Table | Remote Lo0 address | 10.255.0.4 | NOT RUN | - |
+| 574 | dc2-leaf2a | Routing Table | Remote Lo0 address | 10.255.0.5 | NOT RUN | - |
+| 575 | dc2-leaf2a | Routing Table | Remote Lo0 address | 10.255.0.6 | NOT RUN | - |
+| 576 | dc2-leaf2a | Routing Table | Remote Lo0 address | 10.255.128.11 | NOT RUN | - |
+| 577 | dc2-leaf2a | Routing Table | Remote Lo0 address | 10.255.128.12 | NOT RUN | - |
+| 578 | dc2-leaf2a | Routing Table | Remote Lo0 address | 10.255.128.13 | NOT RUN | - |
+| 579 | dc2-leaf2a | Routing Table | Remote Lo0 address | 10.255.128.14 | NOT RUN | - |
+| 580 | dc2-leaf2a | Routing Table | Remote Lo0 address | 10.255.128.15 | NOT RUN | - |
+| 581 | dc2-leaf2a | Routing Table | Remote Lo0 address | 10.255.128.16 | NOT RUN | - |
+| 582 | dc2-leaf2a | Routing Table | Remote VTEP address | 10.255.1.3 | NOT RUN | - |
+| 583 | dc2-leaf2a | Routing Table | Remote VTEP address | 10.255.1.5 | NOT RUN | - |
+| 584 | dc2-leaf2a | Routing Table | Remote VTEP address | 10.255.129.13 | NOT RUN | - |
+| 585 | dc2-leaf2a | Routing Table | Remote VTEP address | 10.255.129.15 | NOT RUN | - |
+| 586 | dc2-leaf2b | Hardware | Verifies if the power supplies status are within the accepted states list. | VerifyEnvironmentPower | NOT RUN | - |
+| 587 | dc2-leaf2b | Hardware | Verifies if the fans status are within the accepted states list. | VerifyEnvironmentCooling | NOT RUN | - |
+| 588 | dc2-leaf2b | Hardware | Verifies if the device temperature is within the acceptable range. | VerifyTemperature | NOT RUN | - |
+| 589 | dc2-leaf2b | Hardware | Verifies the transceiver's manufacturer against a list of approved manufacturers. | VerifyTransceiversManufacturers | NOT RUN | - |
+| 590 | dc2-leaf2b | NTP | Synchronised with NTP server | NTP | NOT RUN | - |
+| 591 | dc2-leaf2b | Interface State | Ethernet Interface & Line Protocol == "up" | Ethernet3 - MLAG_PEER_dc2-leaf2a_Ethernet3 | NOT RUN | - |
+| 592 | dc2-leaf2b | Interface State | Ethernet Interface & Line Protocol == "up" | Ethernet4 - MLAG_PEER_dc2-leaf2a_Ethernet4 | NOT RUN | - |
+| 593 | dc2-leaf2b | Interface State | Ethernet Interface & Line Protocol == "up" | Ethernet1 - P2P_LINK_TO_DC2-SPINE1_Ethernet4 | NOT RUN | - |
+| 594 | dc2-leaf2b | Interface State | Ethernet Interface & Line Protocol == "up" | Ethernet2 - P2P_LINK_TO_DC2-SPINE2_Ethernet4 | NOT RUN | - |
+| 595 | dc2-leaf2b | Interface State | Ethernet Interface & Line Protocol == "up" | Ethernet8 - DC2-LEAF2C_Ethernet2 | NOT RUN | - |
+| 596 | dc2-leaf2b | Interface State | Ethernet Interface & Line Protocol == "up" | Ethernet6 - P2P_LINK_TO_dc1-leaf2b_Ethernet6 | NOT RUN | - |
+| 597 | dc2-leaf2b | Interface State | Ethernet Interface & Line Protocol == "up" | Ethernet5 - dc2-leaf2-server1_PCI2 | NOT RUN | - |
+| 598 | dc2-leaf2b | Interface State | Port-Channel Interface & Line Protocol == "up" | Port-Channel3 - MLAG_PEER_dc2-leaf2a_Po3 | NOT RUN | - |
+| 599 | dc2-leaf2b | Interface State | Port-Channel Interface & Line Protocol == "up" | Port-Channel8 - DC2-LEAF2C_Po1 | NOT RUN | - |
+| 600 | dc2-leaf2b | Interface State | Port-Channel Interface & Line Protocol == "up" | Port-Channel5 - dc2-leaf2-server1_PortChannel dc2-leaf2-server1 | NOT RUN | - |
+| 601 | dc2-leaf2b | Interface State | Vlan Interface & Line Protocol == "up" | Vlan4093 - MLAG_PEER_L3_PEERING | NOT RUN | - |
+| 602 | dc2-leaf2b | Interface State | Vlan Interface & Line Protocol == "up" | Vlan4094 - MLAG_PEER | NOT RUN | - |
+| 603 | dc2-leaf2b | Interface State | Vlan Interface & Line Protocol == "up" | Vlan11 - VRF10_VLAN11 | NOT RUN | - |
+| 604 | dc2-leaf2b | Interface State | Vlan Interface & Line Protocol == "up" | Vlan12 - VRF10_VLAN12 | NOT RUN | - |
+| 605 | dc2-leaf2b | Interface State | Vlan Interface & Line Protocol == "up" | Vlan3009 - MLAG_PEER_L3_iBGP: vrf VRF10 | NOT RUN | - |
+| 606 | dc2-leaf2b | Interface State | Vlan Interface & Line Protocol == "up" | Vlan21 - VRF11_VLAN21 | NOT RUN | - |
+| 607 | dc2-leaf2b | Interface State | Vlan Interface & Line Protocol == "up" | Vlan22 - VRF11_VLAN22 | NOT RUN | - |
+| 608 | dc2-leaf2b | Interface State | Vlan Interface & Line Protocol == "up" | Vlan3010 - MLAG_PEER_L3_iBGP: vrf VRF11 | NOT RUN | - |
+| 609 | dc2-leaf2b | Interface State | Loopback Interface Status & Line Protocol == "up" | Loopback0 - EVPN_Overlay_Peering | NOT RUN | - |
+| 610 | dc2-leaf2b | Interface State | Loopback Interface Status & Line Protocol == "up" | Loopback1 - VTEP_VXLAN_Tunnel_Source | NOT RUN | - |
+| 611 | dc2-leaf2b | Interface State | Loopback Interface Status & Line Protocol == "up" | Loopback10 - VRF10_VTEP_DIAGNOSTICS | NOT RUN | - |
+| 612 | dc2-leaf2b | Interface State | Loopback Interface Status & Line Protocol == "up" | Loopback11 - VRF11_VTEP_DIAGNOSTICS | NOT RUN | - |
+| 613 | dc2-leaf2b | Interface State | Vxlan Interface Status & Line Protocol == "up" | Vxlan1 | NOT RUN | - |
+| 614 | dc2-leaf2b | LLDP Topology | LLDP topology - validate peer and interface | local: Ethernet3 - remote: dc2-leaf2a_Ethernet3 | NOT RUN | - |
+| 615 | dc2-leaf2b | LLDP Topology | LLDP topology - validate peer and interface | local: Ethernet4 - remote: dc2-leaf2a_Ethernet4 | NOT RUN | - |
+| 616 | dc2-leaf2b | LLDP Topology | LLDP topology - validate peer and interface | local: Ethernet1 - remote: dc2-spine1_Ethernet4 | NOT RUN | - |
+| 617 | dc2-leaf2b | LLDP Topology | LLDP topology - validate peer and interface | local: Ethernet2 - remote: dc2-spine2_Ethernet4 | NOT RUN | - |
+| 618 | dc2-leaf2b | LLDP Topology | LLDP topology - validate peer and interface | local: Ethernet8 - remote: dc2-leaf2c_Ethernet2 | NOT RUN | - |
+| 619 | dc2-leaf2b | LLDP Topology | LLDP topology - validate peer and interface | local: Ethernet6 - remote: dc1-leaf2b_Ethernet6 | NOT RUN | - |
+| 620 | dc2-leaf2b | IP Reachability | ip reachability test p2p links | Source: dc2-leaf2b_Ethernet1 - Destination: dc2-spine1_Ethernet4 | NOT RUN | - |
+| 621 | dc2-leaf2b | IP Reachability | ip reachability test p2p links | Source: dc2-leaf2b_Ethernet2 - Destination: dc2-spine2_Ethernet4 | NOT RUN | - |
+| 622 | dc2-leaf2b | IP Reachability | ip reachability test p2p links | Source: dc2-leaf2b_Ethernet6 - Destination: dc1-leaf2b_Ethernet6 | NOT RUN | - |
+| 623 | dc2-leaf2b | Loopback0 Reachability | Loopback0 Reachability | Source: dc2-leaf2b - 10.255.128.16/32 Destination: 10.255.0.3 | NOT RUN | - |
+| 624 | dc2-leaf2b | Loopback0 Reachability | Loopback0 Reachability | Source: dc2-leaf2b - 10.255.128.16/32 Destination: 10.255.0.1 | NOT RUN | - |
+| 625 | dc2-leaf2b | Loopback0 Reachability | Loopback0 Reachability | Source: dc2-leaf2b - 10.255.128.16/32 Destination: 10.255.0.2 | NOT RUN | - |
+| 626 | dc2-leaf2b | Loopback0 Reachability | Loopback0 Reachability | Source: dc2-leaf2b - 10.255.128.16/32 Destination: 10.255.0.4 | NOT RUN | - |
+| 627 | dc2-leaf2b | Loopback0 Reachability | Loopback0 Reachability | Source: dc2-leaf2b - 10.255.128.16/32 Destination: 10.255.0.5 | NOT RUN | - |
+| 628 | dc2-leaf2b | Loopback0 Reachability | Loopback0 Reachability | Source: dc2-leaf2b - 10.255.128.16/32 Destination: 10.255.0.6 | NOT RUN | - |
+| 629 | dc2-leaf2b | Loopback0 Reachability | Loopback0 Reachability | Source: dc2-leaf2b - 10.255.128.16/32 Destination: 10.255.128.11 | NOT RUN | - |
+| 630 | dc2-leaf2b | Loopback0 Reachability | Loopback0 Reachability | Source: dc2-leaf2b - 10.255.128.16/32 Destination: 10.255.128.12 | NOT RUN | - |
+| 631 | dc2-leaf2b | Loopback0 Reachability | Loopback0 Reachability | Source: dc2-leaf2b - 10.255.128.16/32 Destination: 10.255.128.13 | NOT RUN | - |
+| 632 | dc2-leaf2b | Loopback0 Reachability | Loopback0 Reachability | Source: dc2-leaf2b - 10.255.128.16/32 Destination: 10.255.128.14 | NOT RUN | - |
+| 633 | dc2-leaf2b | Loopback0 Reachability | Loopback0 Reachability | Source: dc2-leaf2b - 10.255.128.16/32 Destination: 10.255.128.15 | NOT RUN | - |
+| 634 | dc2-leaf2b | Loopback0 Reachability | Loopback0 Reachability | Source: dc2-leaf2b - 10.255.128.16/32 Destination: 10.255.128.16 | NOT RUN | - |
+| 635 | dc2-leaf2b | MLAG | MLAG State active & Status connected | MLAG | NOT RUN | - |
+| 636 | dc2-leaf2b | BGP | ArBGP is configured and operating | ArBGP | NOT RUN | - |
+| 637 | dc2-leaf2b | BGP | ip bgp peer state established (ipv4) | bgp_neighbor: 10.255.129.120 | NOT RUN | - |
+| 638 | dc2-leaf2b | BGP | ip bgp peer state established (ipv4) | bgp_neighbor: 10.255.255.116 | NOT RUN | - |
+| 639 | dc2-leaf2b | BGP | ip bgp peer state established (ipv4) | bgp_neighbor: 10.255.255.118 | NOT RUN | - |
+| 640 | dc2-leaf2b | BGP | bgp evpn peer state established (evpn) | bgp_neighbor: 10.255.128.11 | NOT RUN | - |
+| 641 | dc2-leaf2b | BGP | bgp evpn peer state established (evpn) | bgp_neighbor: 10.255.128.12 | NOT RUN | - |
+| 642 | dc2-leaf2b | BGP | bgp evpn peer state established (evpn) | bgp_neighbor: 10.255.0.6 | NOT RUN | - |
+| 643 | dc2-leaf2b | BGP | ip bgp peer state established (ipv4) | bgp_neighbor: 192.168.100.2 | NOT RUN | - |
+| 644 | dc2-leaf2b | Routing Table | Remote Lo0 address | 10.255.0.3 | NOT RUN | - |
+| 645 | dc2-leaf2b | Routing Table | Remote Lo0 address | 10.255.0.1 | NOT RUN | - |
+| 646 | dc2-leaf2b | Routing Table | Remote Lo0 address | 10.255.0.2 | NOT RUN | - |
+| 647 | dc2-leaf2b | Routing Table | Remote Lo0 address | 10.255.0.4 | NOT RUN | - |
+| 648 | dc2-leaf2b | Routing Table | Remote Lo0 address | 10.255.0.5 | NOT RUN | - |
+| 649 | dc2-leaf2b | Routing Table | Remote Lo0 address | 10.255.0.6 | NOT RUN | - |
+| 650 | dc2-leaf2b | Routing Table | Remote Lo0 address | 10.255.128.11 | NOT RUN | - |
+| 651 | dc2-leaf2b | Routing Table | Remote Lo0 address | 10.255.128.12 | NOT RUN | - |
+| 652 | dc2-leaf2b | Routing Table | Remote Lo0 address | 10.255.128.13 | NOT RUN | - |
+| 653 | dc2-leaf2b | Routing Table | Remote Lo0 address | 10.255.128.14 | NOT RUN | - |
+| 654 | dc2-leaf2b | Routing Table | Remote Lo0 address | 10.255.128.15 | NOT RUN | - |
+| 655 | dc2-leaf2b | Routing Table | Remote Lo0 address | 10.255.128.16 | NOT RUN | - |
+| 656 | dc2-leaf2b | Routing Table | Remote VTEP address | 10.255.1.3 | NOT RUN | - |
+| 657 | dc2-leaf2b | Routing Table | Remote VTEP address | 10.255.1.5 | NOT RUN | - |
+| 658 | dc2-leaf2b | Routing Table | Remote VTEP address | 10.255.129.13 | NOT RUN | - |
+| 659 | dc2-leaf2b | Routing Table | Remote VTEP address | 10.255.129.15 | NOT RUN | - |
+| 660 | dc2-leaf2c | Hardware | Verifies if the power supplies status are within the accepted states list. | VerifyEnvironmentPower | NOT RUN | - |
+| 661 | dc2-leaf2c | Hardware | Verifies if the fans status are within the accepted states list. | VerifyEnvironmentCooling | NOT RUN | - |
+| 662 | dc2-leaf2c | Hardware | Verifies if the device temperature is within the acceptable range. | VerifyTemperature | NOT RUN | - |
+| 663 | dc2-leaf2c | Hardware | Verifies the transceiver's manufacturer against a list of approved manufacturers. | VerifyTransceiversManufacturers | NOT RUN | - |
+| 664 | dc2-leaf2c | NTP | Synchronised with NTP server | NTP | NOT RUN | - |
+| 665 | dc2-leaf2c | Interface State | Ethernet Interface & Line Protocol == "up" | Ethernet1 - DC2-LEAF2A_Ethernet8 | NOT RUN | - |
+| 666 | dc2-leaf2c | Interface State | Ethernet Interface & Line Protocol == "up" | Ethernet2 - DC2-LEAF2B_Ethernet8 | NOT RUN | - |
+| 667 | dc2-leaf2c | Interface State | Ethernet Interface & Line Protocol == "up" | Ethernet5 - dc2-leaf2-server1_iLO | NOT RUN | - |
+| 668 | dc2-leaf2c | Interface State | Port-Channel Interface & Line Protocol == "up" | Port-Channel1 - DC2_L3_LEAF2_Po8 | NOT RUN | - |
+| 669 | dc2-leaf2c | LLDP Topology | LLDP topology - validate peer and interface | local: Ethernet1 - remote: dc2-leaf2a_Ethernet8 | NOT RUN | - |
+| 670 | dc2-leaf2c | LLDP Topology | LLDP topology - validate peer and interface | local: Ethernet2 - remote: dc2-leaf2b_Ethernet8 | NOT RUN | - |
+| 671 | dc2-spine1 | Hardware | Verifies if the power supplies status are within the accepted states list. | VerifyEnvironmentPower | NOT RUN | - |
+| 672 | dc2-spine1 | Hardware | Verifies if the fans status are within the accepted states list. | VerifyEnvironmentCooling | NOT RUN | - |
+| 673 | dc2-spine1 | Hardware | Verifies if the device temperature is within the acceptable range. | VerifyTemperature | NOT RUN | - |
+| 674 | dc2-spine1 | Hardware | Verifies the transceiver's manufacturer against a list of approved manufacturers. | VerifyTransceiversManufacturers | NOT RUN | - |
+| 675 | dc2-spine1 | NTP | Synchronised with NTP server | NTP | NOT RUN | - |
+| 676 | dc2-spine1 | Interface State | Ethernet Interface & Line Protocol == "up" | Ethernet1 - P2P_LINK_TO_DC2-LEAF1A_Ethernet1 | NOT RUN | - |
+| 677 | dc2-spine1 | Interface State | Ethernet Interface & Line Protocol == "up" | Ethernet2 - P2P_LINK_TO_DC2-LEAF1B_Ethernet1 | NOT RUN | - |
+| 678 | dc2-spine1 | Interface State | Ethernet Interface & Line Protocol == "up" | Ethernet3 - P2P_LINK_TO_DC2-LEAF2A_Ethernet1 | NOT RUN | - |
+| 679 | dc2-spine1 | Interface State | Ethernet Interface & Line Protocol == "up" | Ethernet4 - P2P_LINK_TO_DC2-LEAF2B_Ethernet1 | NOT RUN | - |
+| 680 | dc2-spine1 | Interface State | Loopback Interface Status & Line Protocol == "up" | Loopback0 - EVPN_Overlay_Peering | NOT RUN | - |
+| 681 | dc2-spine1 | LLDP Topology | LLDP topology - validate peer and interface | local: Ethernet1 - remote: dc2-leaf1a_Ethernet1 | NOT RUN | - |
+| 682 | dc2-spine1 | LLDP Topology | LLDP topology - validate peer and interface | local: Ethernet2 - remote: dc2-leaf1b_Ethernet1 | NOT RUN | - |
+| 683 | dc2-spine1 | LLDP Topology | LLDP topology - validate peer and interface | local: Ethernet3 - remote: dc2-leaf2a_Ethernet1 | NOT RUN | - |
+| 684 | dc2-spine1 | LLDP Topology | LLDP topology - validate peer and interface | local: Ethernet4 - remote: dc2-leaf2b_Ethernet1 | NOT RUN | - |
+| 685 | dc2-spine1 | IP Reachability | ip reachability test p2p links | Source: dc2-spine1_Ethernet1 - Destination: dc2-leaf1a_Ethernet1 | NOT RUN | - |
+| 686 | dc2-spine1 | IP Reachability | ip reachability test p2p links | Source: dc2-spine1_Ethernet2 - Destination: dc2-leaf1b_Ethernet1 | NOT RUN | - |
+| 687 | dc2-spine1 | IP Reachability | ip reachability test p2p links | Source: dc2-spine1_Ethernet3 - Destination: dc2-leaf2a_Ethernet1 | NOT RUN | - |
+| 688 | dc2-spine1 | IP Reachability | ip reachability test p2p links | Source: dc2-spine1_Ethernet4 - Destination: dc2-leaf2b_Ethernet1 | NOT RUN | - |
+| 689 | dc2-spine1 | BGP | ArBGP is configured and operating | ArBGP | NOT RUN | - |
+| 690 | dc2-spine1 | BGP | ip bgp peer state established (ipv4) | bgp_neighbor: 10.255.255.105 | NOT RUN | - |
+| 691 | dc2-spine1 | BGP | ip bgp peer state established (ipv4) | bgp_neighbor: 10.255.255.109 | NOT RUN | - |
+| 692 | dc2-spine1 | BGP | ip bgp peer state established (ipv4) | bgp_neighbor: 10.255.255.113 | NOT RUN | - |
+| 693 | dc2-spine1 | BGP | ip bgp peer state established (ipv4) | bgp_neighbor: 10.255.255.117 | NOT RUN | - |
+| 694 | dc2-spine1 | BGP | bgp evpn peer state established (evpn) | bgp_neighbor: 10.255.128.13 | NOT RUN | - |
+| 695 | dc2-spine1 | BGP | bgp evpn peer state established (evpn) | bgp_neighbor: 10.255.128.14 | NOT RUN | - |
+| 696 | dc2-spine1 | BGP | bgp evpn peer state established (evpn) | bgp_neighbor: 10.255.128.15 | NOT RUN | - |
+| 697 | dc2-spine1 | BGP | bgp evpn peer state established (evpn) | bgp_neighbor: 10.255.128.16 | NOT RUN | - |
+| 698 | dc2-spine2 | Hardware | Verifies if the power supplies status are within the accepted states list. | VerifyEnvironmentPower | NOT RUN | - |
+| 699 | dc2-spine2 | Hardware | Verifies if the fans status are within the accepted states list. | VerifyEnvironmentCooling | NOT RUN | - |
+| 700 | dc2-spine2 | Hardware | Verifies if the device temperature is within the acceptable range. | VerifyTemperature | NOT RUN | - |
+| 701 | dc2-spine2 | Hardware | Verifies the transceiver's manufacturer against a list of approved manufacturers. | VerifyTransceiversManufacturers | NOT RUN | - |
+| 702 | dc2-spine2 | NTP | Synchronised with NTP server | NTP | NOT RUN | - |
+| 703 | dc2-spine2 | Interface State | Ethernet Interface & Line Protocol == "up" | Ethernet1 - P2P_LINK_TO_DC2-LEAF1A_Ethernet2 | NOT RUN | - |
+| 704 | dc2-spine2 | Interface State | Ethernet Interface & Line Protocol == "up" | Ethernet2 - P2P_LINK_TO_DC2-LEAF1B_Ethernet2 | NOT RUN | - |
+| 705 | dc2-spine2 | Interface State | Ethernet Interface & Line Protocol == "up" | Ethernet3 - P2P_LINK_TO_DC2-LEAF2A_Ethernet2 | NOT RUN | - |
+| 706 | dc2-spine2 | Interface State | Ethernet Interface & Line Protocol == "up" | Ethernet4 - P2P_LINK_TO_DC2-LEAF2B_Ethernet2 | NOT RUN | - |
+| 707 | dc2-spine2 | Interface State | Loopback Interface Status & Line Protocol == "up" | Loopback0 - EVPN_Overlay_Peering | NOT RUN | - |
+| 708 | dc2-spine2 | LLDP Topology | LLDP topology - validate peer and interface | local: Ethernet1 - remote: dc2-leaf1a_Ethernet2 | NOT RUN | - |
+| 709 | dc2-spine2 | LLDP Topology | LLDP topology - validate peer and interface | local: Ethernet2 - remote: dc2-leaf1b_Ethernet2 | NOT RUN | - |
+| 710 | dc2-spine2 | LLDP Topology | LLDP topology - validate peer and interface | local: Ethernet3 - remote: dc2-leaf2a_Ethernet2 | NOT RUN | - |
+| 711 | dc2-spine2 | LLDP Topology | LLDP topology - validate peer and interface | local: Ethernet4 - remote: dc2-leaf2b_Ethernet2 | NOT RUN | - |
+| 712 | dc2-spine2 | IP Reachability | ip reachability test p2p links | Source: dc2-spine2_Ethernet1 - Destination: dc2-leaf1a_Ethernet2 | NOT RUN | - |
+| 713 | dc2-spine2 | IP Reachability | ip reachability test p2p links | Source: dc2-spine2_Ethernet2 - Destination: dc2-leaf1b_Ethernet2 | NOT RUN | - |
+| 714 | dc2-spine2 | IP Reachability | ip reachability test p2p links | Source: dc2-spine2_Ethernet3 - Destination: dc2-leaf2a_Ethernet2 | NOT RUN | - |
+| 715 | dc2-spine2 | IP Reachability | ip reachability test p2p links | Source: dc2-spine2_Ethernet4 - Destination: dc2-leaf2b_Ethernet2 | NOT RUN | - |
+| 716 | dc2-spine2 | BGP | ArBGP is configured and operating | ArBGP | NOT RUN | - |
+| 717 | dc2-spine2 | BGP | ip bgp peer state established (ipv4) | bgp_neighbor: 10.255.255.107 | NOT RUN | - |
+| 718 | dc2-spine2 | BGP | ip bgp peer state established (ipv4) | bgp_neighbor: 10.255.255.111 | NOT RUN | - |
+| 719 | dc2-spine2 | BGP | ip bgp peer state established (ipv4) | bgp_neighbor: 10.255.255.115 | NOT RUN | - |
+| 720 | dc2-spine2 | BGP | ip bgp peer state established (ipv4) | bgp_neighbor: 10.255.255.119 | NOT RUN | - |
+| 721 | dc2-spine2 | BGP | bgp evpn peer state established (evpn) | bgp_neighbor: 10.255.128.13 | NOT RUN | - |
+| 722 | dc2-spine2 | BGP | bgp evpn peer state established (evpn) | bgp_neighbor: 10.255.128.14 | NOT RUN | - |
+| 723 | dc2-spine2 | BGP | bgp evpn peer state established (evpn) | bgp_neighbor: 10.255.128.15 | NOT RUN | - |
+| 724 | dc2-spine2 | BGP | bgp evpn peer state established (evpn) | bgp_neighbor: 10.255.128.16 | NOT RUN | - |