--- conflicted
+++ resolved
@@ -2,10 +2,6 @@
 scenario:
   converge_sequence:
     - syntax
-<<<<<<< HEAD
-      #- create
-=======
->>>>>>> b9e25219
     - converge
   test_sequence:
     - syntax
