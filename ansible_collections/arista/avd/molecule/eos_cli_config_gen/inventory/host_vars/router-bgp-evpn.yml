router_bgp:
  as: 65101
  router_id: 192.168.255.3
  bgp_defaults:
    - no bgp default ipv4-unicast
    - distance bgp 20 200 200
    - graceful-restart restart-time 300
    - graceful-restart
    - maximum-paths 2 ecmp 2
  peer_groups:
    EVPN-OVERLAY-PEERS:
      type: evpn
      remote_as: 65001
      update_source: Loopback0
      bfd: true
      ebgp_multihop: 3
      password: "q+VNViP5i4rVjW1cxFv2wA=="
      send_community: all
      maximum_routes: 0
      allowas_in:
        enabled: true
    MLAG-IPv4-UNDERLAY-PEER:
      type: ipv4
      remote_as: 65101
      next_hop_self: true
      password: "vnEaG8gMeQf3d3cN6PktXQ=="
      maximum_routes: 12000
      maximum_routes_warning_limit: 80 percent
      maximum_routes_warning_only: true
      send_community: all
      route_map_in: RM-MLAG-PEER-IN
      route_map_out: RM-MLAG-PEER-OUT
  neighbors:
    192.168.255.1:
      peer_group: EVPN-OVERLAY-PEERS
      allowas_in:
        enabled: true
        times: 5
    192.168.255.2:
      peer_group: EVPN-OVERLAY-PEERS
    192.168.255.3:
      allowas_in:
        enabled: true
        times: 5
      maximum_routes: 52000
      maximum_routes_warning_limit: 2000
      maximum_routes_warning_only: true
  redistribute_routes:
  address_family_evpn:
    domain_identifier: 65101:0
    peer_groups:
      EVPN-OVERLAY-PEERS:
        activate: true
      MLAG-IPv4-UNDERLAY-PEER:
        activate: false
    evpn_hostflap_detection:
      enabled: true
      window: 10
      threshold: 1
  address_family_ipv4:
    peer_groups:
      EVPN-OVERLAY-PEERS:
        activate: false
  vlan_aware_bundles:
## Tenant_A ##
    TENANT_A_PROJECT01:
      rd: "192.168.255.3:11"
      route_targets:
        both:
          - "11:11"
      redistribute_routes:
        - learned
<<<<<<< HEAD
      no_redistribute_routes:
        - connected
=======
        - igmp
>>>>>>> 509bb2da
      vlan: 110
    TENANT_A_PROJECT02:
      rd: "192.168.255.3:12"
      route_targets:
        both:
          - "12:12"
      redistribute_routes:
        - learned
      vlan: 112
## Tenant_B ##
    B-ELAN-201:
      tenant: Tenant_B
      rd: "192.168.255.3:20201"
      route_targets:
        both:
          - "20201:20201"
      redistribute_routes:
        - learned
      no_redistribute_routes:
        - host-routes
      vlan: 201
  vlans:
    2488:
      rd: 145.245.21.0:1
      route_targets:
        both:
        - 145.245.21.0:1
      no_redistribute_routes:
      - learned
  vrfs:
## Tenant_A ##
    TENANT_A_PROJECT01:
      router_id: 192.168.255.3
      rd: "192.168.255.3:11"
      evpn_multicast: true
      route_targets:
        import:
          evpn:
            - "11:11"
        export:
          evpn:
            - "11:11"
      neighbors:
        10.255.251.1:
          peer_group: MLAG-IPv4-UNDERLAY-PEER
          maximum_routes: 15000
          maximum_routes_warning_limit: 50 percent
      redistribute_routes:
        - connected
    TENANT_A_PROJECT02:
      router_id: 192.168.255.3
      rd: "192.168.255.3:12"
      route_targets:
        import:
          evpn:
            - "12:12"
        export:
          evpn:
            - "12:12"
      neighbors:
        10.255.251.1:
          peer_group: MLAG-IPv4-UNDERLAY-PEER
      redistribute_routes:
        - connected<|MERGE_RESOLUTION|>--- conflicted
+++ resolved
@@ -70,12 +70,9 @@
           - "11:11"
       redistribute_routes:
         - learned
-<<<<<<< HEAD
       no_redistribute_routes:
         - connected
-=======
         - igmp
->>>>>>> 509bb2da
       vlan: 110
     TENANT_A_PROJECT02:
       rd: "192.168.255.3:12"
