--- conflicted
+++ resolved
@@ -31,11 +31,8 @@
     - destination: 10.6.75.61
   source_interface: Management0
   sample: 1000
-<<<<<<< HEAD
+  sample_input_subinterface: true
   sample_output_subinterface: true
-=======
-  sample_input_subinterface: true
->>>>>>> 86a1f453
   dangerous: true
   polling_interval: 10
   extensions:
