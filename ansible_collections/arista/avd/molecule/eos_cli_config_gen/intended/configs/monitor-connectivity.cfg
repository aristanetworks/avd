!
interface Management1
   description oob_management
   vrf MGMT
   ip address 10.73.255.122/24
!
monitor connectivity
   interval 5
   no shutdown
   interface set GLOBAL_SET Ethernet1-4
   interface set HOST_SET Loopback2-4, Loopback10-12
   local-interfaces GLOBAL_SET address-only default
   !
   host server1
      description
      server1_connectivity_monitor
      local-interfaces HOST_SET address-only
      ip 10.10.10.1
      url https://server1.local.com
   !
   host server2
      description
      server2_connectivity_monitor
      local-interfaces HOST_SET address-only
      ip 10.10.10.2
      url https://server2.local.com
   !
   host server3
      description
      server3_connectivity_monitor
      local-interfaces HOST_SET
      ip 10.10.10.3
   !
   host server4
   vrf blue
      interface set VRF_GLOBAL_SET Vlan21-24, Vlan29-32
      local-interfaces VRF_GLOBAL_SET default
      !
      host server4
         description
         server4_connectivity_monitor
         local-interfaces VRF_GLOBAL_SET
         ip 10.10.20.1
         url https://server2.local.com
      !
      host server5
         description
         server5_connectivity_monitor
         local-interfaces VRF_GLOBAL_SET address-only
         ip 10.10.20.11
         url https://server5.local.com
      !
      host server6
   vrf red
      interface set VRF_GLOBAL_SET Vlan21-24, Vlan29-32
      interface set VRF_HOST_SET Loopback12-14, 19-23
      local-interfaces VRF_GLOBAL_SET address-only default
      description
      vrf_connectivity_monitor
      !
      host server2
         description
         server2_connectivity_monitor
         local-interfaces VRF_HOST_SET address-only
         ip 10.10.20.1
<<<<<<< HEAD
         url https://server2.local.com
   vrf yellow
!
end
=======
         url https://server2.local.com
>>>>>>> 92118f7c
<|MERGE_RESOLUTION|>--- conflicted
+++ resolved
@@ -63,11 +63,5 @@
          server2_connectivity_monitor
          local-interfaces VRF_HOST_SET address-only
          ip 10.10.20.1
-<<<<<<< HEAD
          url https://server2.local.com
-   vrf yellow
-!
-end
-=======
-         url https://server2.local.com
->>>>>>> 92118f7c
+   vrf yellow