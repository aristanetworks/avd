!
interface Management1
   description OOB_MANAGEMENT
   vrf MGMT
   ip address 10.73.255.122/24
!
router bgp 65101
   router-id 192.168.255.3
   bgp default ipv4-unicast
   bgp default ipv4-unicast transport ipv6
   distance bgp 20 200 200
   graceful-restart restart-time 300
   graceful-restart
   maximum-paths 2 ecmp 2
   neighbor EVPN-OVERLAY-PEERS peer group
   neighbor EVPN-OVERLAY-PEERS remote-as 65001
   neighbor EVPN-OVERLAY-PEERS update-source Loopback0
   neighbor EVPN-OVERLAY-PEERS bfd
   neighbor EVPN-OVERLAY-PEERS bfd interval 2000 min-rx 2000 multiplier 3
   neighbor EVPN-OVERLAY-PEERS allowas-in
   neighbor EVPN-OVERLAY-PEERS ebgp-multihop 3
   neighbor EVPN-OVERLAY-PEERS password 7 q+VNViP5i4rVjW1cxFv2wA==
   neighbor EVPN-OVERLAY-PEERS password shared-secret profile profile2 algorithm aes-128-cmac-96
   neighbor EVPN-OVERLAY-PEERS send-community
   neighbor EVPN-OVERLAY-PEERS maximum-routes 0
   neighbor EVPN-OVERLAY-PEERS missing-policy address-family all direction out action permit
   neighbor MLAG-IPv4-UNDERLAY-PEER peer group
   neighbor MLAG-IPv4-UNDERLAY-PEER remote-as 65101
   neighbor MLAG-IPv4-UNDERLAY-PEER next-hop-self
   neighbor MLAG-IPv4-UNDERLAY-PEER password 7 vnEaG8gMeQf3d3cN6PktXQ==
   neighbor MLAG-IPv4-UNDERLAY-PEER send-community
   neighbor MLAG-IPv4-UNDERLAY-PEER maximum-routes 12000 warning-limit 80 percent warning-only
   neighbor MLAG-IPv4-UNDERLAY-PEER missing-policy address-family all direction in action deny
   neighbor MLAG-IPv4-UNDERLAY-PEER route-map RM-MLAG-PEER-IN in
   neighbor MLAG-IPv4-UNDERLAY-PEER route-map RM-MLAG-PEER-OUT out
   neighbor 192.168.255.1 peer group EVPN-OVERLAY-PEERS
   neighbor 192.168.255.1 allowas-in 5
   neighbor 192.168.255.1 password shared-secret profile profile1 algorithm aes-128-cmac-96
   neighbor 192.168.255.2 peer group EVPN-OVERLAY-PEERS
   neighbor 192.168.255.2 missing-policy address-family all direction out action deny-in-out
   neighbor 192.168.255.3 allowas-in 5
   neighbor 192.168.255.3 maximum-routes 52000 warning-limit 2000 warning-only
   neighbor 192.168.255.3 missing-policy address-family all direction in action deny
   !
   vlan 2488
      rd 145.245.21.0:1
      route-target both 145.245.21.0:1
      no redistribute learned
   !
   vlan 600
      rd 145.245.21.0:600
      route-target both 145.245.21.0:600
      no redistribute learned
   !
   vlan 66
      rd 145.245.21.0:66
      route-target both 145.245.21.0:66
      no redistribute learned
   !
   vlan 666
      rd 145.245.21.0:666
      route-target both 145.245.21.0:666
      no redistribute learned
   !
   vlan 67
      rd 145.245.21.0:67
      route-target both 145.245.21.0:67
      no redistribute learned
   !
   vlan-aware-bundle B-ELAN-201
      rd 192.168.255.3:20201
      route-target both 20201:20201
      redistribute learned
      no redistribute host-routes
      vlan 201
   !
   vlan-aware-bundle TENANT_A_PROJECT01
      rd 192.168.255.3:11
      route-target both 11:11
      route-target import export evpn domain remote 2:11
      redistribute igmp
      redistribute learned
      no redistribute connected
      vlan 110
   !
   vlan-aware-bundle TENANT_A_PROJECT02
      rd 192.168.255.3:12
      rd evpn domain remote 192.168.255.3:12
      route-target both 12:12
      route-target import evpn domain remote 2:12
      route-target export evpn domain remote 2:12
      redistribute learned
      vlan 112
   !
   address-family evpn
      bgp additional-paths receive
      bgp additional-paths send any
      bgp next-hop-unchanged
      host-flap detection window 10 threshold 1 expiry timeout 3 seconds
      domain identifier 65101:0
<<<<<<< HEAD
=======
      neighbor default encapsulation path-selection
      neighbor ADDITIONAL-PATH-PG-1 activate
>>>>>>> 598da553
      neighbor ADDITIONAL-PATH-PG-1 additional-paths receive
      neighbor ADDITIONAL-PATH-PG-1 activate
      neighbor ADDITIONAL-PATH-PG-1 additional-paths send any
      neighbor ADDITIONAL-PATH-PG-2 activate
      neighbor ADDITIONAL-PATH-PG-2 additional-paths send backup
      neighbor ADDITIONAL-PATH-PG-3 activate
      neighbor ADDITIONAL-PATH-PG-3 additional-paths send ecmp
      neighbor ADDITIONAL-PATH-PG-4 activate
      neighbor ADDITIONAL-PATH-PG-4 additional-paths send ecmp limit 42
      neighbor ADDITIONAL-PATH-PG-5 activate
      neighbor ADDITIONAL-PATH-PG-5 additional-paths send limit 42
      neighbor ADDITIONAL-PATH-PG-6 activate
      no neighbor ADDITIONAL-PATH-PG-6 additional-paths send any
      neighbor EVPN-OVERLAY-PEERS default-route
      neighbor EVPN-OVERLAY-PEERS activate
      neighbor EVPN-OVERLAY-PEERS domain remote
      neighbor EVPN-OVERLAY-PEERS encapsulation vxlan
      no neighbor MLAG-IPv4-UNDERLAY-PEER activate
      neighbor TEST-ENCAPSULATION activate
      neighbor TEST-ENCAPSULATION encapsulation mpls
      neighbor TEST-ENCAPSULATION-2 activate
      neighbor TEST-ENCAPSULATION-2 encapsulation path-selection
      neighbor 10.100.100.1 activate
      neighbor 10.100.100.1 additional-paths receive
      neighbor 10.100.100.1 default-route
      neighbor 10.100.100.1 additional-paths send any
      neighbor 10.100.100.2 activate
      neighbor 10.100.100.2 default-route route-map RM_DEFAULT_ROUTE
      neighbor 10.100.100.3 activate
      neighbor 10.100.100.3 default-route rcf RCF_DEFAULT_ROUTE()
      neighbor 10.100.100.4 activate
      neighbor 10.100.100.4 encapsulation path-selection
      neighbor 10.100.100.5 activate
      neighbor 10.100.100.5 encapsulation mpls
      next-hop resolution disabled
      neighbor default next-hop-self received-evpn-routes route-type ip-prefix inter-domain
      route import ethernet-segment ip mass-withdraw
      route export ethernet-segment ip mass-withdraw
      layer-2 fec in-place update
      route import overlay-index gateway
   !
   address-family ipv4
      no neighbor EVPN-OVERLAY-PEERS activate
   !
   vrf TENANT_A_PROJECT01
      rd 192.168.255.3:11
      evpn multicast
         gateway dr election algorithm preference 10000
      default-route export evpn
      route-target import evpn 11:11
      route-target export evpn 11:11
      router-id 192.168.255.3
      neighbor 10.255.251.1 peer group MLAG-IPv4-UNDERLAY-PEER
      neighbor 10.255.251.1 maximum-routes 15000 warning-limit 50 percent
      redistribute bgp leaked route-map RM-REDISTRIBUTE-BGP
      redistribute connected
   !
   vrf TENANT_A_PROJECT02
      rd 192.168.255.3:12
      default-route export evpn always
      route-target import evpn 12:12
      route-target export evpn 12:12
      router-id 192.168.255.3
      neighbor interface Ethernet27 peer-group MLAG-IPv4-UNDERLAY-PEER remote-as 1
      neighbor interface Ethernet28 peer-group MLAG-IPv4-UNDERLAY-PEER peer-filter SOME_FILTER
      neighbor 10.255.251.1 peer group MLAG-IPv4-UNDERLAY-PEER
      redistribute connected
   !
   vrf TENANT_A_PROJECT03
      rd 192.168.255.3:13
      evpn multicast
         address-family ipv4
            transit
      default-route export evpn always route-map TENANT_A_PROJECT03_RM_DEFAULT
      route-target import evpn 13:13
      route-target export evpn 13:13
      router-id 192.168.255.3
   !
   vrf TENANT_A_PROJECT04
      rd 192.168.255.3:14
      evpn multicast
      default-route export evpn rcf TENANT_A_PROJECT03_RCF_DEFAULT()
      route-target import evpn 14:14
      route-target export evpn 14:14
      router-id 192.168.255.3
   !
   address-family evpn
      evpn ethernet-segment domain all
         identifier 0011:1111:1111:1111:1111
         route-target import 00:01:00:01:00:01
            !
            layer-2 fec in-place update<|MERGE_RESOLUTION|>--- conflicted
+++ resolved
@@ -98,11 +98,7 @@
       bgp next-hop-unchanged
       host-flap detection window 10 threshold 1 expiry timeout 3 seconds
       domain identifier 65101:0
-<<<<<<< HEAD
-=======
       neighbor default encapsulation path-selection
-      neighbor ADDITIONAL-PATH-PG-1 activate
->>>>>>> 598da553
       neighbor ADDITIONAL-PATH-PG-1 additional-paths receive
       neighbor ADDITIONAL-PATH-PG-1 activate
       neighbor ADDITIONAL-PATH-PG-1 additional-paths send any
