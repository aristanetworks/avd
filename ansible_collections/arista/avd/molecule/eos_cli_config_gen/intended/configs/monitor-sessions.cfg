!
interface Management1
   description OOB_MANAGEMENT
   vrf MGMT
   ip address 10.73.255.122/24
!
monitor session myMonitoringSession1 source Ethernet0 ipv6 access-group ipv6ACL
monitor session myMonitoringSession1 source Ethernet5 both ip access-group ipv4ACL priority 10
monitor session myMonitoringSession1 destination Ethernet48
monitor session myMonitoringSession1 encapsulation gre metadata tx
monitor session myMonitoringSession1 header remove size 32
monitor session myMonitoringSession1 truncate
monitor session myMonitoringSession2 source Ethernet3, Ethernet5 rx
monitor session myMonitoringSession2 source Ethernet10-15 rx
monitor session myMonitoringSession2 source Ethernet12 rx
monitor session myMonitoringSession2 source Ethernet18 tx mac access-group macACL priority 100
monitor session myMonitoringSession2 destination Cpu
monitor session myMonitoringSession2 destination Ethernet50
monitor session myMonitoringSession2 encapsulation gre metadata tx
monitor session myMonitoringSession2 ip access-group ipv4ACL
<<<<<<< HEAD
monitor session myMonitoringSession2 sample 50
monitor session myMonitoringSession3 source Ethernet20 both ip access-group ipv4ACL priority 10
!
end
=======
monitor session myMonitoringSession2 sample 50
>>>>>>> 57583592
<|MERGE_RESOLUTION|>--- conflicted
+++ resolved
@@ -18,11 +18,5 @@
 monitor session myMonitoringSession2 destination Ethernet50
 monitor session myMonitoringSession2 encapsulation gre metadata tx
 monitor session myMonitoringSession2 ip access-group ipv4ACL
-<<<<<<< HEAD
 monitor session myMonitoringSession2 sample 50
-monitor session myMonitoringSession3 source Ethernet20 both ip access-group ipv4ACL priority 10
-!
-end
-=======
-monitor session myMonitoringSession2 sample 50
->>>>>>> 57583592
+monitor session myMonitoringSession3 source Ethernet20 both ip access-group ipv4ACL priority 10