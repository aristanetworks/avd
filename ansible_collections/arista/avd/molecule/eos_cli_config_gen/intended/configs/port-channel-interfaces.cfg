!
interface Port-Channel3
   description MLAG_PEER_DC1-LEAF1B_Po3
   switchport trunk allowed vlan 2-4094
   switchport mode trunk
   switchport trunk group LEAF_PEER_L3
   switchport trunk group MLAG
   switchport
   no snmp trap link-change
   shape rate 200000 kbps
   isis enable EVPN_UNDERLAY
   isis authentication mode sha key-id 2 rx-disabled
   isis authentication key 0 password
!
interface Port-Channel5
   description DC1_L2LEAF1_Po1
   bgp session tracker ST2
   switchport trunk allowed vlan 110,201
   switchport mode trunk
   switchport
   ip verify unicast source reachable-via rx
   ip igmp host-proxy
   ip igmp host-proxy 239.0.0.1
   ip igmp host-proxy 239.0.0.2 exclude 10.0.2.1
   ip igmp host-proxy 239.0.0.3 include 10.0.3.1
   ip igmp host-proxy 239.0.0.4 include 10.0.4.3
   ip igmp host-proxy 239.0.0.4 include 10.0.4.4
   ip igmp host-proxy 239.0.0.4 exclude 10.0.4.1
   ip igmp host-proxy 239.0.0.4 exclude 10.0.4.2
   ip igmp host-proxy access-list ACL1
   ip igmp host-proxy access-list ACL2
   ip igmp host-proxy report-interval 2
   ip igmp host-proxy version 2
   l2 mtu 8000
   l2 mru 8000
   mlag 5
   storm-control broadcast level 1
   storm-control multicast level 1
   storm-control unknown-unicast level 1
   link tracking group EVPN_MH_ES1 downstream
   comment
   Comment created from eos_cli under port_channel_interfaces.Port-Channel5
   EOF

!
interface Port-Channel8
   description to Dev02 Port-channel 8
   no switchport
   switchport port-security violation protect
   isis enable EVPN_UNDERLAY
   isis authentication mode md5 level-1
   isis authentication mode md5 level-2
   isis authentication key 0 password level-1
   isis authentication key 0 password1 level-2
!
interface Port-Channel8.101
   description to Dev02 Port-Channel8.101 - VRF-C1
   encapsulation dot1q vlan 101
   ip address 10.1.2.3/31
!
interface Port-Channel9
   no switchport
   ip address 10.9.2.3/31
   bfd interval 500 min-rx 500 multiplier 5
   bfd echo
   bfd neighbor 10.1.2.4
   bfd per-link rfc-7130
   spanning-tree guard root
!
interface Port-Channel10
   description SRV01_bond0
   switchport trunk allowed vlan 2-3000
   switchport mode trunk
   switchport
   !
   evpn ethernet-segment
      identifier 0000:0000:0404:0404:0303
      route-target import 04:04:03:03:02:02
   shape rate 50 percent
   isis enable EVPN_UNDERLAY
   isis authentication mode sha key-id 2
   isis authentication key 0 password
!
interface Port-Channel12
   description interface_in_mode_access_with_voice
   switchport trunk native vlan 100
   switchport phone vlan 70
   switchport phone trunk untagged
   switchport mode trunk phone
   switchport
   isis enable EVPN_UNDERLAY
   isis authentication mode sha key-id 5 level-1
!
interface Port-Channel13
   description EVPN-Vxlan single-active redundancy
   switchport
   !
   evpn ethernet-segment
      identifier 0000:0000:0000:0102:0304
      redundancy single-active
      designated-forwarder election algorithm preference 100 dont-preempt
      designated-forwarder election hold-time 10
      designated-forwarder election candidate reachability required
      route-target import 00:00:01:02:03:04
   isis authentication key-id 2 algorithm sha-512 key 0 password
   isis authentication key-id 3 algorithm sha-512 rfc-5310 key 0 password1
   isis authentication key-id 1 algorithm sha-1 key 0 password level-1
   isis authentication key-id 4 algorithm sha-1 rfc-5310 key 0 password level-1
   isis authentication key-id 5 algorithm sha-1 key 0 password3 level-1
   isis authentication key-id 1 algorithm sha-1 key 0 password level-2
   isis authentication key-id 5 algorithm sha-1 rfc-5310 key 0 password level-2
!
interface Port-Channel14
   description EVPN-MPLS multihoming
   switchport
   !
   evpn ethernet-segment
      identifier 0000:0000:0000:0102:0305
      mpls tunnel flood filter time 100
      mpls shared index 100
      route-target import 00:00:01:02:03:05
!
interface Port-Channel15
   description DC1_L2LEAF3_Po1
   switchport trunk allowed vlan 110,201
   switchport mode trunk
   switchport
   mlag 15
   spanning-tree guard loop
   link tracking group EVPN_MH_ES2 upstream
   isis authentication mode md5 rx-disabled
   isis authentication key 0 password
!
interface Port-Channel16
   description DC1_L2LEAF4_Po1
   switchport trunk native vlan 10
   switchport dot1q vlan tag disallowed
   switchport trunk allowed vlan 110,201
   switchport mode trunk
   switchport
   switchport vlan translation out 23 dot1q-tunnel 22
   snmp trap link-change
   mlag 16
   switchport port-security violation protect log
   switchport port-security mac-address maximum 100
   spanning-tree guard none
   switchport backup-link Port-Channel100.102 prefer vlan 20
   isis enable EVPN_UNDERLAY
   isis authentication mode md5
   isis authentication key 0 password
!
interface Port-Channel17
   description PBR Description
   no switchport
   ip address 192.0.2.3/31
   service-policy type pbr input MyPolicy
!
interface Port-Channel20
   description Po_in_mode_access_accepting_tagged_LACP_frames
   switchport access vlan 200
   switchport mode access
   switchport
   l2-protocol encapsulation dot1q vlan 200
   isis enable EVPN_UNDERLAY
   isis authentication mode shared-secret profile profile1 algorithm sha-256 rx-disabled level-1
   isis authentication mode shared-secret profile profile2 algorithm sha-1 rx-disabled level-2
!
interface Port-Channel50
   description SRV-POD03_PortChanne1
   switchport trunk allowed vlan 1-4000
   switchport mode trunk
   switchport
   !
   evpn ethernet-segment
      identifier 0000:0000:0303:0202:0101
      route-target import 03:03:02:02:01:01
   lacp system-id 0303.0202.0101
   isis enable EVPN_UNDERLAY
   isis authentication mode shared-secret profile profile1 algorithm sha-1 rx-disabled
!
interface Port-Channel51
   description ipv6_prefix
   switchport trunk allowed vlan 1-500
   switchport mode trunk
   switchport
   ipv6 nd prefix a1::/64 infinite infinite no-autoconfig
   switchport port-security
   no switchport port-security mac-address maximum disabled
   switchport port-security vlan 1 mac-address maximum 3
   switchport port-security vlan 2 mac-address maximum 3
   switchport port-security vlan 3 mac-address maximum 3
   switchport port-security vlan default mac-address maximum 2
<<<<<<< HEAD
   ipv6 nd prefix a1::/64 infinite infinite no-autoconfig
   isis enable EVPN_UNDERLAY
   isis authentication mode shared-secret profile profile1 algorithm sha-1
=======
>>>>>>> 9e080bd9
!
interface Port-Channel99
   description MCAST
   no switchport
   ip address 192.0.2.10/31
   pim ipv4 sparse-mode
   pim ipv4 bidirectional
   pim ipv4 hello interval 15
   pim ipv4 hello count 4.5
   pim ipv4 dr-priority 200
   pim ipv4 bfd
!
interface Port-Channel100
   logging event link-status
   switchport access vlan 200
   switchport trunk native vlan tag
   switchport phone vlan 110
   switchport phone trunk tagged
   switchport vlan translation in required
   switchport dot1q vlan tag required
   switchport trunk allowed vlan 10-11
   switchport mode dot1q-tunnel
   switchport dot1q ethertype 1536
   switchport vlan forwarding accept all
   switchport trunk group g1
   switchport trunk group g2
   no switchport
   switchport source-interface tx multicast
   switchport vlan translation 12 20
   switchport vlan translation 23 inner 74 42
   switchport vlan translation 24 inner 78 network 46
   switchport vlan translation 43 dot1q-tunnel 30
   switchport vlan translation in 34 23
   switchport vlan translation in 37 inner 56 49
   switchport vlan translation in 23 dot1q-tunnel 45
   switchport vlan translation out 34 50
   switchport vlan translation out 10 45 inner 34
   switchport vlan translation out 45 dot1q-tunnel all
   switchport trunk private-vlan secondary
   switchport pvlan mapping 20-30
   switchport port-security
   switchport port-security mac-address maximum disabled
   switchport backup-link Port-channel51
   switchport backup preemption-delay 35
   switchport backup mac-move-burst 20
   switchport backup mac-move-burst-interval 30
   switchport backup initial-mac-move-delay 10
   switchport backup dest-macaddr 01:00:00:00:00:00
   isis enable EVPN_UNDERLAY
   isis authentication mode md5 rx-disabled level-1
   isis authentication mode text rx-disabled level-2
   isis authentication key 0 password level-1
   isis authentication key 0 password level-2
!
interface Port-Channel100.101
   description IFL for TENANT01
   mtu 1500
   logging event link-status
   encapsulation dot1q vlan 101
   ip address 10.1.1.3/31
!
interface Port-Channel100.102
   description IFL for TENANT02
   mtu 1500
   no logging event link-status
   encapsulation dot1q vlan 102 inner 110
   vrf C2
   ip address 10.1.2.3/31
   logging event storm-control discards
!
interface Port-Channel101
   description PVLAN Promiscuous Access - only one secondary
   switchport access vlan 110
   switchport mode access
   switchport
   switchport pvlan mapping 111
   no qos trust
!
interface Port-Channel102
   description PVLAN Promiscuous Trunk - vlan translation out
   switchport vlan translation out required
   switchport trunk allowed vlan 110-112
   switchport mode trunk
   switchport
   switchport vlan translation out 111-112 110
!
interface Port-Channel103
   description PVLAN Secondary Trunk
   switchport trunk allowed vlan 110-112
   switchport mode trunk
   switchport
   switchport trunk private-vlan secondary
!
interface Port-Channel104
   description LACP fallback individual
   switchport trunk allowed vlan 112
   switchport mode trunk
   switchport
   port-channel lacp fallback individual
   port-channel lacp fallback timeout 300
!
interface Port-Channel105
   description bpdu disabled
   switchport
   spanning-tree bpduguard disable
   spanning-tree bpdufilter disable
!
interface Port-Channel106
   description bpdu enabled
   switchport
   spanning-tree bpduguard enable
   spanning-tree bpdufilter enable
!
interface Port-Channel107
   description bpdu true
   switchport
   spanning-tree bpduguard enable
   spanning-tree bpdufilter enable
!
interface Port-Channel108
   description bpdu false
   switchport
!
interface Port-Channel109
   description Molecule ACLs
   switchport access vlan 110
   switchport mode access
   switchport
   ip access-group IPV4_ACL_IN in
   ip access-group IPV4_ACL_OUT out
   ipv6 access-group IPV6_ACL_IN in
   ipv6 access-group IPV6_ACL_OUT out
   mac access-group MAC_ACL_IN in
   mac access-group MAC_ACL_OUT out
!
interface Port-Channel110
   description isis_interface_knobs
   no switchport
   isis enable ISIS_TEST
   isis bfd
   isis circuit-type level-2
   isis metric 99
   isis hello padding
<<<<<<< HEAD
=======
   isis network point-to-point
   isis authentication mode text
   isis authentication key 7 asfddja23452
>>>>>>> 9e080bd9
!
interface Port-Channel111
   description Flexencap Port-Channel
   no switchport
!
interface Port-Channel111.1
   description TENANT_A pseudowire 1 interface
   !
   encapsulation vlan
      client unmatched
!
interface Port-Channel111.100
   description TENANT_A pseudowire 2 interface
   !
   encapsulation vlan
      client dot1q 100 network client
!
interface Port-Channel111.200
   description TENANT_A pseudowire 3 interface
   !
   encapsulation vlan
      client dot1q 200
!
interface Port-Channel111.300
   description TENANT_A pseudowire 4 interface
   !
   encapsulation vlan
      client dot1q 300 network dot1q 400
!
interface Port-Channel111.400
   description TENANT_A pseudowire 3 interface
   !
   encapsulation vlan
      client dot1q outer 400 inner 20 network dot1q outer 401 inner 21
!
interface Port-Channel111.1000
   description L2 Subinterface
   vlan id 1000
   !
   encapsulation vlan
      client dot1q 100 network client
   !
   evpn ethernet-segment
      identifier 0000:0000:0303:0202:0101
      route-target import 03:03:02:02:01:01
   lacp system-id 0303.0202.0101
!
interface Port-Channel112
   description LACP fallback individual
   switchport trunk allowed vlan 112
   switchport mode trunk
   switchport
   port-channel lacp fallback individual
   port-channel lacp fallback timeout 5
!
interface Port-Channel113
   description interface_with_mpls_enabled
   no switchport
   ip address 172.31.128.9/31
   mpls ldp igp sync
   mpls ldp interface
   mpls ip
!
interface Port-Channel114
   description interface_with_mpls_disabled
   no switchport
   ip address 172.31.128.10/31
   no mpls ldp interface
   no mpls ip
!
interface Port-Channel115
   description native-vlan-tag-precedence
   switchport trunk native vlan tag
   switchport mode trunk
   switchport
!
interface Port-Channel117
   description interface_with_sflow_ingress_egress_enabled
   no switchport
   sflow enable
   sflow egress enable
!
interface Port-Channel118
   description interface_with_sflow_ingress_egress_unmodified_enabled
   no switchport
   sflow enable
   sflow egress unmodified enable
!
interface Port-Channel119
   description interface_with_sflow_ingress_egress_disabled
   no switchport
   no sflow enable
   no sflow egress enable
!
interface Port-Channel120
   description interface_with_sflow_ingress_egress_unmodified_disabled
   no switchport
   no sflow enable
   no sflow egress unmodified enable
!
interface Port-Channel121
   description access_port_with_no_vlans
   switchport mode access
   switchport
!
interface Port-Channel122
   description trunk_port_with_no_vlans
   switchport mode trunk
   switchport
!
interface Port-Channel130
   description IP NAT Testing
   switchport
   ip nat destination static 1.0.0.1 2.0.0.1
   ip nat source static 3.0.0.1 4.0.0.1
   ip nat destination dynamic access-list ACL1 pool POOL1
   ip nat source dynamic access-list ACL2 pool POOL2
!
interface Port-Channel131
   description dot1q-tunnel mode
   switchport access vlan 115
   switchport mode dot1q-tunnel
   switchport
!
interface Port-Channel131.1
   description Test_encapsulation_vlan1
   !
   encapsulation vlan
      client dot1q outer 23 inner dot1q 45 network dot1ad outer 32 inner dot1ad 54
!
interface Port-Channel131.2
   description Test_encapsulation_vlan2
   !
   encapsulation vlan
      client dot1q 10 network dot1q outer 32 inner 54
!
interface Port-Channel131.3
   description Test_encapsulation_vlan3
   !
   encapsulation vlan
      client dot1ad 12 network dot1q 25
!
interface Port-Channel131.4
   description Test_encapsulation_vlan4
   !
   encapsulation vlan
      client dot1ad outer 35 inner dot1q 60 network dot1q outer 53 inner dot1ad 6
!
interface Port-Channel131.5
   description Test_encapsulation_vlan5
   !
   encapsulation vlan
      client dot1ad outer 35 inner 60 network dot1ad outer 52 inner 62
!
interface Port-Channel131.6
   description Test_encapsulation_vlan6
   !
   encapsulation vlan
      client dot1ad outer 35 inner 60 network client
!
interface Port-Channel131.7
   description Test_encapsulation_vlan7
   !
   encapsulation vlan
      client untagged network dot1ad outer 35 inner 60
!
interface Port-Channel131.8
   description Test_encapsulation_vlan8
   !
   encapsulation vlan
      client untagged network dot1q outer 35 inner 60
!
interface Port-Channel131.9
   description Test_encapsulation_vlan9
   !
   encapsulation vlan
      client untagged network untagged
!
interface Port-Channel131.10
   description Test_encapsulation_vlan9
   !
   encapsulation vlan
      client dot1q outer 14 inner 11 network client inner
!
interface Ethernet3
   description MLAG_PEER_DC1-LEAF1B_Ethernet3
   channel-group 3 mode active
!
interface Ethernet4
   description MLAG_PEER_DC1-LEAF1B_Ethernet4
   channel-group 3 mode active
!
interface Ethernet5
   description DC1-AGG01_Ethernet1
   channel-group 5 mode active
   transceiver media override 100gbase-ar4
!
interface Ethernet8
   description MLAG_PEER_DC1-LEAF1B_Ethernet8
   channel-group 8 mode active
!
interface Ethernet10/1
   description LAG Member
   channel-group 101 mode active
!
interface Ethernet10/2
   description LAG Member
   channel-group 102 mode active
!
interface Ethernet10/3
   description LAG Member
   channel-group 103 mode active
!
interface Ethernet10/4
   description LAG Member LACP fallback
   switchport trunk allowed vlan 100
   switchport mode trunk
   switchport
   channel-group 104 mode active
   spanning-tree portfast
!
interface Ethernet10/10
   description isis_port_channel_member
   channel-group 110 mode active
!
interface Ethernet11/1
   description LAG Member with error_correction
   error-correction encoding fire-code
   error-correction encoding reed-solomon
   channel-group 111 mode active
!
interface Ethernet11/2
   description LAG Member LACP fallback LLDP ZTP VLAN
   switchport trunk allowed vlan 112
   switchport mode trunk
   switchport
   channel-group 112 mode active
   lldp tlv transmit ztp vlan 112
   spanning-tree portfast
!
interface Ethernet15
   description DC1-AGG03_Ethernet1
   channel-group 15 mode active
   lacp timer fast
   lacp timer multiplier 30
!
interface Ethernet16
   description DC1-AGG04_Ethernet1
   channel-group 16 mode active
   lacp timer normal
!
interface Ethernet17
   description LAG Member
   channel-group 17 mode active
!
interface Ethernet18
   description LAG Member
   channel-group 109 mode active
!
interface Ethernet50
   description SRV-POD03_Eth1
   channel-group 5 mode active
   no lldp transmit
   no lldp receive
!
interface Management1
   description OOB_MANAGEMENT
   vrf MGMT
   ip address 10.73.255.122/24<|MERGE_RESOLUTION|>--- conflicted
+++ resolved
@@ -126,10 +126,10 @@
    switchport mode trunk
    switchport
    mlag 15
+   isis authentication mode md5 rx-disabled
+   isis authentication key 0 password
    spanning-tree guard loop
    link tracking group EVPN_MH_ES2 upstream
-   isis authentication mode md5 rx-disabled
-   isis authentication key 0 password
 !
 interface Port-Channel16
    description DC1_L2LEAF4_Po1
@@ -143,11 +143,11 @@
    mlag 16
    switchport port-security violation protect log
    switchport port-security mac-address maximum 100
+   isis enable EVPN_UNDERLAY
+   isis authentication mode md5
+   isis authentication key 0 password
    spanning-tree guard none
    switchport backup-link Port-Channel100.102 prefer vlan 20
-   isis enable EVPN_UNDERLAY
-   isis authentication mode md5
-   isis authentication key 0 password
 !
 interface Port-Channel17
    description PBR Description
@@ -190,12 +190,8 @@
    switchport port-security vlan 2 mac-address maximum 3
    switchport port-security vlan 3 mac-address maximum 3
    switchport port-security vlan default mac-address maximum 2
-<<<<<<< HEAD
-   ipv6 nd prefix a1::/64 infinite infinite no-autoconfig
    isis enable EVPN_UNDERLAY
    isis authentication mode shared-secret profile profile1 algorithm sha-1
-=======
->>>>>>> 9e080bd9
 !
 interface Port-Channel99
    description MCAST
@@ -238,17 +234,17 @@
    switchport pvlan mapping 20-30
    switchport port-security
    switchport port-security mac-address maximum disabled
+   isis enable EVPN_UNDERLAY
+   isis authentication mode md5 rx-disabled level-1
+   isis authentication mode text rx-disabled level-2
+   isis authentication key 0 password level-1
+   isis authentication key 0 password level-2
    switchport backup-link Port-channel51
    switchport backup preemption-delay 35
    switchport backup mac-move-burst 20
    switchport backup mac-move-burst-interval 30
    switchport backup initial-mac-move-delay 10
    switchport backup dest-macaddr 01:00:00:00:00:00
-   isis enable EVPN_UNDERLAY
-   isis authentication mode md5 rx-disabled level-1
-   isis authentication mode text rx-disabled level-2
-   isis authentication key 0 password level-1
-   isis authentication key 0 password level-2
 !
 interface Port-Channel100.101
    description IFL for TENANT01
@@ -339,12 +335,7 @@
    isis circuit-type level-2
    isis metric 99
    isis hello padding
-<<<<<<< HEAD
-=======
    isis network point-to-point
-   isis authentication mode text
-   isis authentication key 7 asfddja23452
->>>>>>> 9e080bd9
 !
 interface Port-Channel111
    description Flexencap Port-Channel
