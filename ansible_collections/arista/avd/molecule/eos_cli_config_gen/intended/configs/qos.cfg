--- conflicted
+++ resolved
@@ -193,15 +193,12 @@
 qos map traffic-class 2 4 5 to cos 7
 qos map traffic-class 6 to tx-queue 2
 !
-<<<<<<< HEAD
 qos random-detect ecn allow non-ect chip-based
-=======
 priority-flow-control all off
 priority-flow-control pause watchdog action no-drop
 priority-flow-control pause watchdog default timeout 0.05
 priority-flow-control pause watchdog default polling-interval 10.001
 priority-flow-control pause watchdog default recovery-time 1.22
->>>>>>> f0a3347e
 !
 class-map type qos match-any cmap_tc0_v4
    match ip access-group acl_qos_tc0_v4
