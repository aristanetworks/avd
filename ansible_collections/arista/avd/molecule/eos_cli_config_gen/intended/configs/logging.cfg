logging event congestion-drops interval 10
!
<<<<<<< HEAD
logging event storm-control discards global
logging event storm-control discards interval 10
!
logging buffered 1000000 warnings
no logging trap
logging console errors
=======
logging repeat-messages
logging buffered 1000000 warnings
no logging trap
logging console errors
no logging event link-status global
logging event storm-control discards global
logging event storm-control discards interval 10
>>>>>>> 57583592
logging synchronous level critical
logging host 20.20.20.7
logging host 50.50.50.7 100 200 protocol tcp
logging host 60.60.60.7 100 200
logging host 2001:db8::20:7
logging host 2001:db8::50:7 100 200 protocol tcp
logging host 2001:db8::60:7 100 200
logging vrf mgt host 10.10.10.7
logging vrf mgt host 30.30.30.7 100 200 protocol tcp
logging vrf mgt host 40.40.40.7 300 400
logging vrf mgt host 2001:db8::10:7
logging vrf mgt host 2001:db8::30:7 100 200 protocol tcp
logging vrf mgt host 2001:db8::40:7 300 400
logging vrf vrf_with_no_source_interface host 1.2.3.4
logging vrf vrf_with_no_source_interface host 2001:db8::1:2:3:4
logging format timestamp traditional year timezone
logging format rfc5424
logging source-interface Loopback0
logging vrf mgt source-interface Management0
logging level AAA warnings
logging level ACL critical
logging level BGP 0
!
interface Management1
   description OOB_MANAGEMENT
   vrf MGMT
   ip address 10.73.255.122/24<|MERGE_RESOLUTION|>--- conflicted
+++ resolved
@@ -1,21 +1,13 @@
+!
+logging event storm-control discards global
+logging event storm-control discards interval 10
 logging event congestion-drops interval 10
 !
-<<<<<<< HEAD
-logging event storm-control discards global
-logging event storm-control discards interval 10
-!
-logging buffered 1000000 warnings
-no logging trap
-logging console errors
-=======
 logging repeat-messages
 logging buffered 1000000 warnings
 no logging trap
 logging console errors
 no logging event link-status global
-logging event storm-control discards global
-logging event storm-control discards interval 10
->>>>>>> 57583592
 logging synchronous level critical
 logging host 20.20.20.7
 logging host 50.50.50.7 100 200 protocol tcp
