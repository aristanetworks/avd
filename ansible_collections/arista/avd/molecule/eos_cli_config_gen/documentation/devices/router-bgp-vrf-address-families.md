# router-bgp-vrf-address-families

## Table of Contents

- [Management](#management)
  - [Management Interfaces](#management-interfaces)
- [Routing](#routing)
  - [Router BGP](#router-bgp)

## Management

### Management Interfaces

#### Management Interfaces Summary

##### IPv4

| Management Interface | Description | Type | VRF | IP Address | Gateway |
| -------------------- | ----------- | ---- | --- | ---------- | ------- |
| Management1 | OOB_MANAGEMENT | oob | MGMT | 10.73.255.122/24 | 10.73.255.2 |

##### IPv6

| Management Interface | Description | Type | VRF | IPv6 Address | IPv6 Gateway |
| -------------------- | ----------- | ---- | --- | ------------ | ------------ |
| Management1 | OOB_MANAGEMENT | oob | MGMT | - | - |

#### Management Interfaces Device Configuration

```eos
!
interface Management1
   description OOB_MANAGEMENT
   vrf MGMT
   ip address 10.73.255.122/24
```

## Routing

### Router BGP

ASN Notation: asplain

#### Router BGP Summary

| BGP AS | Router ID |
| ------ | --------- |
| 65001 | 1.0.1.1 |

#### BGP Neighbors

| Neighbor | Remote AS | VRF | Shutdown | Send-community | Maximum-routes | Allowas-in | BFD | RIB Pre-Policy Retain | Route-Reflector Client | Passive | TTL Max Hops |
| -------- | --------- | --- | -------- | -------------- | -------------- | ---------- | --- | --------------------- | ---------------------- | ------- | ------------ |
| 1.1.1.1 | - | VRF02 | - | - | - | - | - | - | - | - | - |

#### Router BGP VRFs

| VRF | Route-Distinguisher | Redistribute |
| --- | ------------------- | ------------ |
| VRF01 | - | user<br>static<br>rip<br>ospf<br>ospfv3<br>isis<br>connected<br>bgp<br>attached_host |
| VRF02 | - | dynamic<br>user<br>static<br>rip<br>ospf<br>ospfv3<br>isis<br>connected<br>bgp<br>attached_host |
| VRF03 | - | dynamic |

#### Router BGP Device Configuration

```eos
!
router bgp 65001
   router-id 1.0.1.1
   !
   address-family flow-spec ipv4
      neighbor FOOBAR activate
   !
   address-family flow-spec ipv6
      no neighbor FOOBAR activate
   !
   address-family ipv4
      neighbor FOOBAR next-hop address-family ipv6 originate
      neighbor FOOBAR activate
   !
   address-family ipv4 multicast
      bgp additional-paths receive
      neighbor FOOBAR activate
      neighbor FOOBAR additional-paths receive
      neighbor 10.1.1.1 activate
      neighbor 10.1.1.1 additional-paths receive
   !
   address-family ipv6
      no neighbor FOOBAR activate
   !
   address-family ipv6 multicast
      bgp additional-paths receive
      no neighbor FOOBAR activate
      neighbor FOOBAR additional-paths receive
      neighbor aa::1 additional-paths receive
      redistribute isis rcf Router_BGP_Isis()
      redistribute ospf match internal
      redistribute ospfv3 match external
      redistribute ospfv3 match nssa-external 2
   !
   vrf VRF01
      bgp additional-paths install
      bgp additional-paths receive
      bgp additional-paths send any
      no bgp redistribute-internal
      redistribute attached-host route-map RM_VRF_ATTACHED-HOST
      redistribute bgp leaked route-map RM_VRF_BGP
      redistribute connected include leaked rcf RCF_VRF_CONNECTED()
      redistribute isis level-2 rcf RCF_VRF_ISIS()
      redistribute ospf match nssa-external route-map RM_VRF_OSPFV3
      redistribute ospfv3 match internal include leaked route-map RM_VRF_OSPF
      redistribute rip route-map RM_VRF_RIP
      redistribute static route-map RM_VRF_STATIC
      redistribute user rcf RCF_VRF_USER()
      !
      address-family flow-spec ipv4
         bgp missing-policy direction in action permit
         bgp missing-policy direction out action permit
         neighbor 1.2.3.4 activate
      !
      address-family flow-spec ipv6
         bgp missing-policy direction in action permit
         bgp missing-policy direction out action deny
         neighbor aa::1 activate
      !
      address-family ipv4
         bgp missing-policy direction in action deny
         bgp missing-policy direction out action permit
         bgp additional-paths install ecmp-primary
         bgp additional-paths receive
         bgp additional-paths send ecmp limit 4
         neighbor 1.2.3.4 activate
         neighbor 1.2.3.4 additional-paths receive
         neighbor 1.2.3.4 route-map FOO in
         neighbor 1.2.3.4 route-map BAR out
         neighbor 1.2.3.4 additional-paths send any
         network 2.3.4.0/24 route-map BARFOO
         no bgp redistribute-internal
         redistribute connected rcf VRF_AFIPV4_RCF_CONNECTED_1()
         redistribute ospf match external
         redistribute ospf match nssa-external 1
         redistribute ospfv3 match internal
         redistribute static route-map VRF_AFIPV4_RM_STATIC_1
      !
      address-family ipv4 multicast
         bgp missing-policy direction in action permit
         bgp missing-policy direction out action permit
         bgp additional-paths receive
         neighbor 1.2.3.4 route-map FOO in
         neighbor 1.2.3.4 route-map BAR out
         neighbor 1.2.3.4 additional-paths receive
         network 239.0.0.0/24 route-map BARFOO
         redistribute connected
         redistribute ospf match internal
         redistribute ospf match nssa-external 2
         redistribute ospfv3 match external
         redistribute static route-map VRF_AFIPV4MULTI_RM_STATIC
      !
      address-family ipv6
         bgp missing-policy direction in action deny-in-out
         bgp missing-policy direction out action deny-in-out
         bgp additional-paths install
         bgp additional-paths receive
         bgp additional-paths send any
         neighbor aa::1 activate
         neighbor aa::1 additional-paths receive
         neighbor aa::1 route-map FOO in
         neighbor aa::1 route-map BAR out
         neighbor aa::1 additional-paths send any
         neighbor aa::2 activate
         neighbor aa::2 rcf in VRF_AFIPV6_RCF_IN()
         neighbor aa::2 rcf out VRF_AFIPV6_RCF_OUT()
         network aa::/64
         no bgp redistribute-internal
      redistribute connected rcf VRF_AFIPV6_RCF_CONNECTED()
      redistribute isis include leaked
      redistribute ospfv3 match external
      redistribute ospfv3 match internal include leaked
      redistribute ospfv3 match nssa-external
      redistribute static route-map VRF_AFIPV6_RM_STATIC
      !
      address-family ipv6 multicast
         bgp missing-policy direction in action deny
         bgp missing-policy direction out action deny
         bgp additional-paths receive
         neighbor aa::1 additional-paths receive
         network ff08:1::/64
         redistribute connected
         redistribute ospf match external
         redistribute ospf match nssa-external
         redistribute ospfv3 match internal
         redistribute static route-map VRF_AFIPV6MULTI_RM_STATIC
   !
   vrf VRF02
<<<<<<< HEAD
      neighbor 1.1.1.1 additional-paths receive
      neighbor 1.1.1.1 additional-paths send ecmp limit 24
=======
      redistribute attached-host
      redistribute bgp leaked
      redistribute connected
      redistribute dynamic
      redistribute isis level-2 route-map RM_VRF_ISIS
      redistribute ospf include leaked
      redistribute ospfv3 match external
      redistribute rip
      redistribute static
      redistribute user
>>>>>>> 5de2b527
      !
      address-family ipv4
         bgp additional-paths send backup
      !
      address-family ipv6
         bgp additional-paths send limit 3
   !
   vrf VRF03
      redistribute dynamic rcf VRF_RCF_DYNAMIC()
      !
      address-family ipv4
         bgp additional-paths send ecmp
```<|MERGE_RESOLUTION|>--- conflicted
+++ resolved
@@ -192,10 +192,8 @@
          redistribute static route-map VRF_AFIPV6MULTI_RM_STATIC
    !
    vrf VRF02
-<<<<<<< HEAD
       neighbor 1.1.1.1 additional-paths receive
       neighbor 1.1.1.1 additional-paths send ecmp limit 24
-=======
       redistribute attached-host
       redistribute bgp leaked
       redistribute connected
@@ -206,7 +204,6 @@
       redistribute rip
       redistribute static
       redistribute user
->>>>>>> 5de2b527
       !
       address-family ipv4
          bgp additional-paths send backup
