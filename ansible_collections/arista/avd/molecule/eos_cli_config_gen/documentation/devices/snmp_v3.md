--- conflicted
+++ resolved
@@ -17,23 +17,6 @@
 - [Multicast](#multicast)
 - [Filters](#filters)
 - [ACL](#acl)
-<<<<<<< HEAD
-  - [Standard Access-lists](#standard-access-lists)
-  - [Extended Access-lists](#extended-access-lists)
-  - [IPv6 Standard Access-lists](#ipv6-standard-access-lists)
-  - [IPv6 Extended Access-lists](#ipv6-extended-access-lists)
-- [VRF Instances](#vrf-instances)
-- [Virtual Source NAT](#virtual-source-nat)
-- [Platform](#platform)
-- [Router L2 VPN](#router-l2-vpn)
-- [IP DHCP Relay](#ip-dhcp-relay)
-- [Errdisable](#errdisable)
-- [MAC security](#mac-security)
-- [QOS](#qos)
-- [QOS Profiles](#qos-profiles)
-- [Class Maps](#class-maps)
-=======
->>>>>>> 33623af9
 
 <!-- toc -->
 # Management
@@ -202,96 +185,4 @@
 
 # Filters
 
-<<<<<<< HEAD
-## Community-lists
-
-Community-lists not defined
-
-## Peer Filters
-
-No peer filters defined
-
-## Prefix-lists
-
-Prefix-lists not defined
-
-## IPv6 Prefix-lists
-
-IPv6 prefix-lists not defined
-
-## Route-maps
-
-No route-maps defined
-
-## IP Extended Communities
-
-No extended community defined
-
-# ACL
-
-## Standard Access-lists
-
-Standard access-lists not defined
-
-## Extended Access-lists
-
-Extended access-lists not defined
-
-## IPv6 Standard Access-lists
-
-IPv6 standard access-lists not defined
-
-## IPv6 Extended Access-lists
-
-IPv6 extended access-lists not defined
-
-# VRF Instances
-
-No VRF instances defined
-
-# Virtual Source NAT
-
-Virtual source NAT not defined
-
-# Platform
-
-No platform parameters defined
-
-# Router L2 VPN
-
-Router L2 VPN not defined
-
-# IP DHCP Relay
-
-IP DHCP relay not defined
-
-# Errdisable
-
-Errdisable is not defined.
-
-# MACsec
-
-MACsec not defined
-
-# QOS
-
-QOS is not defined.
-
-# QOS Profiles
-
-QOS Profiles are not defined
-
-# Custom Templates
-
-No custom templates defined
-
-# Class Maps
-
-Class-maps not defined
-
-# Policy Maps
-
-Class-maps not defined
-=======
-# ACL
->>>>>>> 33623af9
+# ACL