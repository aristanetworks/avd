# router-bgp-evpn
# Table of Contents

- [Management](#management)
  - [Management Interfaces](#management-interfaces)
- [Authentication](#authentication)
- [Monitoring](#monitoring)
- [Internal VLAN Allocation Policy](#internal-vlan-allocation-policy)
  - [Internal VLAN Allocation Policy Summary](#internal-vlan-allocation-policy-summary)
- [Interfaces](#interfaces)
- [Routing](#routing)
  - [IP Routing](#ip-routing)
  - [IPv6 Routing](#ipv6-routing)
  - [Router BGP](#router-bgp)
- [Multicast](#multicast)
- [Filters](#filters)
- [ACL](#acl)
- [Quality Of Service](#quality-of-service)

# Management

## Management Interfaces

### Management Interfaces Summary

#### IPv4

| Management Interface | description | Type | VRF | IP Address | Gateway |
| -------------------- | ----------- | ---- | --- | ---------- | ------- |
| Management1 | oob_management | oob | MGMT | 10.73.255.122/24 | 10.73.255.2 |

#### IPv6

| Management Interface | description | Type | VRF | IPv6 Address | IPv6 Gateway |
| -------------------- | ----------- | ---- | --- | ------------ | ------------ |
| Management1 | oob_management | oob | MGMT | -  | - |

### Management Interfaces Device Configuration

```eos
!
interface Management1
   description oob_management
   vrf MGMT
   ip address 10.73.255.122/24
```

# Authentication

# Monitoring

# Internal VLAN Allocation Policy

## Internal VLAN Allocation Policy Summary

**Default Allocation Policy**

| Policy Allocation | Range Beginning | Range Ending |
| ------------------| --------------- | ------------ |
| ascending | 1006 | 4094 |

# Interfaces

# Routing

## IP Routing

### IP Routing Summary

| VRF | Routing Enabled |
| --- | --------------- |
| default | false|
### IP Routing Device Configuration

```eos
```
## IPv6 Routing

### IPv6 Routing Summary

| VRF | Routing Enabled |
| --- | --------------- |
| default | false |

## Router BGP

### Router BGP Summary

| BGP AS | Router ID |
| ------ | --------- |
| 65101|  192.168.255.3 |

| BGP Tuning |
| ---------- |
| no bgp default ipv4-unicast |
| distance bgp 20 200 200 |
| graceful-restart restart-time 300 |
| graceful-restart |
| maximum-paths 2 ecmp 2 |

### Router BGP Peer Groups

#### EVPN-OVERLAY-PEERS

| Settings | Value |
| -------- | ----- |
| Address Family | evpn |
| Remote AS | 65001 |
| Source | Loopback0 |
| Bfd | true |
| Ebgp multihop | 3 |
| Send community | all |
| Maximum routes | 0 (no limit) |

#### MLAG-IPv4-UNDERLAY-PEER

| Settings | Value |
| -------- | ----- |
| Address Family | ipv4 |
| Remote AS | 65101 |
| Next-hop self | True |
| Send community | all |
| Maximum routes | 12000 (warning-limit 80 percent, warning-only) |

### BGP Neighbors

| Neighbor | Remote AS | VRF | Send-community | Maximum-routes |
| -------- | --------- | --- | -------------- | -------------- |
| 192.168.255.1 | Inherited from peer group EVPN-OVERLAY-PEERS | default | Inherited from peer group EVPN-OVERLAY-PEERS | Inherited from peer group EVPN-OVERLAY-PEERS |
| 192.168.255.2 | Inherited from peer group EVPN-OVERLAY-PEERS | default | Inherited from peer group EVPN-OVERLAY-PEERS | Inherited from peer group EVPN-OVERLAY-PEERS |
| 192.168.255.3 | - | default | - | 52000 (warning-limit 2000, warning-only) |
| 10.255.251.1 | Inherited from peer group MLAG-IPv4-UNDERLAY-PEER | TENANT_A_PROJECT01 | Inherited from peer group MLAG-IPv4-UNDERLAY-PEER | 15000 (warning-limit 50 percent) |
| 10.255.251.1 | Inherited from peer group MLAG-IPv4-UNDERLAY-PEER | TENANT_A_PROJECT02 | Inherited from peer group MLAG-IPv4-UNDERLAY-PEER | Inherited from peer group MLAG-IPv4-UNDERLAY-PEER |

### Router BGP EVPN Address Family

#### EVPN Peer Groups

| Peer Group | Activate |
| ---------- | -------- |
| EVPN-OVERLAY-PEERS | True |
| MLAG-IPv4-UNDERLAY-PEER | False |

#### EVPN Host Flapping Settings

| State | Window | Threshold |
| ----- | ------ | --------- |
| Enabled | 10 |  1 |

### Router BGP VLAN Aware Bundles

| VLAN Aware Bundle | Route-Distinguisher | Both Route-Target | Import Route Target | Export Route-Target | Redistribute | VLANs |
| ----------------- | ------------------- | ----------------- | ------------------- | ------------------- | ------------ | ----- |
<<<<<<< HEAD
| B-ELAN-201 | 192.168.255.3:20201 | 20201:20201 | - | - | learned<br>no host-routes | 201 |
| TENANT_A_PROJECT01 | 192.168.255.3:11 | 11:11 | - | - | learned<br>no connected | 110 |
| TENANT_A_PROJECT02 | 192.168.255.3:12 | 12:12 | - | - | learned | 112 |

##### VLAN Based

| VLAN | Route-Distinguisher | Both Route-Target | Import Route Target | Export Route-Target | Redistribute |
| ---- | ------------------- | ----------------- | ------------------- | ------------------- | ------------ |
| 2488 | 145.245.21.0:1 | 145.245.21.0:1 | - | - | no learned |

#### Router BGP EVPN VRFs
=======
| B-ELAN-201 | 192.168.255.3:20201 | 20201:20201 | - | - | learned | 201 |
| TENANT_A_PROJECT01 | 192.168.255.3:11 | 11:11 | - | - | learned<br>igmp | 110 |
| TENANT_A_PROJECT02 | 192.168.255.3:12 | 12:12 | - | - | learned | 112 |

### Router BGP VRFs
>>>>>>> 509bb2da

| VRF | Route-Distinguisher | Redistribute |
| --- | ------------------- | ------------ |
| TENANT_A_PROJECT01 | 192.168.255.3:11 | connected |
| TENANT_A_PROJECT02 | 192.168.255.3:12 | connected |

### Router BGP Device Configuration

```eos
!
router bgp 65101
   router-id 192.168.255.3
   no bgp default ipv4-unicast
   distance bgp 20 200 200
   graceful-restart restart-time 300
   graceful-restart
   maximum-paths 2 ecmp 2
   neighbor EVPN-OVERLAY-PEERS peer group
   neighbor EVPN-OVERLAY-PEERS remote-as 65001
   neighbor EVPN-OVERLAY-PEERS update-source Loopback0
   neighbor EVPN-OVERLAY-PEERS bfd
   neighbor EVPN-OVERLAY-PEERS ebgp-multihop 3
   neighbor EVPN-OVERLAY-PEERS password 7 q+VNViP5i4rVjW1cxFv2wA==
   neighbor EVPN-OVERLAY-PEERS send-community
   neighbor EVPN-OVERLAY-PEERS maximum-routes 0
   neighbor EVPN-OVERLAY-PEERS allowas-in
   neighbor MLAG-IPv4-UNDERLAY-PEER peer group
   neighbor MLAG-IPv4-UNDERLAY-PEER remote-as 65101
   neighbor MLAG-IPv4-UNDERLAY-PEER next-hop-self
   neighbor MLAG-IPv4-UNDERLAY-PEER password 7 vnEaG8gMeQf3d3cN6PktXQ==
   neighbor MLAG-IPv4-UNDERLAY-PEER send-community
   neighbor MLAG-IPv4-UNDERLAY-PEER maximum-routes 12000 warning-limit 80 percent warning-only
   neighbor MLAG-IPv4-UNDERLAY-PEER route-map RM-MLAG-PEER-IN in
   neighbor MLAG-IPv4-UNDERLAY-PEER route-map RM-MLAG-PEER-OUT out
   neighbor 192.168.255.1 peer group EVPN-OVERLAY-PEERS
   neighbor 192.168.255.1 allowas-in 5
   neighbor 192.168.255.2 peer group EVPN-OVERLAY-PEERS
   neighbor 192.168.255.3 maximum-routes 52000 warning-limit 2000 warning-only
   neighbor 192.168.255.3 allowas-in 5
   !
   vlan 2488
      rd 145.245.21.0:1
      route-target both 145.245.21.0:1
      no redistribute learned
   !
   vlan-aware-bundle B-ELAN-201
      rd 192.168.255.3:20201
      route-target both 20201:20201
      redistribute learned
      no redistribute host-routes
      vlan 201
   !
   vlan-aware-bundle TENANT_A_PROJECT01
      rd 192.168.255.3:11
      route-target both 11:11
      redistribute igmp
      redistribute learned
      no redistribute connected
      vlan 110
   !
   vlan-aware-bundle TENANT_A_PROJECT02
      rd 192.168.255.3:12
      route-target both 12:12
      redistribute learned
      vlan 112
   !
   address-family evpn
      host-flap detection window 10
      host-flap detection threshold 1
      domain identifier 3906060
      neighbor EVPN-OVERLAY-PEERS activate
      no neighbor MLAG-IPv4-UNDERLAY-PEER activate
   !
   address-family ipv4
      no neighbor EVPN-OVERLAY-PEERS activate
   !
   vrf TENANT_A_PROJECT01
      rd 192.168.255.3:11
      evpn multicast
      route-target import evpn 11:11
      route-target export evpn 11:11
      router-id 192.168.255.3
      neighbor 10.255.251.1 peer group MLAG-IPv4-UNDERLAY-PEER
      neighbor 10.255.251.1 maximum-routes 15000 warning-limit 50 percent
      redistribute connected
   !
   vrf TENANT_A_PROJECT02
      rd 192.168.255.3:12
      route-target import evpn 12:12
      route-target export evpn 12:12
      router-id 192.168.255.3
      neighbor 10.255.251.1 peer group MLAG-IPv4-UNDERLAY-PEER
      redistribute connected
```

# Multicast

# Filters

# ACL

# Quality Of Service<|MERGE_RESOLUTION|>--- conflicted
+++ resolved
@@ -151,7 +151,6 @@
 
 | VLAN Aware Bundle | Route-Distinguisher | Both Route-Target | Import Route Target | Export Route-Target | Redistribute | VLANs |
 | ----------------- | ------------------- | ----------------- | ------------------- | ------------------- | ------------ | ----- |
-<<<<<<< HEAD
 | B-ELAN-201 | 192.168.255.3:20201 | 20201:20201 | - | - | learned<br>no host-routes | 201 |
 | TENANT_A_PROJECT01 | 192.168.255.3:11 | 11:11 | - | - | learned<br>no connected | 110 |
 | TENANT_A_PROJECT02 | 192.168.255.3:12 | 12:12 | - | - | learned | 112 |
@@ -163,13 +162,11 @@
 | 2488 | 145.245.21.0:1 | 145.245.21.0:1 | - | - | no learned |
 
 #### Router BGP EVPN VRFs
-=======
 | B-ELAN-201 | 192.168.255.3:20201 | 20201:20201 | - | - | learned | 201 |
 | TENANT_A_PROJECT01 | 192.168.255.3:11 | 11:11 | - | - | learned<br>igmp | 110 |
 | TENANT_A_PROJECT02 | 192.168.255.3:12 | 12:12 | - | - | learned | 112 |
 
 ### Router BGP VRFs
->>>>>>> 509bb2da
 
 | VRF | Route-Distinguisher | Redistribute |
 | --- | ------------------- | ------------ |
