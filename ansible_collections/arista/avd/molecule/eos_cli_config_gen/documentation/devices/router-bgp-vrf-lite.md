--- conflicted
+++ resolved
@@ -124,19 +124,6 @@
 
 ### BGP Neighbors
 
-<<<<<<< HEAD
-| Neighbor | Remote AS | VRF | Shutdown | Send-community | Maximum-routes | Allowas-in | BFD | RIB Pre-Policy Retain | Route-Reflector Client | Passive |
-| -------- | --------- | --- | -------- | -------------- | -------------- | ---------- | --- | --------------------- | ---------------------- | ------- |
-| 10.1.1.0 | Inherited from peer group OBS_WAN | BLUE-C1 | - | - | - | - | - | - | - | - |
-| 10.255.1.1 | Inherited from peer group WELCOME_ROUTERS | BLUE-C1 | - | - | - | - | - | - | - | - |
-| 101.0.3.1 | Inherited from peer group SEDI | BLUE-C1 | - | - | - | - | - | - | - | - |
-| 101.0.3.2 | Inherited from peer group SEDI | BLUE-C1 | True | - | - | Allowed, allowed 3 (default) times | - | - | - | - |
-| 101.0.3.3 | - | BLUE-C1 | Inherited from peer group SEDI-shut | - | - | Allowed, allowed 5 times | - | - | - | - |
-| 101.0.3.4 | Inherited from peer group TEST-PASSIVE | BLUE-C1 | - | - | - | - | - | - | - | Inherited from peer group TEST-PASSIVE |
-| 101.0.3.5 | Inherited from peer group WELCOME_ROUTERS | BLUE-C1 | - | - | - | - | - | - | - | True |
-| 10.1.1.0 | Inherited from peer group OBS_WAN | RED-C1 | - | - | - | - | - | - | - | - |
-| 10.1.1.0 | Inherited from peer group OBS_WAN | YELLOW-C1 | - | - | - | - | - | - | - | - |
-=======
 | Neighbor | Remote AS | VRF | Shutdown | Send-community | Maximum-routes | Allowas-in | BFD | RIB Pre-Policy Retain | Route-Reflector Client |
 | -------- | --------- | --- | -------- | -------------- | -------------- | ---------- | --- | --------------------- | ---------------------- |
 | 10.1.1.0 | Inherited from peer group OBS_WAN | BLUE-C1 | - | - | - | - | - | - | - |
@@ -146,7 +133,6 @@
 | 101.0.3.3 | - | BLUE-C1 | Inherited from peer group SEDI-shut | - | - | Allowed, allowed 5 times | - | - | - |
 | 10.1.1.0 | Inherited from peer group OBS_WAN | RED-C1 | - | - | - | - | - | - | - |
 | 10.1.1.0 | Inherited from peer group OBS_WAN | YELLOW-C1 | - | - | - | - | - | - | - |
->>>>>>> de6d0f04
 
 ### Router BGP VRFs
 
