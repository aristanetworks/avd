--- conflicted
+++ resolved
@@ -111,15 +111,9 @@
 
 ##### L2
 
-<<<<<<< HEAD
-| Interface | Description | Type | Mode | VLANs | Native VLAN | Trunk Group | LACP Fallback Timeout | LACP Fallback Mode | MLAG ID | EVPN ESI |
-| --------- | ----------- | ---- | ---- | ----- | ----------- | ------------| --------------------- | ------------------ | ------- | -------- |
-| Port-Channel3 | L2-PORT | - | trunk | 1-5 | - | - | - | - | - | - |
-=======
 | Interface | Description | Mode | VLANs | Native VLAN | Trunk Group | LACP Fallback Timeout | LACP Fallback Mode | MLAG ID | EVPN ESI |
 | --------- | ----------- | ---- | ----- | ----------- | ------------| --------------------- | ------------------ | ------- | -------- |
 | Port-Channel3 | L2-PORT | trunk | 1-5 | - | - | - | - | - | - |
->>>>>>> 6b7e358e
 
 #### Port-Channel Interfaces Device Configuration
 
