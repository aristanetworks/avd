# mac-security-eth-po-entropy
# Table of Contents
<!-- toc -->

- [Management](#management)
  - [Management Interfaces](#management-interfaces)
- [Authentication](#authentication)
- [Management Security](#management-security)
  - [Management Security Summary](#management-security-summary)
  - [Management Security Configuration](#management-security-configuration)
- [Monitoring](#monitoring)
- [Internal VLAN Allocation Policy](#internal-vlan-allocation-policy)
  - [Internal VLAN Allocation Policy Summary](#internal-vlan-allocation-policy-summary)
- [Interfaces](#interfaces)
  - [Ethernet Interfaces](#ethernet-interfaces)
  - [Port-Channel Interfaces](#port-channel-interfaces)
- [Routing](#routing)
  - [IP Routing](#ip-routing)
  - [IPv6 Routing](#ipv6-routing)
  - [Router BFD](#router-bfd)
- [Multicast](#multicast)
- [Filters](#filters)
- [ACL](#acl)
<<<<<<< HEAD
  - [Standard Access-lists](#standard-access-lists)
  - [Extended Access-lists](#extended-access-lists)
  - [IPv6 Standard Access-lists](#ipv6-standard-access-lists)
  - [IPv6 Extended Access-lists](#ipv6-extended-access-lists)
- [VRF Instances](#vrf-instances)
- [Virtual Source NAT](#virtual-source-nat)
- [Platform](#platform)
- [Router L2 VPN](#router-l2-vpn)
- [IP DHCP Relay](#ip-dhcp-relay)
- [Errdisable](#errdisable)
- [MAC security](#mac-security)
- [QOS](#qos)
- [QOS Profiles](#qos-profiles)
- [Class Maps](#class-maps)
=======
- [MACsec](#macsec)
  - [MACsec Summary](#macsec-summary)
  - [MACsec Device Configuration](#macsec-device-configuration)
>>>>>>> 33623af9

<!-- toc -->
# Management

## Management Interfaces

### Management Interfaces Summary

#### IPv4

| Management Interface | description | Type | VRF | IP Address | Gateway |
| -------------------- | ----------- | ---- | --- | ---------- | ------- |
| Management1 | oob_management | oob | MGMT | 10.73.255.122/24 | 10.73.255.2 |

#### IPv6

| Management Interface | description | Type | VRF | IPv6 Address | IPv6 Gateway |
| -------------------- | ----------- | ---- | --- | ------------ | ------------ |
| Management1 | oob_management | oob | MGMT | -  | - |

### Management Interfaces Device Configuration

```eos
!
interface Management1
   description oob_management
   vrf MGMT
   ip address 10.73.255.122/24
```

# Authentication

# Management Security

## Management Security Summary

Management Security entropy source is hardware

Management Security password encryption is common.

| SSL Profile Name | TLS protocol accepted | Certificate filename | Key filename |
| ------------ | --------------------- | -------------------- | ------------ |
| SSL_PROFILE | 1.1 1.2 | SSL_CERT | SSL_KEY |

## Management Security Configuration

```eos
!
management security
   entropy source hardware
   password encryption-key common
   ssl profile SSL_PROFILE
      tls versions 1.1 1.2
      certificate SSL_CERT key SSL_KEY
```

# Monitoring

# Internal VLAN Allocation Policy

## Internal VLAN Allocation Policy Summary

**Default Allocation Policy**

| Policy Allocation | Range Beginning | Range Ending |
| ------------------| --------------- | ------------ |
| ascending | 1006 | 4094 |

# Interfaces

## Ethernet Interfaces

### Ethernet Interfaces Summary

#### L2

| Interface | Description | Mode | VLANs | Native VLAN | Trunk Group | Channel-Group |
| --------- | ----------- | ---- | ----- | ----------- | ----------- | ------------- |
| Ethernet3 | DC1-AGG01_Ethernet1 | *trunk | *1-5 | *- | *- | 3 |

*Inherited from Port-Channel Interface

#### IPv4

| Interface | Description | Type | Channel Group | IP Address | VRF |  MTU | Shutdown | ACL In | ACL Out |
| --------- | ----------- | -----| ------------- | ---------- | ----| ---- | -------- | ------ | ------- |
| Ethernet1 |  -  |  routed  | - |  1.1.1.1/24  |  default  |  -  |  -  |  -  |  -  |

### Ethernet Interfaces Device Configuration

```eos
!
interface Ethernet1
   mac security profile A1
   no switchport
   ip address 1.1.1.1/24
!
interface Ethernet3
   description DC1-AGG01_Ethernet1
   mac security profile A1
   channel-group 3 mode active
```

## Port-Channel Interfaces

### Port-Channel Interfaces Summary

#### L2

| Interface | Description | Type | Mode | VLANs | Native VLAN | Trunk Group | LACP Fallback Timeout | LACP Fallback Mode | MLAG ID | EVPN ESI |
| --------- | ----------- | ---- | ---- | ----- | ----------- | ------------| --------------------- | ------------------ | ------- | -------- |
| Port-Channel3 | L2-PORT | switched | trunk | 1-5 | - | - | - | - | - | - |

### Port-Channel Interfaces Device Configuration

```eos
!
interface Port-Channel3
   description L2-PORT
   switchport
   switchport trunk allowed vlan 1-5
   switchport mode trunk
```

# Routing

## IP Routing

### IP Routing Summary

| VRF | Routing Enabled |
| --- | --------------- |
| default | false|
### IP Routing Device Configuration

```eos
```
## IPv6 Routing

### IPv6 Routing Summary

| VRF | Routing Enabled |
| --- | --------------- |
| default | false |

## Router BFD

### Router BFD Multihop Summary

| Interval | Minimum RX | Multiplier |
| -------- | ---------- | ---------- |
| 300 | 300 | 3 |

*No device configuration required - default values

# Multicast

# Filters

# ACL

# MACsec

## MACsec Summary

License is installed.

FIPS restrictions enabled.

### MACsec Profiles Summary

**Profile A1:**

Settings:

| Cipher | Rekey-Period | SCI |
| ------ | ------------ | --- |
| aes128-gcm | 30 | True |

Keys:

| Key ID | Encrypted (Type 7) Key | Fallback |
| ------ | ---------------------- | -------- |
| 1234a | 025756085F535976 | - |
| 1234c | 10195F4C5144405A | True |

**Profile A2:**

Settings:

| Cipher | Rekey-Period | SCI |
| ------ | ------------ | --- |
| - | - | - |

Keys:

| Key ID | Encrypted (Type 7) Key | Fallback |
| ------ | ---------------------- | -------- |
| 1234b | 12485744465E5A53 | - |

## MACsec Device Configuration

```eos
!
mac security
   license license1 123456
   fips restrictions
   !
   profile A1
      cipher aes128-gcm
      key 1234a 7 025756085F535976
      key 1234c 7 10195F4C5144405A fallback
      mka session rekey-period 30
      sci
   profile A2
      key 1234b 7 12485744465E5A53
<<<<<<< HEAD
```

# QOS

QOS is not defined.

# QOS Profiles

QOS Profiles are not defined

# Custom Templates

No custom templates defined

# Class Maps

Class-maps not defined

# Policy Maps

Class-maps not defined
=======
```
>>>>>>> 33623af9
<|MERGE_RESOLUTION|>--- conflicted
+++ resolved
@@ -21,26 +21,9 @@
 - [Multicast](#multicast)
 - [Filters](#filters)
 - [ACL](#acl)
-<<<<<<< HEAD
-  - [Standard Access-lists](#standard-access-lists)
-  - [Extended Access-lists](#extended-access-lists)
-  - [IPv6 Standard Access-lists](#ipv6-standard-access-lists)
-  - [IPv6 Extended Access-lists](#ipv6-extended-access-lists)
-- [VRF Instances](#vrf-instances)
-- [Virtual Source NAT](#virtual-source-nat)
-- [Platform](#platform)
-- [Router L2 VPN](#router-l2-vpn)
-- [IP DHCP Relay](#ip-dhcp-relay)
-- [Errdisable](#errdisable)
-- [MAC security](#mac-security)
-- [QOS](#qos)
-- [QOS Profiles](#qos-profiles)
-- [Class Maps](#class-maps)
-=======
 - [MACsec](#macsec)
   - [MACsec Summary](#macsec-summary)
   - [MACsec Device Configuration](#macsec-device-configuration)
->>>>>>> 33623af9
 
 <!-- toc -->
 # Management
@@ -257,28 +240,4 @@
       sci
    profile A2
       key 1234b 7 12485744465E5A53
-<<<<<<< HEAD
-```
-
-# QOS
-
-QOS is not defined.
-
-# QOS Profiles
-
-QOS Profiles are not defined
-
-# Custom Templates
-
-No custom templates defined
-
-# Class Maps
-
-Class-maps not defined
-
-# Policy Maps
-
-Class-maps not defined
-=======
-```
->>>>>>> 33623af9
+```