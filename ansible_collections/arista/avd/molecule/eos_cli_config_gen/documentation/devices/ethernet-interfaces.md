# ethernet-interfaces

## Table of Contents

- [Management](#management)
  - [Management Interfaces](#management-interfaces)
- [DHCP Server](#dhcp-server)
  - [DHCP Server Interfaces](#dhcp-server-interfaces)
- [Monitoring](#monitoring)
  - [SFlow](#sflow)
- [Interfaces](#interfaces)
  - [Ethernet Interfaces](#ethernet-interfaces-1)
- [BFD](#bfd)
  - [BFD Interfaces](#bfd-interfaces)
- [MPLS](#mpls)
  - [MPLS Interfaces](#mpls-interfaces)
- [Multicast](#multicast)
  - [PIM Sparse Mode](#pim-sparse-mode)
- [802.1X Port Security](#8021x-port-security)
  - [802.1X Summary](#8021x-summary)
- [Power Over Ethernet (PoE)](#power-over-ethernet-poe)
  - [PoE Summary](#poe-summary)
- [Quality Of Service](#quality-of-service)
  - [QOS Interfaces](#qos-interfaces)

## Management

### Management Interfaces

#### Management Interfaces Summary

##### IPv4

| Management Interface | Description | Type | VRF | IP Address | Gateway |
| -------------------- | ----------- | ---- | --- | ---------- | ------- |
| Management1 | oob_management | oob | MGMT | 10.73.255.122/24 | 10.73.255.2 |

##### IPv6

| Management Interface | Description | Type | VRF | IPv6 Address | IPv6 Gateway |
| -------------------- | ----------- | ---- | --- | ------------ | ------------ |
| Management1 | oob_management | oob | MGMT | - | - |

#### Management Interfaces Device Configuration

```eos
!
interface Management1
   description oob_management
   vrf MGMT
   ip address 10.73.255.122/24
```

## DHCP Server

### DHCP Server Interfaces

| Interface name | DHCP IPv4 | DHCP IPv6 |
| -------------- | --------- | --------- |
| Ethernet64 | True | True |

## Monitoring

### SFlow

#### SFlow Summary

sFlow is disabled.

#### SFlow Interfaces

| Interface | Ingress Enabled | Egress Enabled |
| --------- | --------------- | -------------- |
| Ethernet50 | True | - |
| Ethernet51 | - | True |
| Ethernet52 | True | True (unmodified) |
| Ethernet53 | False | False |
| Ethernet54 | False | False (unmodified) |

## Interfaces

### Ethernet Interfaces

#### Ethernet Interfaces Summary

##### L2

| Interface | Description | Mode | VLANs | Native VLAN | Trunk Group | Channel-Group |
| --------- | ----------- | ---- | ----- | ----------- | ----------- | ------------- |
<<<<<<< HEAD
| Ethernet2 | SRV-POD02_Eth1 | trunk | 110-111,210-211 | - | - | - |
=======
| Ethernet1 | P2P_LINK_TO_DC1-SPINE1_Ethernet1 | dot1q-tunnel | 110-111,200,210-211 | tag | g1, g2 | - |
| Ethernet2 | SRV-POD02_Eth1 | trunk | 110-111,210-211 | - | - | - |
| Ethernet3 | P2P_LINK_TO_DC1-SPINE2_Ethernet2 | trunk | - | 5 | - | - |
| Ethernet5 | Molecule Routing | - | 220 | - | - | - |
>>>>>>> b0aff327
| Ethernet6 | SRV-POD02_Eth1 | trunk | 110-111,210-211 | - | - | - |
| Ethernet7 | Molecule L2 | - | - | - | - | - |
| Ethernet11 | interface_in_mode_access_accepting_tagged_LACP | access | 200 | - | - | - |
| Ethernet12 | interface_with_dot1q_tunnel | dot1q-tunnel | 300 | - | - | - |
| Ethernet13 | interface_in_mode_access_with_voice | trunk phone | - | 100 | - | - |
| Ethernet14 | SRV-POD02_Eth1 | trunk | 110-111,210-211 | - | - | - |
| Ethernet15 | PVLAN Promiscuous Access - only one secondary | access | 110 | - | - | - |
| Ethernet16 | PVLAN Promiscuous Trunk - vlan translation out | trunk | 110-112 | - | - | - |
| Ethernet17 | PVLAN Secondary Trunk | trunk | 110-112 | - | - | - |
| Ethernet19 | Switched port with no LLDP rx/tx | access | 110 | - | - | - |
| Ethernet21 | 200MBit/s shape | - | - | - | - | - |
| Ethernet22 | 10% shape | - | - | - | - | - |
| Ethernet23 | Error-correction encoding | - | - | - | - | - |
| Ethernet24 | Disable error-correction encoding | - | - | - | - | - |
| Ethernet25 | Molecule MAC | - | - | - | - | - |
| Ethernet27 | EVPN-Vxlan single-active redundancy | - | - | - | - | - |
| Ethernet28 | EVPN-MPLS multihoming | - | - | - | - | - |
| Ethernet29 | DOT1X Testing - auto phone true | - | - | - | - | - |
| Ethernet30 | DOT1X Testing - force-authorized phone false | - | - | - | - | - |
| Ethernet31 | DOT1X Testing - force-unauthorized - no phone | - | - | - | - | - |
| Ethernet32 | DOT1X Testing - auto reauthentication | - | - | - | - | - |
| Ethernet33 | DOT1X Testing - pae mode authenticator | - | - | - | - | - |
| Ethernet34 | DOT1X Testing - authentication_failure allow | - | - | - | - | - |
| Ethernet35 | DOT1X Testing - authentication_failure drop | - | - | - | - | - |
| Ethernet36 | DOT1X Testing - host-mode single-host | - | - | - | - | - |
| Ethernet37 | DOT1X Testing - host-mode multi-host | - | - | - | - | - |
| Ethernet38 | DOT1X Testing - host-mode multi-host authenticated | - | - | - | - | - |
| Ethernet39 | DOT1X Testing - mac_based_authentication host-mode common true | - | - | - | - | - |
| Ethernet40 | DOT1X Testing - mac_based_authentication always | - | - | - | - | - |
| Ethernet41 | DOT1X Testing - mac_based_authentication always and host-mode common | - | - | - | - | - |
| Ethernet42 | DOT1X Testing - mac_based_authentication | - | - | - | - | - |
| Ethernet43 | DOT1X Testing - timeout values | - | - | - | - | - |
| Ethernet44 | DOT1X Testing - reauthorization_request_limit | - | - | - | - | - |
| Ethernet45 | DOT1X Testing - all features | - | - | - | - | - |
| Ethernet46 | native-vlan-tag-precedence | trunk | - | tag | - | - |
| Ethernet48 | Load Interval | - | - | - | - | - |
| Ethernet50 | SFlow Interface Testing - SFlow ingress enabled | - | - | - | - | - |
| Ethernet51 | SFlow Interface Testing - SFlow egress enabled | - | - | - | - | - |
| Ethernet52 | SFlow Interface Testing - SFlow ingress and egress unmodified enabled | - | - | - | - | - |
| Ethernet53 | SFlow Interface Testing - SFlow ingress and egress disabled | - | - | - | - | - |
| Ethernet54 | SFlow Interface Testing - SFlow ingress and egress unmodified disabled | - | - | - | - | - |
| Ethernet56 | Interface with poe commands and limit in class | - | - | - | - | - |
| Ethernet57 | Interface with poe commands and limit in watts | - | - | - | - | - |
| Ethernet58 | Interface with poe disabled and no other poe keys | - | - | - | - | - |
| Ethernet60 | IP NAT Testing | - | - | - | - | - |
| Ethernet61 | interface_in_mode_access_with_voice | trunk phone | - | 100 | - | - |
| Ethernet62 | interface_in_mode_access_with_voice | trunk phone | - | 100 | - | - |
| Ethernet67 | Custom_Transceiver_Frequency | - | - | - | - | - |
| Ethernet68 | Custom_Transceiver_Frequency | - | - | - | - | - |
| Ethernet69 | IP NAT service-profile | - | - | - | - | - |

*Inherited from Port-Channel Interface

##### Encapsulation Dot1q Interfaces

| Interface | Description | Vlan ID | Dot1q VLAN Tag |
| --------- | ----------- | ------- | -------------- |
| Ethernet8.101 | to WAN-ISP-01 Ethernet2.101 - VRF-C1 | - | 101 |

##### Flexible Encapsulation Interfaces

| Interface | Description | Vlan ID | Client Unmatched | Client Dot1q VLAN | Client Dot1q Outer Tag | Client Dot1q Inner Tag | Network Retain Client Encapsulation | Network Dot1q VLAN | Network Dot1q Outer Tag | Network Dot1q Inner Tag |
| --------- | ----------- | ------- | -----------------| ----------------- | ---------------------- | ---------------------- | ----------------------------------- | ------------------ | ----------------------- | ----------------------- |
| Ethernet26.1 | TENANT_A pseudowire 1 interface | - | True | - | - | - | False | - | - | - |
| Ethernet26.100 | TENANT_A pseudowire 1 interface | - | False | 100 | - | - | True | - | - | - |
| Ethernet26.200 | TENANT_A pseudowire 2 interface | - | False | 200 | - | - | False | - | - | - |
| Ethernet26.300 | TENANT_A pseudowire 3 interface | - | False | 300 | - | - | False | 400 | - | - |
| Ethernet26.400 | TENANT_A pseudowire 3 interface | - | False | - | 400 | 20 | False | - | 401 | 21 |
| Ethernet26.500 | TENANT_A pseudowire 3 interface | - | False | - | 500 | 50 | True | - | - | - |

##### Private VLAN

| Interface | PVLAN Mapping | Secondary Trunk |
| --------- | ------------- | ----------------|
| Ethernet1 | 20-30 | True |
| Ethernet2 | - | False |
| Ethernet15 | 111 | - |
| Ethernet17 | - | True |

##### VLAN Translations

| Interface | Direction | From VLAN ID(s) | To VLAN ID | From Inner VLAN ID | To Inner VLAN ID | Network | Dot1q-tunnel |
| --------- | --------- | --------------- | ---------- | ------------------ | ---------------- | ------- | ------------ |
<<<<<<< HEAD
=======
| Ethernet1 | both | 12 | 20 | - | - | - | - |
| Ethernet1 | both | 24 | 46 | 78 | - | True | - |
| Ethernet1 | both | 24 | 46 | 78 | - | False | - |
| Ethernet1 | both | 43 | 30 | - | - | - | True |
| Ethernet1 | in | 10 | 24 | - | - | - | - |
| Ethernet1 | in | 23 | 45 | - | - | - | True |
| Ethernet1 | in | 37 | 49 | 56 | - | - | - |
| Ethernet1 | out | 10 | 45 | - | 34 | - | - |
| Ethernet1 | out | 34 | 50 | - | - | - | - |
| Ethernet1 | out | 45 | all | - | - | - | True |
| Ethernet1 | out | 55 | - | - | - | - | - |
| Ethernet3 | out | 23 | 50 | - | - | - | True |
>>>>>>> b0aff327
| Ethernet16 | out | 111-112 | 110 | - | - | - | - |

##### TCP MSS Clamping

| Interface | Ipv4 Segment Size | Ipv6 Segment Size | Direction |
| --------- | ----------------- | ----------------- | --------- |
| Ethernet1 | 70 | 75 | egress |
| Ethernet2 | 70 | - | ingress |
| Ethernet3 | - | 65 | - |
| Ethernet4 | 65 | - | - |

##### Transceiver Settings

| Interface | Transceiver Frequency | Media Override |
| --------- | --------------------- | -------------- |
| Ethernet7 | - | 100gbase-ar4 |
| Ethernet67 | 190050.000 | - |
| Ethernet68 | 190080.000 ghz | 100gbase-ar4 |

##### Link Tracking Groups

| Interface | Group Name | Direction |
| --------- | ---------- | --------- |
| Ethernet1 | EVPN_MH_ES1 | upstream |
| Ethernet3 | EVPN_MH_ES2 | downstream |

##### Phone Interfaces

| Interface | Mode | Native VLAN | Phone VLAN | Phone VLAN Mode |
| --------- | ---- | ----------- | ---------- | --------------- |
| Ethernet1 | dot1q-tunnel | 5 | 110 | tagged |
| Ethernet13 | trunk phone | 100 | 70 | untagged |
| Ethernet61 | trunk phone | 100 | 70 | untagged phone |
| Ethernet62 | trunk phone | 100 | 70 | tagged phone |

##### Multicast Routing

| Interface | IP Version | Static Routes Allowed | Multicast Boundaries |
| --------- | ---------- | --------------------- | -------------------- |
| Ethernet2 | IPv4 | True | ACL_MULTICAST |
| Ethernet2 | IPv6 | - | ACL_V6_MULTICAST |
| Ethernet4 | IPv4 | True | 224.0.1.0/24, 224.0.2.0/24 |
| Ethernet4 | IPv6 | - | ff00::/16, ff01::/16 |
| Ethernet9 | IPv4 | - | ACL_MULTICAST |
| Ethernet9 | IPv6 | True | - |

##### IPv4

| Interface | Description | Channel Group | IP Address | VRF |  MTU | Shutdown | ACL In | ACL Out |
| --------- | ----------- | ------------- | ---------- | ----| ---- | -------- | ------ | ------- |
| Ethernet1 | P2P_LINK_TO_DC1-SPINE1_Ethernet1 | - | 172.31.255.1/31 | default | 1500 | - | - | - |
| Ethernet3 | P2P_LINK_TO_DC1-SPINE2_Ethernet2 | - | 172.31.128.1/31 | default | 1500 | - | - | - |
| Ethernet8.101 | to WAN-ISP-01 Ethernet2.101 - VRF-C1 | - | 172.31.128.1/31 | default | - | - | - | - |
| Ethernet9 | interface_with_mpls_enabled | - | 172.31.128.9/31 | default | - | - | - | - |
| Ethernet10 | interface_with_mpls_disabled | - | 172.31.128.10/31 | default | - | - | - | - |
| Ethernet18 | PBR Description | - | 192.0.2.1/31 | default | 1500 | - | - | - |
| Ethernet47 | IP Helper | - | 172.31.255.1/31 | default | - | - | - | - |
| Ethernet63 | DHCP client interface | - | dhcp | default | - | - | - | - |
| Ethernet64 | DHCP server interface | - | 192.168.42.42/24 | default | - | - | - | - |
| Ethernet65 | Multiple VRIDs | - | 192.0.2.2/25 | default | - | False | - | - |
| Ethernet66 | Multiple VRIDs and tracking | - | 192.0.2.2/25 | default | - | False | - | - |

##### IP NAT: Source Static

| Interface | Direction | Original IP | Original Port | Access List | Translated IP | Translated Port | Protocol | Group | Priority | Comment |
| --------- | --------- | ----------- | ------------- | ----------- | ------------- | --------------- | -------- | ----- | -------- | ------- |
| Ethernet60 | - | 3.0.0.1 | - | - | 4.0.0.1 | - | - | - | 0 | - |
| Ethernet60 | - | 3.0.0.2 | 22 | - | 4.0.0.2 | - | - | - | 0 | - |
| Ethernet60 | - | 3.0.0.3 | 22 | - | 4.0.0.3 | 23 | - | - | 0 | - |
| Ethernet60 | - | 3.0.0.4 | 22 | - | 4.0.0.4 | 23 | UDP | - | 0 | - |
| Ethernet60 | - | 3.0.0.5 | 22 | - | 4.0.0.5 | 23 | TCP | 1 | 0 | - |
| Ethernet60 | - | 3.0.0.6 | 22 | - | 4.0.0.6 | 23 | TCP | 2 | 5 | Comment Test |
| Ethernet60 | - | 3.0.0.7 | - | ACL21 | 4.0.0.7 | - | - | - | 0 | - |
| Ethernet60 | ingress | 3.0.0.8 | - | - | 4.0.0.8 | - | - | - | 0 | - |

##### IP NAT: Source Dynamic

| Interface | Access List | NAT Type | Pool Name | Priority | Comment |
| --------- | ----------- | -------- | --------- | -------- | ------- |
| Ethernet60 | ACL11 | pool | POOL11 | 0 | - |
| Ethernet60 | ACL12 | pool | POOL11 | 0 | POOL11 shared with ACL11/12 |
| Ethernet60 | ACL13 | pool | POOL13 | 10 | - |
| Ethernet60 | ACL14 | pool | POOL14 | 1 | Priority low end |
| Ethernet60 | ACL15 | pool | POOL15 | 4294967295 | Priority high end |
| Ethernet60 | ACL16 | pool | POOL16 | 0 | Priority default |
| Ethernet60 | ACL17 | overload | - | 10 | Priority_10 |
| Ethernet60 | ACL18 | pool-address-only | POOL18 | 10 | Priority_10 |
| Ethernet60 | ACL19 | pool-full-cone | POOL19 | 10 | Priority_10 |

##### IP NAT: Destination Static

| Interface | Direction | Original IP | Original Port | Access List | Translated IP | Translated Port | Protocol | Group | Priority | Comment |
| --------- | --------- | ----------- | ------------- | ----------- | ------------- | --------------- | -------- | ----- | -------- | ------- |
| Ethernet60 | - | 1.0.0.1 | - | - | 2.0.0.1 | - | - | - | 0 | - |
| Ethernet60 | - | 1.0.0.2 | 22 | - | 2.0.0.2 | - | - | - | 0 | - |
| Ethernet60 | - | 1.0.0.3 | 22 | - | 2.0.0.3 | 23 | - | - | 0 | - |
| Ethernet60 | - | 1.0.0.4 | 22 | - | 2.0.0.4 | 23 | udp | - | 0 | - |
| Ethernet60 | - | 1.0.0.5 | 22 | - | 2.0.0.5 | 23 | tcp | 1 | 0 | - |
| Ethernet60 | - | 1.0.0.6 | 22 | - | 2.0.0.6 | 23 | tcp | 2 | 5 | Comment Test |
| Ethernet60 | - | 1.0.0.7 | - | ACL21 | 2.0.0.7 | - | - | - | 0 | - |
| Ethernet60 | egress | 239.0.0.1 | - | - | 239.0.0.2 | - | - | - | 0 | - |

##### IP NAT: Destination Dynamic

| Interface | Access List | Pool Name | Priority | Comment |
| --------- | ----------- | --------- | -------- | ------- |
| Ethernet60 | ACL1 | POOL1 | 0 | - |
| Ethernet60 | ACL2 | POOL1 | 0 | POOL1 shared with ACL1/2 |
| Ethernet60 | ACL3 | POOL3 | 10 | - |
| Ethernet60 | ACL4 | POOL4 | 1 | Priority low end |
| Ethernet60 | ACL5 | POOL5 | 4294967295 | Priority high end |
| Ethernet60 | ACL6 | POOL6 | 0 | Priority default |

##### IP NAT: Interfaces configured via profile

| Interface | Profile |
| --------- |-------- |
| Ethernet69 | TEST-NAT-PROFILE |

##### IPv6

| Interface | Description | Channel Group | IPv6 Address | VRF | MTU | Shutdown | ND RA Disabled | Managed Config Flag | IPv6 ACL In | IPv6 ACL Out |
| --------- | ----------- | --------------| ------------ | --- | --- | -------- | -------------- | -------------------| ----------- | ------------ |
| Ethernet3 | P2P_LINK_TO_DC1-SPINE2_Ethernet2 | - | 2002:ABDC::1/64 | default | 1500 | - | - | - | - | - |
| Ethernet4 | Molecule IPv6 | - | 2020::2020/64 | default | 9100 | True | True | True | IPv6_ACL_IN | IPv6_ACL_OUT |
| Ethernet8.101 | to WAN-ISP-01 Ethernet2.101 - VRF-C1 | - | 2002:ABDC::1/64 | default | - | - | - | - | - | - |
| Ethernet55 | DHCPv6 Relay Testing | - | a0::1/64 | default | - | False | - | - | - | - |
| Ethernet65 | Multiple VRIDs | - | 2001:db8::2/64 | default | - | False | - | - | - | - |
| Ethernet66 | Multiple VRIDs and tracking | - | 2001:db8::2/64 | default | - | False | - | - | - | - |

##### VRRP Details

| Interface | VRRP-ID | Priority | Advertisement Interval | Preempt | Tracked Object Name(s) | Tracked Object Action(s) | IPv4 Virtual IP | IPv4 VRRP Version | IPv6 Virtual IP |
| --------- | ------- | -------- | ---------------------- | --------| ---------------------- | ------------------------ | --------------- | ----------------- | --------------- |
| Ethernet65 | 1 | 105 | 2 | Enabled | - | - | 192.0.2.1 | 2 | - |
| Ethernet65 | 2 | - | - | Enabled | - | - | - | 2 | 2001:db8::1 |
| Ethernet66 | 1 | 105 | 2 | Enabled | ID1-TrackedObjectDecrement, ID1-TrackedObjectShutdown | Decrement 5, Shutdown | 192.0.2.1 | 2 | - |
| Ethernet66 | 2 | - | - | Enabled | ID2-TrackedObjectDecrement, ID2-TrackedObjectShutdown | Decrement 10, Shutdown | - | 2 | 2001:db8::1 |
| Ethernet66 | 3 | - | - | Disabled | - | - | 100.64.0.1 | 3 | - |

##### ISIS

| Interface | Channel Group | ISIS Instance | ISIS BFD | ISIS Metric | Mode | ISIS Circuit Type | Hello Padding | Authentication Mode |
| --------- | ------------- | ------------- | -------- | ----------- | ---- | ----------------- | ------------- | ------------------- |
| Ethernet5 | - | ISIS_TEST | True | 99 | point-to-point | level-2 | False | md5 |

##### EVPN Multihoming

####### EVPN Multihoming Summary

| Interface | Ethernet Segment Identifier | Multihoming Redundancy Mode | Route Target |
| --------- | --------------------------- | --------------------------- | ------------ |
| Ethernet27 | 0000:0000:0000:0102:0304 | single-active | 00:00:01:02:03:04 |
| Ethernet28 | 0000:0000:0000:0102:0305 | all-active | 00:00:01:02:03:05 |

####### Designated Forwarder Election Summary

| Interface | Algorithm | Preference Value | Dont Preempt | Hold time | Subsequent Hold Time | Candidate Reachability Required |
| --------- | --------- | ---------------- | ------------ | --------- | -------------------- | ------------------------------- |
| Ethernet27 | preference | 100 | True | 10 | - | True |

####### EVPN-MPLS summary

| Interface | Shared Index | Tunnel Flood Filter Time |
| --------- | ------------ | ------------------------ |
| Ethernet28 | 100 | 100 |

##### Error Correction Encoding Interfaces

| Interface | Enabled |
| --------- | ------- |
| Ethernet23 | fire-code<br>reed-solomon |
| Ethernet24 | Disabled |

#### Priority Flow Control

| Interface | PFC | Priority | Drop/No_drop |
| Ethernet1 | True | 5 | False |
| Ethernet2 | True | 5 | True |
| Ethernet3 | False | - | - |
| Ethernet4 | True | - | - |

#### Ethernet Interfaces Device Configuration

```eos
!
interface Ethernet1
   description P2P_LINK_TO_DC1-SPINE1_Ethernet1
   mtu 1500
   speed forced 100gfull
   l2 mtu 8000
   l2 mru 8000
   bgp session tracker ST1
   switchport access vlan 200
   switchport trunk native vlan tag
   switchport phone vlan 110
   switchport phone trunk tagged
   switchport vlan translation in required
   switchport dot1q vlan tag required
   switchport trunk allowed vlan 110-111,210-211
   switchport mode dot1q-tunnel
   switchport dot1q ethertype 1536
   switchport vlan forwarding accept all
   switchport trunk group g1
   switchport trunk group g2
   no switchport
   switchport source-interface tx
   switchport vlan translation 12 20
   switchport vlan translation 24 inner 78 network 46
   switchport vlan translation 24 inner 78 46
   switchport vlan translation 43 dot1q-tunnel 30
   switchport vlan translation in 10 24
   switchport vlan translation in 37 inner 56 49
   switchport vlan translation in 23 dot1q-tunnel 45
   switchport vlan translation out 34 50
   switchport vlan translation out 10 45 inner 34
   switchport vlan translation out 45 dot1q-tunnel all
   switchport trunk private-vlan secondary
   switchport pvlan mapping 20-30
   ip address 172.31.255.1/31
   switchport backup-link Ethernet5 prefer vlan 10
   switchport backup preemption-delay 35
   switchport backup mac-move-burst 20
   switchport backup mac-move-burst-interval 30
   switchport backup initial-mac-move-delay 10
   switchport backup dest-macaddr 01:00:00:00:00:00
   ip verify unicast source reachable-via rx
   bfd interval 500 min-rx 500 multiplier 5
   bfd echo
   ip igmp host-proxy
   ip igmp host-proxy 239.0.0.1
   ip igmp host-proxy 239.0.0.2 exclude 10.0.2.1
   ip igmp host-proxy 239.0.0.3 include 10.0.3.1
   ip igmp host-proxy 239.0.0.4 include 10.0.4.3
   ip igmp host-proxy 239.0.0.4 include 10.0.4.4
   ip igmp host-proxy 239.0.0.4 exclude 10.0.4.1
   ip igmp host-proxy 239.0.0.4 exclude 10.0.4.2
   ip igmp host-proxy access-list ACL1
   ip igmp host-proxy access-list ACL2
   ip igmp host-proxy report-interval 2
   ip igmp host-proxy version 2
   tcp mss ceiling ipv4 70 ipv6 75 egress
   switchport port-security
   switchport port-security mac-address maximum disabled
   priority-flow-control on
   priority-flow-control priority 5 drop
   link tracking group EVPN_MH_ES1 upstream
   comment
   Comment created from eos_cli under ethernet_interfaces.Ethernet1
   EOF

!
interface Ethernet2
   description SRV-POD02_Eth1
   switchport dot1q vlan tag disallowed
   switchport trunk allowed vlan 110-111,210-211
   switchport mode trunk
   switchport
   tcp mss ceiling ipv4 70 ingress
   multicast ipv4 boundary ACL_MULTICAST
   multicast ipv6 boundary ACL_V6_MULTICAST out
   multicast ipv4 static
   switchport port-security violation protect log
   switchport port-security mac-address maximum 100
   priority-flow-control on
   priority-flow-control priority 5 no-drop
   storm-control all level 10
   storm-control broadcast level pps 500
   storm-control unknown-unicast level 1
   spanning-tree bpduguard disable
   spanning-tree bpdufilter disable
!
interface Ethernet3
   description P2P_LINK_TO_DC1-SPINE2_Ethernet2
   mtu 1500
   switchport trunk native vlan 5
   switchport mode trunk
   no switchport
   switchport vlan translation out 23 dot1q-tunnel 50
   no snmp trap link-change
   ip address 172.31.128.1/31
   switchport backup-link Ethernet4
   ipv6 enable
   ipv6 address 2002:ABDC::1/64
   ipv6 nd prefix 2345:ABCD:3FE0::1/96 infinite 50 no-autoconfig
   ipv6 nd prefix 2345:ABCD:3FE0::2/96 50 infinite
   ipv6 nd prefix 2345:ABCD:3FE0::3/96 100000 no-autoconfig
   tcp mss ceiling ipv6 65
   switchport port-security
   no switchport port-security mac-address maximum disabled
   switchport port-security vlan 1 mac-address maximum 3
   switchport port-security vlan 2 mac-address maximum 3
   switchport port-security vlan 3 mac-address maximum 3
   switchport port-security vlan default mac-address maximum 2
   no priority-flow-control
   spanning-tree guard root
   link tracking group EVPN_MH_ES2 downstream
!
interface Ethernet4
   description Molecule IPv6
   shutdown
   mtu 9100
   no switchport
   snmp trap link-change
   ipv6 enable
   ipv6 address 2020::2020/64
   ipv6 address FE80:FEA::AB65/64 link-local
   ipv6 nd ra disabled
   ipv6 nd managed-config-flag
   tcp mss ceiling ipv4 65
   ipv6 access-group IPv6_ACL_IN in
   ipv6 access-group IPv6_ACL_OUT out
   multicast ipv4 boundary 224.0.1.0/24 out
   multicast ipv4 boundary 224.0.2.0/24
   multicast ipv6 boundary ff00::/16 out
   multicast ipv6 boundary ff01::/16 out
   multicast ipv4 static
   switchport port-security violation protect
   priority-flow-control on
   spanning-tree guard none
!
interface Ethernet5
   description Molecule Routing
   no shutdown
   mtu 9100
   switchport access vlan 220
   no switchport
   ip ospf cost 99
   ip ospf network point-to-point
   ip ospf authentication message-digest
   ip ospf authentication-key 7 <removed>
   ip ospf area 100
   ip ospf message-digest-key 1 sha512 7 <removed>
   pim ipv4 sparse-mode
   pim ipv4 bidirectional
   pim ipv4 border-router
   pim ipv4 hello interval 10
   pim ipv4 hello count 2.5
   pim ipv4 dr-priority 200
   pim ipv4 bfd
   isis enable ISIS_TEST
   isis bfd
   isis circuit-type level-2
   isis metric 99
   no isis hello padding
   isis network point-to-point
   isis authentication mode md5
   isis authentication key 7 <removed>
   spanning-tree guard loop
!
interface Ethernet6
   description SRV-POD02_Eth1
   logging event link-status
   logging event congestion-drops
   logging event spanning-tree
   logging event storm-control discards
   switchport trunk allowed vlan 110-111,210-211
   switchport mode trunk
   switchport
   spanning-tree bpduguard enable
   spanning-tree bpdufilter enable
!
interface Ethernet7
   description Molecule L2
   no shutdown
   mtu 7000
   switchport
   qos trust cos
   qos cos 5
   storm-control all level 75
   storm-control broadcast level pps 10
   storm-control multicast level 50
   storm-control unknown-unicast level 10
   ptp enable
   ptp sync-message interval 5
   ptp delay-mechanism p2p
   ptp announce interval 10
   ptp transport layer2
   ptp announce timeout 30
   ptp delay-req interval 20
   ptp role master
   ptp vlan all
   service-profile QoS
   spanning-tree portfast
   spanning-tree bpduguard enable
   spanning-tree bpdufilter enable
   vmtracer vmware-esx
   transceiver media override 100gbase-ar4
!
interface Ethernet8
   description to WAN-ISP1-01 Ethernet2
   no switchport
   no lldp transmit
   no lldp receive
!
interface Ethernet8.101
   description to WAN-ISP-01 Ethernet2.101 - VRF-C1
   encapsulation dot1q vlan 101
   ip address 172.31.128.1/31
   ipv6 enable
   ipv6 address 2002:ABDC::1/64
!
interface Ethernet9
   description interface_with_mpls_enabled
   no switchport
   ip address 172.31.128.9/31
   mpls ldp interface
   multicast ipv4 boundary ACL_MULTICAST out
   multicast ipv6 static
   mpls ip
!
interface Ethernet10
   description interface_with_mpls_disabled
   no switchport
   ip address 172.31.128.10/31
   no mpls ldp interface
   no mpls ip
!
interface Ethernet11
   description interface_in_mode_access_accepting_tagged_LACP
   switchport access vlan 200
   switchport mode access
   switchport
   l2-protocol encapsulation dot1q vlan 200
!
interface Ethernet12
   description interface_with_dot1q_tunnel
   switchport access vlan 300
   switchport mode dot1q-tunnel
   switchport
!
interface Ethernet13
   description interface_in_mode_access_with_voice
   no logging event link-status
   no logging event congestion-drops
   no logging event spanning-tree
   no logging event storm-control discards
   switchport trunk native vlan 100
   switchport phone vlan 70
   switchport phone trunk untagged
   switchport mode trunk phone
   switchport
!
interface Ethernet14
   description SRV-POD02_Eth1
   logging event link-status
   switchport trunk allowed vlan 110-111,210-211
   switchport mode trunk
   switchport
!
interface Ethernet15
   description PVLAN Promiscuous Access - only one secondary
   switchport access vlan 110
   switchport mode access
   switchport
   switchport pvlan mapping 111
!
interface Ethernet16
   description PVLAN Promiscuous Trunk - vlan translation out
   switchport vlan translation out required
   switchport trunk allowed vlan 110-112
   switchport mode trunk
   switchport
   switchport vlan translation out 111-112 110
!
interface Ethernet17
   description PVLAN Secondary Trunk
   switchport trunk allowed vlan 110-112
   switchport mode trunk
   switchport
   switchport trunk private-vlan secondary
!
interface Ethernet18
   description PBR Description
   mtu 1500
   no switchport
   ip address 192.0.2.1/31
   service-policy type pbr input MyLANServicePolicy
!
interface Ethernet19
   description Switched port with no LLDP rx/tx
   switchport access vlan 110
   switchport mode access
   switchport
   no lldp transmit
   no lldp receive
   lldp tlv transmit ztp vlan 666
!
interface Ethernet20
   description Port patched through patch-panel to pseudowire
   no switchport
   no lldp transmit
   no lldp receive
!
interface Ethernet21
   description 200MBit/s shape
   switchport
   no qos trust
   shape rate 200000 kbps
!
interface Ethernet22
   description 10% shape
   switchport
   shape rate 10 percent
!
interface Ethernet23
   description Error-correction encoding
   error-correction encoding fire-code
   error-correction encoding reed-solomon
   switchport
!
interface Ethernet24
   description Disable error-correction encoding
   no error-correction encoding
   switchport
!
interface Ethernet25
   description Molecule MAC
   switchport
   mac access-group MAC_ACL_IN in
   mac access-group MAC_ACL_OUT out
!
interface Ethernet26
   no switchport
!
interface Ethernet26.1
   description TENANT_A pseudowire 1 interface
   encapsulation vlan
      client unmatched
!
interface Ethernet26.100
   description TENANT_A pseudowire 1 interface
   encapsulation vlan
      client dot1q 100 network client
!
interface Ethernet26.200
   description TENANT_A pseudowire 2 interface
   encapsulation vlan
      client dot1q 200
!
interface Ethernet26.300
   description TENANT_A pseudowire 3 interface
   encapsulation vlan
      client dot1q 300 network dot1q 400
!
interface Ethernet26.400
   description TENANT_A pseudowire 3 interface
   encapsulation vlan
      client dot1q outer 400 inner 20 network dot1q outer 21 inner 401
!
interface Ethernet26.500
   description TENANT_A pseudowire 3 interface
   encapsulation vlan
      client dot1q outer 500 inner 50
!
interface Ethernet27
   description EVPN-Vxlan single-active redundancy
   switchport
   evpn ethernet-segment
      identifier 0000:0000:0000:0102:0304
      redundancy single-active
      designated-forwarder election algorithm preference 100 dont-preempt
      designated-forwarder election hold-time 10
      designated-forwarder election candidate reachability required
      route-target import 00:00:01:02:03:04
!
interface Ethernet28
   description EVPN-MPLS multihoming
   switchport
   evpn ethernet-segment
      identifier 0000:0000:0000:0102:0305
      mpls tunnel flood filter time 100
      mpls shared index 100
      route-target import 00:00:01:02:03:05
!
interface Ethernet29
   description DOT1X Testing - auto phone true
   switchport
   dot1x port-control auto
   dot1x port-control force-authorized phone
!
interface Ethernet30
   description DOT1X Testing - force-authorized phone false
   switchport
   dot1x port-control force-authorized
   no dot1x port-control force-authorized phone
!
interface Ethernet31
   description DOT1X Testing - force-unauthorized - no phone
   switchport
   dot1x port-control force-unauthorized
!
interface Ethernet32
   description DOT1X Testing - auto reauthentication
   switchport
   dot1x reauthentication
   dot1x port-control auto
!
interface Ethernet33
   description DOT1X Testing - pae mode authenticator
   switchport
   dot1x pae authenticator
!
interface Ethernet34
   description DOT1X Testing - authentication_failure allow
   switchport
   dot1x authentication failure action traffic allow vlan 800
!
interface Ethernet35
   description DOT1X Testing - authentication_failure drop
   switchport
   dot1x authentication failure action traffic drop
!
interface Ethernet36
   description DOT1X Testing - host-mode single-host
   switchport
   dot1x host-mode single-host
!
interface Ethernet37
   description DOT1X Testing - host-mode multi-host
   switchport
   dot1x host-mode multi-host
!
interface Ethernet38
   description DOT1X Testing - host-mode multi-host authenticated
   switchport
   dot1x host-mode multi-host authenticated
!
interface Ethernet39
   description DOT1X Testing - mac_based_authentication host-mode common true
   switchport
   dot1x mac based authentication host-mode common
!
interface Ethernet40
   description DOT1X Testing - mac_based_authentication always
   switchport
   dot1x mac based authentication always
!
interface Ethernet41
   description DOT1X Testing - mac_based_authentication always and host-mode common
   switchport
   dot1x mac based authentication host-mode common
   dot1x mac based authentication always
!
interface Ethernet42
   description DOT1X Testing - mac_based_authentication
   switchport
   dot1x mac based authentication
!
interface Ethernet43
   description DOT1X Testing - timeout values
   switchport
   dot1x timeout quiet-period 10
   dot1x timeout reauth-timeout-ignore always
   dot1x timeout tx-period 6
   dot1x timeout reauth-period server
   dot1x timeout idle-host 15 seconds
!
interface Ethernet44
   description DOT1X Testing - reauthorization_request_limit
   switchport
   dot1x reauthorization request limit 3
   dot1x eapol disabled
!
interface Ethernet45
   description DOT1X Testing - all features
   switchport
   dot1x pae authenticator
   dot1x authentication failure action traffic allow vlan 800
   dot1x reauthentication
   dot1x port-control auto
   dot1x host-mode multi-host authenticated
   dot1x mac based authentication
   dot1x timeout quiet-period 10
   dot1x timeout reauth-timeout-ignore always
   dot1x timeout tx-period 10
   dot1x timeout reauth-period server
   dot1x timeout idle-host 10 seconds
   dot1x reauthorization request limit 2
   dot1x unauthorized access vlan membership egress
   dot1x unauthorized native vlan membership egress
   dot1x eapol authentication failure fallback mba timeout 600
!
interface Ethernet46
   description native-vlan-tag-precedence
   switchport trunk native vlan tag
   switchport mode trunk
   switchport
!
interface Ethernet47
   description IP Helper
   no switchport
   ip address 172.31.255.1/31
   ip helper-address 10.10.64.151
   ip helper-address 10.10.96.101 source-interface Loopback0
   ip helper-address 10.10.96.150 vrf MGMT source-interface Loopback0
   ip helper-address 10.10.96.151 vrf MGMT
!
interface Ethernet48
   description Load Interval
   load-interval 5
   switchport
!
interface Ethernet50
   description SFlow Interface Testing - SFlow ingress enabled
   switchport
   sflow enable
!
interface Ethernet51
   description SFlow Interface Testing - SFlow egress enabled
   switchport
   sflow egress enable
!
interface Ethernet52
   description SFlow Interface Testing - SFlow ingress and egress unmodified enabled
   switchport
   sflow enable
   sflow egress unmodified enable
!
interface Ethernet53
   description SFlow Interface Testing - SFlow ingress and egress disabled
   switchport
   no sflow enable
   no sflow egress enable
!
interface Ethernet54
   description SFlow Interface Testing - SFlow ingress and egress unmodified disabled
   switchport
   no sflow enable
   no sflow egress unmodified enable
!
interface Ethernet55
   description DHCPv6 Relay Testing
   no shutdown
   no switchport
   ipv6 address a0::1/64
   ipv6 dhcp relay destination a0::2 link-address a0::3
   ipv6 dhcp relay destination a0::4 vrf TEST local-interface Loopback55 link-address a0::5
!
interface Ethernet56
   description Interface with poe commands and limit in class
   switchport
   poe priority low
   poe reboot action power-off
   poe link down action power-off 10
   poe shutdown action maintain
   poe limit 30.00 watts
   poe negotiation lldp disabled
!
interface Ethernet57
   description Interface with poe commands and limit in watts
   switchport
   poe priority critical
   poe reboot action maintain
   poe link down action maintain
   poe shutdown action power-off
   poe limit 45.00 watts fixed
   poe legacy detect
!
interface Ethernet58
   description Interface with poe disabled and no other poe keys
   switchport
   poe disabled
!
interface Ethernet60
   description IP NAT Testing
   switchport
   ip nat source static 3.0.0.1 4.0.0.1
   ip nat source static 3.0.0.2 22 4.0.0.2
   ip nat source static 3.0.0.3 22 4.0.0.3 23
   ip nat source static 3.0.0.4 22 4.0.0.4 23 protocol udp
   ip nat source static 3.0.0.5 22 4.0.0.5 23 protocol tcp group 1
   ip nat source static 3.0.0.6 22 4.0.0.6 23 protocol tcp group 2 comment Comment Test
   ip nat source static 3.0.0.7 access-list ACL21 4.0.0.7
   ip nat source ingress static 3.0.0.8 4.0.0.8
   ip nat source dynamic access-list ACL11 pool POOL11
   ip nat source dynamic access-list ACL12 pool POOL11 comment POOL11 shared with ACL11/12
   ip nat source dynamic access-list ACL13 pool POOL13 priority 10
   ip nat source dynamic access-list ACL14 pool POOL14 priority 1 comment Priority low end
   ip nat source dynamic access-list ACL15 pool POOL15 priority 4294967295 comment Priority high end
   ip nat source dynamic access-list ACL16 pool POOL16 comment Priority default
   ip nat source dynamic access-list ACL17 overload priority 10 comment Priority_10
   ip nat source dynamic access-list ACL18 pool POOL18 address-only priority 10 comment Priority_10
   ip nat source dynamic access-list ACL19 pool POOL19 full-cone priority 10 comment Priority_10
   ip nat destination static 1.0.0.1 2.0.0.1
   ip nat destination static 1.0.0.2 22 2.0.0.2
   ip nat destination static 1.0.0.3 22 2.0.0.3 23
   ip nat destination static 1.0.0.4 22 2.0.0.4 23 protocol udp
   ip nat destination static 1.0.0.5 22 2.0.0.5 23 protocol tcp group 1
   ip nat destination static 1.0.0.6 22 2.0.0.6 23 protocol tcp group 2 comment Comment Test
   ip nat destination static 1.0.0.7 access-list ACL21 2.0.0.7
   ip nat destination egress static 239.0.0.1 239.0.0.2
   ip nat destination dynamic access-list ACL1 pool POOL1
   ip nat destination dynamic access-list ACL2 pool POOL1 comment POOL1 shared with ACL1/2
   ip nat destination dynamic access-list ACL3 pool POOL3 priority 10
   ip nat destination dynamic access-list ACL4 pool POOL4 priority 1 comment Priority low end
   ip nat destination dynamic access-list ACL5 pool POOL5 priority 4294967295 comment Priority high end
   ip nat destination dynamic access-list ACL6 pool POOL6 comment Priority default
!
interface Ethernet61
   description interface_in_mode_access_with_voice
   no logging event link-status
   no logging event congestion-drops
   no logging event spanning-tree
   no logging event storm-control discards
   switchport trunk native vlan 100
   switchport phone vlan 70
   switchport phone trunk untagged phone
   switchport mode trunk phone
   switchport
!
interface Ethernet62
   description interface_in_mode_access_with_voice
   no logging event link-status
   no logging event congestion-drops
   no logging event spanning-tree
   no logging event storm-control discards
   switchport trunk native vlan 100
   switchport phone vlan 70
   switchport phone trunk tagged phone
   switchport mode trunk phone
   switchport
!
interface Ethernet63
   description DHCP client interface
   no switchport
   ip address dhcp
   dhcp client accept default-route
!
interface Ethernet64
   description DHCP server interface
   no switchport
   ip address 192.168.42.42/24
   dhcp server ipv4
   dhcp server ipv6
!
interface Ethernet65
   description Multiple VRIDs
   no shutdown
   no switchport
   ip address 192.0.2.2/25
   ipv6 enable
   ipv6 address 2001:db8::2/64
   ipv6 address fe80::2/64 link-local
   vrrp 1 priority-level 105
   vrrp 1 advertisement interval 2
   vrrp 1 preempt delay minimum 30 reload 800
   vrrp 1 ipv4 192.0.2.1
   vrrp 2 ipv6 2001:db8::1
!
interface Ethernet66
   description Multiple VRIDs and tracking
   no shutdown
   no switchport
   ip address 192.0.2.2/25
   ipv6 enable
   ipv6 address 2001:db8::2/64
   ipv6 address fe80::2/64 link-local
   vrrp 1 priority-level 105
   vrrp 1 advertisement interval 2
   vrrp 1 preempt delay minimum 30 reload 800
   vrrp 1 ipv4 192.0.2.1
   vrrp 1 tracked-object ID1-TrackedObjectDecrement decrement 5
   vrrp 1 tracked-object ID1-TrackedObjectShutdown shutdown
   vrrp 2 ipv6 2001:db8::1
   vrrp 2 tracked-object ID2-TrackedObjectDecrement decrement 10
   vrrp 2 tracked-object ID2-TrackedObjectShutdown shutdown
   no vrrp 3 preempt
   vrrp 3 timers delay reload 900
   vrrp 3 ipv4 100.64.0.1
   vrrp 3 ipv4 version 3
!
interface Ethernet67
   description Custom_Transceiver_Frequency
   no shutdown
   switchport
   transceiver frequency 190050.000
!
interface Ethernet68
   description Custom_Transceiver_Frequency
   no shutdown
   switchport
   transceiver media override 100gbase-ar4
   transceiver frequency 190080.000 ghz
!
interface Ethernet69
   description IP NAT service-profile
   switchport
   ip nat service-profile TEST-NAT-PROFILE
```

## BFD

### BFD Interfaces

| Interface | Interval | Minimum RX | Multiplier | Echo |
| --------- | -------- | ---------- | ---------- | ---- |
| Ethernet1 | 500 | 500 | 5 | True |

## MPLS

### MPLS Interfaces

| Interface | MPLS IP Enabled | LDP Enabled | IGP Sync |
| --------- | --------------- | ----------- | -------- |
| Ethernet9 | True | True | - |
| Ethernet10 | False | False | - |

## Multicast

### PIM Sparse Mode

#### PIM Sparse Mode Enabled Interfaces

| Interface Name | VRF Name | IP Version | Border Router | DR Priority | Local Interface |
| -------------- | -------- | ---------- | ------------- | ----------- | --------------- |
| Ethernet5 | - | IPv4 | True | 200 | - |

## 802.1X Port Security

### 802.1X Summary

#### 802.1X Interfaces

| Interface | PAE Mode | State | Phone Force Authorized | Reauthentication | Auth Failure Action | Host Mode | Mac Based Auth | Eapol |
| --------- | -------- | ------| ---------------------- | ---------------- | ------------------- | --------- | -------------- | ------ |
| Ethernet29 | - | auto | True | - | - | - | - | - |
| Ethernet30 | - | force-authorized | False | - | - | - | - | - |
| Ethernet31 | - | force-unauthorized | - | - | - | - | - | - |
| Ethernet32 | - | auto | - | True | - | - | - | - |
| Ethernet33 | authenticator | - | - | - | - | - | - | - |
| Ethernet34 | - | - | - | - | allow vlan 800 | - | - | - |
| Ethernet35 | - | - | - | - | drop | - | - | - |
| Ethernet36 | - | - | - | - | - | single-host | - | - |
| Ethernet37 | - | - | - | - | - | multi-host | - | - |
| Ethernet38 | - | - | - | - | - | multi-host | - | - |
| Ethernet39 | - | - | - | - | - | - | True | - |
| Ethernet40 | - | - | - | - | - | - | True | - |
| Ethernet41 | - | - | - | - | - | - | True | - |
| Ethernet42 | - | - | - | - | - | - | True | - |
| Ethernet43 | - | - | - | - | - | - | - | - |
| Ethernet44 | - | - | - | - | - | - | - | - |
| Ethernet45 | authenticator | auto | - | True | allow vlan 800 | multi-host | True | True |

## Power Over Ethernet (PoE)

### PoE Summary

#### PoE Interfaces

| Interface | PoE Enabled | Priority | Limit | Reboot Action | Link Down Action | Shutdown Action | LLDP Negotiation | Legacy Detection |
| --------- | --------- | --------- | ----------- | ----------- | ----------- | ----------- | --------- | --------- |
| Ethernet56 | True | low | 30.00 watts | power-off | power-off (delayed 10 seconds) | maintain | False | - |
| Ethernet57 | True | critical | 45.00 watts (fixed) | maintain | maintain | power-off | True | True |
| Ethernet58 | False | - | - | - | - | - | - | - |

## Quality Of Service

### QOS Interfaces

| Interface | Trust | Default DSCP | Default COS | Shape rate |
| --------- | ----- | ------------ | ----------- | ---------- |
| Ethernet7 | cos | - | 5 | - |
| Ethernet21 | disabled | - | - | 200000 kbps |
| Ethernet22 | - | - | - | 10 percent |<|MERGE_RESOLUTION|>--- conflicted
+++ resolved
@@ -87,14 +87,10 @@
 
 | Interface | Description | Mode | VLANs | Native VLAN | Trunk Group | Channel-Group |
 | --------- | ----------- | ---- | ----- | ----------- | ----------- | ------------- |
-<<<<<<< HEAD
-| Ethernet2 | SRV-POD02_Eth1 | trunk | 110-111,210-211 | - | - | - |
-=======
 | Ethernet1 | P2P_LINK_TO_DC1-SPINE1_Ethernet1 | dot1q-tunnel | 110-111,200,210-211 | tag | g1, g2 | - |
 | Ethernet2 | SRV-POD02_Eth1 | trunk | 110-111,210-211 | - | - | - |
 | Ethernet3 | P2P_LINK_TO_DC1-SPINE2_Ethernet2 | trunk | - | 5 | - | - |
 | Ethernet5 | Molecule Routing | - | 220 | - | - | - |
->>>>>>> b0aff327
 | Ethernet6 | SRV-POD02_Eth1 | trunk | 110-111,210-211 | - | - | - |
 | Ethernet7 | Molecule L2 | - | - | - | - | - |
 | Ethernet11 | interface_in_mode_access_accepting_tagged_LACP | access | 200 | - | - | - |
@@ -178,8 +174,6 @@
 
 | Interface | Direction | From VLAN ID(s) | To VLAN ID | From Inner VLAN ID | To Inner VLAN ID | Network | Dot1q-tunnel |
 | --------- | --------- | --------------- | ---------- | ------------------ | ---------------- | ------- | ------------ |
-<<<<<<< HEAD
-=======
 | Ethernet1 | both | 12 | 20 | - | - | - | - |
 | Ethernet1 | both | 24 | 46 | 78 | - | True | - |
 | Ethernet1 | both | 24 | 46 | 78 | - | False | - |
@@ -192,7 +186,6 @@
 | Ethernet1 | out | 45 | all | - | - | - | True |
 | Ethernet1 | out | 55 | - | - | - | - | - |
 | Ethernet3 | out | 23 | 50 | - | - | - | True |
->>>>>>> b0aff327
 | Ethernet16 | out | 111-112 | 110 | - | - | - | - |
 
 ##### TCP MSS Clamping
