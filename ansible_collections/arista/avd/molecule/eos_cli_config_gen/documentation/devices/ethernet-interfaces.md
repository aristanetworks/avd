--- conflicted
+++ resolved
@@ -650,10 +650,7 @@
 interface Ethernet50
    description DOT1X Testing - Eapol enabled
    switchport
-<<<<<<< HEAD
-=======
    dot1x eapol authentication failure fallback mba timeout 600
->>>>>>> 6708dfc7
 ```
 
 # BFD
