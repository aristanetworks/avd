--- conflicted
+++ resolved
@@ -135,10 +135,7 @@
       next-hop mpls resolution ribs tunnel-rib-colored system-colored-tunnel-rib tunnel-rib test-rib system-connected
       neighbor EVPN-OVERLAY-PEERS activate
       neighbor 192.168.255.3 activate
-<<<<<<< HEAD
-      layer-2 fec in-place update timeout 100 seconds
-=======
       neighbor 192.168.255.4 rcf in Address_Family_EVPN_In()
       neighbor 192.168.255.4 rcf out Address_Family_EVPN_Out()
->>>>>>> b9813387
+      layer-2 fec in-place update timeout 100 seconds
 ```