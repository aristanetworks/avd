# sflow

## Table of Contents

- [Management](#management)
  - [Management Interfaces](#management-interfaces)
- [Monitoring](#monitoring)
  - [SFlow](#sflow)

## Management

### Management Interfaces

#### Management Interfaces Summary

##### IPv4

| Management Interface | Description | Type | VRF | IP Address | Gateway |
| -------------------- | ----------- | ---- | --- | ---------- | ------- |
| Management1 | oob_management | oob | MGMT | 10.73.255.122/24 | 10.73.255.2 |

##### IPv6

| Management Interface | Description | Type | VRF | IPv6 Address | IPv6 Gateway |
| -------------------- | ----------- | ---- | --- | ------------ | ------------ |
| Management1 | oob_management | oob | MGMT | - | - |

#### Management Interfaces Device Configuration

```eos
!
interface Management1
   description oob_management
   vrf MGMT
   ip address 10.73.255.122/24
```

## Monitoring

### SFlow

#### SFlow Summary

| VRF | SFlow Source | SFlow Destination | Port |
| --- | ------------ | ----------------- | ---- |
| AAA | - | 10.6.75.62 | 123 |
| AAA | - | 10.6.75.63 | 333 |
| AAA | Ethernet2 | - | - |
| BBB | - | 10.6.75.62 | 6343 |
| BBB | 1.1.1.1 | - | - |
| CCC | - | 10.6.75.62 | 6343 |
| CCC | Management1 | - | - |
| MGMT | - | 10.6.75.59 | 6343 |
| MGMT | - | 10.6.75.62 | 123 |
| MGMT | - | 10.6.75.63 | 333 |
| MGMT | Ethernet3 | - | - |
| default | - | 10.6.75.62 | 123 |
| default | - | 10.6.75.61 | 6343 |
| default | Management0 | - | - |

sFlow Sample Rate: 1000

<<<<<<< HEAD
sFlow Sample Output Subinterface is enabled.
=======
sFlow Sample Input Subinterface is enabled.
>>>>>>> 86a1f453

sFlow Polling Interval: 10

sFlow is enabled.

sFlow is disabled on all interfaces by default.

Unmodified egress sFlow is enabled on all interfaces by default.

sFlow hardware acceleration is enabled.

sFlow hardware accelerated Sample Rate: 1024

#### SFlow Hardware Accelerated Modules

| Module | Acceleration Enabled |
| ------ | -------------------- |
| Linecard1 | True |
| Linecard2 | True |
| Linecard3 | False |

#### SFlow Extensions

| Extension | Enabled |
| --------- | ------- |
| bgp | True |
| router | True |
| switch | False |
| tunnel | False |

#### SFlow Device Configuration

```eos
!
sflow sample dangerous 1000
sflow sample input subinterface
sflow polling-interval 10
sflow vrf AAA destination 10.6.75.62 123
sflow vrf AAA destination 10.6.75.63 333
sflow vrf AAA source-interface Ethernet2
sflow vrf BBB destination 10.6.75.62
sflow vrf BBB source 1.1.1.1
sflow vrf CCC destination 10.6.75.62
sflow vrf CCC source-interface Management1
sflow vrf MGMT destination 10.6.75.59
sflow vrf MGMT destination 10.6.75.62 123
sflow vrf MGMT destination 10.6.75.63 333
sflow vrf MGMT source-interface Ethernet3
sflow destination 10.6.75.61
sflow destination 10.6.75.62 123
sflow source-interface Management0
sflow sample output subinterface
sflow extension bgp
sflow extension router
no sflow extension switch
no sflow extension tunnel
sflow interface disable default
sflow interface egress unmodified enable default
sflow run
sflow hardware acceleration
sflow hardware acceleration sample 1024
sflow hardware acceleration module Linecard1
sflow hardware acceleration module Linecard2
no sflow hardware acceleration module Linecard3
```<|MERGE_RESOLUTION|>--- conflicted
+++ resolved
@@ -60,11 +60,9 @@
 
 sFlow Sample Rate: 1000
 
-<<<<<<< HEAD
+sFlow Sample Input Subinterface is enabled.
+
 sFlow Sample Output Subinterface is enabled.
-=======
-sFlow Sample Input Subinterface is enabled.
->>>>>>> 86a1f453
 
 sFlow Polling Interval: 10
 
