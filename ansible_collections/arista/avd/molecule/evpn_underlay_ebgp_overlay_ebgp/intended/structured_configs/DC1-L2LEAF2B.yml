static_routes:
- vrf: MGMT
  destination_address_prefix: 0.0.0.0/0
  gateway: 192.168.200.5
service_routing_protocols_model: multi-agent
ip_routing: true
daemon_terminattr:
  ingestgrpcurl:
    ips:
    - 192.168.200.11
    port: 9910
  ingestauth_key: telarista
  ingestvrf: MGMT
  smashexcludes: ale,flexCounter,hardware,kni,pulse,strata
  ingestexclude: /Sysdb/cell/1/agent,/Sysdb/cell/2/agent
  disable_aaa: false
vlan_internal_order:
  allocation: ascending
  range:
    beginning: 1006
    ending: 1199
name_server:
  source:
    vrf: MGMT
  nodes:
  - 192.168.200.5
  - 8.8.8.8
ntp_server:
  local_interface:
    vrf: MGMT
    interface: Management1
  nodes:
  - 192.168.200.5
snmp_server:
  contact: example@example.com
  location: DC1_FABRIC rackE DC1-L2LEAF2B
spanning_tree:
  mode: mstp
  mst_instances:
    '0':
      priority: 16384
<<<<<<< HEAD
  no_spanning_tree_vlan: 4091
aaa_authorization: null
=======
  no_spanning_tree_vlan: 4094
>>>>>>> cb449c74
local_users:
  admin:
    privilege: 15
    role: network-admin
    no_password: true
  cvpadmin:
    privilege: 15
    role: network-admin
    sha512_password: $6$rZKcbIZ7iWGAWTUM$TCgDn1KcavS0s.OV8lacMTUkxTByfzcGlFlYUWroxYuU7M/9bIodhRO7nXGzMweUxvbk8mJmQl8Bh44cRktUj.
vrfs:
  MGMT:
    ip_routing: false
management_interfaces:
  Management1:
    description: oob_management
    shutdown: false
    vrf: MGMT
    ip_address: 192.168.200.114/24
    gateway: 192.168.200.5
    type: oob
management_api_http:
  enable_vrfs:
    MGMT: {}
  enable_https: true
vlans:
  4091:
    tenant: system
    name: MLAG_PEER
    trunk_groups:
    - MLAG
  130:
    tenant: Tenant_A
    name: Tenant_A_APP_Zone_1
  131:
    tenant: Tenant_A
    name: Tenant_A_APP_Zone_2
  140:
    tenant: Tenant_A
    name: Tenant_A_DB_BZone_1
  141:
    tenant: Tenant_A
    name: Tenant_A_DB_Zone_2
  110:
    tenant: Tenant_A
    name: Tenant_A_OP_Zone_1
  111:
    tenant: Tenant_A
    name: Tenant_A_OP_Zone_2
  150:
    tenant: Tenant_A
    name: Tenant_A_WAN_Zone_1
  120:
    tenant: Tenant_A
    name: Tenant_A_WEB_Zone_1
  121:
    tenant: Tenant_A
    name: Tenant_A_WEBZone_2
  160:
    tenant: Tenant_A
    name: Tenant_A_VMOTION
  161:
    tenant: Tenant_A
    name: Tenant_A_NFS
  210:
    tenant: Tenant_B
    name: Tenant_B_OP_Zone_1
  211:
    tenant: Tenant_B
    name: Tenant_B_OP_Zone_2
  250:
    tenant: Tenant_B
    name: Tenant_B_WAN_Zone_1
  310:
    tenant: Tenant_C
    name: Tenant_C_OP_Zone_1
  311:
    tenant: Tenant_C
    name: Tenant_C_OP_Zone_2
  350:
    tenant: Tenant_C
    name: Tenant_C_WAN_Zone_1
vlan_interfaces:
  Vlan4094:
    description: MLAG_PEER
    shutdown: false
    ip_address: 10.255.252.17/31
    no_autostate: true
    mtu: 1500
port_channel_interfaces:
  Port-Channel3:
    description: MLAG_PEER_DC1-L2LEAF2A_Po3
    type: switched
    shutdown: false
    vlans: 2-4094
    mode: trunk
    trunk_groups:
    - MLAG
  Port-Channel1:
    description: DC1-SVC3B_Po7
    type: switched
    shutdown: false
    vlans: 110-111,120-121,130-131,140-141,150,160-161,210-211,250,310-311,350
    mode: trunk
    mlag: 1
ethernet_interfaces:
  Ethernet3:
    peer: DC1-L2LEAF2A
    peer_interface: Ethernet3
    peer_type: mlag_peer
    description: MLAG_PEER_DC1-L2LEAF2A_Ethernet3
    type: switched
    shutdown: false
    channel_group:
      id: 3
      mode: active
  Ethernet4:
    peer: DC1-L2LEAF2A
    peer_interface: Ethernet4
    peer_type: mlag_peer
    description: MLAG_PEER_DC1-L2LEAF2A_Ethernet4
    type: switched
    shutdown: false
    channel_group:
      id: 3
      mode: active
  Ethernet1:
    peer: DC1-SVC3A
    peer_interface: Ethernet8
    peer_type: l3leaf
    description: DC1-SVC3A_Ethernet8
    type: switched
    shutdown: false
<<<<<<< HEAD
    vrf: MGMT
    ip_address: 192.168.200.114/24
    gateway: 192.168.200.5
    type: oob
vlan_interfaces:
  Vlan4091:
    description: MLAG_PEER
=======
    channel_group:
      id: 1
      mode: active
  Ethernet2:
    peer: DC1-SVC3B
    peer_interface: Ethernet8
    peer_type: l3leaf
    description: DC1-SVC3B_Ethernet8
    type: switched
>>>>>>> cb449c74
    shutdown: false
    channel_group:
      id: 1
      mode: active
mlag_configuration:
  domain_id: DC1_L2LEAF2
  local_interface: Vlan4091
  peer_address: 10.255.252.16
  peer_address_heartbeat:
    peer_ip: 192.168.200.113
    vrf: MGMT
  dual_primary_detection_delay: 5
  peer_link: Port-Channel3
  reload_delay_mlag: 300
  reload_delay_non_mlag: 330
ip_igmp_snooping:
  globally_enabled: true
  vlans:
    120:
      enabled: false<|MERGE_RESOLUTION|>--- conflicted
+++ resolved
@@ -39,12 +39,7 @@
   mst_instances:
     '0':
       priority: 16384
-<<<<<<< HEAD
   no_spanning_tree_vlan: 4091
-aaa_authorization: null
-=======
-  no_spanning_tree_vlan: 4094
->>>>>>> cb449c74
 local_users:
   admin:
     privilege: 15
@@ -126,13 +121,6 @@
   350:
     tenant: Tenant_C
     name: Tenant_C_WAN_Zone_1
-vlan_interfaces:
-  Vlan4094:
-    description: MLAG_PEER
-    shutdown: false
-    ip_address: 10.255.252.17/31
-    no_autostate: true
-    mtu: 1500
 port_channel_interfaces:
   Port-Channel3:
     description: MLAG_PEER_DC1-L2LEAF2A_Po3
@@ -177,15 +165,6 @@
     description: DC1-SVC3A_Ethernet8
     type: switched
     shutdown: false
-<<<<<<< HEAD
-    vrf: MGMT
-    ip_address: 192.168.200.114/24
-    gateway: 192.168.200.5
-    type: oob
-vlan_interfaces:
-  Vlan4091:
-    description: MLAG_PEER
-=======
     channel_group:
       id: 1
       mode: active
@@ -195,7 +174,6 @@
     peer_type: l3leaf
     description: DC1-SVC3B_Ethernet8
     type: switched
->>>>>>> cb449c74
     shutdown: false
     channel_group:
       id: 1
