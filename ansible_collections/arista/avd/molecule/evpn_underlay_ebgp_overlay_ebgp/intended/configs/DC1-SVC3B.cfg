!
no enable password
no aaa root
!
username admin privilege 15 role network-admin nopassword
username cvpadmin privilege 15 role network-admin secret sha512 $6$rZKcbIZ7iWGAWTUM$TCgDn1KcavS0s.OV8lacMTUkxTByfzcGlFlYUWroxYuU7M/9bIodhRO7nXGzMweUxvbk8mJmQl8Bh44cRktUj.
!
management api http-commands
   protocol https
   no shutdown
   !
   vrf MGMT
      no shutdown
!
daemon TerminAttr
   exec /usr/bin/TerminAttr -cvaddr=192.168.200.11:9910 -cvauth=key,telarista -cvvrf=MGMT -smashexcludes=ale,flexCounter,hardware,kni,pulse,strata -ingestexclude=/Sysdb/cell/1/agent,/Sysdb/cell/2/agent -taillogs
   no shutdown
!
vlan internal order ascending range 1006 1199
!
no ip igmp snooping vlan 120
ip igmp snooping vlan 160
no ip igmp snooping vlan 161
!
transceiver qsfp default-mode 4x10G
!
service routing protocols model multi-agent
!
queue-monitor length
!
queue-monitor length log 5
!
hostname DC1-SVC3B
ip name-server vrf MGMT 8.8.8.8
ip name-server vrf MGMT 192.168.200.5
!
snmp-server contact example@example.com
snmp-server location DC1_FABRIC DC1-SVC3B
!
spanning-tree mode mstp
no spanning-tree vlan-id 4092
spanning-tree root super
spanning-tree mst 0 priority 4096
!
vlan 2
   name MLAG_L3_VRF_Tenant_C_OP_Zone
   trunk group MLAG
!
vlan 110
   name Tenant_A_OP_Zone_1
!
vlan 111
   name Tenant_A_OP_Zone_2
!
vlan 120
   name Tenant_A_WEB_Zone_1
!
vlan 121
   name Tenant_A_WEBZone_2
!
vlan 122
   name Tenant_a_WEB_DHCP_no_source_int_no_vrf
!
vlan 123
   name Tenant_a_WEB_DHCP_source_int_no_vrf
!
vlan 124
   name Tenant_a_WEB_DHCP_vrf_no_source_int
!
vlan 130
   name Tenant_A_APP_Zone_1
!
vlan 131
   name Tenant_A_APP_Zone_2
!
vlan 140
   name Tenant_A_DB_BZone_1
!
vlan 141
   name Tenant_A_DB_Zone_2
!
vlan 150
   name Tenant_A_WAN_Zone_1
!
vlan 160
   name Tenant_A_VMOTION
!
vlan 161
   name Tenant_A_NFS
!
vlan 162
   name Tenant_A_FTP
!
vlan 210
   name Tenant_B_OP_Zone_1
!
vlan 211
   name Tenant_B_OP_Zone_2
!
vlan 250
   name Tenant_B_WAN_Zone_1
!
vlan 310
   name Tenant_C_OP_Zone_1
!
vlan 311
   name Tenant_C_OP_Zone_2
!
vlan 350
   name Tenant_C_WAN_Zone_1
!
vlan 3009
   name MLAG_L3_VRF_Tenant_A_OP_Zone
   trunk group MLAG
!
vlan 3010
   name MLAG_L3_VRF_Tenant_A_WEB_Zone
   trunk group MLAG
!
vlan 3011
   name MLAG_L3_VRF_Tenant_A_APP_Zone
   trunk group MLAG
!
vlan 3012
   name MLAG_L3_VRF_Tenant_A_DB_Zone
   trunk group MLAG
!
vlan 3013
   name MLAG_L3_VRF_Tenant_A_WAN_Zone
   trunk group MLAG
!
vlan 3019
   name MLAG_L3_VRF_Tenant_B_OP_Zone
   trunk group MLAG
!
vlan 3020
   name MLAG_L3_VRF_Tenant_B_WAN_Zone
   trunk group MLAG
!
vlan 3030
   name MLAG_L3_VRF_Tenant_C_WAN_Zone
   trunk group MLAG
!
vlan 4092
   name MLAG
   trunk group MLAG
!
vrf instance MGMT
!
vrf instance Tenant_A_APP_Zone
!
vrf instance Tenant_A_DB_Zone
!
vrf instance Tenant_A_OP_Zone
!
vrf instance Tenant_A_WAN_Zone
!
vrf instance Tenant_A_WEB_Zone
!
vrf instance Tenant_B_OP_Zone
!
vrf instance Tenant_B_WAN_Zone
!
vrf instance Tenant_C_OP_Zone
!
vrf instance Tenant_C_WAN_Zone
!
interface Port-Channel5
   description CUSTOM_MLAG_PEER_DC1-SVC3A_Po5
   no shutdown
   switchport mode trunk
   switchport trunk group MLAG
   switchport
!
interface Port-Channel7
   description CUSTOM_DC1-L2LEAF2A_Po1
   no shutdown
   switchport trunk allowed vlan 110-111,120-124,130-131,140-141,150,160-162,210-211,250,310-311,350
   switchport mode trunk
   switchport
   mlag 7
!
interface Port-Channel10
   description CUSTOM_server03_ESI_PortChanne1
   no shutdown
   switchport trunk allowed vlan 110-111,210-211
   switchport mode trunk
   switchport
   evpn ethernet-segment
      identifier 0000:1234:0303:0202:0101
      route-target import 03:03:02:02:01:01
   lacp system-id 0303.0202.0101
!
interface Port-Channel14
   description CUSTOM_server07_inherit_all_from_profile_port_channel_ALL_WITH_SECURITY_PORT_CHANNEL
   no shutdown
   switchport trunk allowed vlan 1-4094
   switchport mode trunk
   switchport
   l2 mtu 8000
   mlag 14
   spanning-tree portfast
   spanning-tree bpdufilter enable
   storm-control all level 10
   storm-control broadcast level pps 100
   storm-control multicast level 1
   storm-control unknown-unicast level 2
!
interface Port-Channel15
   description CUSTOM_server08_no_profile_port_channel_server08_no_profile_port_channel
   no shutdown
   switchport trunk allowed vlan 1-4094
   switchport mode trunk
   switchport
   mlag 15
   spanning-tree portfast
   spanning-tree bpdufilter enable
   storm-control all level 10
   storm-control broadcast level pps 100
   storm-control multicast level 1
   storm-control unknown-unicast level 2
!
interface Port-Channel17
   description CUSTOM_server10_no_profile_port_channel_lacp_fallback_server10_no_profile_port_channel_lacp_fallback
   no shutdown
   switchport trunk allowed vlan 1-4094
   switchport mode trunk
   switchport
   port-channel lacp fallback timeout 90
   port-channel lacp fallback static
   mlag 17
   spanning-tree portfast
   spanning-tree bpdufilter enable
   storm-control all level 10
   storm-control broadcast level pps 100
   storm-control multicast level 1
   storm-control unknown-unicast level 2
!
interface Port-Channel18
   description CUSTOM_server11_inherit_profile_port_channel_lacp_fallback_ALL_WITH_SECURITY_PORT_CHANNEL
   no shutdown
   switchport trunk allowed vlan 1-4094
   switchport mode trunk
   switchport
   l2 mtu 8000
   port-channel lacp fallback timeout 10
   port-channel lacp fallback static
   mlag 18
   spanning-tree portfast
   spanning-tree bpdufilter enable
   storm-control all level 10
   storm-control broadcast level pps 100
   storm-control multicast level 1
   storm-control unknown-unicast level 2
!
interface Port-Channel19
   description CUSTOM_server12_inherit_nested_profile_port_channel_lacp_fallback_NESTED_ALL_WITH_SECURITY_PORT_CHANNEL
   no shutdown
   switchport trunk allowed vlan 1-4094
   switchport mode trunk
   switchport
   l2 mtu 8000
   port-channel lacp fallback timeout 10
   port-channel lacp fallback static
   mlag 19
   spanning-tree portfast
   spanning-tree bpdufilter enable
   storm-control all level 10
   storm-control broadcast level pps 100
   storm-control multicast level 1
   storm-control unknown-unicast level 2
!
interface Port-Channel22
   description CUSTOM_server15_port_channel_disabled_interfaces_
   no shutdown
   switchport access vlan 110
   switchport mode access
   switchport
   mlag 22
!
interface Ethernet5
   description CUSTOM_MLAG_PEER_DC1-SVC3A_Ethernet5
   no shutdown
   channel-group 5 mode active
!
interface Ethernet6
   description CUSTOM_MLAG_PEER_DC1-SVC3A_Ethernet6
   no shutdown
   channel-group 5 mode active
!
interface Ethernet7
   description CUSTOM_DC1-L2LEAF2A_Ethernet2
   no shutdown
   channel-group 7 mode active
!
interface Ethernet8
   description CUSTOM_DC1-L2LEAF2B_Ethernet2
   no shutdown
   channel-group 7 mode active
!
interface Ethernet10
   description CUSTOM_server03_ESI_Eth2
   no shutdown
   channel-group 10 mode active
!
interface Ethernet11
   description CUSTOM_server04_inherit_all_from_profile_Eth2
   no shutdown
   l2 mtu 8000
   switchport trunk allowed vlan 1-4094
   switchport mode trunk
   switchport
   storm-control all level 10
   storm-control broadcast level pps 100
   storm-control multicast level 1
   storm-control unknown-unicast level 2
   spanning-tree portfast
   spanning-tree bpdufilter enable
!
interface Ethernet12
   description CUSTOM_server05_no_profile_Eth2
   no shutdown
   switchport trunk allowed vlan 1-4094
   switchport mode trunk
   switchport
   storm-control all level 10
   storm-control broadcast level pps 100
   storm-control multicast level 1
   storm-control unknown-unicast level 2
   spanning-tree portfast
   spanning-tree bpdufilter enable
!
interface Ethernet13
   description CUSTOM_server06_override_profile_Eth2
   no shutdown
   l2 mtu 8000
   switchport access vlan 210
   switchport mode access
   switchport
   storm-control all level pps 20
   storm-control broadcast level 200
   storm-control multicast level 1
   storm-control unknown-unicast level 2
   spanning-tree portfast network
   spanning-tree bpduguard enable
!
interface Ethernet14
   description CUSTOM_server07_inherit_all_from_profile_port_channel_Eth2
   no shutdown
   channel-group 14 mode active
!
interface Ethernet15
   description CUSTOM_server08_no_profile_port_channel_Eth2
   no shutdown
   channel-group 15 mode on
!
interface Ethernet16
   description CUSTOM_server09_override_profile_no_port_channel_Eth2
   no shutdown
   l2 mtu 8000
   switchport access vlan 210
   switchport mode access
   switchport
   storm-control all level pps 20
   storm-control broadcast level 200
   storm-control multicast level 1
   storm-control unknown-unicast level 2
   spanning-tree portfast network
   spanning-tree bpduguard enable
!
interface Ethernet17
   description CUSTOM_server10_no_profile_port_channel_lacp_fallback_Eth2
   no shutdown
   channel-group 17 mode active
   lacp port-priority 32768
!
interface Ethernet18
   description CUSTOM_server11_inherit_profile_port_channel_lacp_fallback_Eth2
   no shutdown
   channel-group 18 mode active
   lacp port-priority 32768
!
interface Ethernet19
   description CUSTOM_server12_inherit_nested_profile_port_channel_lacp_fallback_Eth2
   no shutdown
   channel-group 19 mode active
   lacp port-priority 32768
!
interface Ethernet20
   description CUSTOM_server13_disabled_interfaces_Eth2
   shutdown
   switchport access vlan 110
   switchport mode access
   switchport
!
interface Ethernet21
   description CUSTOM_server14_explicitly_enabled_interfaces_Eth2
   no shutdown
   switchport access vlan 110
   switchport mode access
   switchport
!
interface Ethernet22
   description CUSTOM_server15_port_channel_disabled_interfaces_Eth2
   shutdown
   channel-group 22 mode active
!
interface Ethernet41
   description CUSTOM_P2P_LINK_TO_DC1-SPINE1_Ethernet5
   no shutdown
   mtu 1500
   speed forced 100gfull
   no switchport
   ip address 172.31.255.65/31
!
interface Ethernet42
   description CUSTOM_P2P_LINK_TO_DC1-SPINE2_Ethernet5
   no shutdown
   mtu 1500
   speed forced 100gfull
   no switchport
   ip address 172.31.255.67/31
!
interface Ethernet43
   description CUSTOM_P2P_LINK_TO_DC1-SPINE3_Ethernet5
   no shutdown
   mtu 1500
   speed forced 100gfull
   no switchport
   ip address 172.31.255.69/31
!
interface Ethernet44
   description CUSTOM_P2P_LINK_TO_DC1-SPINE4_Ethernet5
   no shutdown
   mtu 1500
   speed forced 100gfull
   no switchport
   ip address 172.31.255.71/31
!
interface Loopback0
   description CUSTOM_EVPN_Overlay_Peering_L3LEAF
   no shutdown
   ip address 192.168.255.13/32
!
interface Loopback1
   description CUSTOM_VTEP_VXLAN_Tunnel_Source_L3LEAF
   no shutdown
   ip address 192.168.254.12/32
!
interface Loopback100
   description CUSTOM_VTEP_DIAGNOSTICS_LOOPBACK_DESC
   no shutdown
   vrf Tenant_A_OP_Zone
   ip address 10.255.1.13/32
!
interface Management1
   description OOB_MANAGEMENT
   no shutdown
   vrf MGMT
   ip address 192.168.200.109/24
!
interface Vlan2
   description MLAG_L3_VRF_Tenant_C_OP_Zone
   no shutdown
   mtu 1500
   vrf Tenant_C_OP_Zone
   ip address 10.255.252.7/31
!
interface Vlan110
   description SVI 110 CUSTOM DESCRIPTION
   no shutdown
   vrf Tenant_A_OP_Zone
   ip helper-address 1.2.3.4
   ip address virtual 10.1.10.1/24
!
interface Vlan111
   description SVI 111 CUSTOM DESCRIPTION
   no shutdown
   vrf Tenant_A_OP_Zone
   ip helper-address 1.1.1.1 vrf MGMT source-interface lo100
   ip address virtual 10.1.11.1/24
!
interface Vlan120
   description Tenant_A_WEB_Zone_1
   no shutdown
   vrf Tenant_A_WEB_Zone
   ip helper-address 1.1.1.1 vrf TEST source-interface lo100
   ip address virtual 10.1.20.1/24
!
interface Vlan121
   description Tenant_A_WEBZone_2
   shutdown
   mtu 1560
   vrf Tenant_A_WEB_Zone
   ip address virtual 10.1.10.254/24
!
interface Vlan122
   description Tenant_a_WEB_DHCP_no_source_int_no_vrf
   no shutdown
   vrf Tenant_A_WEB_Zone
   ip helper-address 1.1.1.1
   ip address virtual 10.1.22.1/24
!
interface Vlan123
   description Tenant_a_WEB_DHCP_source_int_no_vrf
   no shutdown
   vrf Tenant_A_WEB_Zone
   ip helper-address 1.1.1.1 source-interface lo100
   ip address virtual 10.1.23.1/24
!
interface Vlan124
   description Tenant_a_WEB_DHCP_vrf_no_source_int
   no shutdown
   vrf Tenant_A_WEB_Zone
   ip helper-address 1.1.1.1 vrf TEST
   ip address virtual 10.1.24.1/24
!
interface Vlan130
   description Tenant_A_APP_Zone_1
   no shutdown
   vrf Tenant_A_APP_Zone
   ip address virtual 10.1.30.1/24
!
interface Vlan131
   description Tenant_A_APP_Zone_2
   no shutdown
   vrf Tenant_A_APP_Zone
   ip address virtual 10.1.31.1/24
!
interface Vlan140
   description Tenant_A_DB_BZone_1
   no shutdown
   vrf Tenant_A_DB_Zone
   ip address virtual 10.1.40.1/24
!
interface Vlan141
   description Tenant_A_DB_Zone_2
   no shutdown
   vrf Tenant_A_DB_Zone
   ip address virtual 10.1.41.1/24
!
interface Vlan150
   description Tenant_A_WAN_Zone_1
   no shutdown
   vrf Tenant_A_WAN_Zone
   ip address virtual 10.1.40.1/24
!
interface Vlan210
   description Tenant_B_OP_Zone_1
   no shutdown
   vrf Tenant_B_OP_Zone
   ip address virtual 10.2.10.1/24
!
interface Vlan211
   description Tenant_B_OP_Zone_2
   no shutdown
   vrf Tenant_B_OP_Zone
   ip address virtual 10.2.11.1/24
!
interface Vlan250
   description Tenant_B_WAN_Zone_1
   no shutdown
   vrf Tenant_B_WAN_Zone
   ip address virtual 10.2.50.1/24
!
interface Vlan310
   description Tenant_C_OP_Zone_1
   no shutdown
   vrf Tenant_C_OP_Zone
   ip address virtual 10.3.10.1/24
!
interface Vlan311
   description Tenant_C_OP_Zone_2
   no shutdown
   vrf Tenant_C_OP_Zone
   ip address virtual 10.3.11.1/24
!
interface Vlan350
   description Tenant_C_WAN_Zone_1
   no shutdown
   vrf Tenant_C_WAN_Zone
   ip address virtual 10.3.50.1/24
!
interface Vlan3009
   description MLAG_L3_VRF_Tenant_A_OP_Zone
   no shutdown
   mtu 1500
   vrf Tenant_A_OP_Zone
   ip address 10.255.252.7/31
!
interface Vlan3010
   description MLAG_L3_VRF_Tenant_A_WEB_Zone
   no shutdown
   mtu 1500
   vrf Tenant_A_WEB_Zone
   ip address 10.255.252.7/31
!
interface Vlan3011
   description MLAG_L3_VRF_Tenant_A_APP_Zone
   no shutdown
   mtu 1500
   vrf Tenant_A_APP_Zone
   ip address 10.255.252.7/31
!
interface Vlan3012
   description MLAG_L3_VRF_Tenant_A_DB_Zone
   no shutdown
   mtu 1500
   vrf Tenant_A_DB_Zone
   ip address 10.255.252.7/31
!
interface Vlan3013
   description MLAG_L3_VRF_Tenant_A_WAN_Zone
   no shutdown
   mtu 1500
   vrf Tenant_A_WAN_Zone
   ip address 10.255.252.7/31
!
interface Vlan3019
   description MLAG_L3_VRF_Tenant_B_OP_Zone
   no shutdown
   mtu 1500
   vrf Tenant_B_OP_Zone
   ip address 10.255.252.7/31
!
interface Vlan3020
   description MLAG_L3_VRF_Tenant_B_WAN_Zone
   no shutdown
   mtu 1500
   vrf Tenant_B_WAN_Zone
   ip address 10.255.252.7/31
!
interface Vlan3030
   description MLAG_L3_VRF_Tenant_C_WAN_Zone
   no shutdown
   mtu 1500
   vrf Tenant_C_WAN_Zone
   ip address 10.255.252.7/31
!
interface Vlan4092
   description MLAG
   no shutdown
   mtu 1500
   no autostate
   ip address 10.255.252.7/31
!
interface Vxlan1
   description DC1-SVC3B_VTEP
   vxlan source-interface Loopback1
   vxlan virtual-router encapsulation mac-address mlag-system-id
   vxlan udp-port 4789
   vxlan vlan 110 vni 10110
   vxlan vlan 111 vni 50111
   vxlan vlan 120 vni 10120
   vxlan vlan 121 vni 10121
   vxlan vlan 122 vni 10122
   vxlan vlan 123 vni 10123
   vxlan vlan 124 vni 10124
   vxlan vlan 130 vni 10130
   vxlan vlan 140 vni 10140
   vxlan vlan 141 vni 10141
   vxlan vlan 150 vni 10150
   vxlan vlan 160 vni 10160
   vxlan vlan 161 vni 10161
   vxlan vlan 162 vni 10162
   vxlan vlan 210 vni 20210
   vxlan vlan 211 vni 20211
   vxlan vlan 250 vni 20250
   vxlan vlan 310 vni 30310
   vxlan vlan 311 vni 30311
   vxlan vrf Tenant_A_APP_Zone vni 12
   vxlan vrf Tenant_A_DB_Zone vni 13
   vxlan vrf Tenant_A_OP_Zone vni 10
   vxlan vrf Tenant_A_WAN_Zone vni 14
   vxlan vrf Tenant_A_WEB_Zone vni 11
   vxlan vrf Tenant_B_OP_Zone vni 20
   vxlan vrf Tenant_B_WAN_Zone vni 21
   vxlan vrf Tenant_C_OP_Zone vni 30
   vxlan vrf Tenant_C_WAN_Zone vni 31
!
ip virtual-router mac-address 00:dc:00:00:00:0a
!
ip address virtual source-nat vrf Tenant_A_OP_Zone address 10.255.1.13
!
ip routing
no ip routing vrf MGMT
ip routing vrf Tenant_A_APP_Zone
ip routing vrf Tenant_A_DB_Zone
ip routing vrf Tenant_A_OP_Zone
ip routing vrf Tenant_A_WAN_Zone
ip routing vrf Tenant_A_WEB_Zone
ip routing vrf Tenant_B_OP_Zone
ip routing vrf Tenant_B_WAN_Zone
ip routing vrf Tenant_C_OP_Zone
ip routing vrf Tenant_C_WAN_Zone
!
ip prefix-list PL-LOOPBACKS-EVPN-OVERLAY
   seq 10 permit 192.168.255.0/24 eq 32
   seq 20 permit 192.168.254.0/24 eq 32
!
ip prefix-list PL-MLAG-PEER-VRFS
   seq 10 permit 10.255.252.6/31
!
mlag configuration
   domain-id DC1_SVC3
   local-interface Vlan4092
   peer-address 10.255.252.6
   peer-link Port-Channel5
   reload-delay mlag 300
   reload-delay non-mlag 330
!
ip route vrf MGMT 0.0.0.0/0 192.168.200.5
ip route vrf Tenant_A_WAN_Zone 10.3.5.0/24 Null0
!
ntp local-interface vrf MGMT Management1
ntp server vrf MGMT 192.168.200.5 prefer
!
route-map RM-CONN-2-BGP permit 10
   match ip address prefix-list PL-LOOPBACKS-EVPN-OVERLAY
!
route-map RM-CONN-2-BGP-VRFS deny 10
   match ip address prefix-list PL-MLAG-PEER-VRFS
!
route-map RM-CONN-2-BGP-VRFS permit 20
!
route-map RM-MLAG-PEER-IN permit 10
   description Make routes learned over MLAG Peer-link less preferred on spines to ensure optimal routing
   set origin incomplete
!
router bfd
   multihop interval 1200 min-rx 1200 multiplier 3
!
router bgp 65103
   router-id 192.168.255.13
   maximum-paths 4 ecmp 4
   update wait-install
   no bgp default ipv4-unicast
   distance bgp 20 200 200
   neighbor EVPN-OVERLAY-PEERS peer group
   neighbor EVPN-OVERLAY-PEERS update-source Loopback0
   neighbor EVPN-OVERLAY-PEERS bfd
   neighbor EVPN-OVERLAY-PEERS ebgp-multihop 3
   neighbor EVPN-OVERLAY-PEERS password 7 q+VNViP5i4rVjW1cxFv2wA==
   neighbor EVPN-OVERLAY-PEERS send-community
   neighbor EVPN-OVERLAY-PEERS maximum-routes 0
   neighbor MLAG-PEERS peer group
   neighbor MLAG-PEERS remote-as 65103
   neighbor MLAG-PEERS next-hop-self
   neighbor MLAG-PEERS description DC1-SVC3A
   neighbor MLAG-PEERS password 7 15AwQNBEJ1nyF/kBEtoAGw==
   neighbor MLAG-PEERS send-community
   neighbor MLAG-PEERS maximum-routes 12000
   neighbor MLAG-PEERS route-map RM-MLAG-PEER-IN in
   neighbor UNDERLAY-PEERS peer group
   neighbor UNDERLAY-PEERS password 7 0nsCUm70mvSTxVO0ldytrg==
   neighbor UNDERLAY-PEERS send-community
   neighbor UNDERLAY-PEERS maximum-routes 12000
   neighbor 10.255.252.6 peer group MLAG-PEERS
   neighbor 10.255.252.6 description DC1-SVC3A_Vlan4092
   neighbor 172.31.255.64 peer group UNDERLAY-PEERS
   neighbor 172.31.255.64 remote-as 65001
   neighbor 172.31.255.64 description DC1-SPINE1_Ethernet5
   neighbor 172.31.255.66 peer group UNDERLAY-PEERS
   neighbor 172.31.255.66 remote-as 65001
   neighbor 172.31.255.66 description DC1-SPINE2_Ethernet5
   neighbor 172.31.255.68 peer group UNDERLAY-PEERS
   neighbor 172.31.255.68 remote-as 65001
   neighbor 172.31.255.68 description DC1-SPINE3_Ethernet5
   neighbor 172.31.255.70 peer group UNDERLAY-PEERS
   neighbor 172.31.255.70 remote-as 65001
   neighbor 172.31.255.70 description DC1-SPINE4_Ethernet5
   neighbor 192.168.255.1 peer group EVPN-OVERLAY-PEERS
   neighbor 192.168.255.1 remote-as 65001
   neighbor 192.168.255.1 description DC1-SPINE1_Loopback0
   neighbor 192.168.255.2 peer group EVPN-OVERLAY-PEERS
   neighbor 192.168.255.2 remote-as 65001
   neighbor 192.168.255.2 description DC1-SPINE2_Loopback0
   neighbor 192.168.255.3 peer group EVPN-OVERLAY-PEERS
   neighbor 192.168.255.3 remote-as 65001
   neighbor 192.168.255.3 description DC1-SPINE3_Loopback0
   neighbor 192.168.255.4 peer group EVPN-OVERLAY-PEERS
   neighbor 192.168.255.4 remote-as 65001
   neighbor 192.168.255.4 description DC1-SPINE4_Loopback0
   redistribute connected route-map RM-CONN-2-BGP
   !
   vlan-aware-bundle Tenant_A_APP_Zone
      rd 192.168.255.13:12
      route-target both 12:12
      redistribute learned
      vlan 130
   !
   vlan-aware-bundle Tenant_A_DB_Zone
      rd 192.168.255.13:13
      route-target both 13:13
      redistribute learned
      vlan 140-141
   !
   vlan-aware-bundle Tenant_A_FTP
      rd 192.168.255.13:10162
      route-target both 10162:10162
      redistribute learned
      vlan 162
   !
   vlan-aware-bundle Tenant_A_NFS
      rd 192.168.255.13:10161
      route-target both 10161:10161
      redistribute learned
      vlan 161
   !
   vlan-aware-bundle Tenant_A_OP_Zone
      rd 192.168.255.13:10
      route-target both 10:10
      redistribute learned
      vlan 110-111
   !
   vlan-aware-bundle Tenant_A_VMOTION
      rd 192.168.255.13:10160
      route-target both 10160:10160
      redistribute learned
      vlan 160
   !
   vlan-aware-bundle Tenant_A_WAN_Zone
      rd 192.168.255.13:14
      route-target both 14:14
      redistribute learned
      vlan 150
   !
   vlan-aware-bundle Tenant_A_WEB_Zone
      rd 192.168.255.13:11
      route-target both 11:11
      redistribute learned
      vlan 120-124
   !
   vlan-aware-bundle Tenant_B_OP_Zone
      rd 192.168.255.13:20
      route-target both 20:20
      redistribute learned
      vlan 210-211
   !
   vlan-aware-bundle Tenant_B_WAN_Zone
      rd 192.168.255.13:21
      route-target both 21:21
      redistribute learned
      vlan 250
   !
   vlan-aware-bundle Tenant_C_OP_Zone
      rd 192.168.255.13:30030
      route-target both 30030:30030
      redistribute learned
      vlan 310-311
   !
   address-family evpn
      no host-flap detection
      neighbor EVPN-OVERLAY-PEERS activate
   !
   address-family ipv4
      no neighbor EVPN-OVERLAY-PEERS activate
      neighbor MLAG-PEERS activate
      neighbor UNDERLAY-PEERS activate
   !
   vrf Tenant_A_APP_Zone
      rd 192.168.255.13:12
      route-target import evpn 12:12
      route-target export evpn 12:12
      router-id 192.168.255.13
      update wait-install
      neighbor 10.255.252.6 peer group MLAG-PEERS
<<<<<<< HEAD
      neighbor 10.255.252.6 description DC1-SVC3A
      redistribute connected route-map RM-CONN-2-BGP-VRFS
=======
      neighbor 10.255.252.6 description DC1-SVC3A_Vlan3011
      redistribute connected
>>>>>>> 9b3695e5
   !
   vrf Tenant_A_DB_Zone
      rd 192.168.255.13:13
      route-target import evpn 13:13
      route-target export evpn 13:13
      router-id 192.168.255.13
      update wait-install
      neighbor 10.255.252.6 peer group MLAG-PEERS
<<<<<<< HEAD
      neighbor 10.255.252.6 description DC1-SVC3A
      redistribute connected route-map RM-CONN-2-BGP-VRFS
=======
      neighbor 10.255.252.6 description DC1-SVC3A_Vlan3012
      redistribute connected
>>>>>>> 9b3695e5
   !
   vrf Tenant_A_OP_Zone
      rd 192.168.255.13:10
      route-target import evpn 10:10
      route-target export evpn 10:10
      router-id 192.168.255.13
      update wait-install
      neighbor 10.255.252.6 peer group MLAG-PEERS
<<<<<<< HEAD
      neighbor 10.255.252.6 description DC1-SVC3A
      redistribute connected route-map RM-CONN-2-BGP-VRFS
=======
      neighbor 10.255.252.6 description DC1-SVC3A_Vlan3009
      redistribute connected
>>>>>>> 9b3695e5
   !
   vrf Tenant_A_WAN_Zone
      rd 192.168.255.13:14
      route-target import evpn 14:14
      route-target import evpn 65000:456
      route-target export evpn 14:14
      route-target export evpn 65000:789
      router-id 192.168.255.13
      update wait-install
      neighbor 10.255.252.6 peer group MLAG-PEERS
<<<<<<< HEAD
      neighbor 10.255.252.6 description DC1-SVC3A
      redistribute connected route-map RM-CONN-2-BGP-VRFS
=======
      neighbor 10.255.252.6 description DC1-SVC3A_Vlan3013
      redistribute connected
>>>>>>> 9b3695e5
      redistribute static
   !
   vrf Tenant_A_WEB_Zone
      rd 192.168.255.13:11
      route-target import evpn 11:11
      route-target export evpn 11:11
      router-id 192.168.255.13
      update wait-install
      neighbor 10.255.252.6 peer group MLAG-PEERS
<<<<<<< HEAD
      neighbor 10.255.252.6 description DC1-SVC3A
      redistribute connected route-map RM-CONN-2-BGP-VRFS
=======
      neighbor 10.255.252.6 description DC1-SVC3A_Vlan3010
      redistribute connected
>>>>>>> 9b3695e5
   !
   vrf Tenant_B_OP_Zone
      rd 192.168.255.13:20
      route-target import evpn 20:20
      route-target export evpn 20:20
      router-id 192.168.255.13
      update wait-install
      neighbor 10.255.252.6 peer group MLAG-PEERS
<<<<<<< HEAD
      neighbor 10.255.252.6 description DC1-SVC3A
      redistribute connected route-map RM-CONN-2-BGP-VRFS
=======
      neighbor 10.255.252.6 description DC1-SVC3A_Vlan3019
      redistribute connected
>>>>>>> 9b3695e5
   !
   vrf Tenant_B_WAN_Zone
      rd 192.168.255.13:21
      route-target import evpn 21:21
      route-target export evpn 21:21
      router-id 192.168.255.13
      update wait-install
      neighbor 10.255.252.6 peer group MLAG-PEERS
<<<<<<< HEAD
      neighbor 10.255.252.6 description DC1-SVC3A
      redistribute connected route-map RM-CONN-2-BGP-VRFS
=======
      neighbor 10.255.252.6 description DC1-SVC3A_Vlan3020
      redistribute connected
>>>>>>> 9b3695e5
   !
   vrf Tenant_C_OP_Zone
      rd 192.168.255.13:30
      route-target import evpn 30:30
      route-target export evpn 30:30
      router-id 192.168.255.13
      update wait-install
      neighbor 10.255.252.6 peer group MLAG-PEERS
<<<<<<< HEAD
      neighbor 10.255.252.6 description DC1-SVC3A
      redistribute connected route-map RM-CONN-2-BGP-VRFS
=======
      neighbor 10.255.252.6 description DC1-SVC3A_Vlan2
      redistribute connected
>>>>>>> 9b3695e5
   !
   vrf Tenant_C_WAN_Zone
      rd 192.168.255.13:31
      route-target import evpn 31:31
      route-target export evpn 31:31
      router-id 192.168.255.13
      update wait-install
      neighbor 10.255.252.6 peer group MLAG-PEERS
<<<<<<< HEAD
      neighbor 10.255.252.6 description DC1-SVC3A
      redistribute connected route-map RM-CONN-2-BGP-VRFS
=======
      neighbor 10.255.252.6 description DC1-SVC3A_Vlan3030
      redistribute connected
>>>>>>> 9b3695e5
!
end<|MERGE_RESOLUTION|>--- conflicted
+++ resolved
@@ -865,13 +865,8 @@
       router-id 192.168.255.13
       update wait-install
       neighbor 10.255.252.6 peer group MLAG-PEERS
-<<<<<<< HEAD
-      neighbor 10.255.252.6 description DC1-SVC3A
+      neighbor 10.255.252.6 description DC1-SVC3A_Vlan3011
       redistribute connected route-map RM-CONN-2-BGP-VRFS
-=======
-      neighbor 10.255.252.6 description DC1-SVC3A_Vlan3011
-      redistribute connected
->>>>>>> 9b3695e5
    !
    vrf Tenant_A_DB_Zone
       rd 192.168.255.13:13
@@ -880,13 +875,8 @@
       router-id 192.168.255.13
       update wait-install
       neighbor 10.255.252.6 peer group MLAG-PEERS
-<<<<<<< HEAD
-      neighbor 10.255.252.6 description DC1-SVC3A
+      neighbor 10.255.252.6 description DC1-SVC3A_Vlan3012
       redistribute connected route-map RM-CONN-2-BGP-VRFS
-=======
-      neighbor 10.255.252.6 description DC1-SVC3A_Vlan3012
-      redistribute connected
->>>>>>> 9b3695e5
    !
    vrf Tenant_A_OP_Zone
       rd 192.168.255.13:10
@@ -895,13 +885,8 @@
       router-id 192.168.255.13
       update wait-install
       neighbor 10.255.252.6 peer group MLAG-PEERS
-<<<<<<< HEAD
-      neighbor 10.255.252.6 description DC1-SVC3A
+      neighbor 10.255.252.6 description DC1-SVC3A_Vlan3009
       redistribute connected route-map RM-CONN-2-BGP-VRFS
-=======
-      neighbor 10.255.252.6 description DC1-SVC3A_Vlan3009
-      redistribute connected
->>>>>>> 9b3695e5
    !
    vrf Tenant_A_WAN_Zone
       rd 192.168.255.13:14
@@ -912,13 +897,8 @@
       router-id 192.168.255.13
       update wait-install
       neighbor 10.255.252.6 peer group MLAG-PEERS
-<<<<<<< HEAD
-      neighbor 10.255.252.6 description DC1-SVC3A
+      neighbor 10.255.252.6 description DC1-SVC3A_Vlan3013
       redistribute connected route-map RM-CONN-2-BGP-VRFS
-=======
-      neighbor 10.255.252.6 description DC1-SVC3A_Vlan3013
-      redistribute connected
->>>>>>> 9b3695e5
       redistribute static
    !
    vrf Tenant_A_WEB_Zone
@@ -928,13 +908,8 @@
       router-id 192.168.255.13
       update wait-install
       neighbor 10.255.252.6 peer group MLAG-PEERS
-<<<<<<< HEAD
-      neighbor 10.255.252.6 description DC1-SVC3A
+      neighbor 10.255.252.6 description DC1-SVC3A_Vlan3010
       redistribute connected route-map RM-CONN-2-BGP-VRFS
-=======
-      neighbor 10.255.252.6 description DC1-SVC3A_Vlan3010
-      redistribute connected
->>>>>>> 9b3695e5
    !
    vrf Tenant_B_OP_Zone
       rd 192.168.255.13:20
@@ -943,13 +918,8 @@
       router-id 192.168.255.13
       update wait-install
       neighbor 10.255.252.6 peer group MLAG-PEERS
-<<<<<<< HEAD
-      neighbor 10.255.252.6 description DC1-SVC3A
+      neighbor 10.255.252.6 description DC1-SVC3A_Vlan3019
       redistribute connected route-map RM-CONN-2-BGP-VRFS
-=======
-      neighbor 10.255.252.6 description DC1-SVC3A_Vlan3019
-      redistribute connected
->>>>>>> 9b3695e5
    !
    vrf Tenant_B_WAN_Zone
       rd 192.168.255.13:21
@@ -958,13 +928,8 @@
       router-id 192.168.255.13
       update wait-install
       neighbor 10.255.252.6 peer group MLAG-PEERS
-<<<<<<< HEAD
-      neighbor 10.255.252.6 description DC1-SVC3A
+      neighbor 10.255.252.6 description DC1-SVC3A_Vlan3020
       redistribute connected route-map RM-CONN-2-BGP-VRFS
-=======
-      neighbor 10.255.252.6 description DC1-SVC3A_Vlan3020
-      redistribute connected
->>>>>>> 9b3695e5
    !
    vrf Tenant_C_OP_Zone
       rd 192.168.255.13:30
@@ -973,13 +938,8 @@
       router-id 192.168.255.13
       update wait-install
       neighbor 10.255.252.6 peer group MLAG-PEERS
-<<<<<<< HEAD
-      neighbor 10.255.252.6 description DC1-SVC3A
+      neighbor 10.255.252.6 description DC1-SVC3A_Vlan2
       redistribute connected route-map RM-CONN-2-BGP-VRFS
-=======
-      neighbor 10.255.252.6 description DC1-SVC3A_Vlan2
-      redistribute connected
->>>>>>> 9b3695e5
    !
    vrf Tenant_C_WAN_Zone
       rd 192.168.255.13:31
@@ -988,12 +948,7 @@
       router-id 192.168.255.13
       update wait-install
       neighbor 10.255.252.6 peer group MLAG-PEERS
-<<<<<<< HEAD
-      neighbor 10.255.252.6 description DC1-SVC3A
+      neighbor 10.255.252.6 description DC1-SVC3A_Vlan3030
       redistribute connected route-map RM-CONN-2-BGP-VRFS
-=======
-      neighbor 10.255.252.6 description DC1-SVC3A_Vlan3030
-      redistribute connected
->>>>>>> 9b3695e5
 !
 end