!RANCID-CONTENT-TYPE: arista
!
daemon TerminAttr
   exec /usr/bin/TerminAttr -ingestgrpcurl=192.168.200.11:9910 -cvcompression=gzip -ingestauth=key,telarista -smashexcludes=ale,flexCounter,hardware,kni,pulse,strata -ingestexclude=/Sysdb/cell/1/agent,/Sysdb/cell/2/agent -ingestvrf=MGMT -taillogs
   no shutdown
!
vlan internal order ascending range 1006 1199
!
no ip igmp snooping vlan 120
!
transceiver qsfp default-mode 4x10G
!
service routing protocols model multi-agent
!
hostname DC1-L2LEAF1A
ip name-server vrf MGMT 8.8.8.8
ip name-server vrf MGMT 192.168.200.5
!
ntp local-interface vrf MGMT Management1
ntp server vrf MGMT 192.168.200.5 prefer
!
snmp-server contact example@example.com
snmp-server location DC1_FABRIC rackE DC1-L2LEAF1A
!
spanning-tree mode mstp
no spanning-tree vlan-id 4091
spanning-tree mst 0 priority 16384
!
no aaa root
no enable password
!
username admin privilege 15 role network-admin nopassword
username cvpadmin privilege 15 role network-admin secret sha512 $6$rZKcbIZ7iWGAWTUM$TCgDn1KcavS0s.OV8lacMTUkxTByfzcGlFlYUWroxYuU7M/9bIodhRO7nXGzMweUxvbk8mJmQl8Bh44cRktUj.
!
vlan 110
   name Tenant_A_OP_Zone_1
!
vlan 111
   name Tenant_A_OP_Zone_2
!
vlan 120
   name Tenant_A_WEB_Zone_1
!
vlan 121
   name Tenant_A_WEBZone_2
!
vlan 130
   name Tenant_A_APP_Zone_1
!
vlan 131
   name Tenant_A_APP_Zone_2
!
vlan 160
   name Tenant_A_VMOTION
!
vlan 161
   name Tenant_A_NFS
!
vlan 4091
   name MLAG_PEER
   trunk group MLAG
!
vrf instance MGMT
!
interface Port-Channel1
   description DC1-LEAF2A_Po7
   no shutdown
   switchport
   switchport trunk allowed vlan 110-111,120-121,130-131,160-161
   switchport mode trunk
   mlag 1
!
interface Port-Channel3
   description MLAG_PEER_DC1-L2LEAF1B_Po3
   no shutdown
   switchport
   switchport trunk allowed vlan 2-4094
   switchport mode trunk
   switchport trunk group MLAG
!
interface Ethernet1
   description DC1-LEAF2A_Ethernet7
   no shutdown
   channel-group 1 mode active
!
interface Ethernet2
   description DC1-LEAF2B_Ethernet7
   no shutdown
   channel-group 1 mode active
!
interface Ethernet3
   description MLAG_PEER_DC1-L2LEAF1B_Ethernet3
   no shutdown
   channel-group 3 mode active
!
interface Ethernet4
   description MLAG_PEER_DC1-L2LEAF1B_Ethernet4
   no shutdown
   channel-group 3 mode active
!
interface Management1
   description oob_management
   no shutdown
   vrf MGMT
   ip address 192.168.200.112/24
!
<<<<<<< HEAD
=======
interface Vlan4091
   description MLAG_PEER
   no shutdown
   mtu 1500
   no autostate
   ip address 10.255.252.14/31
!
>>>>>>> 61e23be6
ip routing
no ip routing vrf MGMT
!
mlag configuration
   domain-id DC1_L2LEAF1
   local-interface Vlan4091
   peer-address 10.255.252.15
   peer-link Port-Channel3
   reload-delay mlag 300
   reload-delay non-mlag 330
!
ip route vrf MGMT 0.0.0.0/0 192.168.200.5
!
management api http-commands
   protocol https
   no shutdown
   !
   vrf MGMT
      no shutdown
!
end<|MERGE_RESOLUTION|>--- conflicted
+++ resolved
@@ -104,8 +104,6 @@
    vrf MGMT
    ip address 192.168.200.112/24
 !
-<<<<<<< HEAD
-=======
 interface Vlan4091
    description MLAG_PEER
    no shutdown
@@ -113,7 +111,6 @@
    no autostate
    ip address 10.255.252.14/31
 !
->>>>>>> 61e23be6
 ip routing
 no ip routing vrf MGMT
 !
