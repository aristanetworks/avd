--- conflicted
+++ resolved
@@ -393,8 +393,6 @@
    switchport trunk group MLAG
 ```
 
-<<<<<<< HEAD
-=======
 ## VLAN Interfaces
 
 ### VLAN Interfaces Summary
@@ -422,7 +420,6 @@
    ip address 10.255.252.14/31
 ```
 
->>>>>>> 61e23be6
 # Routing
 
 ## IP Routing
