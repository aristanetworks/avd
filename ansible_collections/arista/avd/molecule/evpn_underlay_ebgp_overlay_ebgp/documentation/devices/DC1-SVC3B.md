# DC1-SVC3B

## Table of Contents

- [Management](#management)
  - [Management Interfaces](#management-interfaces)
  - [IP Name Servers](#ip-name-servers)
  - [NTP](#ntp)
  - [Management API HTTP](#management-api-http)
- [Authentication](#authentication)
  - [Local Users](#local-users)
  - [Enable Password](#enable-password)
- [Monitoring](#monitoring)
  - [TerminAttr Daemon](#terminattr-daemon)
  - [SNMP](#snmp)
- [MLAG](#mlag)
  - [MLAG Summary](#mlag-summary)
  - [MLAG Device Configuration](#mlag-device-configuration)
- [Spanning Tree](#spanning-tree)
  - [Spanning Tree Summary](#spanning-tree-summary)
  - [Spanning Tree Device Configuration](#spanning-tree-device-configuration)
- [Internal VLAN Allocation Policy](#internal-vlan-allocation-policy)
  - [Internal VLAN Allocation Policy Summary](#internal-vlan-allocation-policy-summary)
  - [Internal VLAN Allocation Policy Device Configuration](#internal-vlan-allocation-policy-device-configuration)
- [VLANs](#vlans)
  - [VLANs Summary](#vlans-summary)
  - [VLANs Device Configuration](#vlans-device-configuration)
- [Interfaces](#interfaces)
  - [Ethernet Interfaces](#ethernet-interfaces)
  - [Port-Channel Interfaces](#port-channel-interfaces)
  - [Loopback Interfaces](#loopback-interfaces)
  - [VLAN Interfaces](#vlan-interfaces)
  - [VXLAN Interface](#vxlan-interface)
- [Routing](#routing)
  - [Service Routing Protocols Model](#service-routing-protocols-model)
  - [Virtual Router MAC Address](#virtual-router-mac-address)
  - [IP Routing](#ip-routing)
  - [IPv6 Routing](#ipv6-routing)
  - [Static Routes](#static-routes)
  - [Router BGP](#router-bgp)
- [BFD](#bfd)
  - [Router BFD](#router-bfd)
- [Queue Monitor](#queue-monitor)
  - [Queue Monitor Length](#queue-monitor-length)
  - [Queue Monitor Configuration](#queue-monitor-configuration)
- [Multicast](#multicast)
  - [IP IGMP Snooping](#ip-igmp-snooping)
- [Filters](#filters)
  - [Prefix-lists](#prefix-lists)
  - [Route-maps](#route-maps)
- [VRF Instances](#vrf-instances)
  - [VRF Instances Summary](#vrf-instances-summary)
  - [VRF Instances Device Configuration](#vrf-instances-device-configuration)
- [Virtual Source NAT](#virtual-source-nat)
  - [Virtual Source NAT Summary](#virtual-source-nat-summary)
  - [Virtual Source NAT Configuration](#virtual-source-nat-configuration)

## Management

### Management Interfaces

#### Management Interfaces Summary

##### IPv4

| Management Interface | Description | Type | VRF | IP Address | Gateway |
| -------------------- | ----------- | ---- | --- | ---------- | ------- |
| Management1 | OOB_MANAGEMENT | oob | MGMT | 192.168.200.109/24 | 192.168.200.5 |

##### IPv6

| Management Interface | Description | Type | VRF | IPv6 Address | IPv6 Gateway |
| -------------------- | ----------- | ---- | --- | ------------ | ------------ |
| Management1 | OOB_MANAGEMENT | oob | MGMT | - | - |

#### Management Interfaces Device Configuration

```eos
!
interface Management1
   description OOB_MANAGEMENT
   no shutdown
   vrf MGMT
   ip address 192.168.200.109/24
```

### IP Name Servers

#### IP Name Servers Summary

| Name Server | VRF | Priority |
| ----------- | --- | -------- |
| 192.168.200.5 | MGMT | - |
| 8.8.8.8 | MGMT | - |

#### IP Name Servers Device Configuration

```eos
ip name-server vrf MGMT 8.8.8.8
ip name-server vrf MGMT 192.168.200.5
```

### NTP

#### NTP Summary

##### NTP Local Interface

| Interface | VRF |
| --------- | --- |
| Management1 | MGMT |

##### NTP Servers

| Server | VRF | Preferred | Burst | iBurst | Version | Min Poll | Max Poll | Local-interface | Key |
| ------ | --- | --------- | ----- | ------ | ------- | -------- | -------- | --------------- | --- |
| 192.168.200.5 | MGMT | True | - | - | - | - | - | - | - |

#### NTP Device Configuration

```eos
!
ntp local-interface vrf MGMT Management1
ntp server vrf MGMT 192.168.200.5 prefer
```

### Management API HTTP

#### Management API HTTP Summary

| HTTP | HTTPS | Default Services |
| ---- | ----- | ---------------- |
| False | True | - |

#### Management API VRF Access

| VRF Name | IPv4 ACL | IPv6 ACL |
| -------- | -------- | -------- |
| MGMT | - | - |

#### Management API HTTP Device Configuration

```eos
!
management api http-commands
   protocol https
   no shutdown
   !
   vrf MGMT
      no shutdown
```

## Authentication

### Local Users

#### Local Users Summary

| User | Privilege | Role | Disabled | Shell |
| ---- | --------- | ---- | -------- | ----- |
| admin | 15 | network-admin | False | - |
| cvpadmin | 15 | network-admin | False | - |

#### Local Users Device Configuration

```eos
!
username admin privilege 15 role network-admin nopassword
username cvpadmin privilege 15 role network-admin secret sha512 <removed>
```

### Enable Password

Enable password has been disabled

## Monitoring

### TerminAttr Daemon

#### TerminAttr Daemon Summary

| CV Compression | CloudVision Servers | VRF | Authentication | Smash Excludes | Ingest Exclude | Bypass AAA |
| -------------- | ------------------- | --- | -------------- | -------------- | -------------- | ---------- |
| gzip | 192.168.200.11:9910 | MGMT | key,telarista | ale,flexCounter,hardware,kni,pulse,strata | /Sysdb/cell/1/agent,/Sysdb/cell/2/agent | False |

#### TerminAttr Daemon Device Configuration

```eos
!
daemon TerminAttr
   exec /usr/bin/TerminAttr -cvaddr=192.168.200.11:9910 -cvauth=key,<removed> -cvvrf=MGMT -smashexcludes=ale,flexCounter,hardware,kni,pulse,strata -ingestexclude=/Sysdb/cell/1/agent,/Sysdb/cell/2/agent -taillogs
   no shutdown
```

### SNMP

#### SNMP Configuration Summary

| Contact | Location | SNMP Traps | State |
| ------- | -------- | ---------- | ----- |
| example@example.com | DC1_FABRIC DC1-SVC3B | All | Disabled |

#### SNMP Device Configuration

```eos
!
snmp-server contact example@example.com
snmp-server location DC1_FABRIC DC1-SVC3B
```

## MLAG

### MLAG Summary

| Domain-id | Local-interface | Peer-address | Peer-link |
| --------- | --------------- | ------------ | --------- |
| DC1_SVC3 | Vlan4092 | 10.255.252.6 | Port-Channel5 |

Dual primary detection is disabled.

### MLAG Device Configuration

```eos
!
mlag configuration
   domain-id DC1_SVC3
   local-interface Vlan4092
   peer-address 10.255.252.6
   peer-link Port-Channel5
   reload-delay mlag 300
   reload-delay non-mlag 330
```

## Spanning Tree

### Spanning Tree Summary

STP mode: **mstp**

STP Root Super: **True**

#### MSTP Instance and Priority

| Instance(s) | Priority |
| -------- | -------- |
| 0 | 4096 |

#### Global Spanning-Tree Settings

- Spanning Tree disabled for VLANs: **4092**

### Spanning Tree Device Configuration

```eos
!
spanning-tree mode mstp
no spanning-tree vlan-id 4092
spanning-tree root super
spanning-tree mst 0 priority 4096
```

## Internal VLAN Allocation Policy

### Internal VLAN Allocation Policy Summary

| Policy Allocation | Range Beginning | Range Ending |
| ------------------| --------------- | ------------ |
| ascending | 1006 | 1199 |

### Internal VLAN Allocation Policy Device Configuration

```eos
!
vlan internal order ascending range 1006 1199
```

## VLANs

### VLANs Summary

| VLAN ID | Name | Trunk Groups |
| ------- | ---- | ------------ |
| 2 | MLAG_L3_VRF_Tenant_C_OP_Zone | MLAG |
| 110 | Tenant_A_OP_Zone_1 | - |
| 111 | Tenant_A_OP_Zone_2 | - |
| 120 | Tenant_A_WEB_Zone_1 | - |
| 121 | Tenant_A_WEBZone_2 | - |
| 122 | Tenant_a_WEB_DHCP_no_source_int_no_vrf | - |
| 123 | Tenant_a_WEB_DHCP_source_int_no_vrf | - |
| 124 | Tenant_a_WEB_DHCP_vrf_no_source_int | - |
| 130 | Tenant_A_APP_Zone_1 | - |
| 131 | Tenant_A_APP_Zone_2 | - |
| 140 | Tenant_A_DB_BZone_1 | - |
| 141 | Tenant_A_DB_Zone_2 | - |
| 150 | Tenant_A_WAN_Zone_1 | - |
| 160 | Tenant_A_VMOTION | - |
| 161 | Tenant_A_NFS | - |
| 162 | Tenant_A_FTP | - |
| 210 | Tenant_B_OP_Zone_1 | - |
| 211 | Tenant_B_OP_Zone_2 | - |
| 250 | Tenant_B_WAN_Zone_1 | - |
| 310 | Tenant_C_OP_Zone_1 | - |
| 311 | Tenant_C_OP_Zone_2 | - |
| 350 | Tenant_C_WAN_Zone_1 | - |
| 3009 | MLAG_L3_VRF_Tenant_A_OP_Zone | MLAG |
| 3010 | MLAG_L3_VRF_Tenant_A_WEB_Zone | MLAG |
| 3011 | MLAG_L3_VRF_Tenant_A_APP_Zone | MLAG |
| 3012 | MLAG_L3_VRF_Tenant_A_DB_Zone | MLAG |
| 3013 | MLAG_L3_VRF_Tenant_A_WAN_Zone | MLAG |
| 3019 | MLAG_L3_VRF_Tenant_B_OP_Zone | MLAG |
| 3020 | MLAG_L3_VRF_Tenant_B_WAN_Zone | MLAG |
| 3030 | MLAG_L3_VRF_Tenant_C_WAN_Zone | MLAG |
| 4092 | MLAG | MLAG |

### VLANs Device Configuration

```eos
!
vlan 2
   name MLAG_L3_VRF_Tenant_C_OP_Zone
   trunk group MLAG
!
vlan 110
   name Tenant_A_OP_Zone_1
!
vlan 111
   name Tenant_A_OP_Zone_2
!
vlan 120
   name Tenant_A_WEB_Zone_1
!
vlan 121
   name Tenant_A_WEBZone_2
!
vlan 122
   name Tenant_a_WEB_DHCP_no_source_int_no_vrf
!
vlan 123
   name Tenant_a_WEB_DHCP_source_int_no_vrf
!
vlan 124
   name Tenant_a_WEB_DHCP_vrf_no_source_int
!
vlan 130
   name Tenant_A_APP_Zone_1
!
vlan 131
   name Tenant_A_APP_Zone_2
!
vlan 140
   name Tenant_A_DB_BZone_1
!
vlan 141
   name Tenant_A_DB_Zone_2
!
vlan 150
   name Tenant_A_WAN_Zone_1
!
vlan 160
   name Tenant_A_VMOTION
!
vlan 161
   name Tenant_A_NFS
!
vlan 162
   name Tenant_A_FTP
!
vlan 210
   name Tenant_B_OP_Zone_1
!
vlan 211
   name Tenant_B_OP_Zone_2
!
vlan 250
   name Tenant_B_WAN_Zone_1
!
vlan 310
   name Tenant_C_OP_Zone_1
!
vlan 311
   name Tenant_C_OP_Zone_2
!
vlan 350
   name Tenant_C_WAN_Zone_1
!
vlan 3009
   name MLAG_L3_VRF_Tenant_A_OP_Zone
   trunk group MLAG
!
vlan 3010
   name MLAG_L3_VRF_Tenant_A_WEB_Zone
   trunk group MLAG
!
vlan 3011
   name MLAG_L3_VRF_Tenant_A_APP_Zone
   trunk group MLAG
!
vlan 3012
   name MLAG_L3_VRF_Tenant_A_DB_Zone
   trunk group MLAG
!
vlan 3013
   name MLAG_L3_VRF_Tenant_A_WAN_Zone
   trunk group MLAG
!
vlan 3019
   name MLAG_L3_VRF_Tenant_B_OP_Zone
   trunk group MLAG
!
vlan 3020
   name MLAG_L3_VRF_Tenant_B_WAN_Zone
   trunk group MLAG
!
vlan 3030
   name MLAG_L3_VRF_Tenant_C_WAN_Zone
   trunk group MLAG
!
vlan 4092
   name MLAG
   trunk group MLAG
```

## Interfaces

### Ethernet Interfaces

#### Ethernet Interfaces Summary

##### L2

| Interface | Description | Mode | VLANs | Native VLAN | Trunk Group | Channel-Group |
| --------- | ----------- | ---- | ----- | ----------- | ----------- | ------------- |
| Ethernet5 | CUSTOM_MLAG_PEER_DC1-SVC3A_Ethernet5 | *trunk | *- | *- | *MLAG | 5 |
| Ethernet6 | CUSTOM_MLAG_PEER_DC1-SVC3A_Ethernet6 | *trunk | *- | *- | *MLAG | 5 |
| Ethernet7 | CUSTOM_DC1-L2LEAF2A_Ethernet2 | *trunk | *110-111,120-124,130-131,140-141,150,160-162,210-211,250,310-311,350 | *- | *- | 7 |
| Ethernet8 | CUSTOM_DC1-L2LEAF2B_Ethernet2 | *trunk | *110-111,120-124,130-131,140-141,150,160-162,210-211,250,310-311,350 | *- | *- | 7 |
| Ethernet10 | CUSTOM_server03_ESI_Eth2 | *trunk | *110-111,210-211 | *- | *- | 10 |
| Ethernet11 | CUSTOM_server04_inherit_all_from_profile_Eth2 | trunk | 1-4094 | - | - | - |
| Ethernet12 | CUSTOM_server05_no_profile_Eth2 | trunk | 1-4094 | - | - | - |
| Ethernet13 | CUSTOM_server06_override_profile_Eth2 | access | 210 | - | - | - |
| Ethernet14 | CUSTOM_server07_inherit_all_from_profile_port_channel_Eth2 | *trunk | *1-4094 | *- | *- | 14 |
| Ethernet15 | CUSTOM_server08_no_profile_port_channel_Eth2 | *trunk | *1-4094 | *- | *- | 15 |
| Ethernet16 | CUSTOM_server09_override_profile_no_port_channel_Eth2 | access | 210 | - | - | - |
| Ethernet17 | CUSTOM_server10_no_profile_port_channel_lacp_fallback_Eth2 | *trunk | *1-4094 | *- | *- | 17 |
| Ethernet18 | CUSTOM_server11_inherit_profile_port_channel_lacp_fallback_Eth2 | *trunk | *1-4094 | *- | *- | 18 |
| Ethernet19 | CUSTOM_server12_inherit_nested_profile_port_channel_lacp_fallback_Eth2 | *trunk | *1-4094 | *- | *- | 19 |
| Ethernet20 | CUSTOM_server13_disabled_interfaces_Eth2 | access | 110 | - | - | - |
| Ethernet21 | CUSTOM_server14_explicitly_enabled_interfaces_Eth2 | access | 110 | - | - | - |
| Ethernet22 | CUSTOM_server15_port_channel_disabled_interfaces_Eth2 | *access | *110 | *- | *- | 22 |

*Inherited from Port-Channel Interface

##### IPv4

| Interface | Description | Channel Group | IP Address | VRF |  MTU | Shutdown | ACL In | ACL Out |
| --------- | ----------- | ------------- | ---------- | ----| ---- | -------- | ------ | ------- |
| Ethernet41 | CUSTOM_P2P_LINK_TO_DC1-SPINE1_Ethernet5 | - | 172.31.255.65/31 | default | 1500 | False | - | - |
| Ethernet42 | CUSTOM_P2P_LINK_TO_DC1-SPINE2_Ethernet5 | - | 172.31.255.67/31 | default | 1500 | False | - | - |
| Ethernet43 | CUSTOM_P2P_LINK_TO_DC1-SPINE3_Ethernet5 | - | 172.31.255.69/31 | default | 1500 | False | - | - |
| Ethernet44 | CUSTOM_P2P_LINK_TO_DC1-SPINE4_Ethernet5 | - | 172.31.255.71/31 | default | 1500 | False | - | - |

#### Ethernet Interfaces Device Configuration

```eos
!
interface Ethernet5
   description CUSTOM_MLAG_PEER_DC1-SVC3A_Ethernet5
   no shutdown
   channel-group 5 mode active
!
interface Ethernet6
   description CUSTOM_MLAG_PEER_DC1-SVC3A_Ethernet6
   no shutdown
   channel-group 5 mode active
!
interface Ethernet7
   description CUSTOM_DC1-L2LEAF2A_Ethernet2
   no shutdown
   channel-group 7 mode active
!
interface Ethernet8
   description CUSTOM_DC1-L2LEAF2B_Ethernet2
   no shutdown
   channel-group 7 mode active
!
interface Ethernet10
   description CUSTOM_server03_ESI_Eth2
   no shutdown
   channel-group 10 mode active
!
interface Ethernet11
   description CUSTOM_server04_inherit_all_from_profile_Eth2
   no shutdown
   l2 mtu 8000
   switchport trunk allowed vlan 1-4094
   switchport mode trunk
   switchport
   storm-control all level 10
   storm-control broadcast level pps 100
   storm-control multicast level 1
   storm-control unknown-unicast level 2
   spanning-tree portfast
   spanning-tree bpdufilter enable
!
interface Ethernet12
   description CUSTOM_server05_no_profile_Eth2
   no shutdown
   switchport trunk allowed vlan 1-4094
   switchport mode trunk
   switchport
   storm-control all level 10
   storm-control broadcast level pps 100
   storm-control multicast level 1
   storm-control unknown-unicast level 2
   spanning-tree portfast
   spanning-tree bpdufilter enable
!
interface Ethernet13
   description CUSTOM_server06_override_profile_Eth2
   no shutdown
   l2 mtu 8000
   switchport access vlan 210
   switchport mode access
   switchport
   storm-control all level pps 20
   storm-control broadcast level 200
   storm-control multicast level 1
   storm-control unknown-unicast level 2
   spanning-tree portfast network
   spanning-tree bpduguard enable
!
interface Ethernet14
   description CUSTOM_server07_inherit_all_from_profile_port_channel_Eth2
   no shutdown
   channel-group 14 mode active
!
interface Ethernet15
   description CUSTOM_server08_no_profile_port_channel_Eth2
   no shutdown
   channel-group 15 mode on
!
interface Ethernet16
   description CUSTOM_server09_override_profile_no_port_channel_Eth2
   no shutdown
   l2 mtu 8000
   switchport access vlan 210
   switchport mode access
   switchport
   storm-control all level pps 20
   storm-control broadcast level 200
   storm-control multicast level 1
   storm-control unknown-unicast level 2
   spanning-tree portfast network
   spanning-tree bpduguard enable
!
interface Ethernet17
   description CUSTOM_server10_no_profile_port_channel_lacp_fallback_Eth2
   no shutdown
   channel-group 17 mode active
   lacp port-priority 32768
!
interface Ethernet18
   description CUSTOM_server11_inherit_profile_port_channel_lacp_fallback_Eth2
   no shutdown
   channel-group 18 mode active
   lacp port-priority 32768
!
interface Ethernet19
   description CUSTOM_server12_inherit_nested_profile_port_channel_lacp_fallback_Eth2
   no shutdown
   channel-group 19 mode active
   lacp port-priority 32768
!
interface Ethernet20
   description CUSTOM_server13_disabled_interfaces_Eth2
   shutdown
   switchport access vlan 110
   switchport mode access
   switchport
!
interface Ethernet21
   description CUSTOM_server14_explicitly_enabled_interfaces_Eth2
   no shutdown
   switchport access vlan 110
   switchport mode access
   switchport
!
interface Ethernet22
   description CUSTOM_server15_port_channel_disabled_interfaces_Eth2
   shutdown
   channel-group 22 mode active
!
interface Ethernet41
   description CUSTOM_P2P_LINK_TO_DC1-SPINE1_Ethernet5
   no shutdown
   mtu 1500
   speed forced 100gfull
   no switchport
   ip address 172.31.255.65/31
!
interface Ethernet42
   description CUSTOM_P2P_LINK_TO_DC1-SPINE2_Ethernet5
   no shutdown
   mtu 1500
   speed forced 100gfull
   no switchport
   ip address 172.31.255.67/31
!
interface Ethernet43
   description CUSTOM_P2P_LINK_TO_DC1-SPINE3_Ethernet5
   no shutdown
   mtu 1500
   speed forced 100gfull
   no switchport
   ip address 172.31.255.69/31
!
interface Ethernet44
   description CUSTOM_P2P_LINK_TO_DC1-SPINE4_Ethernet5
   no shutdown
   mtu 1500
   speed forced 100gfull
   no switchport
   ip address 172.31.255.71/31
```

### Port-Channel Interfaces

#### Port-Channel Interfaces Summary

##### L2

| Interface | Description | Mode | VLANs | Native VLAN | Trunk Group | LACP Fallback Timeout | LACP Fallback Mode | MLAG ID | EVPN ESI |
| --------- | ----------- | ---- | ----- | ----------- | ------------| --------------------- | ------------------ | ------- | -------- |
| Port-Channel5 | CUSTOM_MLAG_PEER_DC1-SVC3A_Po5 | trunk | - | - | MLAG | - | - | - | - |
| Port-Channel7 | CUSTOM_DC1-L2LEAF2A_Po1 | trunk | 110-111,120-124,130-131,140-141,150,160-162,210-211,250,310-311,350 | - | - | - | - | 7 | - |
| Port-Channel10 | CUSTOM_server03_ESI_PortChanne1 | trunk | 110-111,210-211 | - | - | - | - | - | 0000:1234:0303:0202:0101 |
| Port-Channel14 | CUSTOM_server07_inherit_all_from_profile_port_channel_ALL_WITH_SECURITY_PORT_CHANNEL | trunk | 1-4094 | - | - | - | - | 14 | - |
| Port-Channel15 | CUSTOM_server08_no_profile_port_channel_server08_no_profile_port_channel | trunk | 1-4094 | - | - | - | - | 15 | - |
| Port-Channel17 | CUSTOM_server10_no_profile_port_channel_lacp_fallback_server10_no_profile_port_channel_lacp_fallback | trunk | 1-4094 | - | - | 90 | static | 17 | - |
| Port-Channel18 | CUSTOM_server11_inherit_profile_port_channel_lacp_fallback_ALL_WITH_SECURITY_PORT_CHANNEL | trunk | 1-4094 | - | - | 10 | static | 18 | - |
| Port-Channel19 | CUSTOM_server12_inherit_nested_profile_port_channel_lacp_fallback_NESTED_ALL_WITH_SECURITY_PORT_CHANNEL | trunk | 1-4094 | - | - | 10 | static | 19 | - |
| Port-Channel22 | CUSTOM_server15_port_channel_disabled_interfaces_ | access | 110 | - | - | - | - | 22 | - |

##### EVPN Multihoming

####### EVPN Multihoming Summary

| Interface | Ethernet Segment Identifier | Multihoming Redundancy Mode | Route Target |
| --------- | --------------------------- | --------------------------- | ------------ |
| Port-Channel10 | 0000:1234:0303:0202:0101 | all-active | 03:03:02:02:01:01 |

#### Port-Channel Interfaces Device Configuration

```eos
!
interface Port-Channel5
   description CUSTOM_MLAG_PEER_DC1-SVC3A_Po5
   no shutdown
   switchport mode trunk
   switchport trunk group MLAG
   switchport
!
interface Port-Channel7
   description CUSTOM_DC1-L2LEAF2A_Po1
   no shutdown
   switchport trunk allowed vlan 110-111,120-124,130-131,140-141,150,160-162,210-211,250,310-311,350
   switchport mode trunk
   switchport
   mlag 7
!
interface Port-Channel10
   description CUSTOM_server03_ESI_PortChanne1
   no shutdown
   switchport trunk allowed vlan 110-111,210-211
   switchport mode trunk
   switchport
   evpn ethernet-segment
      identifier 0000:1234:0303:0202:0101
      route-target import 03:03:02:02:01:01
   lacp system-id 0303.0202.0101
!
interface Port-Channel14
   description CUSTOM_server07_inherit_all_from_profile_port_channel_ALL_WITH_SECURITY_PORT_CHANNEL
   no shutdown
   switchport trunk allowed vlan 1-4094
   switchport mode trunk
   switchport
   l2 mtu 8000
   mlag 14
   spanning-tree portfast
   spanning-tree bpdufilter enable
   storm-control all level 10
   storm-control broadcast level pps 100
   storm-control multicast level 1
   storm-control unknown-unicast level 2
!
interface Port-Channel15
   description CUSTOM_server08_no_profile_port_channel_server08_no_profile_port_channel
   no shutdown
   switchport trunk allowed vlan 1-4094
   switchport mode trunk
   switchport
   mlag 15
   spanning-tree portfast
   spanning-tree bpdufilter enable
   storm-control all level 10
   storm-control broadcast level pps 100
   storm-control multicast level 1
   storm-control unknown-unicast level 2
!
interface Port-Channel17
   description CUSTOM_server10_no_profile_port_channel_lacp_fallback_server10_no_profile_port_channel_lacp_fallback
   no shutdown
   switchport trunk allowed vlan 1-4094
   switchport mode trunk
   switchport
   port-channel lacp fallback timeout 90
   port-channel lacp fallback static
   mlag 17
   spanning-tree portfast
   spanning-tree bpdufilter enable
   storm-control all level 10
   storm-control broadcast level pps 100
   storm-control multicast level 1
   storm-control unknown-unicast level 2
!
interface Port-Channel18
   description CUSTOM_server11_inherit_profile_port_channel_lacp_fallback_ALL_WITH_SECURITY_PORT_CHANNEL
   no shutdown
   switchport trunk allowed vlan 1-4094
   switchport mode trunk
   switchport
   l2 mtu 8000
   port-channel lacp fallback timeout 10
   port-channel lacp fallback static
   mlag 18
   spanning-tree portfast
   spanning-tree bpdufilter enable
   storm-control all level 10
   storm-control broadcast level pps 100
   storm-control multicast level 1
   storm-control unknown-unicast level 2
!
interface Port-Channel19
   description CUSTOM_server12_inherit_nested_profile_port_channel_lacp_fallback_NESTED_ALL_WITH_SECURITY_PORT_CHANNEL
   no shutdown
   switchport trunk allowed vlan 1-4094
   switchport mode trunk
   switchport
   l2 mtu 8000
   port-channel lacp fallback timeout 10
   port-channel lacp fallback static
   mlag 19
   spanning-tree portfast
   spanning-tree bpdufilter enable
   storm-control all level 10
   storm-control broadcast level pps 100
   storm-control multicast level 1
   storm-control unknown-unicast level 2
!
interface Port-Channel22
   description CUSTOM_server15_port_channel_disabled_interfaces_
   no shutdown
   switchport access vlan 110
   switchport mode access
   switchport
   mlag 22
```

### Loopback Interfaces

#### Loopback Interfaces Summary

##### IPv4

| Interface | Description | VRF | IP Address |
| --------- | ----------- | --- | ---------- |
| Loopback0 | CUSTOM_EVPN_Overlay_Peering_L3LEAF | default | 192.168.255.13/32 |
| Loopback1 | CUSTOM_VTEP_VXLAN_Tunnel_Source_L3LEAF | default | 192.168.254.12/32 |
| Loopback100 | CUSTOM_VTEP_DIAGNOSTICS_LOOPBACK_DESC | Tenant_A_OP_Zone | 10.255.1.13/32 |

##### IPv6

| Interface | Description | VRF | IPv6 Address |
| --------- | ----------- | --- | ------------ |
| Loopback0 | CUSTOM_EVPN_Overlay_Peering_L3LEAF | default | - |
| Loopback1 | CUSTOM_VTEP_VXLAN_Tunnel_Source_L3LEAF | default | - |
| Loopback100 | CUSTOM_VTEP_DIAGNOSTICS_LOOPBACK_DESC | Tenant_A_OP_Zone | - |

#### Loopback Interfaces Device Configuration

```eos
!
interface Loopback0
   description CUSTOM_EVPN_Overlay_Peering_L3LEAF
   no shutdown
   ip address 192.168.255.13/32
!
interface Loopback1
   description CUSTOM_VTEP_VXLAN_Tunnel_Source_L3LEAF
   no shutdown
   ip address 192.168.254.12/32
!
interface Loopback100
   description CUSTOM_VTEP_DIAGNOSTICS_LOOPBACK_DESC
   no shutdown
   vrf Tenant_A_OP_Zone
   ip address 10.255.1.13/32
```

### VLAN Interfaces

#### VLAN Interfaces Summary

| Interface | Description | VRF |  MTU | Shutdown |
| --------- | ----------- | --- | ---- | -------- |
| Vlan2 | MLAG_L3_VRF_Tenant_C_OP_Zone | Tenant_C_OP_Zone | 1500 | False |
| Vlan110 | SVI 110 CUSTOM DESCRIPTION | Tenant_A_OP_Zone | - | False |
| Vlan111 | SVI 111 CUSTOM DESCRIPTION | Tenant_A_OP_Zone | - | False |
| Vlan120 | Tenant_A_WEB_Zone_1 | Tenant_A_WEB_Zone | - | False |
| Vlan121 | Tenant_A_WEBZone_2 | Tenant_A_WEB_Zone | 1560 | True |
| Vlan122 | Tenant_a_WEB_DHCP_no_source_int_no_vrf | Tenant_A_WEB_Zone | - | False |
| Vlan123 | Tenant_a_WEB_DHCP_source_int_no_vrf | Tenant_A_WEB_Zone | - | False |
| Vlan124 | Tenant_a_WEB_DHCP_vrf_no_source_int | Tenant_A_WEB_Zone | - | False |
| Vlan130 | Tenant_A_APP_Zone_1 | Tenant_A_APP_Zone | - | False |
| Vlan131 | Tenant_A_APP_Zone_2 | Tenant_A_APP_Zone | - | False |
| Vlan140 | Tenant_A_DB_BZone_1 | Tenant_A_DB_Zone | - | False |
| Vlan141 | Tenant_A_DB_Zone_2 | Tenant_A_DB_Zone | - | False |
| Vlan150 | Tenant_A_WAN_Zone_1 | Tenant_A_WAN_Zone | - | False |
| Vlan210 | Tenant_B_OP_Zone_1 | Tenant_B_OP_Zone | - | False |
| Vlan211 | Tenant_B_OP_Zone_2 | Tenant_B_OP_Zone | - | False |
| Vlan250 | Tenant_B_WAN_Zone_1 | Tenant_B_WAN_Zone | - | False |
| Vlan310 | Tenant_C_OP_Zone_1 | Tenant_C_OP_Zone | - | False |
| Vlan311 | Tenant_C_OP_Zone_2 | Tenant_C_OP_Zone | - | False |
| Vlan350 | Tenant_C_WAN_Zone_1 | Tenant_C_WAN_Zone | - | False |
| Vlan3009 | MLAG_L3_VRF_Tenant_A_OP_Zone | Tenant_A_OP_Zone | 1500 | False |
| Vlan3010 | MLAG_L3_VRF_Tenant_A_WEB_Zone | Tenant_A_WEB_Zone | 1500 | False |
| Vlan3011 | MLAG_L3_VRF_Tenant_A_APP_Zone | Tenant_A_APP_Zone | 1500 | False |
| Vlan3012 | MLAG_L3_VRF_Tenant_A_DB_Zone | Tenant_A_DB_Zone | 1500 | False |
| Vlan3013 | MLAG_L3_VRF_Tenant_A_WAN_Zone | Tenant_A_WAN_Zone | 1500 | False |
| Vlan3019 | MLAG_L3_VRF_Tenant_B_OP_Zone | Tenant_B_OP_Zone | 1500 | False |
| Vlan3020 | MLAG_L3_VRF_Tenant_B_WAN_Zone | Tenant_B_WAN_Zone | 1500 | False |
| Vlan3030 | MLAG_L3_VRF_Tenant_C_WAN_Zone | Tenant_C_WAN_Zone | 1500 | False |
| Vlan4092 | MLAG | default | 1500 | False |

##### IPv4

| Interface | VRF | IP Address | IP Address Virtual | IP Router Virtual Address | ACL In | ACL Out |
| --------- | --- | ---------- | ------------------ | ------------------------- | ------ | ------- |
| Vlan2 |  Tenant_C_OP_Zone  |  10.255.252.7/31  |  -  |  -  |  -  |  -  |
| Vlan110 |  Tenant_A_OP_Zone  |  -  |  10.1.10.1/24  |  -  |  -  |  -  |
| Vlan111 |  Tenant_A_OP_Zone  |  -  |  10.1.11.1/24  |  -  |  -  |  -  |
| Vlan120 |  Tenant_A_WEB_Zone  |  -  |  10.1.20.1/24  |  -  |  -  |  -  |
| Vlan121 |  Tenant_A_WEB_Zone  |  -  |  10.1.10.254/24  |  -  |  -  |  -  |
| Vlan122 |  Tenant_A_WEB_Zone  |  -  |  10.1.22.1/24  |  -  |  -  |  -  |
| Vlan123 |  Tenant_A_WEB_Zone  |  -  |  10.1.23.1/24  |  -  |  -  |  -  |
| Vlan124 |  Tenant_A_WEB_Zone  |  -  |  10.1.24.1/24  |  -  |  -  |  -  |
| Vlan130 |  Tenant_A_APP_Zone  |  -  |  10.1.30.1/24  |  -  |  -  |  -  |
| Vlan131 |  Tenant_A_APP_Zone  |  -  |  10.1.31.1/24  |  -  |  -  |  -  |
| Vlan140 |  Tenant_A_DB_Zone  |  -  |  10.1.40.1/24  |  -  |  -  |  -  |
| Vlan141 |  Tenant_A_DB_Zone  |  -  |  10.1.41.1/24  |  -  |  -  |  -  |
| Vlan150 |  Tenant_A_WAN_Zone  |  -  |  10.1.40.1/24  |  -  |  -  |  -  |
| Vlan210 |  Tenant_B_OP_Zone  |  -  |  10.2.10.1/24  |  -  |  -  |  -  |
| Vlan211 |  Tenant_B_OP_Zone  |  -  |  10.2.11.1/24  |  -  |  -  |  -  |
| Vlan250 |  Tenant_B_WAN_Zone  |  -  |  10.2.50.1/24  |  -  |  -  |  -  |
| Vlan310 |  Tenant_C_OP_Zone  |  -  |  10.3.10.1/24  |  -  |  -  |  -  |
| Vlan311 |  Tenant_C_OP_Zone  |  -  |  10.3.11.1/24  |  -  |  -  |  -  |
| Vlan350 |  Tenant_C_WAN_Zone  |  -  |  10.3.50.1/24  |  -  |  -  |  -  |
| Vlan3009 |  Tenant_A_OP_Zone  |  10.255.252.7/31  |  -  |  -  |  -  |  -  |
| Vlan3010 |  Tenant_A_WEB_Zone  |  10.255.252.7/31  |  -  |  -  |  -  |  -  |
| Vlan3011 |  Tenant_A_APP_Zone  |  10.255.252.7/31  |  -  |  -  |  -  |  -  |
| Vlan3012 |  Tenant_A_DB_Zone  |  10.255.252.7/31  |  -  |  -  |  -  |  -  |
| Vlan3013 |  Tenant_A_WAN_Zone  |  10.255.252.7/31  |  -  |  -  |  -  |  -  |
| Vlan3019 |  Tenant_B_OP_Zone  |  10.255.252.7/31  |  -  |  -  |  -  |  -  |
| Vlan3020 |  Tenant_B_WAN_Zone  |  10.255.252.7/31  |  -  |  -  |  -  |  -  |
| Vlan3030 |  Tenant_C_WAN_Zone  |  10.255.252.7/31  |  -  |  -  |  -  |  -  |
| Vlan4092 |  default  |  10.255.252.7/31  |  -  |  -  |  -  |  -  |

#### VLAN Interfaces Device Configuration

```eos
!
interface Vlan2
   description MLAG_L3_VRF_Tenant_C_OP_Zone
   no shutdown
   mtu 1500
   vrf Tenant_C_OP_Zone
   ip address 10.255.252.7/31
!
interface Vlan110
   description SVI 110 CUSTOM DESCRIPTION
   no shutdown
   vrf Tenant_A_OP_Zone
   ip helper-address 1.2.3.4
   ip address virtual 10.1.10.1/24
!
interface Vlan111
   description SVI 111 CUSTOM DESCRIPTION
   no shutdown
   vrf Tenant_A_OP_Zone
   ip helper-address 1.1.1.1 vrf MGMT source-interface lo100
   ip address virtual 10.1.11.1/24
!
interface Vlan120
   description Tenant_A_WEB_Zone_1
   no shutdown
   vrf Tenant_A_WEB_Zone
   ip helper-address 1.1.1.1 vrf TEST source-interface lo100
   ip address virtual 10.1.20.1/24
!
interface Vlan121
   description Tenant_A_WEBZone_2
   shutdown
   mtu 1560
   vrf Tenant_A_WEB_Zone
   ip address virtual 10.1.10.254/24
!
interface Vlan122
   description Tenant_a_WEB_DHCP_no_source_int_no_vrf
   no shutdown
   vrf Tenant_A_WEB_Zone
   ip helper-address 1.1.1.1
   ip address virtual 10.1.22.1/24
!
interface Vlan123
   description Tenant_a_WEB_DHCP_source_int_no_vrf
   no shutdown
   vrf Tenant_A_WEB_Zone
   ip helper-address 1.1.1.1 source-interface lo100
   ip address virtual 10.1.23.1/24
!
interface Vlan124
   description Tenant_a_WEB_DHCP_vrf_no_source_int
   no shutdown
   vrf Tenant_A_WEB_Zone
   ip helper-address 1.1.1.1 vrf TEST
   ip address virtual 10.1.24.1/24
!
interface Vlan130
   description Tenant_A_APP_Zone_1
   no shutdown
   vrf Tenant_A_APP_Zone
   ip address virtual 10.1.30.1/24
!
interface Vlan131
   description Tenant_A_APP_Zone_2
   no shutdown
   vrf Tenant_A_APP_Zone
   ip address virtual 10.1.31.1/24
!
interface Vlan140
   description Tenant_A_DB_BZone_1
   no shutdown
   vrf Tenant_A_DB_Zone
   ip address virtual 10.1.40.1/24
!
interface Vlan141
   description Tenant_A_DB_Zone_2
   no shutdown
   vrf Tenant_A_DB_Zone
   ip address virtual 10.1.41.1/24
!
interface Vlan150
   description Tenant_A_WAN_Zone_1
   no shutdown
   vrf Tenant_A_WAN_Zone
   ip address virtual 10.1.40.1/24
!
interface Vlan210
   description Tenant_B_OP_Zone_1
   no shutdown
   vrf Tenant_B_OP_Zone
   ip address virtual 10.2.10.1/24
!
interface Vlan211
   description Tenant_B_OP_Zone_2
   no shutdown
   vrf Tenant_B_OP_Zone
   ip address virtual 10.2.11.1/24
!
interface Vlan250
   description Tenant_B_WAN_Zone_1
   no shutdown
   vrf Tenant_B_WAN_Zone
   ip address virtual 10.2.50.1/24
!
interface Vlan310
   description Tenant_C_OP_Zone_1
   no shutdown
   vrf Tenant_C_OP_Zone
   ip address virtual 10.3.10.1/24
!
interface Vlan311
   description Tenant_C_OP_Zone_2
   no shutdown
   vrf Tenant_C_OP_Zone
   ip address virtual 10.3.11.1/24
!
interface Vlan350
   description Tenant_C_WAN_Zone_1
   no shutdown
   vrf Tenant_C_WAN_Zone
   ip address virtual 10.3.50.1/24
!
interface Vlan3009
   description MLAG_L3_VRF_Tenant_A_OP_Zone
   no shutdown
   mtu 1500
   vrf Tenant_A_OP_Zone
   ip address 10.255.252.7/31
!
interface Vlan3010
   description MLAG_L3_VRF_Tenant_A_WEB_Zone
   no shutdown
   mtu 1500
   vrf Tenant_A_WEB_Zone
   ip address 10.255.252.7/31
!
interface Vlan3011
   description MLAG_L3_VRF_Tenant_A_APP_Zone
   no shutdown
   mtu 1500
   vrf Tenant_A_APP_Zone
   ip address 10.255.252.7/31
!
interface Vlan3012
   description MLAG_L3_VRF_Tenant_A_DB_Zone
   no shutdown
   mtu 1500
   vrf Tenant_A_DB_Zone
   ip address 10.255.252.7/31
!
interface Vlan3013
   description MLAG_L3_VRF_Tenant_A_WAN_Zone
   no shutdown
   mtu 1500
   vrf Tenant_A_WAN_Zone
   ip address 10.255.252.7/31
!
interface Vlan3019
   description MLAG_L3_VRF_Tenant_B_OP_Zone
   no shutdown
   mtu 1500
   vrf Tenant_B_OP_Zone
   ip address 10.255.252.7/31
!
interface Vlan3020
   description MLAG_L3_VRF_Tenant_B_WAN_Zone
   no shutdown
   mtu 1500
   vrf Tenant_B_WAN_Zone
   ip address 10.255.252.7/31
!
interface Vlan3030
   description MLAG_L3_VRF_Tenant_C_WAN_Zone
   no shutdown
   mtu 1500
   vrf Tenant_C_WAN_Zone
   ip address 10.255.252.7/31
!
interface Vlan4092
   description MLAG
   no shutdown
   mtu 1500
   no autostate
   ip address 10.255.252.7/31
```

### VXLAN Interface

#### VXLAN Interface Summary

| Setting | Value |
| ------- | ----- |
| Source Interface | Loopback1 |
| UDP port | 4789 |
| EVPN MLAG Shared Router MAC | mlag-system-id |

##### VLAN to VNI, Flood List and Multicast Group Mappings

| VLAN | VNI | Flood List | Multicast Group |
| ---- | --- | ---------- | --------------- |
| 110 | 10110 | - | - |
| 111 | 50111 | - | - |
| 120 | 10120 | - | - |
| 121 | 10121 | - | - |
| 122 | 10122 | - | - |
| 123 | 10123 | - | - |
| 124 | 10124 | - | - |
| 130 | 10130 | - | - |
| 140 | 10140 | - | - |
| 141 | 10141 | - | - |
| 150 | 10150 | - | - |
| 160 | 10160 | - | - |
| 161 | 10161 | - | - |
| 162 | 10162 | - | - |
| 210 | 20210 | - | - |
| 211 | 20211 | - | - |
| 250 | 20250 | - | - |
| 310 | 30310 | - | - |
| 311 | 30311 | - | - |

##### VRF to VNI and Multicast Group Mappings

| VRF | VNI | Multicast Group |
| ---- | --- | --------------- |
| Tenant_A_APP_Zone | 12 | - |
| Tenant_A_DB_Zone | 13 | - |
| Tenant_A_OP_Zone | 10 | - |
| Tenant_A_WAN_Zone | 14 | - |
| Tenant_A_WEB_Zone | 11 | - |
| Tenant_B_OP_Zone | 20 | - |
| Tenant_B_WAN_Zone | 21 | - |
| Tenant_C_OP_Zone | 30 | - |
| Tenant_C_WAN_Zone | 31 | - |

#### VXLAN Interface Device Configuration

```eos
!
interface Vxlan1
   description DC1-SVC3B_VTEP
   vxlan source-interface Loopback1
   vxlan virtual-router encapsulation mac-address mlag-system-id
   vxlan udp-port 4789
   vxlan vlan 110 vni 10110
   vxlan vlan 111 vni 50111
   vxlan vlan 120 vni 10120
   vxlan vlan 121 vni 10121
   vxlan vlan 122 vni 10122
   vxlan vlan 123 vni 10123
   vxlan vlan 124 vni 10124
   vxlan vlan 130 vni 10130
   vxlan vlan 140 vni 10140
   vxlan vlan 141 vni 10141
   vxlan vlan 150 vni 10150
   vxlan vlan 160 vni 10160
   vxlan vlan 161 vni 10161
   vxlan vlan 162 vni 10162
   vxlan vlan 210 vni 20210
   vxlan vlan 211 vni 20211
   vxlan vlan 250 vni 20250
   vxlan vlan 310 vni 30310
   vxlan vlan 311 vni 30311
   vxlan vrf Tenant_A_APP_Zone vni 12
   vxlan vrf Tenant_A_DB_Zone vni 13
   vxlan vrf Tenant_A_OP_Zone vni 10
   vxlan vrf Tenant_A_WAN_Zone vni 14
   vxlan vrf Tenant_A_WEB_Zone vni 11
   vxlan vrf Tenant_B_OP_Zone vni 20
   vxlan vrf Tenant_B_WAN_Zone vni 21
   vxlan vrf Tenant_C_OP_Zone vni 30
   vxlan vrf Tenant_C_WAN_Zone vni 31
```

## Routing

### Service Routing Protocols Model

Multi agent routing protocol model enabled

```eos
!
service routing protocols model multi-agent
```

### Virtual Router MAC Address

#### Virtual Router MAC Address Summary

Virtual Router MAC Address: 00:dc:00:00:00:0a

#### Virtual Router MAC Address Device Configuration

```eos
!
ip virtual-router mac-address 00:dc:00:00:00:0a
```

### IP Routing

#### IP Routing Summary

| VRF | Routing Enabled |
| --- | --------------- |
| default | True |
| MGMT | False |
| Tenant_A_APP_Zone | True |
| Tenant_A_DB_Zone | True |
| Tenant_A_OP_Zone | True |
| Tenant_A_WAN_Zone | True |
| Tenant_A_WEB_Zone | True |
| Tenant_B_OP_Zone | True |
| Tenant_B_WAN_Zone | True |
| Tenant_C_OP_Zone | True |
| Tenant_C_WAN_Zone | True |

#### IP Routing Device Configuration

```eos
!
ip routing
no ip routing vrf MGMT
ip routing vrf Tenant_A_APP_Zone
ip routing vrf Tenant_A_DB_Zone
ip routing vrf Tenant_A_OP_Zone
ip routing vrf Tenant_A_WAN_Zone
ip routing vrf Tenant_A_WEB_Zone
ip routing vrf Tenant_B_OP_Zone
ip routing vrf Tenant_B_WAN_Zone
ip routing vrf Tenant_C_OP_Zone
ip routing vrf Tenant_C_WAN_Zone
```

### IPv6 Routing

#### IPv6 Routing Summary

| VRF | Routing Enabled |
| --- | --------------- |
| default | False |
| MGMT | false |
| Tenant_A_APP_Zone | false |
| Tenant_A_DB_Zone | false |
| Tenant_A_OP_Zone | false |
| Tenant_A_WAN_Zone | false |
| Tenant_A_WEB_Zone | false |
| Tenant_B_OP_Zone | false |
| Tenant_B_WAN_Zone | false |
| Tenant_C_OP_Zone | false |
| Tenant_C_WAN_Zone | false |

### Static Routes

#### Static Routes Summary

| VRF | Destination Prefix | Next Hop IP | Exit interface | Administrative Distance | Tag | Route Name | Metric |
| --- | ------------------ | ----------- | -------------- | ----------------------- | --- | ---------- | ------ |
| MGMT | 0.0.0.0/0 | 192.168.200.5 | - | 1 | - | - | - |
| Tenant_A_WAN_Zone | 10.3.5.0/24 | - | Null0 | 1 | - | - | - |

#### Static Routes Device Configuration

```eos
!
ip route vrf MGMT 0.0.0.0/0 192.168.200.5
ip route vrf Tenant_A_WAN_Zone 10.3.5.0/24 Null0
```

### Router BGP

ASN Notation: asplain

#### Router BGP Summary

| BGP AS | Router ID |
| ------ | --------- |
| 65103 | 192.168.255.13 |

| BGP Tuning |
| ---------- |
| distance bgp 20 200 200 |
| update wait-install |
| no bgp default ipv4-unicast |
| maximum-paths 4 ecmp 4 |

#### Router BGP Peer Groups

##### EVPN-OVERLAY-PEERS

| Settings | Value |
| -------- | ----- |
| Address Family | evpn |
| Source | Loopback0 |
| BFD | True |
| Ebgp multihop | 3 |
| Send community | all |
| Maximum routes | 0 (no limit) |

##### MLAG-PEERS

| Settings | Value |
| -------- | ----- |
| Address Family | ipv4 |
| Remote AS | 65103 |
| Next-hop self | True |
| Send community | all |
| Maximum routes | 12000 |

##### UNDERLAY-PEERS

| Settings | Value |
| -------- | ----- |
| Address Family | ipv4 |
| Send community | all |
| Maximum routes | 12000 |

#### BGP Neighbors

| Neighbor | Remote AS | VRF | Shutdown | Send-community | Maximum-routes | Allowas-in | BFD | RIB Pre-Policy Retain | Route-Reflector Client | Passive | TTL Max Hops |
| -------- | --------- | --- | -------- | -------------- | -------------- | ---------- | --- | --------------------- | ---------------------- | ------- | ------------ |
| 10.255.252.6 | Inherited from peer group MLAG-PEERS | default | - | Inherited from peer group MLAG-PEERS | Inherited from peer group MLAG-PEERS | - | - | - | - | - | - |
| 172.31.255.64 | 65001 | default | - | Inherited from peer group UNDERLAY-PEERS | Inherited from peer group UNDERLAY-PEERS | - | - | - | - | - | - |
| 172.31.255.66 | 65001 | default | - | Inherited from peer group UNDERLAY-PEERS | Inherited from peer group UNDERLAY-PEERS | - | - | - | - | - | - |
| 172.31.255.68 | 65001 | default | - | Inherited from peer group UNDERLAY-PEERS | Inherited from peer group UNDERLAY-PEERS | - | - | - | - | - | - |
| 172.31.255.70 | 65001 | default | - | Inherited from peer group UNDERLAY-PEERS | Inherited from peer group UNDERLAY-PEERS | - | - | - | - | - | - |
| 192.168.255.1 | 65001 | default | - | Inherited from peer group EVPN-OVERLAY-PEERS | Inherited from peer group EVPN-OVERLAY-PEERS | - | Inherited from peer group EVPN-OVERLAY-PEERS | - | - | - | - |
| 192.168.255.2 | 65001 | default | - | Inherited from peer group EVPN-OVERLAY-PEERS | Inherited from peer group EVPN-OVERLAY-PEERS | - | Inherited from peer group EVPN-OVERLAY-PEERS | - | - | - | - |
| 192.168.255.3 | 65001 | default | - | Inherited from peer group EVPN-OVERLAY-PEERS | Inherited from peer group EVPN-OVERLAY-PEERS | - | Inherited from peer group EVPN-OVERLAY-PEERS | - | - | - | - |
| 192.168.255.4 | 65001 | default | - | Inherited from peer group EVPN-OVERLAY-PEERS | Inherited from peer group EVPN-OVERLAY-PEERS | - | Inherited from peer group EVPN-OVERLAY-PEERS | - | - | - | - |
| 10.255.252.6 | Inherited from peer group MLAG-PEERS | Tenant_A_APP_Zone | - | Inherited from peer group MLAG-PEERS | Inherited from peer group MLAG-PEERS | - | - | - | - | - | - |
| 10.255.252.6 | Inherited from peer group MLAG-PEERS | Tenant_A_DB_Zone | - | Inherited from peer group MLAG-PEERS | Inherited from peer group MLAG-PEERS | - | - | - | - | - | - |
| 10.255.252.6 | Inherited from peer group MLAG-PEERS | Tenant_A_OP_Zone | - | Inherited from peer group MLAG-PEERS | Inherited from peer group MLAG-PEERS | - | - | - | - | - | - |
| 10.255.252.6 | Inherited from peer group MLAG-PEERS | Tenant_A_WAN_Zone | - | Inherited from peer group MLAG-PEERS | Inherited from peer group MLAG-PEERS | - | - | - | - | - | - |
| 10.255.252.6 | Inherited from peer group MLAG-PEERS | Tenant_A_WEB_Zone | - | Inherited from peer group MLAG-PEERS | Inherited from peer group MLAG-PEERS | - | - | - | - | - | - |
| 10.255.252.6 | Inherited from peer group MLAG-PEERS | Tenant_B_OP_Zone | - | Inherited from peer group MLAG-PEERS | Inherited from peer group MLAG-PEERS | - | - | - | - | - | - |
| 10.255.252.6 | Inherited from peer group MLAG-PEERS | Tenant_B_WAN_Zone | - | Inherited from peer group MLAG-PEERS | Inherited from peer group MLAG-PEERS | - | - | - | - | - | - |
| 10.255.252.6 | Inherited from peer group MLAG-PEERS | Tenant_C_OP_Zone | - | Inherited from peer group MLAG-PEERS | Inherited from peer group MLAG-PEERS | - | - | - | - | - | - |
| 10.255.252.6 | Inherited from peer group MLAG-PEERS | Tenant_C_WAN_Zone | - | Inherited from peer group MLAG-PEERS | Inherited from peer group MLAG-PEERS | - | - | - | - | - | - |

#### Router BGP EVPN Address Family

##### EVPN Peer Groups

| Peer Group | Activate | Encapsulation |
| ---------- | -------- | ------------- |
| EVPN-OVERLAY-PEERS | True | default |

##### EVPN Host Flapping Settings

| State | Window | Threshold | Expiry Timeout |
| ----- | ------ | --------- | -------------- |
| Disabled | - | - | - |

#### Router BGP VLAN Aware Bundles

| VLAN Aware Bundle | Route-Distinguisher | Both Route-Target | Import Route Target | Export Route-Target | Redistribute | VLANs |
| ----------------- | ------------------- | ----------------- | ------------------- | ------------------- | ------------ | ----- |
| Tenant_A_APP_Zone | 192.168.255.13:12 | 12:12 | - | - | learned | 130 |
| Tenant_A_DB_Zone | 192.168.255.13:13 | 13:13 | - | - | learned | 140-141 |
| Tenant_A_FTP | 192.168.255.13:10162 | 10162:10162 | - | - | learned | 162 |
| Tenant_A_NFS | 192.168.255.13:10161 | 10161:10161 | - | - | learned | 161 |
| Tenant_A_OP_Zone | 192.168.255.13:10 | 10:10 | - | - | learned | 110-111 |
| Tenant_A_VMOTION | 192.168.255.13:10160 | 10160:10160 | - | - | learned | 160 |
| Tenant_A_WAN_Zone | 192.168.255.13:14 | 14:14 | - | - | learned | 150 |
| Tenant_A_WEB_Zone | 192.168.255.13:11 | 11:11 | - | - | learned | 120-124 |
| Tenant_B_OP_Zone | 192.168.255.13:20 | 20:20 | - | - | learned | 210-211 |
| Tenant_B_WAN_Zone | 192.168.255.13:21 | 21:21 | - | - | learned | 250 |
| Tenant_C_OP_Zone | 192.168.255.13:30030 | 30030:30030 | - | - | learned | 310-311 |

#### Router BGP VRFs

| VRF | Route-Distinguisher | Redistribute |
| --- | ------------------- | ------------ |
| Tenant_A_APP_Zone | 192.168.255.13:12 | connected |
| Tenant_A_DB_Zone | 192.168.255.13:13 | connected |
| Tenant_A_OP_Zone | 192.168.255.13:10 | connected |
| Tenant_A_WAN_Zone | 192.168.255.13:14 | connected<br>static |
| Tenant_A_WEB_Zone | 192.168.255.13:11 | connected |
| Tenant_B_OP_Zone | 192.168.255.13:20 | connected |
| Tenant_B_WAN_Zone | 192.168.255.13:21 | connected |
| Tenant_C_OP_Zone | 192.168.255.13:30 | connected |
| Tenant_C_WAN_Zone | 192.168.255.13:31 | connected |

#### Router BGP Device Configuration

```eos
!
router bgp 65103
   router-id 192.168.255.13
   maximum-paths 4 ecmp 4
   update wait-install
   no bgp default ipv4-unicast
   distance bgp 20 200 200
   neighbor EVPN-OVERLAY-PEERS peer group
   neighbor EVPN-OVERLAY-PEERS update-source Loopback0
   neighbor EVPN-OVERLAY-PEERS bfd
   neighbor EVPN-OVERLAY-PEERS ebgp-multihop 3
   neighbor EVPN-OVERLAY-PEERS password 7 <removed>
   neighbor EVPN-OVERLAY-PEERS send-community
   neighbor EVPN-OVERLAY-PEERS maximum-routes 0
   neighbor MLAG-PEERS peer group
   neighbor MLAG-PEERS remote-as 65103
   neighbor MLAG-PEERS next-hop-self
   neighbor MLAG-PEERS description DC1-SVC3A
   neighbor MLAG-PEERS password 7 <removed>
   neighbor MLAG-PEERS send-community
   neighbor MLAG-PEERS maximum-routes 12000
   neighbor MLAG-PEERS route-map RM-MLAG-PEER-IN in
   neighbor UNDERLAY-PEERS peer group
   neighbor UNDERLAY-PEERS password 7 <removed>
   neighbor UNDERLAY-PEERS send-community
   neighbor UNDERLAY-PEERS maximum-routes 12000
   neighbor 10.255.252.6 peer group MLAG-PEERS
   neighbor 10.255.252.6 description DC1-SVC3A_Vlan4092
   neighbor 172.31.255.64 peer group UNDERLAY-PEERS
   neighbor 172.31.255.64 remote-as 65001
   neighbor 172.31.255.64 description DC1-SPINE1_Ethernet5
   neighbor 172.31.255.66 peer group UNDERLAY-PEERS
   neighbor 172.31.255.66 remote-as 65001
   neighbor 172.31.255.66 description DC1-SPINE2_Ethernet5
   neighbor 172.31.255.68 peer group UNDERLAY-PEERS
   neighbor 172.31.255.68 remote-as 65001
   neighbor 172.31.255.68 description DC1-SPINE3_Ethernet5
   neighbor 172.31.255.70 peer group UNDERLAY-PEERS
   neighbor 172.31.255.70 remote-as 65001
   neighbor 172.31.255.70 description DC1-SPINE4_Ethernet5
   neighbor 192.168.255.1 peer group EVPN-OVERLAY-PEERS
   neighbor 192.168.255.1 remote-as 65001
   neighbor 192.168.255.1 description DC1-SPINE1_Loopback0
   neighbor 192.168.255.2 peer group EVPN-OVERLAY-PEERS
   neighbor 192.168.255.2 remote-as 65001
   neighbor 192.168.255.2 description DC1-SPINE2_Loopback0
   neighbor 192.168.255.3 peer group EVPN-OVERLAY-PEERS
   neighbor 192.168.255.3 remote-as 65001
   neighbor 192.168.255.3 description DC1-SPINE3_Loopback0
   neighbor 192.168.255.4 peer group EVPN-OVERLAY-PEERS
   neighbor 192.168.255.4 remote-as 65001
   neighbor 192.168.255.4 description DC1-SPINE4_Loopback0
   redistribute connected route-map RM-CONN-2-BGP
   !
   vlan-aware-bundle Tenant_A_APP_Zone
      rd 192.168.255.13:12
      route-target both 12:12
      redistribute learned
      vlan 130
   !
   vlan-aware-bundle Tenant_A_DB_Zone
      rd 192.168.255.13:13
      route-target both 13:13
      redistribute learned
      vlan 140-141
   !
   vlan-aware-bundle Tenant_A_FTP
      rd 192.168.255.13:10162
      route-target both 10162:10162
      redistribute learned
      vlan 162
   !
   vlan-aware-bundle Tenant_A_NFS
      rd 192.168.255.13:10161
      route-target both 10161:10161
      redistribute learned
      vlan 161
   !
   vlan-aware-bundle Tenant_A_OP_Zone
      rd 192.168.255.13:10
      route-target both 10:10
      redistribute learned
      vlan 110-111
   !
   vlan-aware-bundle Tenant_A_VMOTION
      rd 192.168.255.13:10160
      route-target both 10160:10160
      redistribute learned
      vlan 160
   !
   vlan-aware-bundle Tenant_A_WAN_Zone
      rd 192.168.255.13:14
      route-target both 14:14
      redistribute learned
      vlan 150
   !
   vlan-aware-bundle Tenant_A_WEB_Zone
      rd 192.168.255.13:11
      route-target both 11:11
      redistribute learned
      vlan 120-124
   !
   vlan-aware-bundle Tenant_B_OP_Zone
      rd 192.168.255.13:20
      route-target both 20:20
      redistribute learned
      vlan 210-211
   !
   vlan-aware-bundle Tenant_B_WAN_Zone
      rd 192.168.255.13:21
      route-target both 21:21
      redistribute learned
      vlan 250
   !
   vlan-aware-bundle Tenant_C_OP_Zone
      rd 192.168.255.13:30030
      route-target both 30030:30030
      redistribute learned
      vlan 310-311
   !
   address-family evpn
      no host-flap detection
      neighbor EVPN-OVERLAY-PEERS activate
   !
   address-family ipv4
      no neighbor EVPN-OVERLAY-PEERS activate
      neighbor MLAG-PEERS activate
      neighbor UNDERLAY-PEERS activate
   !
   vrf Tenant_A_APP_Zone
      rd 192.168.255.13:12
      route-target import evpn 12:12
      route-target export evpn 12:12
      router-id 192.168.255.13
      update wait-install
      neighbor 10.255.252.6 peer group MLAG-PEERS
<<<<<<< HEAD
      neighbor 10.255.252.6 description DC1-SVC3A
      redistribute connected route-map RM-CONN-2-BGP-VRFS
=======
      neighbor 10.255.252.6 description DC1-SVC3A_Vlan3011
      redistribute connected
>>>>>>> 9b3695e5
   !
   vrf Tenant_A_DB_Zone
      rd 192.168.255.13:13
      route-target import evpn 13:13
      route-target export evpn 13:13
      router-id 192.168.255.13
      update wait-install
      neighbor 10.255.252.6 peer group MLAG-PEERS
<<<<<<< HEAD
      neighbor 10.255.252.6 description DC1-SVC3A
      redistribute connected route-map RM-CONN-2-BGP-VRFS
=======
      neighbor 10.255.252.6 description DC1-SVC3A_Vlan3012
      redistribute connected
>>>>>>> 9b3695e5
   !
   vrf Tenant_A_OP_Zone
      rd 192.168.255.13:10
      route-target import evpn 10:10
      route-target export evpn 10:10
      router-id 192.168.255.13
      update wait-install
      neighbor 10.255.252.6 peer group MLAG-PEERS
<<<<<<< HEAD
      neighbor 10.255.252.6 description DC1-SVC3A
      redistribute connected route-map RM-CONN-2-BGP-VRFS
=======
      neighbor 10.255.252.6 description DC1-SVC3A_Vlan3009
      redistribute connected
>>>>>>> 9b3695e5
   !
   vrf Tenant_A_WAN_Zone
      rd 192.168.255.13:14
      route-target import evpn 14:14
      route-target import evpn 65000:456
      route-target export evpn 14:14
      route-target export evpn 65000:789
      router-id 192.168.255.13
      update wait-install
      neighbor 10.255.252.6 peer group MLAG-PEERS
<<<<<<< HEAD
      neighbor 10.255.252.6 description DC1-SVC3A
      redistribute connected route-map RM-CONN-2-BGP-VRFS
=======
      neighbor 10.255.252.6 description DC1-SVC3A_Vlan3013
      redistribute connected
>>>>>>> 9b3695e5
      redistribute static
   !
   vrf Tenant_A_WEB_Zone
      rd 192.168.255.13:11
      route-target import evpn 11:11
      route-target export evpn 11:11
      router-id 192.168.255.13
      update wait-install
      neighbor 10.255.252.6 peer group MLAG-PEERS
<<<<<<< HEAD
      neighbor 10.255.252.6 description DC1-SVC3A
      redistribute connected route-map RM-CONN-2-BGP-VRFS
=======
      neighbor 10.255.252.6 description DC1-SVC3A_Vlan3010
      redistribute connected
>>>>>>> 9b3695e5
   !
   vrf Tenant_B_OP_Zone
      rd 192.168.255.13:20
      route-target import evpn 20:20
      route-target export evpn 20:20
      router-id 192.168.255.13
      update wait-install
      neighbor 10.255.252.6 peer group MLAG-PEERS
<<<<<<< HEAD
      neighbor 10.255.252.6 description DC1-SVC3A
      redistribute connected route-map RM-CONN-2-BGP-VRFS
=======
      neighbor 10.255.252.6 description DC1-SVC3A_Vlan3019
      redistribute connected
>>>>>>> 9b3695e5
   !
   vrf Tenant_B_WAN_Zone
      rd 192.168.255.13:21
      route-target import evpn 21:21
      route-target export evpn 21:21
      router-id 192.168.255.13
      update wait-install
      neighbor 10.255.252.6 peer group MLAG-PEERS
<<<<<<< HEAD
      neighbor 10.255.252.6 description DC1-SVC3A
      redistribute connected route-map RM-CONN-2-BGP-VRFS
=======
      neighbor 10.255.252.6 description DC1-SVC3A_Vlan3020
      redistribute connected
>>>>>>> 9b3695e5
   !
   vrf Tenant_C_OP_Zone
      rd 192.168.255.13:30
      route-target import evpn 30:30
      route-target export evpn 30:30
      router-id 192.168.255.13
      update wait-install
      neighbor 10.255.252.6 peer group MLAG-PEERS
<<<<<<< HEAD
      neighbor 10.255.252.6 description DC1-SVC3A
      redistribute connected route-map RM-CONN-2-BGP-VRFS
=======
      neighbor 10.255.252.6 description DC1-SVC3A_Vlan2
      redistribute connected
>>>>>>> 9b3695e5
   !
   vrf Tenant_C_WAN_Zone
      rd 192.168.255.13:31
      route-target import evpn 31:31
      route-target export evpn 31:31
      router-id 192.168.255.13
      update wait-install
      neighbor 10.255.252.6 peer group MLAG-PEERS
<<<<<<< HEAD
      neighbor 10.255.252.6 description DC1-SVC3A
      redistribute connected route-map RM-CONN-2-BGP-VRFS
=======
      neighbor 10.255.252.6 description DC1-SVC3A_Vlan3030
      redistribute connected
>>>>>>> 9b3695e5
```

## BFD

### Router BFD

#### Router BFD Multihop Summary

| Interval | Minimum RX | Multiplier |
| -------- | ---------- | ---------- |
| 1200 | 1200 | 3 |

#### Router BFD Device Configuration

```eos
!
router bfd
   multihop interval 1200 min-rx 1200 multiplier 3
```

## Queue Monitor

### Queue Monitor Length

| Enabled | Logging Interval | Default Thresholds High | Default Thresholds Low | Notifying | TX Latency | CPU Thresholds High | CPU Thresholds Low |
| ------- | ---------------- | ----------------------- | ---------------------- | --------- | ---------- | ------------------- | ------------------ |
| True | 5 | - | - | disabled | disabled | - | - |

### Queue Monitor Configuration

```eos
!
queue-monitor length
!
queue-monitor length log 5
```

## Multicast

### IP IGMP Snooping

#### IP IGMP Snooping Summary

| IGMP Snooping | Fast Leave | Interface Restart Query | Proxy | Restart Query Interval | Robustness Variable |
| ------------- | ---------- | ----------------------- | ----- | ---------------------- | ------------------- |
| Enabled | - | - | - | - | - |

##### IP IGMP Snooping Vlan Summary

| Vlan | IGMP Snooping | Fast Leave | Max Groups | Proxy |
| ---- | ------------- | ---------- | ---------- | ----- |
| 120 | False | - | - | - |
| 160 | True | - | - | - |
| 161 | False | - | - | - |

#### IP IGMP Snooping Device Configuration

```eos
!
no ip igmp snooping vlan 120
ip igmp snooping vlan 160
no ip igmp snooping vlan 161
```

## Filters

### Prefix-lists

#### Prefix-lists Summary

##### PL-LOOPBACKS-EVPN-OVERLAY

| Sequence | Action |
| -------- | ------ |
| 10 | permit 192.168.255.0/24 eq 32 |
| 20 | permit 192.168.254.0/24 eq 32 |

##### PL-MLAG-PEER-VRFS

| Sequence | Action |
| -------- | ------ |
| 10 | permit 10.255.252.6/31 |

#### Prefix-lists Device Configuration

```eos
!
ip prefix-list PL-LOOPBACKS-EVPN-OVERLAY
   seq 10 permit 192.168.255.0/24 eq 32
   seq 20 permit 192.168.254.0/24 eq 32
!
ip prefix-list PL-MLAG-PEER-VRFS
   seq 10 permit 10.255.252.6/31
```

### Route-maps

#### Route-maps Summary

##### RM-CONN-2-BGP

| Sequence | Type | Match | Set | Sub-Route-Map | Continue |
| -------- | ---- | ----- | --- | ------------- | -------- |
| 10 | permit | ip address prefix-list PL-LOOPBACKS-EVPN-OVERLAY | - | - | - |

##### RM-CONN-2-BGP-VRFS

| Sequence | Type | Match | Set | Sub-Route-Map | Continue |
| -------- | ---- | ----- | --- | ------------- | -------- |
| 10 | deny | ip address prefix-list PL-MLAG-PEER-VRFS | - | - | - |
| 20 | permit | - | - | - | - |

##### RM-MLAG-PEER-IN

| Sequence | Type | Match | Set | Sub-Route-Map | Continue |
| -------- | ---- | ----- | --- | ------------- | -------- |
| 10 | permit | - | origin incomplete | - | - |

#### Route-maps Device Configuration

```eos
!
route-map RM-CONN-2-BGP permit 10
   match ip address prefix-list PL-LOOPBACKS-EVPN-OVERLAY
!
route-map RM-CONN-2-BGP-VRFS deny 10
   match ip address prefix-list PL-MLAG-PEER-VRFS
!
route-map RM-CONN-2-BGP-VRFS permit 20
!
route-map RM-MLAG-PEER-IN permit 10
   description Make routes learned over MLAG Peer-link less preferred on spines to ensure optimal routing
   set origin incomplete
```

## VRF Instances

### VRF Instances Summary

| VRF Name | IP Routing |
| -------- | ---------- |
| MGMT | disabled |
| Tenant_A_APP_Zone | enabled |
| Tenant_A_DB_Zone | enabled |
| Tenant_A_OP_Zone | enabled |
| Tenant_A_WAN_Zone | enabled |
| Tenant_A_WEB_Zone | enabled |
| Tenant_B_OP_Zone | enabled |
| Tenant_B_WAN_Zone | enabled |
| Tenant_C_OP_Zone | enabled |
| Tenant_C_WAN_Zone | enabled |

### VRF Instances Device Configuration

```eos
!
vrf instance MGMT
!
vrf instance Tenant_A_APP_Zone
!
vrf instance Tenant_A_DB_Zone
!
vrf instance Tenant_A_OP_Zone
!
vrf instance Tenant_A_WAN_Zone
!
vrf instance Tenant_A_WEB_Zone
!
vrf instance Tenant_B_OP_Zone
!
vrf instance Tenant_B_WAN_Zone
!
vrf instance Tenant_C_OP_Zone
!
vrf instance Tenant_C_WAN_Zone
```

## Virtual Source NAT

### Virtual Source NAT Summary

| Source NAT VRF | Source NAT IP Address |
| -------------- | --------------------- |
| Tenant_A_OP_Zone | 10.255.1.13 |

### Virtual Source NAT Configuration

```eos
!
ip address virtual source-nat vrf Tenant_A_OP_Zone address 10.255.1.13
```<|MERGE_RESOLUTION|>--- conflicted
+++ resolved
@@ -1501,13 +1501,8 @@
       router-id 192.168.255.13
       update wait-install
       neighbor 10.255.252.6 peer group MLAG-PEERS
-<<<<<<< HEAD
-      neighbor 10.255.252.6 description DC1-SVC3A
+      neighbor 10.255.252.6 description DC1-SVC3A_Vlan3011
       redistribute connected route-map RM-CONN-2-BGP-VRFS
-=======
-      neighbor 10.255.252.6 description DC1-SVC3A_Vlan3011
-      redistribute connected
->>>>>>> 9b3695e5
    !
    vrf Tenant_A_DB_Zone
       rd 192.168.255.13:13
@@ -1516,13 +1511,8 @@
       router-id 192.168.255.13
       update wait-install
       neighbor 10.255.252.6 peer group MLAG-PEERS
-<<<<<<< HEAD
-      neighbor 10.255.252.6 description DC1-SVC3A
+      neighbor 10.255.252.6 description DC1-SVC3A_Vlan3012
       redistribute connected route-map RM-CONN-2-BGP-VRFS
-=======
-      neighbor 10.255.252.6 description DC1-SVC3A_Vlan3012
-      redistribute connected
->>>>>>> 9b3695e5
    !
    vrf Tenant_A_OP_Zone
       rd 192.168.255.13:10
@@ -1531,13 +1521,8 @@
       router-id 192.168.255.13
       update wait-install
       neighbor 10.255.252.6 peer group MLAG-PEERS
-<<<<<<< HEAD
-      neighbor 10.255.252.6 description DC1-SVC3A
+      neighbor 10.255.252.6 description DC1-SVC3A_Vlan3009
       redistribute connected route-map RM-CONN-2-BGP-VRFS
-=======
-      neighbor 10.255.252.6 description DC1-SVC3A_Vlan3009
-      redistribute connected
->>>>>>> 9b3695e5
    !
    vrf Tenant_A_WAN_Zone
       rd 192.168.255.13:14
@@ -1548,13 +1533,8 @@
       router-id 192.168.255.13
       update wait-install
       neighbor 10.255.252.6 peer group MLAG-PEERS
-<<<<<<< HEAD
-      neighbor 10.255.252.6 description DC1-SVC3A
+      neighbor 10.255.252.6 description DC1-SVC3A_Vlan3013
       redistribute connected route-map RM-CONN-2-BGP-VRFS
-=======
-      neighbor 10.255.252.6 description DC1-SVC3A_Vlan3013
-      redistribute connected
->>>>>>> 9b3695e5
       redistribute static
    !
    vrf Tenant_A_WEB_Zone
@@ -1564,13 +1544,8 @@
       router-id 192.168.255.13
       update wait-install
       neighbor 10.255.252.6 peer group MLAG-PEERS
-<<<<<<< HEAD
-      neighbor 10.255.252.6 description DC1-SVC3A
+      neighbor 10.255.252.6 description DC1-SVC3A_Vlan3010
       redistribute connected route-map RM-CONN-2-BGP-VRFS
-=======
-      neighbor 10.255.252.6 description DC1-SVC3A_Vlan3010
-      redistribute connected
->>>>>>> 9b3695e5
    !
    vrf Tenant_B_OP_Zone
       rd 192.168.255.13:20
@@ -1579,13 +1554,8 @@
       router-id 192.168.255.13
       update wait-install
       neighbor 10.255.252.6 peer group MLAG-PEERS
-<<<<<<< HEAD
-      neighbor 10.255.252.6 description DC1-SVC3A
+      neighbor 10.255.252.6 description DC1-SVC3A_Vlan3019
       redistribute connected route-map RM-CONN-2-BGP-VRFS
-=======
-      neighbor 10.255.252.6 description DC1-SVC3A_Vlan3019
-      redistribute connected
->>>>>>> 9b3695e5
    !
    vrf Tenant_B_WAN_Zone
       rd 192.168.255.13:21
@@ -1594,13 +1564,8 @@
       router-id 192.168.255.13
       update wait-install
       neighbor 10.255.252.6 peer group MLAG-PEERS
-<<<<<<< HEAD
-      neighbor 10.255.252.6 description DC1-SVC3A
+      neighbor 10.255.252.6 description DC1-SVC3A_Vlan3020
       redistribute connected route-map RM-CONN-2-BGP-VRFS
-=======
-      neighbor 10.255.252.6 description DC1-SVC3A_Vlan3020
-      redistribute connected
->>>>>>> 9b3695e5
    !
    vrf Tenant_C_OP_Zone
       rd 192.168.255.13:30
@@ -1609,13 +1574,8 @@
       router-id 192.168.255.13
       update wait-install
       neighbor 10.255.252.6 peer group MLAG-PEERS
-<<<<<<< HEAD
-      neighbor 10.255.252.6 description DC1-SVC3A
+      neighbor 10.255.252.6 description DC1-SVC3A_Vlan2
       redistribute connected route-map RM-CONN-2-BGP-VRFS
-=======
-      neighbor 10.255.252.6 description DC1-SVC3A_Vlan2
-      redistribute connected
->>>>>>> 9b3695e5
    !
    vrf Tenant_C_WAN_Zone
       rd 192.168.255.13:31
@@ -1624,13 +1584,8 @@
       router-id 192.168.255.13
       update wait-install
       neighbor 10.255.252.6 peer group MLAG-PEERS
-<<<<<<< HEAD
-      neighbor 10.255.252.6 description DC1-SVC3A
+      neighbor 10.255.252.6 description DC1-SVC3A_Vlan3030
       redistribute connected route-map RM-CONN-2-BGP-VRFS
-=======
-      neighbor 10.255.252.6 description DC1-SVC3A_Vlan3030
-      redistribute connected
->>>>>>> 9b3695e5
 ```
 
 ## BFD
