### Routing - BGP ###
router_bgp:
  as: 65101
  router_id: 192.168.255.3
  bgp_defaults:
    - no bgp default ipv4-unicast
    - distance bgp 20 200 200
    - graceful-restart restart-time 300
    - graceful-restart
    - maximum-paths 2 ecmp 2
  peer_groups:
    - name: IPv4-UNDERLAY-PEERS
      type: ipv4
      remote_as: 65001
      password: "AQQvKeimxJu+uGQ/yYvv9w=="
      maximum_routes: 12000
      send_community: all
    - name: EVPN-OVERLAY-PEERS
      type: evpn
      remote_as: 65001
      update_source: Loopback0
      bfd: true
      ebgp_multihop: 3
      password: "q+VNViP5i4rVjW1cxFv2wA=="
      send_community: all
      maximum_routes: 0
    - name: MLAG-IPv4-UNDERLAY-PEER
      type: ipv4
      remote_as: 65101
      next_hop_self: true
      password: "vnEaG8gMeQf3d3cN6PktXQ=="
      maximum_routes: 12000
      send_community: all
      route_map_in: RM-MLAG-PEER-IN
      route_map_out: RM-MLAG-PEER-OUT
    - name: STARDARD-COMMUNITY
      type: ipv4
      send_community: standard
    - name: EXTENDED-COMMUNITY
      type: ipv4
      send_community: extended
    - name: LARGE-COMMUNITY
      type: ipv4
      send_community: large
    - name: MULTIPLE-COMMUNITY
      type: ipv4
      send_community: standard large
    - name: NO-COMMUNITY
      type: ipv4
      send_community: null
    - name: LOCAL-AS
      type: ipv4
      local_as: 65000
  neighbors:
    - ip_address: 172.31.255.0
      peer_group: IPv4-UNDERLAY-PEERS
    - ip_address: 172.31.255.2
      peer_group: IPv4-UNDERLAY-PEERS
    - ip_address: 192.168.255.1
      peer_group: EVPN-OVERLAY-PEERS
    - ip_address: 192.168.255.2
      peer_group: EVPN-OVERLAY-PEERS
    - ip_address: 10.255.251.1
      peer_group: MLAG-IPv4-UNDERLAY-PEER
  redistribute_routes:
    - source_protocol: connected
      route_map: RM-CONN-2-BGP
  address_family_evpn:
    peer_groups:
      - name: EVPN-OVERLAY-PEERS
        activate: true
      - name: IPv4-UNDERLAY-PEERS
        activate: false
      - name: MLAG-IPv4-UNDERLAY-PEER
        activate: false
  address_family_ipv4:
    peer_groups:
      - name: EVPN-OVERLAY-PEERS
        activate: false
      - name: IPv4-UNDERLAY-PEERS
        activate: true
      - name: MLAG-IPv4-UNDERLAY-PEER
        activate: true
  vlan_aware_bundles:
## Tenant_A ##
    - name: TENANT_A_PROJECT01
      rd: "192.168.255.3:11"
      description: TENANT_A_PROJECT01
      route_targets:
        both:
          - "11:11"
      redistribute_routes:
        - learned
      vlan: 110
    - name: TENANT_A_PROJECT02
      rd: "192.168.255.3:12"
      route_targets:
        both:
          - "12:12"
      redistribute_routes:
        - learned
      vlan: 112
## Tenant_B ##
    - name: B-ELAN-201
      tenant: Tenant_B
      rd: "192.168.255.3:20201"
      route_targets:
        both:
          - "20201:20201"
      redistribute_routes:
        - learned
      vlan: 201
  vlans:
  vrfs:
## Tenant_A ##
    - name: TENANT_A_PROJECT01
      router_id: 192.168.255.3
      rd: "192.168.255.3:11"
      networks:
        - prefix: 10.0.0.0/8
        - prefix: 100.64.0.0/10
      route_targets:
        import:
          - address_family: evpn
            route_targets:
              - "11:11"
        export:
          - address_family: evpn
            route_targets:
              - "11:11"
      neighbors:
        - ip_address: 10.255.251.1
          peer_group: MLAG-IPv4-UNDERLAY-PEER
        - ip_address: 10.2.3.4
          remote_as: 1234
          local_as: 123
          description: Tenant A BGP Peer
          ebgp_multihop: 3
          send_community: all
          maximum_routes: 0
          default_originate:
            always: true
            route_map: RM-10.2.3.4-SET-NEXT-HOP-OUT
          route_map_out: RM-10.2.3.4-SET-NEXT-HOP-OUT
      address_families:
        - address_family: ipv4
          neighbors:
            - ip_address: 10.2.3.4
              activate: true
              route_map_out: RM-10.2.3.4-SET-NEXT-HOP-OUT
            10.2.3.5:
              activate: true
<<<<<<< HEAD
              route_map_in: RM-10.2.3.5-SET-NEXT-HOP-IN
=======
              route_map_in: RM-10.2.3.4-SET-NEXT-HOP-IN
>>>>>>> 0238d1b7
          networks:
            - prefix: 10.0.0.0/8
            - prefix: 100.64.0.0/10
              route_map: RM-10.2.3.4
      redistribute_routes:
        - source_protocol: connected
        - source_protocol: static
    - name: TENANT_A_PROJECT02
      router_id: 192.168.255.3
      timers: 5 15
      rd: "192.168.255.3:12"
      route_targets:
        import:
          - address_family: evpn
            route_targets:
              - "12:12"
        export:
          - address_family: evpn
            route_targets:
              - "12:12"
      neighbors:
        - ip_address: 10.255.251.1
          peer_group: MLAG-IPv4-UNDERLAY-PEER
          description: ABCDEFG
          next_hop_self: true
          timers: 1 3
          send_community: standard
        - ip_address: 10.255.251.2
          peer_group: MLAG-IPv4-UNDERLAY-PEER
          description: ABCDEFGfg
          next_hop_self: false
          timers: 1 3
          send_community: extended
        - ip_address: 10.255.251.3
          peer_group: MLAG-IPv4-UNDERLAY-PEER
          description: ABCDEFGfgLCLCLCLC
          next_hop_self: true
          timers: 1 3
          send_community: large
          default_originate:
            always: true
        - ip_address: 10.255.251.4
          peer_group: MLAG-IPv4-UNDERLAY-PEER
          description: Test_Bfd
          bfd: true
      redistribute_routes:
        - source_protocol: connected
        - source_protocol: static
          route_map: RM-CONN-2-BGP<|MERGE_RESOLUTION|>--- conflicted
+++ resolved
@@ -148,13 +148,9 @@
             - ip_address: 10.2.3.4
               activate: true
               route_map_out: RM-10.2.3.4-SET-NEXT-HOP-OUT
-            10.2.3.5:
+            - ip_address: 10.2.3.5
               activate: true
-<<<<<<< HEAD
               route_map_in: RM-10.2.3.5-SET-NEXT-HOP-IN
-=======
-              route_map_in: RM-10.2.3.4-SET-NEXT-HOP-IN
->>>>>>> 0238d1b7
           networks:
             - prefix: 10.0.0.0/8
             - prefix: 100.64.0.0/10
