--- conflicted
+++ resolved
@@ -1,7 +1,7 @@
 ### VLAN Interfaces ###
 vlan_interfaces:
 # Standard SVI configuration
-  - id: Vlan2001
+  - name: Vlan2001
     description: SVI Description
     vrf: Tenant_B
     ip_address_virtual: 10.2.1.1/24
@@ -10,20 +10,20 @@
       Comment created from eos_cli under vlan_interfaces.Vlan2001
       EOF
 
-  - id: Vlan2002
+  - name: Vlan2002
     description: SVI Description
     vrf: Tenant_B
     ip_address_virtual: 10.2.2.1/24
     no_autostate: true
 
-  - id: Vlan81
+  - name: Vlan81
     description: IPv6 Virtual Address
     vrf: Tenant_C
     ip_address_virtual: 10.10.81.1/24
     ipv6_enable: true
     ipv6_address_virtual: fc00:10:10:81::1/64
 
-  - id: Vlan83
+  - name: Vlan83
     description: SVI Description
     shutdown: false
     ip_address_virtual: 10.10.83.1/24
@@ -31,7 +31,7 @@
       - 10.11.83.1/24
       - 10.11.84.1/24
 
-  - id: Vlan84
+  - name: Vlan84
     description: SVI Description
     ip_address: 10.10.84.1/24
     ip_virtual_router_addresses:
@@ -40,7 +40,7 @@
     arp_gratuitous_accept: true
     arp_monitor_mac_address: true
 
-  - id: Vlan85
+  - name: Vlan85
     description: SVI Description
     ip_address: 10.10.84.1/24
     arp_cache_dynamic_capacity: 50000
@@ -49,13 +49,13 @@
       min_rx: 500
       multiplier: 5
 
-  - id: Vlan86
+  - name: Vlan86
     description: SVI Description
     ip_address: 10.10.83.1/24
     ip_attached_host_route_export:
       distance: 10
 
-  - id: Vlan87
+  - name: Vlan87
     description: SVI Description
     shutdown: true
     ip_router_virtual_address: 10.10.87.254
@@ -63,19 +63,19 @@
     access_group_in: ACL_IN
     access_group_out: ACL_OUT
 
-  - id: Vlan88
+  - name: Vlan88
     description: SVI Description
     shutdown: true
     ip_address_virtual: 10.10.87.1/23
 
-  - id: Vlan91
+  - name: Vlan91
     description: PBR Description
     shutdown: true
     service_policy:
       pbr:
         input: MyServicePolicy
 
-  - id: Vlan90
+  - name: Vlan90
     description: SVI Description
     ip_address: 10.10.83.1/24
     ip_attached_host_route_export:
@@ -83,7 +83,7 @@
 
 # MCAST Configuration
 
-  - id: Vlan4094
+  - name: Vlan4094
     description: SVI Description
     ip_address: 169.254.252.0/31
     ipv6_address_link_local: fe80::a/64
@@ -94,45 +94,40 @@
 
 # Helpers on SVI
 
-  - id: Vlan41
+  - name: Vlan41
     description: SVI Description
     shutdown: false
     ip_address_virtual: 10.10.41.1/24
     ip_helpers:
-      - ip_address: 10.10.96.151
-        source_interface: Loopback0
-      - ip_address: 10.10.96.150
-        source_interface: Loopback0
-      - ip_address: 10.10.64.150
-        source_interface: Loopback0
-
-  - id: Vlan42
+      - ip_helper: 10.10.96.151
+        source_interface: Loopback0
+      - ip_helper: 10.10.96.150
+        source_interface: Loopback0
+      - ip_helper: 10.10.64.150
+        source_interface: Loopback0
+
+  - name: Vlan42
     description: SVI Description
     shutdown: false
     ip_address_virtual: 10.10.42.1/24
-<<<<<<< HEAD
-    helpers:
-      - ip_address: 10.10.96.151
-=======
     ip_helpers:
-      10.10.96.151:
->>>>>>> bc7b6638
-        source_interface: Loopback0
-      - ip_address: 10.10.96.150
-        source_interface: Loopback0
-      - ip_address: 10.10.64.150
+      - ip_helper: 10.10.96.151
+        source_interface: Loopback0
+      - ip_helper: 10.10.96.150
+        source_interface: Loopback0
+      - ip_helper: 10.10.64.150
         source_interface: Loopback0
 
 # IPv6 SVI configuration
 
-  - id: Vlan501
+  - name: Vlan501
     description: SVI Description
     shutdown: false
     ip_address: 10.50.26.29/27
     ipv6_address: 1b11:3a00:22b0:0088::207/127
     ipv6_nd_ra_disabled: true
 
-  - id: Vlan1001
+  - name: Vlan1001
     description: SVI Description
     shutdown: false
     vrf: Tenant_A
@@ -140,25 +135,25 @@
     ipv6_address: a1::1/64
     ipv6_nd_managed_config_flag: true
     ipv6_nd_prefixes:
-      - ipv6_address: a1::/64
-        valid_lifetime: infinite
-        preferred_lifetime: infinite
-        no_autoconfig_flag: true
-
-  - id: Vlan24
+      - ipv6_prefix: a1::/64
+        valid_lifetime: infinite
+        preferred_lifetime: infinite
+        no_autoconfig_flag: true
+
+  - name: Vlan24
     description: SVI Description
     shutdown: false
     ip_address_virtual: 10.10.24.1/24
     ipv6_address: 1b11:3a00:22b0:6::15/64
     ipv6_nd_managed_config_flag: true
     ipv6_nd_prefixes:
-      - ipv6_address: 1b11:3a00:22b0:6::/64
+      - ipv6_prefix: 1b11:3a00:22b0:6::/64
         valid_lifetime: infinite
         preferred_lifetime: infinite
         no_autoconfig_flag: true
     ipv6_virtual_router_address: 1b11:3a00:22b0:6::1
 
-  - id: Vlan1002
+  - name: Vlan1002
     description: SVI Description
     shutdown: false
     vrf: Tenant_A
@@ -166,20 +161,20 @@
     ipv6_address: a2::1/64
     ipv6_nd_managed_config_flag: true
     ipv6_nd_prefixes:
-      - ipv6_address: a2::/64
+      - ipv6_prefix: a2::/64
         valid_lifetime: infinite
         preferred_lifetime: infinite
         no_autoconfig_flag: true
     ipv6_nd_ra_disabled: true
 
-  - id: Vlan75
+  - name: Vlan75
     description: SVI Description
     shutdown: false
     ip_address_virtual: 10.10.75.1/24
     ipv6_address: 1b11:3a00:22b0:1000::15/64
     ipv6_nd_managed_config_flag: true
     ipv6_nd_prefixes:
-      - ipv6_address: 1b11:3a00:22b0:1000::/64
+      - ipv6_prefix: 1b11:3a00:22b0:1000::/64
         valid_lifetime: infinite
         preferred_lifetime: infinite
         no_autoconfig_flag: true
@@ -187,7 +182,7 @@
 
 # IPv6 + helpers + Mcast
 
-  - id: Vlan89
+  - name: Vlan89
     description: SVI Description
     shutdown: false
     ip_igmp: true
@@ -195,24 +190,19 @@
     ipv6_address: 1b11:3a00:22b0:5200::15/64
     ipv6_nd_managed_config_flag: true
     ipv6_nd_prefixes:
-      - ipv6_address: 1b11:3a00:22b0:5200::/64
+      - ipv6_prefix: 1b11:3a00:22b0:5200::/64
         valid_lifetime: infinite
         preferred_lifetime: infinite
         no_autoconfig_flag: true
     ipv6_virtual_router_address: 1b11:3a00:22b0:5200::3
-<<<<<<< HEAD
-    helpers:
-      - ip_address: 10.10.96.101
-=======
     ip_helpers:
-      10.10.96.101:
->>>>>>> bc7b6638
-        source_interface: Loopback0
-      - ip_address: 10.10.96.151
-        source_interface: Loopback0
-      - ip_address: 10.10.96.150
-        source_interface: Loopback0
-      - ip_address: 10.10.64.150
+      - ip_helper: 10.10.96.101
+        source_interface: Loopback0
+      - ip_helper: 10.10.96.151
+        source_interface: Loopback0
+      - ip_helper: 10.10.96.150
+        source_interface: Loopback0
+      - ip_helper: 10.10.64.150
         source_interface: Loopback0
     multicast:
       ipv4:
@@ -223,7 +213,7 @@
         sparse_mode: true
         local_interface: Loopback0
 
-  - id: Vlan110
+  - name: Vlan110
     description: PVLAN Primary with vlan mapping
     shutdown: false
     vrf: Tenant_A
