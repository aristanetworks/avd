--- conflicted
+++ resolved
@@ -598,13 +598,8 @@
       router-id 192.168.255.9
       update wait-install
       neighbor 10.255.251.6 peer group MLAG-IPv4-UNDERLAY-PEER
-<<<<<<< HEAD
-      neighbor 10.255.251.6 description DC1-SVC3A
-      redistribute connected route-map RM-CONN-2-BGP-VRFS
-=======
       neighbor 10.255.251.6 description DC1-SVC3A_Vlan3011
-      redistribute connected
->>>>>>> 9b3695e5
+      redistribute connected route-map RM-CONN-2-BGP-VRFS
    !
    vrf Tenant_A_DB_Zone
       rd 192.168.255.9:13
@@ -613,13 +608,8 @@
       router-id 192.168.255.9
       update wait-install
       neighbor 10.255.251.6 peer group MLAG-IPv4-UNDERLAY-PEER
-<<<<<<< HEAD
-      neighbor 10.255.251.6 description DC1-SVC3A
-      redistribute connected route-map RM-CONN-2-BGP-VRFS
-=======
       neighbor 10.255.251.6 description DC1-SVC3A_Vlan3012
-      redistribute connected
->>>>>>> 9b3695e5
+      redistribute connected route-map RM-CONN-2-BGP-VRFS
    !
    vrf Tenant_A_OP_Zone
       rd 192.168.255.9:10
@@ -628,13 +618,8 @@
       router-id 192.168.255.9
       update wait-install
       neighbor 10.255.251.6 peer group MLAG-IPv4-UNDERLAY-PEER
-<<<<<<< HEAD
-      neighbor 10.255.251.6 description DC1-SVC3A
-      redistribute connected route-map RM-CONN-2-BGP-VRFS
-=======
       neighbor 10.255.251.6 description DC1-SVC3A_Vlan3009
-      redistribute connected
->>>>>>> 9b3695e5
+      redistribute connected route-map RM-CONN-2-BGP-VRFS
    !
    vrf Tenant_A_WAN_Zone
       rd 192.168.255.9:14
@@ -643,13 +628,8 @@
       router-id 192.168.255.9
       update wait-install
       neighbor 10.255.251.6 peer group MLAG-IPv4-UNDERLAY-PEER
-<<<<<<< HEAD
-      neighbor 10.255.251.6 description DC1-SVC3A
-      redistribute connected route-map RM-CONN-2-BGP-VRFS
-=======
       neighbor 10.255.251.6 description DC1-SVC3A_Vlan3013
-      redistribute connected
->>>>>>> 9b3695e5
+      redistribute connected route-map RM-CONN-2-BGP-VRFS
    !
    vrf Tenant_A_WEB_Zone
       rd 192.168.255.9:11
@@ -658,13 +638,8 @@
       router-id 192.168.255.9
       update wait-install
       neighbor 10.255.251.6 peer group MLAG-IPv4-UNDERLAY-PEER
-<<<<<<< HEAD
-      neighbor 10.255.251.6 description DC1-SVC3A
-      redistribute connected route-map RM-CONN-2-BGP-VRFS
-=======
       neighbor 10.255.251.6 description DC1-SVC3A_Vlan3010
-      redistribute connected
->>>>>>> 9b3695e5
+      redistribute connected route-map RM-CONN-2-BGP-VRFS
    !
    vrf Tenant_B_OP_Zone
       rd 192.168.255.9:20
@@ -673,13 +648,8 @@
       router-id 192.168.255.9
       update wait-install
       neighbor 10.255.251.6 peer group MLAG-IPv4-UNDERLAY-PEER
-<<<<<<< HEAD
-      neighbor 10.255.251.6 description DC1-SVC3A
-      redistribute connected route-map RM-CONN-2-BGP-VRFS
-=======
       neighbor 10.255.251.6 description DC1-SVC3A_Vlan3019
-      redistribute connected
->>>>>>> 9b3695e5
+      redistribute connected route-map RM-CONN-2-BGP-VRFS
    !
    vrf Tenant_B_WAN_Zone
       rd 192.168.255.9:21
@@ -688,13 +658,8 @@
       router-id 192.168.255.9
       update wait-install
       neighbor 10.255.251.6 peer group MLAG-IPv4-UNDERLAY-PEER
-<<<<<<< HEAD
-      neighbor 10.255.251.6 description DC1-SVC3A
-      redistribute connected route-map RM-CONN-2-BGP-VRFS
-=======
       neighbor 10.255.251.6 description DC1-SVC3A_Vlan3020
-      redistribute connected
->>>>>>> 9b3695e5
+      redistribute connected route-map RM-CONN-2-BGP-VRFS
    !
    vrf Tenant_C_OP_Zone
       rd 192.168.255.9:30
@@ -703,13 +668,8 @@
       router-id 192.168.255.9
       update wait-install
       neighbor 10.255.251.6 peer group MLAG-IPv4-UNDERLAY-PEER
-<<<<<<< HEAD
-      neighbor 10.255.251.6 description DC1-SVC3A
-      redistribute connected route-map RM-CONN-2-BGP-VRFS
-=======
       neighbor 10.255.251.6 description DC1-SVC3A_Vlan3029
-      redistribute connected
->>>>>>> 9b3695e5
+      redistribute connected route-map RM-CONN-2-BGP-VRFS
    !
    vrf Tenant_C_WAN_Zone
       rd 192.168.255.9:31
@@ -718,12 +678,7 @@
       router-id 192.168.255.9
       update wait-install
       neighbor 10.255.251.6 peer group MLAG-IPv4-UNDERLAY-PEER
-<<<<<<< HEAD
-      neighbor 10.255.251.6 description DC1-SVC3A
-      redistribute connected route-map RM-CONN-2-BGP-VRFS
-=======
       neighbor 10.255.251.6 description DC1-SVC3A_Vlan3030
-      redistribute connected
->>>>>>> 9b3695e5
+      redistribute connected route-map RM-CONN-2-BGP-VRFS
 !
 end