cvp_configlets:
  AVD_DC1-BL1A: "!\nno enable password\nno aaa root\n!\nusername admin privilege 15
    role network-admin nopassword\nusername cvpadmin privilege 15 role network-admin
    secret sha512 $6$rZKcbIZ7iWGAWTUM$TCgDn1KcavS0s.OV8lacMTUkxTByfzcGlFlYUWroxYuU7M/9bIodhRO7nXGzMweUxvbk8mJmQl8Bh44cRktUj.\n!\nmanagement
    api http-commands\n   protocol https\n   no shutdown\n   !\n   vrf MGMT\n      no
    shutdown\n!\ndaemon TerminAttr\n   exec /usr/bin/TerminAttr -cvaddr=192.168.200.11:9910
    -cvauth=key,telarista -cvvrf=MGMT -smashexcludes=ale,flexCounter,hardware,kni,pulse,strata
    -ingestexclude=/Sysdb/cell/1/agent,/Sysdb/cell/2/agent -taillogs\n   no shutdown\n!\nvlan
    internal order ascending range 1006 1199\n!\ntransceiver qsfp default-mode 4x10G\n!\nservice
    routing protocols model multi-agent\n!\nhostname DC1-BL1A\nip name-server vrf
    MGMT 8.8.8.8\nip name-server vrf MGMT 192.168.200.5\n!\nspanning-tree mode mstp\nno
    spanning-tree vlan-id 4093-4094\nspanning-tree mst 0 priority 4096\n!\nvlan 150\n
    \  name Tenant_A_WAN_Zone_1\n!\nvlan 250\n   name Tenant_B_WAN_Zone_1\n!\nvlan
    350\n   name Tenant_C_WAN_Zone_1\n!\nvlan 3013\n   name MLAG_iBGP_Tenant_A_WAN_Zone\n
    \  trunk group LEAF_PEER_L3\n!\nvlan 3020\n   name MLAG_iBGP_Tenant_B_WAN_Zone\n
    \  trunk group LEAF_PEER_L3\n!\nvlan 3030\n   name MLAG_iBGP_Tenant_C_WAN_Zone\n
    \  trunk group LEAF_PEER_L3\n!\nvlan 4093\n   name LEAF_PEER_L3\n   trunk group
    LEAF_PEER_L3\n!\nvlan 4094\n   name MLAG_PEER\n   trunk group MLAG\n!\nvrf instance
    MGMT\n!\nvrf instance Tenant_A_WAN_Zone\n!\nvrf instance Tenant_B_WAN_Zone\n!\nvrf
    instance Tenant_C_WAN_Zone\n!\ninterface Port-Channel5\n   description MLAG_PEER_DC1-BL1B_Po5\n
    \  no shutdown\n   switchport\n   switchport mode trunk\n   switchport trunk group
    LEAF_PEER_L3\n   switchport trunk group MLAG\n!\ninterface Ethernet1\n   description
    P2P_LINK_TO_DC1-SPINE1_Ethernet6\n   no shutdown\n   mtu 1500\n   no switchport\n
    \  ip address 172.31.255.41/31\n!\ninterface Ethernet2\n   description P2P_LINK_TO_DC1-SPINE2_Ethernet6\n
    \  no shutdown\n   mtu 1500\n   no switchport\n   ip address 172.31.255.43/31\n!\ninterface
    Ethernet3\n   description P2P_LINK_TO_DC1-SPINE3_Ethernet6\n   no shutdown\n   mtu
    1500\n   no switchport\n   ip address 172.31.255.45/31\n!\ninterface Ethernet4\n
    \  description P2P_LINK_TO_DC1-SPINE4_Ethernet6\n   no shutdown\n   mtu 1500\n
    \  no switchport\n   ip address 172.31.255.47/31\n!\ninterface Ethernet5\n   description
    MLAG_PEER_DC1-BL1B_Ethernet5\n   no shutdown\n   channel-group 5 mode active\n!\ninterface
    Ethernet6\n   description MLAG_PEER_DC1-BL1B_Ethernet6\n   no shutdown\n   channel-group
    5 mode active\n!\ninterface Loopback0\n   description EVPN_Overlay_Peering\n   no
    shutdown\n   ip address 192.168.255.10/32\n!\ninterface Loopback1\n   description
    VTEP_VXLAN_Tunnel_Source\n   no shutdown\n   ip address 192.168.254.10/32\n!\ninterface
    Management1\n   description oob_management\n   no shutdown\n   vrf MGMT\n   ip
    address 192.168.200.110/24\n!\ninterface Vlan150\n   description Tenant_A_WAN_Zone_1\n
    \  no shutdown\n   vrf Tenant_A_WAN_Zone\n   ip address virtual 10.1.40.1/24\n!\ninterface
    Vlan250\n   description Tenant_B_WAN_Zone_1\n   no shutdown\n   vrf Tenant_B_WAN_Zone\n
    \  ip address virtual 10.2.50.1/24\n!\ninterface Vlan350\n   description Tenant_C_WAN_Zone_1\n
    \  no shutdown\n   vrf Tenant_C_WAN_Zone\n   ip address virtual 10.3.50.1/24\n!\ninterface
    Vlan3013\n   description MLAG_PEER_L3_iBGP: vrf Tenant_A_WAN_Zone\n   no shutdown\n
    \  mtu 1500\n   vrf Tenant_A_WAN_Zone\n   ip address 10.255.251.10/31\n!\ninterface
    Vlan3020\n   description MLAG_PEER_L3_iBGP: vrf Tenant_B_WAN_Zone\n   no shutdown\n
    \  mtu 1500\n   vrf Tenant_B_WAN_Zone\n   ip address 10.255.251.10/31\n!\ninterface
    Vlan3030\n   description MLAG_PEER_L3_iBGP: vrf Tenant_C_WAN_Zone\n   no shutdown\n
    \  mtu 1500\n   vrf Tenant_C_WAN_Zone\n   ip address 10.255.251.10/31\n!\ninterface
    Vlan4093\n   description MLAG_PEER_L3_PEERING\n   no shutdown\n   mtu 1500\n   ip
    address 10.255.251.10/31\n!\ninterface Vlan4094\n   description MLAG_PEER\n   no
    shutdown\n   mtu 1500\n   no autostate\n   ip address 10.255.252.10/31\n!\ninterface
    Vxlan1\n   description DC1-BL1A_VTEP\n   vxlan source-interface Loopback1\n   vxlan
    virtual-router encapsulation mac-address mlag-system-id\n   vxlan udp-port 4789\n
    \  vxlan vlan 150 vni 10150\n   vxlan vlan 250 vni 20250\n   vxlan vlan 350 vni
    30350\n   vxlan vrf Tenant_A_WAN_Zone vni 14\n   vxlan vrf Tenant_B_WAN_Zone vni
    21\n   vxlan vrf Tenant_C_WAN_Zone vni 31\n!\nip virtual-router mac-address 00:dc:00:00:00:0a\n!\nip
    routing\nno ip routing vrf MGMT\nip routing vrf Tenant_A_WAN_Zone\nip routing
    vrf Tenant_B_WAN_Zone\nip routing vrf Tenant_C_WAN_Zone\n!\nip prefix-list PL-LOOPBACKS-EVPN-OVERLAY\n
    \  seq 10 permit 192.168.255.0/24 eq 32\n   seq 20 permit 192.168.254.0/24 eq
    32\n!\nmlag configuration\n   domain-id DC1_BL1\n   local-interface Vlan4094\n
    \  peer-address 10.255.252.11\n   peer-link Port-Channel5\n   reload-delay mlag
    300\n   reload-delay non-mlag 330\n!\nip route vrf MGMT 0.0.0.0/0 192.168.200.5\n!\nntp
    local-interface vrf MGMT Management1\nntp server vrf MGMT 192.168.200.5 prefer\n!\nroute-map
    RM-CONN-2-BGP permit 10\n   match ip address prefix-list PL-LOOPBACKS-EVPN-OVERLAY\n!\nroute-map
    RM-MLAG-PEER-IN permit 10\n   description Make routes learned over MLAG Peer-link
    less preferred on spines to ensure optimal routing\n   set origin incomplete\n!\nrouter
    bfd\n   multihop interval 1200 min-rx 1200 multiplier 3\n!\nrouter bgp 65104\n
    \  router-id 192.168.255.10\n   maximum-paths 4 ecmp 4\n   update wait-install\n
    \  no bgp default ipv4-unicast\n   distance bgp 20 200 200\n   neighbor EVPN-OVERLAY-PEERS
    peer group\n   neighbor EVPN-OVERLAY-PEERS update-source Loopback0\n   neighbor
    EVPN-OVERLAY-PEERS bfd\n   neighbor EVPN-OVERLAY-PEERS ebgp-multihop 3\n   neighbor
    EVPN-OVERLAY-PEERS password 7 q+VNViP5i4rVjW1cxFv2wA==\n   neighbor EVPN-OVERLAY-PEERS
    send-community\n   neighbor EVPN-OVERLAY-PEERS maximum-routes 0\n   neighbor IPv4-UNDERLAY-PEERS
    peer group\n   neighbor IPv4-UNDERLAY-PEERS password 7 AQQvKeimxJu+uGQ/yYvv9w==\n
    \  neighbor IPv4-UNDERLAY-PEERS send-community\n   neighbor IPv4-UNDERLAY-PEERS
    maximum-routes 12000\n   neighbor MLAG-IPv4-UNDERLAY-PEER peer group\n   neighbor
    MLAG-IPv4-UNDERLAY-PEER remote-as 65104\n   neighbor MLAG-IPv4-UNDERLAY-PEER next-hop-self\n
    \  neighbor MLAG-IPv4-UNDERLAY-PEER description DC1-BL1B\n   neighbor MLAG-IPv4-UNDERLAY-PEER
    password 7 vnEaG8gMeQf3d3cN6PktXQ==\n   neighbor MLAG-IPv4-UNDERLAY-PEER send-community\n
    \  neighbor MLAG-IPv4-UNDERLAY-PEER maximum-routes 12000\n   neighbor MLAG-IPv4-UNDERLAY-PEER
    route-map RM-MLAG-PEER-IN in\n   neighbor 10.255.251.11 peer group MLAG-IPv4-UNDERLAY-PEER\n
    \  neighbor 10.255.251.11 description DC1-BL1B\n   neighbor 172.31.255.40 peer
    group IPv4-UNDERLAY-PEERS\n   neighbor 172.31.255.40 remote-as 65001\n   neighbor
    172.31.255.40 description DC1-SPINE1_Ethernet6\n   neighbor 172.31.255.42 peer
    group IPv4-UNDERLAY-PEERS\n   neighbor 172.31.255.42 remote-as 65001\n   neighbor
    172.31.255.42 description DC1-SPINE2_Ethernet6\n   neighbor 172.31.255.44 peer
    group IPv4-UNDERLAY-PEERS\n   neighbor 172.31.255.44 remote-as 65001\n   neighbor
    172.31.255.44 description DC1-SPINE3_Ethernet6\n   neighbor 172.31.255.46 peer
    group IPv4-UNDERLAY-PEERS\n   neighbor 172.31.255.46 remote-as 65001\n   neighbor
    172.31.255.46 description DC1-SPINE4_Ethernet6\n   neighbor 192.168.255.1 peer
    group EVPN-OVERLAY-PEERS\n   neighbor 192.168.255.1 remote-as 65001\n   neighbor
    192.168.255.1 description DC1-SPINE1\n   neighbor 192.168.255.2 peer group EVPN-OVERLAY-PEERS\n
    \  neighbor 192.168.255.2 remote-as 65001\n   neighbor 192.168.255.2 description
    DC1-SPINE2\n   neighbor 192.168.255.3 peer group EVPN-OVERLAY-PEERS\n   neighbor
    192.168.255.3 remote-as 65001\n   neighbor 192.168.255.3 description DC1-SPINE3\n
    \  neighbor 192.168.255.4 peer group EVPN-OVERLAY-PEERS\n   neighbor 192.168.255.4
    remote-as 65001\n   neighbor 192.168.255.4 description DC1-SPINE4\n   redistribute
    connected route-map RM-CONN-2-BGP\n   !\n   vlan-aware-bundle Tenant_A_WAN_Zone\n
    \     rd 192.168.255.10:14\n      route-target both 14:14\n      redistribute
    learned\n      vlan 150\n   !\n   vlan-aware-bundle Tenant_B_WAN_Zone\n      rd
    192.168.255.10:21\n      route-target both 21:21\n      redistribute learned\n
    \     vlan 250\n   !\n   vlan-aware-bundle Tenant_C_WAN_Zone\n      rd 192.168.255.10:31\n
    \     route-target both 31:31\n      redistribute learned\n      vlan 350\n   !\n
    \  address-family evpn\n      neighbor EVPN-OVERLAY-PEERS activate\n   !\n   address-family
    ipv4\n      no neighbor EVPN-OVERLAY-PEERS activate\n      neighbor IPv4-UNDERLAY-PEERS
    activate\n      neighbor MLAG-IPv4-UNDERLAY-PEER activate\n   !\n   vrf Tenant_A_WAN_Zone\n
    \     rd 192.168.255.10:14\n      route-target import evpn 14:14\n      route-target
    export evpn 14:14\n      router-id 192.168.255.10\n      update wait-install\n
    \     neighbor 10.255.251.11 peer group MLAG-IPv4-UNDERLAY-PEER\n      neighbor
    10.255.251.11 description DC1-BL1B\n      redistribute connected\n   !\n   vrf
    Tenant_B_WAN_Zone\n      rd 192.168.255.10:21\n      route-target import evpn
    21:21\n      route-target export evpn 21:21\n      router-id 192.168.255.10\n
    \     update wait-install\n      neighbor 10.255.251.11 peer group MLAG-IPv4-UNDERLAY-PEER\n
    \     neighbor 10.255.251.11 description DC1-BL1B\n      redistribute connected\n
    \  !\n   vrf Tenant_C_WAN_Zone\n      rd 192.168.255.10:31\n      route-target
    import evpn 31:31\n      route-target export evpn 31:31\n      router-id 192.168.255.10\n
    \     update wait-install\n      neighbor 10.255.251.11 peer group MLAG-IPv4-UNDERLAY-PEER\n
    \     neighbor 10.255.251.11 description DC1-BL1B\n      redistribute connected\n!\nend\n"
  AVD_DC1-BL1B: "!\nno enable password\nno aaa root\n!\nusername admin privilege 15
    role network-admin nopassword\nusername cvpadmin privilege 15 role network-admin
    secret sha512 $6$rZKcbIZ7iWGAWTUM$TCgDn1KcavS0s.OV8lacMTUkxTByfzcGlFlYUWroxYuU7M/9bIodhRO7nXGzMweUxvbk8mJmQl8Bh44cRktUj.\n!\nmanagement
    api http-commands\n   protocol https\n   no shutdown\n   !\n   vrf MGMT\n      no
    shutdown\n!\ndaemon TerminAttr\n   exec /usr/bin/TerminAttr -cvaddr=192.168.200.11:9910
    -cvauth=key,telarista -cvvrf=MGMT -smashexcludes=ale,flexCounter,hardware,kni,pulse,strata
    -ingestexclude=/Sysdb/cell/1/agent,/Sysdb/cell/2/agent -taillogs\n   no shutdown\n!\nvlan
    internal order ascending range 1006 1199\n!\ntransceiver qsfp default-mode 4x10G\n!\nservice
    routing protocols model multi-agent\n!\nhostname DC1-BL1B\nip name-server vrf
    MGMT 8.8.8.8\nip name-server vrf MGMT 192.168.200.5\n!\nspanning-tree mode mstp\nno
    spanning-tree vlan-id 4093-4094\nspanning-tree mst 0 priority 4096\n!\nvlan 150\n
    \  name Tenant_A_WAN_Zone_1\n!\nvlan 250\n   name Tenant_B_WAN_Zone_1\n!\nvlan
    350\n   name Tenant_C_WAN_Zone_1\n!\nvlan 3013\n   name MLAG_iBGP_Tenant_A_WAN_Zone\n
    \  trunk group LEAF_PEER_L3\n!\nvlan 3020\n   name MLAG_iBGP_Tenant_B_WAN_Zone\n
    \  trunk group LEAF_PEER_L3\n!\nvlan 3030\n   name MLAG_iBGP_Tenant_C_WAN_Zone\n
    \  trunk group LEAF_PEER_L3\n!\nvlan 4093\n   name LEAF_PEER_L3\n   trunk group
    LEAF_PEER_L3\n!\nvlan 4094\n   name MLAG_PEER\n   trunk group MLAG\n!\nvrf instance
    MGMT\n!\nvrf instance Tenant_A_WAN_Zone\n!\nvrf instance Tenant_B_WAN_Zone\n!\nvrf
    instance Tenant_C_WAN_Zone\n!\ninterface Port-Channel5\n   description MLAG_PEER_DC1-BL1A_Po5\n
    \  no shutdown\n   switchport\n   switchport mode trunk\n   switchport trunk group
    LEAF_PEER_L3\n   switchport trunk group MLAG\n!\ninterface Ethernet1\n   description
    P2P_LINK_TO_DC1-SPINE1_Ethernet7\n   no shutdown\n   mtu 1500\n   no switchport\n
    \  ip address 172.31.255.49/31\n!\ninterface Ethernet2\n   description P2P_LINK_TO_DC1-SPINE2_Ethernet7\n
    \  no shutdown\n   mtu 1500\n   no switchport\n   ip address 172.31.255.51/31\n!\ninterface
    Ethernet3\n   description P2P_LINK_TO_DC1-SPINE3_Ethernet7\n   no shutdown\n   mtu
    1500\n   no switchport\n   ip address 172.31.255.53/31\n!\ninterface Ethernet4\n
    \  description P2P_LINK_TO_DC1-SPINE4_Ethernet7\n   no shutdown\n   mtu 1500\n
    \  no switchport\n   ip address 172.31.255.55/31\n!\ninterface Ethernet5\n   description
    MLAG_PEER_DC1-BL1A_Ethernet5\n   no shutdown\n   channel-group 5 mode active\n!\ninterface
    Ethernet6\n   description MLAG_PEER_DC1-BL1A_Ethernet6\n   no shutdown\n   channel-group
    5 mode active\n!\ninterface Loopback0\n   description EVPN_Overlay_Peering\n   no
    shutdown\n   ip address 192.168.255.11/32\n!\ninterface Loopback1\n   description
    VTEP_VXLAN_Tunnel_Source\n   no shutdown\n   ip address 192.168.254.10/32\n!\ninterface
    Management1\n   description oob_management\n   no shutdown\n   vrf MGMT\n   ip
    address 192.168.200.111/24\n!\ninterface Vlan150\n   description Tenant_A_WAN_Zone_1\n
    \  no shutdown\n   vrf Tenant_A_WAN_Zone\n   ip address virtual 10.1.40.1/24\n!\ninterface
    Vlan250\n   description Tenant_B_WAN_Zone_1\n   no shutdown\n   vrf Tenant_B_WAN_Zone\n
    \  ip address virtual 10.2.50.1/24\n!\ninterface Vlan350\n   description Tenant_C_WAN_Zone_1\n
    \  no shutdown\n   vrf Tenant_C_WAN_Zone\n   ip address virtual 10.3.50.1/24\n!\ninterface
    Vlan3013\n   description MLAG_PEER_L3_iBGP: vrf Tenant_A_WAN_Zone\n   no shutdown\n
    \  mtu 1500\n   vrf Tenant_A_WAN_Zone\n   ip address 10.255.251.11/31\n!\ninterface
    Vlan3020\n   description MLAG_PEER_L3_iBGP: vrf Tenant_B_WAN_Zone\n   no shutdown\n
    \  mtu 1500\n   vrf Tenant_B_WAN_Zone\n   ip address 10.255.251.11/31\n!\ninterface
    Vlan3030\n   description MLAG_PEER_L3_iBGP: vrf Tenant_C_WAN_Zone\n   no shutdown\n
    \  mtu 1500\n   vrf Tenant_C_WAN_Zone\n   ip address 10.255.251.11/31\n!\ninterface
    Vlan4093\n   description MLAG_PEER_L3_PEERING\n   no shutdown\n   mtu 1500\n   ip
    address 10.255.251.11/31\n!\ninterface Vlan4094\n   description MLAG_PEER\n   no
    shutdown\n   mtu 1500\n   no autostate\n   ip address 10.255.252.11/31\n!\ninterface
    Vxlan1\n   description DC1-BL1B_VTEP\n   vxlan source-interface Loopback1\n   vxlan
    virtual-router encapsulation mac-address mlag-system-id\n   vxlan udp-port 4789\n
    \  vxlan vlan 150 vni 10150\n   vxlan vlan 250 vni 20250\n   vxlan vlan 350 vni
    30350\n   vxlan vrf Tenant_A_WAN_Zone vni 14\n   vxlan vrf Tenant_B_WAN_Zone vni
    21\n   vxlan vrf Tenant_C_WAN_Zone vni 31\n!\nip virtual-router mac-address 00:dc:00:00:00:0a\n!\nip
    routing\nno ip routing vrf MGMT\nip routing vrf Tenant_A_WAN_Zone\nip routing
    vrf Tenant_B_WAN_Zone\nip routing vrf Tenant_C_WAN_Zone\n!\nip prefix-list PL-LOOPBACKS-EVPN-OVERLAY\n
    \  seq 10 permit 192.168.255.0/24 eq 32\n   seq 20 permit 192.168.254.0/24 eq
    32\n!\nmlag configuration\n   domain-id DC1_BL1\n   local-interface Vlan4094\n
    \  peer-address 10.255.252.10\n   peer-link Port-Channel5\n   reload-delay mlag
    300\n   reload-delay non-mlag 330\n!\nip route vrf MGMT 0.0.0.0/0 192.168.200.5\n!\nntp
    local-interface vrf MGMT Management1\nntp server vrf MGMT 192.168.200.5 prefer\n!\nroute-map
    RM-CONN-2-BGP permit 10\n   match ip address prefix-list PL-LOOPBACKS-EVPN-OVERLAY\n!\nroute-map
    RM-MLAG-PEER-IN permit 10\n   description Make routes learned over MLAG Peer-link
    less preferred on spines to ensure optimal routing\n   set origin incomplete\n!\nrouter
    bfd\n   multihop interval 1200 min-rx 1200 multiplier 3\n!\nrouter bgp 65104\n
    \  router-id 192.168.255.11\n   maximum-paths 4 ecmp 4\n   update wait-install\n
    \  no bgp default ipv4-unicast\n   distance bgp 20 200 200\n   neighbor EVPN-OVERLAY-PEERS
    peer group\n   neighbor EVPN-OVERLAY-PEERS update-source Loopback0\n   neighbor
    EVPN-OVERLAY-PEERS bfd\n   neighbor EVPN-OVERLAY-PEERS ebgp-multihop 3\n   neighbor
    EVPN-OVERLAY-PEERS password 7 q+VNViP5i4rVjW1cxFv2wA==\n   neighbor EVPN-OVERLAY-PEERS
    send-community\n   neighbor EVPN-OVERLAY-PEERS maximum-routes 0\n   neighbor IPv4-UNDERLAY-PEERS
    peer group\n   neighbor IPv4-UNDERLAY-PEERS password 7 AQQvKeimxJu+uGQ/yYvv9w==\n
    \  neighbor IPv4-UNDERLAY-PEERS send-community\n   neighbor IPv4-UNDERLAY-PEERS
    maximum-routes 12000\n   neighbor MLAG-IPv4-UNDERLAY-PEER peer group\n   neighbor
    MLAG-IPv4-UNDERLAY-PEER remote-as 65104\n   neighbor MLAG-IPv4-UNDERLAY-PEER next-hop-self\n
    \  neighbor MLAG-IPv4-UNDERLAY-PEER description DC1-BL1A\n   neighbor MLAG-IPv4-UNDERLAY-PEER
    password 7 vnEaG8gMeQf3d3cN6PktXQ==\n   neighbor MLAG-IPv4-UNDERLAY-PEER send-community\n
    \  neighbor MLAG-IPv4-UNDERLAY-PEER maximum-routes 12000\n   neighbor MLAG-IPv4-UNDERLAY-PEER
    route-map RM-MLAG-PEER-IN in\n   neighbor 10.255.251.10 peer group MLAG-IPv4-UNDERLAY-PEER\n
    \  neighbor 10.255.251.10 description DC1-BL1A\n   neighbor 172.31.255.48 peer
    group IPv4-UNDERLAY-PEERS\n   neighbor 172.31.255.48 remote-as 65001\n   neighbor
    172.31.255.48 description DC1-SPINE1_Ethernet7\n   neighbor 172.31.255.50 peer
    group IPv4-UNDERLAY-PEERS\n   neighbor 172.31.255.50 remote-as 65001\n   neighbor
    172.31.255.50 description DC1-SPINE2_Ethernet7\n   neighbor 172.31.255.52 peer
    group IPv4-UNDERLAY-PEERS\n   neighbor 172.31.255.52 remote-as 65001\n   neighbor
    172.31.255.52 description DC1-SPINE3_Ethernet7\n   neighbor 172.31.255.54 peer
    group IPv4-UNDERLAY-PEERS\n   neighbor 172.31.255.54 remote-as 65001\n   neighbor
    172.31.255.54 description DC1-SPINE4_Ethernet7\n   neighbor 192.168.255.1 peer
    group EVPN-OVERLAY-PEERS\n   neighbor 192.168.255.1 remote-as 65001\n   neighbor
    192.168.255.1 description DC1-SPINE1\n   neighbor 192.168.255.2 peer group EVPN-OVERLAY-PEERS\n
    \  neighbor 192.168.255.2 remote-as 65001\n   neighbor 192.168.255.2 description
    DC1-SPINE2\n   neighbor 192.168.255.3 peer group EVPN-OVERLAY-PEERS\n   neighbor
    192.168.255.3 remote-as 65001\n   neighbor 192.168.255.3 description DC1-SPINE3\n
    \  neighbor 192.168.255.4 peer group EVPN-OVERLAY-PEERS\n   neighbor 192.168.255.4
    remote-as 65001\n   neighbor 192.168.255.4 description DC1-SPINE4\n   redistribute
    connected route-map RM-CONN-2-BGP\n   !\n   vlan-aware-bundle Tenant_A_WAN_Zone\n
    \     rd 192.168.255.11:14\n      route-target both 14:14\n      redistribute
    learned\n      vlan 150\n   !\n   vlan-aware-bundle Tenant_B_WAN_Zone\n      rd
    192.168.255.11:21\n      route-target both 21:21\n      redistribute learned\n
    \     vlan 250\n   !\n   vlan-aware-bundle Tenant_C_WAN_Zone\n      rd 192.168.255.11:31\n
    \     route-target both 31:31\n      redistribute learned\n      vlan 350\n   !\n
    \  address-family evpn\n      neighbor EVPN-OVERLAY-PEERS activate\n   !\n   address-family
    ipv4\n      no neighbor EVPN-OVERLAY-PEERS activate\n      neighbor IPv4-UNDERLAY-PEERS
    activate\n      neighbor MLAG-IPv4-UNDERLAY-PEER activate\n   !\n   vrf Tenant_A_WAN_Zone\n
    \     rd 192.168.255.11:14\n      route-target import evpn 14:14\n      route-target
    export evpn 14:14\n      router-id 192.168.255.11\n      update wait-install\n
    \     neighbor 10.255.251.10 peer group MLAG-IPv4-UNDERLAY-PEER\n      neighbor
    10.255.251.10 description DC1-BL1A\n      redistribute connected\n   !\n   vrf
    Tenant_B_WAN_Zone\n      rd 192.168.255.11:21\n      route-target import evpn
    21:21\n      route-target export evpn 21:21\n      router-id 192.168.255.11\n
    \     update wait-install\n      neighbor 10.255.251.10 peer group MLAG-IPv4-UNDERLAY-PEER\n
    \     neighbor 10.255.251.10 description DC1-BL1A\n      redistribute connected\n
    \  !\n   vrf Tenant_C_WAN_Zone\n      rd 192.168.255.11:31\n      route-target
    import evpn 31:31\n      route-target export evpn 31:31\n      router-id 192.168.255.11\n
    \     update wait-install\n      neighbor 10.255.251.10 peer group MLAG-IPv4-UNDERLAY-PEER\n
    \     neighbor 10.255.251.10 description DC1-BL1A\n      redistribute connected\n!\nend\n"
  AVD_DC1-L2LEAF1A: "!\nno enable password\nno aaa root\n!\nusername admin privilege
    15 role network-admin nopassword\nusername cvpadmin privilege 15 role network-admin
    secret sha512 $6$rZKcbIZ7iWGAWTUM$TCgDn1KcavS0s.OV8lacMTUkxTByfzcGlFlYUWroxYuU7M/9bIodhRO7nXGzMweUxvbk8mJmQl8Bh44cRktUj.\n!\nmanagement
    api http-commands\n   protocol https\n   no shutdown\n   !\n   vrf MGMT\n      no
    shutdown\n!\ndaemon TerminAttr\n   exec /usr/bin/TerminAttr -cvaddr=192.168.200.11:9910
    -cvauth=key,telarista -cvvrf=MGMT -smashexcludes=ale,flexCounter,hardware,kni,pulse,strata
    -ingestexclude=/Sysdb/cell/1/agent,/Sysdb/cell/2/agent -taillogs\n   no shutdown\n!\nvlan
    internal order ascending range 1006 1199\n!\nno ip igmp snooping vlan 120\n!\ntransceiver
    qsfp default-mode 4x10G\n!\nservice routing protocols model multi-agent\n!\nhostname
    DC1-L2LEAF1A\nip name-server vrf MGMT 8.8.8.8\nip name-server vrf MGMT 192.168.200.5\n!\nspanning-tree
    mode mstp\nspanning-tree mst 0 priority 16384\n!\nvlan 110\n   name Tenant_A_OP_Zone_1\n!\nvlan
    111\n   name Tenant_A_OP_Zone_2\n!\nvlan 120\n   name Tenant_A_WEB_Zone_1\n!\nvlan
    121\n   name Tenant_A_WEBZone_2\n!\nvlan 130\n   name Tenant_A_APP_Zone_1\n!\nvlan
    131\n   name Tenant_A_APP_Zone_2\n!\nvrf instance MGMT\n!\ninterface Port-Channel1\n
    \  description DC1_LEAF2_Po7\n   no shutdown\n   switchport\n   switchport trunk
    allowed vlan 110-111,120-121,130-131\n   switchport mode trunk\n!\ninterface Ethernet1\n
    \  description DC1-LEAF2A_Ethernet7\n   no shutdown\n   channel-group 1 mode active\n!\ninterface
    Ethernet2\n   description DC1-LEAF2B_Ethernet7\n   no shutdown\n   channel-group
    1 mode active\n!\ninterface Management1\n   description oob_management\n   no
    shutdown\n   vrf MGMT\n   ip address 192.168.200.112/24\nno ip routing vrf MGMT\n!\nip
    route vrf MGMT 0.0.0.0/0 192.168.200.5\n!\nntp local-interface vrf MGMT Management1\nntp
    server vrf MGMT 192.168.200.5 prefer\n!\nend\n"
  AVD_DC1-L2LEAF2A: "!\nno enable password\nno aaa root\n!\nusername admin privilege
    15 role network-admin nopassword\nusername cvpadmin privilege 15 role network-admin
    secret sha512 $6$rZKcbIZ7iWGAWTUM$TCgDn1KcavS0s.OV8lacMTUkxTByfzcGlFlYUWroxYuU7M/9bIodhRO7nXGzMweUxvbk8mJmQl8Bh44cRktUj.\n!\nmanagement
    api http-commands\n   protocol https\n   no shutdown\n   !\n   vrf MGMT\n      no
    shutdown\n!\ndaemon TerminAttr\n   exec /usr/bin/TerminAttr -cvaddr=192.168.200.11:9910
    -cvauth=key,telarista -cvvrf=MGMT -smashexcludes=ale,flexCounter,hardware,kni,pulse,strata
    -ingestexclude=/Sysdb/cell/1/agent,/Sysdb/cell/2/agent -taillogs\n   no shutdown\n!\nvlan
    internal order ascending range 1006 1199\n!\nno ip igmp snooping vlan 120\n!\ntransceiver
    qsfp default-mode 4x10G\n!\nservice routing protocols model multi-agent\n!\nhostname
    DC1-L2LEAF2A\nip name-server vrf MGMT 8.8.8.8\nip name-server vrf MGMT 192.168.200.5\n!\nspanning-tree
    mode mstp\nno spanning-tree vlan-id 4094\nspanning-tree mst 0 priority 16384\n!\nvlan
    110\n   name Tenant_A_OP_Zone_1\n!\nvlan 111\n   name Tenant_A_OP_Zone_2\n!\nvlan
    120\n   name Tenant_A_WEB_Zone_1\n!\nvlan 121\n   name Tenant_A_WEBZone_2\n!\nvlan
    130\n   name Tenant_A_APP_Zone_1\n!\nvlan 131\n   name Tenant_A_APP_Zone_2\n!\nvlan
    140\n   name Tenant_A_DB_BZone_1\n!\nvlan 141\n   name Tenant_A_DB_Zone_2\n!\nvlan
    150\n   name Tenant_A_WAN_Zone_1\n!\nvlan 210\n   name Tenant_B_OP_Zone_1\n!\nvlan
    211\n   name Tenant_B_OP_Zone_2\n!\nvlan 250\n   name Tenant_B_WAN_Zone_1\n!\nvlan
    310\n   name Tenant_C_OP_Zone_1\n!\nvlan 311\n   name Tenant_C_OP_Zone_2\n!\nvlan
    350\n   name Tenant_C_WAN_Zone_1\n!\nvlan 4094\n   name MLAG_PEER\n   trunk group
    MLAG\n!\nvrf instance MGMT\n!\ninterface Port-Channel1\n   description DC1_SVC3_Po7\n
    \  no shutdown\n   switchport\n   switchport trunk allowed vlan 110-111,120-121,130-131,140-141,150,210-211,250,310-311,350\n
    \  switchport mode trunk\n   mlag 1\n!\ninterface Port-Channel3\n   description
    MLAG_PEER_DC1-L2LEAF2B_Po3\n   no shutdown\n   switchport\n   switchport mode
    trunk\n   switchport trunk group MLAG\n!\ninterface Ethernet1\n   description
    DC1-SVC3A_Ethernet7\n   shutdown\n   channel-group 1 mode active\n!\ninterface
    Ethernet2\n   description DC1-SVC3B_Ethernet7\n   shutdown\n   channel-group 1
    mode active\n!\ninterface Ethernet3\n   description MLAG_PEER_DC1-L2LEAF2B_Ethernet3\n
    \  no shutdown\n   channel-group 3 mode active\n!\ninterface Ethernet4\n   description
    MLAG_PEER_DC1-L2LEAF2B_Ethernet4\n   no shutdown\n   channel-group 3 mode active\n!\ninterface
    Management1\n   description oob_management\n   no shutdown\n   vrf MGMT\n   ip
    address 192.168.200.113/24\n!\ninterface Vlan4094\n   description MLAG_PEER\n
    \  no shutdown\n   mtu 1500\n   no autostate\n   ip address 10.255.252.16/31\nno
    ip routing vrf MGMT\n!\nmlag configuration\n   domain-id DC1_L2LEAF2\n   local-interface
    Vlan4094\n   peer-address 10.255.252.17\n   peer-link Port-Channel3\n   reload-delay
    mlag 300\n   reload-delay non-mlag 330\n!\nip route vrf MGMT 0.0.0.0/0 192.168.200.5\n!\nntp
    local-interface vrf MGMT Management1\nntp server vrf MGMT 192.168.200.5 prefer\n!\nend\n"
  AVD_DC1-L2LEAF2B: "!\nno enable password\nno aaa root\n!\nusername admin privilege
    15 role network-admin nopassword\nusername cvpadmin privilege 15 role network-admin
    secret sha512 $6$rZKcbIZ7iWGAWTUM$TCgDn1KcavS0s.OV8lacMTUkxTByfzcGlFlYUWroxYuU7M/9bIodhRO7nXGzMweUxvbk8mJmQl8Bh44cRktUj.\n!\nmanagement
    api http-commands\n   protocol https\n   no shutdown\n   !\n   vrf MGMT\n      no
    shutdown\n!\ndaemon TerminAttr\n   exec /usr/bin/TerminAttr -cvaddr=192.168.200.11:9910
    -cvauth=key,telarista -cvvrf=MGMT -smashexcludes=ale,flexCounter,hardware,kni,pulse,strata
    -ingestexclude=/Sysdb/cell/1/agent,/Sysdb/cell/2/agent -taillogs\n   no shutdown\n!\nvlan
    internal order ascending range 1006 1199\n!\nno ip igmp snooping vlan 120\n!\ntransceiver
    qsfp default-mode 4x10G\n!\nservice routing protocols model multi-agent\n!\nhostname
    DC1-L2LEAF2B\nip name-server vrf MGMT 8.8.8.8\nip name-server vrf MGMT 192.168.200.5\n!\nspanning-tree
    mode mstp\nno spanning-tree vlan-id 4094\nspanning-tree mst 0 priority 16384\n!\nvlan
    110\n   name Tenant_A_OP_Zone_1\n!\nvlan 111\n   name Tenant_A_OP_Zone_2\n!\nvlan
    120\n   name Tenant_A_WEB_Zone_1\n!\nvlan 121\n   name Tenant_A_WEBZone_2\n!\nvlan
    130\n   name Tenant_A_APP_Zone_1\n!\nvlan 131\n   name Tenant_A_APP_Zone_2\n!\nvlan
    140\n   name Tenant_A_DB_BZone_1\n!\nvlan 141\n   name Tenant_A_DB_Zone_2\n!\nvlan
    150\n   name Tenant_A_WAN_Zone_1\n!\nvlan 210\n   name Tenant_B_OP_Zone_1\n!\nvlan
    211\n   name Tenant_B_OP_Zone_2\n!\nvlan 250\n   name Tenant_B_WAN_Zone_1\n!\nvlan
    310\n   name Tenant_C_OP_Zone_1\n!\nvlan 311\n   name Tenant_C_OP_Zone_2\n!\nvlan
    350\n   name Tenant_C_WAN_Zone_1\n!\nvlan 4094\n   name MLAG_PEER\n   trunk group
    MLAG\n!\nvrf instance MGMT\n!\ninterface Port-Channel1\n   description DC1_SVC3_Po7\n
    \  no shutdown\n   switchport\n   switchport trunk allowed vlan 110-111,120-121,130-131,140-141,150,210-211,250,310-311,350\n
    \  switchport mode trunk\n   mlag 1\n!\ninterface Port-Channel3\n   description
    MLAG_PEER_DC1-L2LEAF2A_Po3\n   no shutdown\n   switchport\n   switchport mode
    trunk\n   switchport trunk group MLAG\n!\ninterface Ethernet1\n   description
    DC1-SVC3A_Ethernet8\n   shutdown\n   channel-group 1 mode active\n!\ninterface
    Ethernet2\n   description DC1-SVC3B_Ethernet8\n   shutdown\n   channel-group 1
    mode active\n!\ninterface Ethernet3\n   description MLAG_PEER_DC1-L2LEAF2A_Ethernet3\n
    \  no shutdown\n   channel-group 3 mode active\n!\ninterface Ethernet4\n   description
    MLAG_PEER_DC1-L2LEAF2A_Ethernet4\n   no shutdown\n   channel-group 3 mode active\n!\ninterface
    Management1\n   description oob_management\n   no shutdown\n   vrf MGMT\n   ip
    address 192.168.200.114/24\n!\ninterface Vlan4094\n   description MLAG_PEER\n
    \  no shutdown\n   mtu 1500\n   no autostate\n   ip address 10.255.252.17/31\nno
    ip routing vrf MGMT\n!\nmlag configuration\n   domain-id DC1_L2LEAF2\n   local-interface
    Vlan4094\n   peer-address 10.255.252.16\n   peer-link Port-Channel3\n   reload-delay
    mlag 300\n   reload-delay non-mlag 330\n!\nip route vrf MGMT 0.0.0.0/0 192.168.200.5\n!\nntp
    local-interface vrf MGMT Management1\nntp server vrf MGMT 192.168.200.5 prefer\n!\nend\n"
  AVD_DC1-LEAF1A: "!\nno enable password\nno aaa root\n!\nusername admin privilege
    15 role network-admin nopassword\nusername cvpadmin privilege 15 role network-admin
    secret sha512 $6$rZKcbIZ7iWGAWTUM$TCgDn1KcavS0s.OV8lacMTUkxTByfzcGlFlYUWroxYuU7M/9bIodhRO7nXGzMweUxvbk8mJmQl8Bh44cRktUj.\n!\nmanagement
    api http-commands\n   protocol https\n   no shutdown\n   !\n   vrf MGMT\n      no
    shutdown\n!\ndaemon TerminAttr\n   exec /usr/bin/TerminAttr -cvaddr=192.168.200.11:9910
    -cvauth=key,telarista -cvvrf=MGMT -smashexcludes=ale,flexCounter,hardware,kni,pulse,strata
    -ingestexclude=/Sysdb/cell/1/agent,/Sysdb/cell/2/agent -taillogs\n   no shutdown\n!\nvlan
    internal order ascending range 1006 1199\n!\nno ip igmp snooping vlan 120\n!\ntransceiver
    qsfp default-mode 4x10G\n!\nservice routing protocols model multi-agent\n!\nhostname
    DC1-LEAF1A\nip name-server vrf MGMT 8.8.8.8\nip name-server vrf MGMT 192.168.200.5\n!\nspanning-tree
    mode mstp\nspanning-tree mst 0 priority 4096\n!\nvlan 120\n   name Tenant_A_WEB_Zone_1\n!\nvlan
    121\n   name Tenant_A_WEBZone_2\n!\nvlan 130\n   name Tenant_A_APP_Zone_1\n!\nvlan
    131\n   name Tenant_A_APP_Zone_2\n!\nvrf instance MGMT\n!\nvrf instance Tenant_A_APP_Zone\n!\nvrf
    instance Tenant_A_WEB_Zone\n!\ninterface Ethernet1\n   description P2P_LINK_TO_DC1-SPINE1_Ethernet1\n
    \  no shutdown\n   mtu 1500\n   no switchport\n   ip address 172.31.255.1/31\n!\ninterface
    Ethernet2\n   description P2P_LINK_TO_DC1-SPINE2_Ethernet1\n   no shutdown\n   mtu
    1500\n   no switchport\n   ip address 172.31.255.3/31\n!\ninterface Ethernet3\n
    \  description P2P_LINK_TO_DC1-SPINE3_Ethernet1\n   no shutdown\n   mtu 1500\n
    \  no switchport\n   ip address 172.31.255.5/31\n!\ninterface Ethernet4\n   description
    P2P_LINK_TO_DC1-SPINE4_Ethernet1\n   no shutdown\n   mtu 1500\n   no switchport\n
    \  ip address 172.31.255.7/31\n!\ninterface Ethernet6\n   description server02_SINGLE_NODE_TRUNK_Eth1\n
    \  no shutdown\n   switchport trunk allowed vlan 110-111,210-211\n   switchport
    mode trunk\n   switchport\n!\ninterface Ethernet7\n   description server02_SINGLE_NODE_Eth1\n
    \  no shutdown\n   switchport access vlan 110\n   switchport mode access\n   switchport\n!\ninterface
    Loopback0\n   description EVPN_Overlay_Peering\n   no shutdown\n   ip address
    192.168.255.5/32\n!\ninterface Loopback1\n   description VTEP_VXLAN_Tunnel_Source\n
    \  no shutdown\n   ip address 192.168.254.5/32\n!\ninterface Management1\n   description
    oob_management\n   no shutdown\n   vrf MGMT\n   ip address 192.168.200.105/24\n!\ninterface
    Vlan120\n   description Tenant_A_WEB_Zone_1\n   no shutdown\n   vrf Tenant_A_WEB_Zone\n
    \  ip helper-address 1.1.1.1 vrf TEST source-interface lo100\n   ip address virtual
    10.1.20.1/24\n!\ninterface Vlan121\n   description Tenant_A_WEBZone_2\n   shutdown\n
    \  mtu 1560\n   vrf Tenant_A_WEB_Zone\n   ip address virtual 10.1.10.254/24\n!\ninterface
    Vlan130\n   description Tenant_A_APP_Zone_1\n   no shutdown\n   vrf Tenant_A_APP_Zone\n
    \  ip address virtual 10.1.30.1/24\n!\ninterface Vlan131\n   description Tenant_A_APP_Zone_2\n
    \  no shutdown\n   vrf Tenant_A_APP_Zone\n   ip address virtual 10.1.31.1/24\n!\ninterface
    Vxlan1\n   description DC1-LEAF1A_VTEP\n   vxlan source-interface Loopback1\n
    \  vxlan udp-port 4789\n   vxlan vlan 120 vni 10120\n   vxlan vlan 121 vni 10121\n
    \  vxlan vlan 130 vni 10130\n   vxlan vlan 131 vni 10131\n   vxlan vrf Tenant_A_APP_Zone
    vni 12\n   vxlan vrf Tenant_A_WEB_Zone vni 11\n!\nip virtual-router mac-address
    00:dc:00:00:00:0a\n!\nip routing\nno ip routing vrf MGMT\nip routing vrf Tenant_A_APP_Zone\nip
    routing vrf Tenant_A_WEB_Zone\n!\nip prefix-list PL-LOOPBACKS-EVPN-OVERLAY\n   seq
    10 permit 192.168.255.0/24 eq 32\n   seq 20 permit 192.168.254.0/24 eq 32\n!\nip
    route vrf MGMT 0.0.0.0/0 192.168.200.5\n!\nntp local-interface vrf MGMT Management1\nntp
    server vrf MGMT 192.168.200.5 prefer\n!\nroute-map RM-CONN-2-BGP permit 10\n   match
    ip address prefix-list PL-LOOPBACKS-EVPN-OVERLAY\n!\nrouter bfd\n   multihop interval
    1200 min-rx 1200 multiplier 3\n!\nrouter bgp 65101\n   router-id 192.168.255.5\n
    \  maximum-paths 4 ecmp 4\n   update wait-install\n   no bgp default ipv4-unicast\n
    \  distance bgp 20 200 200\n   neighbor EVPN-OVERLAY-PEERS peer group\n   neighbor
    EVPN-OVERLAY-PEERS update-source Loopback0\n   neighbor EVPN-OVERLAY-PEERS bfd\n
    \  neighbor EVPN-OVERLAY-PEERS ebgp-multihop 3\n   neighbor EVPN-OVERLAY-PEERS
    password 7 q+VNViP5i4rVjW1cxFv2wA==\n   neighbor EVPN-OVERLAY-PEERS send-community\n
    \  neighbor EVPN-OVERLAY-PEERS maximum-routes 0\n   neighbor IPv4-UNDERLAY-PEERS
    peer group\n   neighbor IPv4-UNDERLAY-PEERS password 7 AQQvKeimxJu+uGQ/yYvv9w==\n
    \  neighbor IPv4-UNDERLAY-PEERS send-community\n   neighbor IPv4-UNDERLAY-PEERS
    maximum-routes 12000\n   neighbor 172.31.255.0 peer group IPv4-UNDERLAY-PEERS\n
    \  neighbor 172.31.255.0 remote-as 65001\n   neighbor 172.31.255.0 description
    DC1-SPINE1_Ethernet1\n   neighbor 172.31.255.2 peer group IPv4-UNDERLAY-PEERS\n
    \  neighbor 172.31.255.2 remote-as 65001\n   neighbor 172.31.255.2 description
    DC1-SPINE2_Ethernet1\n   neighbor 172.31.255.4 peer group IPv4-UNDERLAY-PEERS\n
    \  neighbor 172.31.255.4 remote-as 65001\n   neighbor 172.31.255.4 description
    DC1-SPINE3_Ethernet1\n   neighbor 172.31.255.6 peer group IPv4-UNDERLAY-PEERS\n
    \  neighbor 172.31.255.6 remote-as 65001\n   neighbor 172.31.255.6 description
    DC1-SPINE4_Ethernet1\n   neighbor 192.168.255.1 peer group EVPN-OVERLAY-PEERS\n
    \  neighbor 192.168.255.1 remote-as 65001\n   neighbor 192.168.255.1 description
    DC1-SPINE1\n   neighbor 192.168.255.2 peer group EVPN-OVERLAY-PEERS\n   neighbor
    192.168.255.2 remote-as 65001\n   neighbor 192.168.255.2 description DC1-SPINE2\n
    \  neighbor 192.168.255.3 peer group EVPN-OVERLAY-PEERS\n   neighbor 192.168.255.3
    remote-as 65001\n   neighbor 192.168.255.3 description DC1-SPINE3\n   neighbor
    192.168.255.4 peer group EVPN-OVERLAY-PEERS\n   neighbor 192.168.255.4 remote-as
    65001\n   neighbor 192.168.255.4 description DC1-SPINE4\n   redistribute connected
    route-map RM-CONN-2-BGP\n   !\n   vlan-aware-bundle Tenant_A_APP_Zone\n      rd
    192.168.255.5:12\n      route-target both 12:12\n      redistribute learned\n
    \     vlan 130-131\n   !\n   vlan-aware-bundle Tenant_A_WEB_Zone\n      rd 192.168.255.5:11\n
    \     route-target both 11:11\n      redistribute learned\n      vlan 120-121\n
    \  !\n   address-family evpn\n      neighbor EVPN-OVERLAY-PEERS activate\n   !\n
    \  address-family ipv4\n      no neighbor EVPN-OVERLAY-PEERS activate\n      neighbor
    IPv4-UNDERLAY-PEERS activate\n   !\n   vrf Tenant_A_APP_Zone\n      rd 192.168.255.5:12\n
    \     route-target import evpn 12:12\n      route-target export evpn 12:12\n      router-id
    192.168.255.5\n      redistribute connected\n   !\n   vrf Tenant_A_WEB_Zone\n
    \     rd 192.168.255.5:11\n      route-target import evpn 11:11\n      route-target
    export evpn 11:11\n      router-id 192.168.255.5\n      redistribute connected\n!\nend\n"
  AVD_DC1-LEAF2A: "!\nno enable password\nno aaa root\n!\nusername admin privilege
    15 role network-admin nopassword\nusername cvpadmin privilege 15 role network-admin
    secret sha512 $6$rZKcbIZ7iWGAWTUM$TCgDn1KcavS0s.OV8lacMTUkxTByfzcGlFlYUWroxYuU7M/9bIodhRO7nXGzMweUxvbk8mJmQl8Bh44cRktUj.\n!\nmanagement
    api http-commands\n   protocol https\n   no shutdown\n   !\n   vrf MGMT\n      no
    shutdown\n!\ndaemon TerminAttr\n   exec /usr/bin/TerminAttr -cvaddr=192.168.200.11:9910
    -cvauth=key,telarista -cvvrf=MGMT -smashexcludes=ale,flexCounter,hardware,kni,pulse,strata
    -ingestexclude=/Sysdb/cell/1/agent,/Sysdb/cell/2/agent -taillogs\n   no shutdown\n!\nvlan
    internal order ascending range 1006 1199\n!\nno ip igmp snooping vlan 120\n!\ntransceiver
    qsfp default-mode 4x10G\n!\nservice routing protocols model multi-agent\n!\nhostname
    DC1-LEAF2A\nip name-server vrf MGMT 8.8.8.8\nip name-server vrf MGMT 192.168.200.5\n!\nspanning-tree
    mode mstp\nno spanning-tree vlan-id 4093-4094\nspanning-tree mst 0 priority 4096\n!\nvlan
    110\n   name Tenant_A_OP_Zone_1\n!\nvlan 111\n   name Tenant_A_OP_Zone_2\n!\nvlan
    120\n   name Tenant_A_WEB_Zone_1\n!\nvlan 121\n   name Tenant_A_WEBZone_2\n!\nvlan
    130\n   name Tenant_A_APP_Zone_1\n!\nvlan 131\n   name Tenant_A_APP_Zone_2\n!\nvlan
    140\n   name Tenant_A_DB_BZone_1\n!\nvlan 141\n   name Tenant_A_DB_Zone_2\n!\nvlan
    210\n   name Tenant_B_OP_Zone_1\n!\nvlan 211\n   name Tenant_B_OP_Zone_2\n!\nvlan
    310\n   name Tenant_C_OP_Zone_1\n!\nvlan 311\n   name Tenant_C_OP_Zone_2\n!\nvlan
    3009\n   name MLAG_iBGP_Tenant_A_OP_Zone\n   trunk group LEAF_PEER_L3\n!\nvlan
    3010\n   name MLAG_iBGP_Tenant_A_WEB_Zone\n   trunk group LEAF_PEER_L3\n!\nvlan
    3011\n   name MLAG_iBGP_Tenant_A_APP_Zone\n   trunk group LEAF_PEER_L3\n!\nvlan
    3012\n   name MLAG_iBGP_Tenant_A_DB_Zone\n   trunk group LEAF_PEER_L3\n!\nvlan
    3019\n   name MLAG_iBGP_Tenant_B_OP_Zone\n   trunk group LEAF_PEER_L3\n!\nvlan
    3029\n   name MLAG_iBGP_Tenant_C_OP_Zone\n   trunk group LEAF_PEER_L3\n!\nvlan
    4093\n   name LEAF_PEER_L3\n   trunk group LEAF_PEER_L3\n!\nvlan 4094\n   name
    MLAG_PEER\n   trunk group MLAG\n!\nvrf instance MGMT\n!\nvrf instance Tenant_A_APP_Zone\n!\nvrf
    instance Tenant_A_DB_Zone\n!\nvrf instance Tenant_A_OP_Zone\n!\nvrf instance Tenant_A_WEB_Zone\n!\nvrf
    instance Tenant_B_OP_Zone\n!\nvrf instance Tenant_C_OP_Zone\n!\ninterface Port-Channel5\n
    \  description MLAG_PEER_DC1-LEAF2B_Po5\n   no shutdown\n   switchport\n   switchport
    mode trunk\n   switchport trunk group LEAF_PEER_L3\n   switchport trunk group
    MLAG\n!\ninterface Port-Channel7\n   description DC1-L2LEAF1A_Po1\n   no shutdown\n
    \  switchport\n   switchport trunk allowed vlan 110-111,120-121,130-131\n   switchport
    mode trunk\n   mlag 7\n!\ninterface Port-Channel10\n   description server01_MLAG_PortChanne1\n
    \  no shutdown\n   switchport\n   switchport trunk allowed vlan 210-211\n   switchport
    mode trunk\n   mlag 10\n!\ninterface Ethernet1\n   description P2P_LINK_TO_DC1-SPINE1_Ethernet2\n
    \  no shutdown\n   mtu 1500\n   no switchport\n   ip address 172.31.255.9/31\n!\ninterface
    Ethernet2\n   description P2P_LINK_TO_DC1-SPINE2_Ethernet2\n   no shutdown\n   mtu
    1500\n   no switchport\n   ip address 172.31.255.11/31\n!\ninterface Ethernet3\n
    \  description P2P_LINK_TO_DC1-SPINE3_Ethernet2\n   no shutdown\n   mtu 1500\n
    \  no switchport\n   ip address 172.31.255.13/31\n!\ninterface Ethernet4\n   description
    P2P_LINK_TO_DC1-SPINE4_Ethernet2\n   no shutdown\n   mtu 1500\n   no switchport\n
    \  ip address 172.31.255.15/31\n!\ninterface Ethernet5\n   description MLAG_PEER_DC1-LEAF2B_Ethernet5\n
    \  no shutdown\n   channel-group 5 mode active\n!\ninterface Ethernet6\n   description
    MLAG_PEER_DC1-LEAF2B_Ethernet6\n   no shutdown\n   channel-group 5 mode active\n!\ninterface
    Ethernet7\n   description DC1-L2LEAF1A_Ethernet1\n   no shutdown\n   channel-group
    7 mode active\n!\ninterface Ethernet10\n   description server01_MLAG_Eth2\n   no
    shutdown\n   channel-group 10 mode active\n!\ninterface Loopback0\n   description
    EVPN_Overlay_Peering\n   no shutdown\n   ip address 192.168.255.6/32\n!\ninterface
    Loopback1\n   description VTEP_VXLAN_Tunnel_Source\n   no shutdown\n   ip address
    192.168.254.6/32\n!\ninterface Loopback100\n   description Tenant_A_OP_Zone_VTEP_DIAGNOSTICS\n
    \  no shutdown\n   vrf Tenant_A_OP_Zone\n   ip address 10.255.1.6/32\n!\ninterface
    Management1\n   description oob_management\n   no shutdown\n   vrf MGMT\n   ip
    address 192.168.200.106/24\n!\ninterface Vlan110\n   description Tenant_A_OP_Zone_1\n
    \  no shutdown\n   vrf Tenant_A_OP_Zone\n   ip address virtual 10.1.10.1/24\n!\ninterface
    Vlan111\n   description Tenant_A_OP_Zone_2\n   no shutdown\n   vrf Tenant_A_OP_Zone\n
    \  ip helper-address 1.1.1.1 vrf MGMT source-interface lo100\n   ip address virtual
    10.1.11.1/24\n!\ninterface Vlan120\n   description Tenant_A_WEB_Zone_1\n   no
    shutdown\n   vrf Tenant_A_WEB_Zone\n   ip helper-address 1.1.1.1 vrf TEST source-interface
    lo100\n   ip address virtual 10.1.20.1/24\n!\ninterface Vlan121\n   description
    Tenant_A_WEBZone_2\n   shutdown\n   mtu 1560\n   vrf Tenant_A_WEB_Zone\n   ip
    address virtual 10.1.10.254/24\n!\ninterface Vlan130\n   description Tenant_A_APP_Zone_1\n
    \  no shutdown\n   vrf Tenant_A_APP_Zone\n   ip address virtual 10.1.30.1/24\n!\ninterface
    Vlan131\n   description Tenant_A_APP_Zone_2\n   no shutdown\n   vrf Tenant_A_APP_Zone\n
    \  ip address virtual 10.1.31.1/24\n!\ninterface Vlan140\n   description Tenant_A_DB_BZone_1\n
    \  no shutdown\n   vrf Tenant_A_DB_Zone\n   ip address virtual 10.1.40.1/24\n!\ninterface
    Vlan141\n   description Tenant_A_DB_Zone_2\n   no shutdown\n   vrf Tenant_A_DB_Zone\n
    \  ip address virtual 10.1.41.1/24\n!\ninterface Vlan210\n   description Tenant_B_OP_Zone_1\n
    \  no shutdown\n   vrf Tenant_B_OP_Zone\n   ip address virtual 10.2.10.1/24\n!\ninterface
    Vlan211\n   description Tenant_B_OP_Zone_2\n   no shutdown\n   vrf Tenant_B_OP_Zone\n
    \  ip address virtual 10.2.11.1/24\n!\ninterface Vlan310\n   description Tenant_C_OP_Zone_1\n
    \  no shutdown\n   vrf Tenant_C_OP_Zone\n   ip address virtual 10.3.10.1/24\n!\ninterface
    Vlan311\n   description Tenant_C_OP_Zone_2\n   no shutdown\n   vrf Tenant_C_OP_Zone\n
    \  ip address virtual 10.3.11.1/24\n!\ninterface Vlan3009\n   description MLAG_PEER_L3_iBGP:
    vrf Tenant_A_OP_Zone\n   no shutdown\n   mtu 1500\n   vrf Tenant_A_OP_Zone\n   ip
    address 10.255.251.2/31\n!\ninterface Vlan3010\n   description MLAG_PEER_L3_iBGP:
    vrf Tenant_A_WEB_Zone\n   no shutdown\n   mtu 1500\n   vrf Tenant_A_WEB_Zone\n
    \  ip address 10.255.251.2/31\n!\ninterface Vlan3011\n   description MLAG_PEER_L3_iBGP:
    vrf Tenant_A_APP_Zone\n   no shutdown\n   mtu 1500\n   vrf Tenant_A_APP_Zone\n
    \  ip address 10.255.251.2/31\n!\ninterface Vlan3012\n   description MLAG_PEER_L3_iBGP:
    vrf Tenant_A_DB_Zone\n   no shutdown\n   mtu 1500\n   vrf Tenant_A_DB_Zone\n   ip
    address 10.255.251.2/31\n!\ninterface Vlan3019\n   description MLAG_PEER_L3_iBGP:
    vrf Tenant_B_OP_Zone\n   no shutdown\n   mtu 1500\n   vrf Tenant_B_OP_Zone\n   ip
    address 10.255.251.2/31\n!\ninterface Vlan3029\n   description MLAG_PEER_L3_iBGP:
    vrf Tenant_C_OP_Zone\n   no shutdown\n   mtu 1500\n   vrf Tenant_C_OP_Zone\n   ip
    address 10.255.251.2/31\n!\ninterface Vlan4093\n   description MLAG_PEER_L3_PEERING\n
    \  no shutdown\n   mtu 1500\n   ip address 10.255.251.2/31\n!\ninterface Vlan4094\n
    \  description MLAG_PEER\n   no shutdown\n   mtu 1500\n   no autostate\n   ip
    address 10.255.252.2/31\n!\ninterface Vxlan1\n   description DC1-LEAF2A_VTEP\n
    \  vxlan source-interface Loopback1\n   vxlan virtual-router encapsulation mac-address
    mlag-system-id\n   vxlan udp-port 4789\n   vxlan vlan 110 vni 10110\n   vxlan
    vlan 111 vni 50111\n   vxlan vlan 120 vni 10120\n   vxlan vlan 121 vni 10121\n
    \  vxlan vlan 130 vni 10130\n   vxlan vlan 131 vni 10131\n   vxlan vlan 140 vni
    10140\n   vxlan vlan 141 vni 10141\n   vxlan vlan 210 vni 20210\n   vxlan vlan
    211 vni 20211\n   vxlan vlan 310 vni 30310\n   vxlan vlan 311 vni 30311\n   vxlan
    vrf Tenant_A_APP_Zone vni 12\n   vxlan vrf Tenant_A_DB_Zone vni 13\n   vxlan vrf
    Tenant_A_OP_Zone vni 10\n   vxlan vrf Tenant_A_WEB_Zone vni 11\n   vxlan vrf Tenant_B_OP_Zone
    vni 20\n   vxlan vrf Tenant_C_OP_Zone vni 30\n!\nip virtual-router mac-address
    00:dc:00:00:00:0a\n!\nip address virtual source-nat vrf Tenant_A_OP_Zone address
    10.255.1.6\n!\nip routing\nno ip routing vrf MGMT\nip routing vrf Tenant_A_APP_Zone\nip
    routing vrf Tenant_A_DB_Zone\nip routing vrf Tenant_A_OP_Zone\nip routing vrf
    Tenant_A_WEB_Zone\nip routing vrf Tenant_B_OP_Zone\nip routing vrf Tenant_C_OP_Zone\n!\nip
    prefix-list PL-LOOPBACKS-EVPN-OVERLAY\n   seq 10 permit 192.168.255.0/24 eq 32\n
    \  seq 20 permit 192.168.254.0/24 eq 32\n!\nmlag configuration\n   domain-id DC1_LEAF2\n
    \  local-interface Vlan4094\n   peer-address 10.255.252.3\n   peer-link Port-Channel5\n
    \  reload-delay mlag 300\n   reload-delay non-mlag 330\n!\nip route vrf MGMT 0.0.0.0/0
    192.168.200.5\n!\nntp local-interface vrf MGMT Management1\nntp server vrf MGMT
    192.168.200.5 prefer\n!\nroute-map RM-CONN-2-BGP permit 10\n   match ip address
    prefix-list PL-LOOPBACKS-EVPN-OVERLAY\n!\nroute-map RM-MLAG-PEER-IN permit 10\n
    \  description Make routes learned over MLAG Peer-link less preferred on spines
    to ensure optimal routing\n   set origin incomplete\n!\nrouter bfd\n   multihop
    interval 1200 min-rx 1200 multiplier 3\n!\nrouter bgp 65102\n   router-id 192.168.255.6\n
    \  maximum-paths 4 ecmp 4\n   update wait-install\n   no bgp default ipv4-unicast\n
    \  distance bgp 20 200 200\n   neighbor EVPN-OVERLAY-PEERS peer group\n   neighbor
    EVPN-OVERLAY-PEERS update-source Loopback0\n   neighbor EVPN-OVERLAY-PEERS bfd\n
    \  neighbor EVPN-OVERLAY-PEERS ebgp-multihop 3\n   neighbor EVPN-OVERLAY-PEERS
    password 7 q+VNViP5i4rVjW1cxFv2wA==\n   neighbor EVPN-OVERLAY-PEERS send-community\n
    \  neighbor EVPN-OVERLAY-PEERS maximum-routes 0\n   neighbor IPv4-UNDERLAY-PEERS
    peer group\n   neighbor IPv4-UNDERLAY-PEERS password 7 AQQvKeimxJu+uGQ/yYvv9w==\n
    \  neighbor IPv4-UNDERLAY-PEERS send-community\n   neighbor IPv4-UNDERLAY-PEERS
    maximum-routes 12000\n   neighbor MLAG-IPv4-UNDERLAY-PEER peer group\n   neighbor
    MLAG-IPv4-UNDERLAY-PEER remote-as 65102\n   neighbor MLAG-IPv4-UNDERLAY-PEER next-hop-self\n
    \  neighbor MLAG-IPv4-UNDERLAY-PEER description DC1-LEAF2B\n   neighbor MLAG-IPv4-UNDERLAY-PEER
    password 7 vnEaG8gMeQf3d3cN6PktXQ==\n   neighbor MLAG-IPv4-UNDERLAY-PEER send-community\n
    \  neighbor MLAG-IPv4-UNDERLAY-PEER maximum-routes 12000\n   neighbor MLAG-IPv4-UNDERLAY-PEER
    route-map RM-MLAG-PEER-IN in\n   neighbor 10.255.251.3 peer group MLAG-IPv4-UNDERLAY-PEER\n
    \  neighbor 10.255.251.3 description DC1-LEAF2B\n   neighbor 172.31.255.8 peer
    group IPv4-UNDERLAY-PEERS\n   neighbor 172.31.255.8 remote-as 65001\n   neighbor
    172.31.255.8 description DC1-SPINE1_Ethernet2\n   neighbor 172.31.255.10 peer
    group IPv4-UNDERLAY-PEERS\n   neighbor 172.31.255.10 remote-as 65001\n   neighbor
    172.31.255.10 description DC1-SPINE2_Ethernet2\n   neighbor 172.31.255.12 peer
    group IPv4-UNDERLAY-PEERS\n   neighbor 172.31.255.12 remote-as 65001\n   neighbor
    172.31.255.12 description DC1-SPINE3_Ethernet2\n   neighbor 172.31.255.14 peer
    group IPv4-UNDERLAY-PEERS\n   neighbor 172.31.255.14 remote-as 65001\n   neighbor
    172.31.255.14 description DC1-SPINE4_Ethernet2\n   neighbor 192.168.255.1 peer
    group EVPN-OVERLAY-PEERS\n   neighbor 192.168.255.1 remote-as 65001\n   neighbor
    192.168.255.1 description DC1-SPINE1\n   neighbor 192.168.255.2 peer group EVPN-OVERLAY-PEERS\n
    \  neighbor 192.168.255.2 remote-as 65001\n   neighbor 192.168.255.2 description
    DC1-SPINE2\n   neighbor 192.168.255.3 peer group EVPN-OVERLAY-PEERS\n   neighbor
    192.168.255.3 remote-as 65001\n   neighbor 192.168.255.3 description DC1-SPINE3\n
    \  neighbor 192.168.255.4 peer group EVPN-OVERLAY-PEERS\n   neighbor 192.168.255.4
    remote-as 65001\n   neighbor 192.168.255.4 description DC1-SPINE4\n   redistribute
    connected route-map RM-CONN-2-BGP\n   !\n   vlan-aware-bundle Tenant_A_APP_Zone\n
    \     rd 192.168.255.6:12\n      route-target both 12:12\n      redistribute learned\n
    \     vlan 130-131\n   !\n   vlan-aware-bundle Tenant_A_DB_Zone\n      rd 192.168.255.6:13\n
    \     route-target both 13:13\n      redistribute learned\n      vlan 140-141\n
    \  !\n   vlan-aware-bundle Tenant_A_OP_Zone\n      rd 192.168.255.6:10\n      route-target
    both 10:10\n      redistribute learned\n      vlan 110-111\n   !\n   vlan-aware-bundle
    Tenant_A_WEB_Zone\n      rd 192.168.255.6:11\n      route-target both 11:11\n
    \     redistribute learned\n      vlan 120-121\n   !\n   vlan-aware-bundle Tenant_B_OP_Zone\n
    \     rd 192.168.255.6:20\n      route-target both 20:20\n      redistribute learned\n
    \     vlan 210-211\n   !\n   vlan-aware-bundle Tenant_C_OP_Zone\n      rd 192.168.255.6:30\n
    \     route-target both 30:30\n      redistribute learned\n      vlan 310-311\n
    \  !\n   address-family evpn\n      neighbor EVPN-OVERLAY-PEERS activate\n   !\n
    \  address-family ipv4\n      no neighbor EVPN-OVERLAY-PEERS activate\n      neighbor
    IPv4-UNDERLAY-PEERS activate\n      neighbor MLAG-IPv4-UNDERLAY-PEER activate\n
    \  !\n   vrf Tenant_A_APP_Zone\n      rd 192.168.255.6:12\n      route-target
    import evpn 12:12\n      route-target export evpn 12:12\n      router-id 192.168.255.6\n
    \     update wait-install\n      neighbor 10.255.251.3 peer group MLAG-IPv4-UNDERLAY-PEER\n
    \     neighbor 10.255.251.3 description DC1-LEAF2B\n      redistribute connected\n
    \  !\n   vrf Tenant_A_DB_Zone\n      rd 192.168.255.6:13\n      route-target import
    evpn 13:13\n      route-target export evpn 13:13\n      router-id 192.168.255.6\n
    \     update wait-install\n      neighbor 10.255.251.3 peer group MLAG-IPv4-UNDERLAY-PEER\n
    \     neighbor 10.255.251.3 description DC1-LEAF2B\n      redistribute connected\n
    \  !\n   vrf Tenant_A_OP_Zone\n      rd 192.168.255.6:10\n      route-target import
    evpn 10:10\n      route-target export evpn 10:10\n      router-id 192.168.255.6\n
    \     update wait-install\n      neighbor 10.255.251.3 peer group MLAG-IPv4-UNDERLAY-PEER\n
    \     neighbor 10.255.251.3 description DC1-LEAF2B\n      redistribute connected\n
    \  !\n   vrf Tenant_A_WEB_Zone\n      rd 192.168.255.6:11\n      route-target
    import evpn 11:11\n      route-target export evpn 11:11\n      router-id 192.168.255.6\n
    \     update wait-install\n      neighbor 10.255.251.3 peer group MLAG-IPv4-UNDERLAY-PEER\n
    \     neighbor 10.255.251.3 description DC1-LEAF2B\n      redistribute connected\n
    \  !\n   vrf Tenant_B_OP_Zone\n      rd 192.168.255.6:20\n      route-target import
    evpn 20:20\n      route-target export evpn 20:20\n      router-id 192.168.255.6\n
    \     update wait-install\n      neighbor 10.255.251.3 peer group MLAG-IPv4-UNDERLAY-PEER\n
    \     neighbor 10.255.251.3 description DC1-LEAF2B\n      redistribute connected\n
    \  !\n   vrf Tenant_C_OP_Zone\n      rd 192.168.255.6:30\n      route-target import
    evpn 30:30\n      route-target export evpn 30:30\n      router-id 192.168.255.6\n
    \     update wait-install\n      neighbor 10.255.251.3 peer group MLAG-IPv4-UNDERLAY-PEER\n
    \     neighbor 10.255.251.3 description DC1-LEAF2B\n      redistribute connected\n!\nend\n"
  AVD_DC1-LEAF2B: "!\nno enable password\nno aaa root\n!\nusername admin privilege
    15 role network-admin nopassword\nusername cvpadmin privilege 15 role network-admin
    secret sha512 $6$rZKcbIZ7iWGAWTUM$TCgDn1KcavS0s.OV8lacMTUkxTByfzcGlFlYUWroxYuU7M/9bIodhRO7nXGzMweUxvbk8mJmQl8Bh44cRktUj.\n!\nmanagement
    api http-commands\n   protocol https\n   no shutdown\n   !\n   vrf MGMT\n      no
    shutdown\n!\ndaemon TerminAttr\n   exec /usr/bin/TerminAttr -cvaddr=192.168.200.11:9910
    -cvauth=key,telarista -cvvrf=MGMT -smashexcludes=ale,flexCounter,hardware,kni,pulse,strata
    -ingestexclude=/Sysdb/cell/1/agent,/Sysdb/cell/2/agent -taillogs\n   no shutdown\n!\nvlan
    internal order ascending range 1006 1199\n!\nno ip igmp snooping vlan 120\n!\ntransceiver
    qsfp default-mode 4x10G\n!\nservice routing protocols model multi-agent\n!\nhostname
    DC1-LEAF2B\nip name-server vrf MGMT 8.8.8.8\nip name-server vrf MGMT 192.168.200.5\n!\nspanning-tree
    mode mstp\nno spanning-tree vlan-id 4093-4094\nspanning-tree mst 0 priority 4096\n!\nvlan
    110\n   name Tenant_A_OP_Zone_1\n!\nvlan 111\n   name Tenant_A_OP_Zone_2\n!\nvlan
    120\n   name Tenant_A_WEB_Zone_1\n!\nvlan 121\n   name Tenant_A_WEBZone_2\n!\nvlan
    130\n   name Tenant_A_APP_Zone_1\n!\nvlan 131\n   name Tenant_A_APP_Zone_2\n!\nvlan
    140\n   name Tenant_A_DB_BZone_1\n!\nvlan 141\n   name Tenant_A_DB_Zone_2\n!\nvlan
    210\n   name Tenant_B_OP_Zone_1\n!\nvlan 211\n   name Tenant_B_OP_Zone_2\n!\nvlan
    310\n   name Tenant_C_OP_Zone_1\n!\nvlan 311\n   name Tenant_C_OP_Zone_2\n!\nvlan
    3009\n   name MLAG_iBGP_Tenant_A_OP_Zone\n   trunk group LEAF_PEER_L3\n!\nvlan
    3010\n   name MLAG_iBGP_Tenant_A_WEB_Zone\n   trunk group LEAF_PEER_L3\n!\nvlan
    3011\n   name MLAG_iBGP_Tenant_A_APP_Zone\n   trunk group LEAF_PEER_L3\n!\nvlan
    3012\n   name MLAG_iBGP_Tenant_A_DB_Zone\n   trunk group LEAF_PEER_L3\n!\nvlan
    3019\n   name MLAG_iBGP_Tenant_B_OP_Zone\n   trunk group LEAF_PEER_L3\n!\nvlan
    3029\n   name MLAG_iBGP_Tenant_C_OP_Zone\n   trunk group LEAF_PEER_L3\n!\nvlan
    4093\n   name LEAF_PEER_L3\n   trunk group LEAF_PEER_L3\n!\nvlan 4094\n   name
    MLAG_PEER\n   trunk group MLAG\n!\nvrf instance MGMT\n!\nvrf instance Tenant_A_APP_Zone\n!\nvrf
    instance Tenant_A_DB_Zone\n!\nvrf instance Tenant_A_OP_Zone\n!\nvrf instance Tenant_A_WEB_Zone\n!\nvrf
    instance Tenant_B_OP_Zone\n!\nvrf instance Tenant_C_OP_Zone\n!\ninterface Port-Channel5\n
    \  description MLAG_PEER_DC1-LEAF2A_Po5\n   no shutdown\n   switchport\n   switchport
    mode trunk\n   switchport trunk group LEAF_PEER_L3\n   switchport trunk group
    MLAG\n!\ninterface Port-Channel7\n   description DC1-L2LEAF1A_Po1\n   no shutdown\n
    \  switchport\n   switchport trunk allowed vlan 110-111,120-121,130-131\n   switchport
    mode trunk\n   mlag 7\n!\ninterface Port-Channel10\n   description server01_MLAG_PortChanne1\n
    \  no shutdown\n   switchport\n   switchport trunk allowed vlan 210-211\n   switchport
    mode trunk\n   mlag 10\n!\ninterface Ethernet1\n   description P2P_LINK_TO_DC1-SPINE1_Ethernet3\n
    \  no shutdown\n   mtu 1500\n   no switchport\n   ip address 172.31.255.17/31\n!\ninterface
    Ethernet2\n   description P2P_LINK_TO_DC1-SPINE2_Ethernet3\n   no shutdown\n   mtu
    1500\n   no switchport\n   ip address 172.31.255.19/31\n!\ninterface Ethernet3\n
    \  description P2P_LINK_TO_DC1-SPINE3_Ethernet3\n   no shutdown\n   mtu 1500\n
    \  no switchport\n   ip address 172.31.255.21/31\n!\ninterface Ethernet4\n   description
    P2P_LINK_TO_DC1-SPINE4_Ethernet3\n   no shutdown\n   mtu 1500\n   no switchport\n
    \  ip address 172.31.255.23/31\n!\ninterface Ethernet5\n   description MLAG_PEER_DC1-LEAF2A_Ethernet5\n
    \  no shutdown\n   channel-group 5 mode active\n!\ninterface Ethernet6\n   description
    MLAG_PEER_DC1-LEAF2A_Ethernet6\n   no shutdown\n   channel-group 5 mode active\n!\ninterface
    Ethernet7\n   description DC1-L2LEAF1A_Ethernet2\n   no shutdown\n   channel-group
    7 mode active\n!\ninterface Ethernet10\n   description server01_MLAG_Eth3\n   no
    shutdown\n   channel-group 10 mode active\n!\ninterface Loopback0\n   description
    EVPN_Overlay_Peering\n   no shutdown\n   ip address 192.168.255.7/32\n!\ninterface
    Loopback1\n   description VTEP_VXLAN_Tunnel_Source\n   no shutdown\n   ip address
    192.168.254.6/32\n!\ninterface Loopback100\n   description Tenant_A_OP_Zone_VTEP_DIAGNOSTICS\n
    \  no shutdown\n   vrf Tenant_A_OP_Zone\n   ip address 10.255.1.7/32\n!\ninterface
    Management1\n   description oob_management\n   no shutdown\n   vrf MGMT\n   ip
    address 192.168.200.107/24\n!\ninterface Vlan110\n   description Tenant_A_OP_Zone_1\n
    \  no shutdown\n   vrf Tenant_A_OP_Zone\n   ip address virtual 10.1.10.1/24\n!\ninterface
    Vlan111\n   description Tenant_A_OP_Zone_2\n   no shutdown\n   vrf Tenant_A_OP_Zone\n
    \  ip helper-address 1.1.1.1 vrf MGMT source-interface lo100\n   ip address virtual
    10.1.11.1/24\n!\ninterface Vlan120\n   description Tenant_A_WEB_Zone_1\n   no
    shutdown\n   vrf Tenant_A_WEB_Zone\n   ip helper-address 1.1.1.1 vrf TEST source-interface
    lo100\n   ip address virtual 10.1.20.1/24\n!\ninterface Vlan121\n   description
    Tenant_A_WEBZone_2\n   shutdown\n   mtu 1560\n   vrf Tenant_A_WEB_Zone\n   ip
    address virtual 10.1.10.254/24\n!\ninterface Vlan130\n   description Tenant_A_APP_Zone_1\n
    \  no shutdown\n   vrf Tenant_A_APP_Zone\n   ip address virtual 10.1.30.1/24\n!\ninterface
    Vlan131\n   description Tenant_A_APP_Zone_2\n   no shutdown\n   vrf Tenant_A_APP_Zone\n
    \  ip address virtual 10.1.31.1/24\n!\ninterface Vlan140\n   description Tenant_A_DB_BZone_1\n
    \  no shutdown\n   vrf Tenant_A_DB_Zone\n   ip address virtual 10.1.40.1/24\n!\ninterface
    Vlan141\n   description Tenant_A_DB_Zone_2\n   no shutdown\n   vrf Tenant_A_DB_Zone\n
    \  ip address virtual 10.1.41.1/24\n!\ninterface Vlan210\n   description Tenant_B_OP_Zone_1\n
    \  no shutdown\n   vrf Tenant_B_OP_Zone\n   ip address virtual 10.2.10.1/24\n!\ninterface
    Vlan211\n   description Tenant_B_OP_Zone_2\n   no shutdown\n   vrf Tenant_B_OP_Zone\n
    \  ip address virtual 10.2.11.1/24\n!\ninterface Vlan310\n   description Tenant_C_OP_Zone_1\n
    \  no shutdown\n   vrf Tenant_C_OP_Zone\n   ip address virtual 10.3.10.1/24\n!\ninterface
    Vlan311\n   description Tenant_C_OP_Zone_2\n   no shutdown\n   vrf Tenant_C_OP_Zone\n
    \  ip address virtual 10.3.11.1/24\n!\ninterface Vlan3009\n   description MLAG_PEER_L3_iBGP:
    vrf Tenant_A_OP_Zone\n   no shutdown\n   mtu 1500\n   vrf Tenant_A_OP_Zone\n   ip
    address 10.255.251.3/31\n!\ninterface Vlan3010\n   description MLAG_PEER_L3_iBGP:
    vrf Tenant_A_WEB_Zone\n   no shutdown\n   mtu 1500\n   vrf Tenant_A_WEB_Zone\n
    \  ip address 10.255.251.3/31\n!\ninterface Vlan3011\n   description MLAG_PEER_L3_iBGP:
    vrf Tenant_A_APP_Zone\n   no shutdown\n   mtu 1500\n   vrf Tenant_A_APP_Zone\n
    \  ip address 10.255.251.3/31\n!\ninterface Vlan3012\n   description MLAG_PEER_L3_iBGP:
    vrf Tenant_A_DB_Zone\n   no shutdown\n   mtu 1500\n   vrf Tenant_A_DB_Zone\n   ip
    address 10.255.251.3/31\n!\ninterface Vlan3019\n   description MLAG_PEER_L3_iBGP:
    vrf Tenant_B_OP_Zone\n   no shutdown\n   mtu 1500\n   vrf Tenant_B_OP_Zone\n   ip
    address 10.255.251.3/31\n!\ninterface Vlan3029\n   description MLAG_PEER_L3_iBGP:
    vrf Tenant_C_OP_Zone\n   no shutdown\n   mtu 1500\n   vrf Tenant_C_OP_Zone\n   ip
    address 10.255.251.3/31\n!\ninterface Vlan4093\n   description MLAG_PEER_L3_PEERING\n
    \  no shutdown\n   mtu 1500\n   ip address 10.255.251.3/31\n!\ninterface Vlan4094\n
    \  description MLAG_PEER\n   no shutdown\n   mtu 1500\n   no autostate\n   ip
    address 10.255.252.3/31\n!\ninterface Vxlan1\n   description DC1-LEAF2B_VTEP\n
    \  vxlan source-interface Loopback1\n   vxlan virtual-router encapsulation mac-address
    mlag-system-id\n   vxlan udp-port 4789\n   vxlan vlan 110 vni 10110\n   vxlan
    vlan 111 vni 50111\n   vxlan vlan 120 vni 10120\n   vxlan vlan 121 vni 10121\n
    \  vxlan vlan 130 vni 10130\n   vxlan vlan 131 vni 10131\n   vxlan vlan 140 vni
    10140\n   vxlan vlan 141 vni 10141\n   vxlan vlan 210 vni 20210\n   vxlan vlan
    211 vni 20211\n   vxlan vlan 310 vni 30310\n   vxlan vlan 311 vni 30311\n   vxlan
    vrf Tenant_A_APP_Zone vni 12\n   vxlan vrf Tenant_A_DB_Zone vni 13\n   vxlan vrf
    Tenant_A_OP_Zone vni 10\n   vxlan vrf Tenant_A_WEB_Zone vni 11\n   vxlan vrf Tenant_B_OP_Zone
    vni 20\n   vxlan vrf Tenant_C_OP_Zone vni 30\n!\nip virtual-router mac-address
    00:dc:00:00:00:0a\n!\nip address virtual source-nat vrf Tenant_A_OP_Zone address
    10.255.1.7\n!\nip routing\nno ip routing vrf MGMT\nip routing vrf Tenant_A_APP_Zone\nip
    routing vrf Tenant_A_DB_Zone\nip routing vrf Tenant_A_OP_Zone\nip routing vrf
    Tenant_A_WEB_Zone\nip routing vrf Tenant_B_OP_Zone\nip routing vrf Tenant_C_OP_Zone\n!\nip
    prefix-list PL-LOOPBACKS-EVPN-OVERLAY\n   seq 10 permit 192.168.255.0/24 eq 32\n
    \  seq 20 permit 192.168.254.0/24 eq 32\n!\nmlag configuration\n   domain-id DC1_LEAF2\n
    \  local-interface Vlan4094\n   peer-address 10.255.252.2\n   peer-link Port-Channel5\n
    \  reload-delay mlag 300\n   reload-delay non-mlag 330\n!\nip route vrf MGMT 0.0.0.0/0
    192.168.200.5\n!\nntp local-interface vrf MGMT Management1\nntp server vrf MGMT
    192.168.200.5 prefer\n!\nroute-map RM-CONN-2-BGP permit 10\n   match ip address
    prefix-list PL-LOOPBACKS-EVPN-OVERLAY\n!\nroute-map RM-MLAG-PEER-IN permit 10\n
    \  description Make routes learned over MLAG Peer-link less preferred on spines
    to ensure optimal routing\n   set origin incomplete\n!\nrouter bfd\n   multihop
    interval 1200 min-rx 1200 multiplier 3\n!\nrouter bgp 65102\n   router-id 192.168.255.7\n
    \  maximum-paths 4 ecmp 4\n   update wait-install\n   no bgp default ipv4-unicast\n
    \  distance bgp 20 200 200\n   neighbor EVPN-OVERLAY-PEERS peer group\n   neighbor
    EVPN-OVERLAY-PEERS update-source Loopback0\n   neighbor EVPN-OVERLAY-PEERS bfd\n
    \  neighbor EVPN-OVERLAY-PEERS ebgp-multihop 3\n   neighbor EVPN-OVERLAY-PEERS
    password 7 q+VNViP5i4rVjW1cxFv2wA==\n   neighbor EVPN-OVERLAY-PEERS send-community\n
    \  neighbor EVPN-OVERLAY-PEERS maximum-routes 0\n   neighbor IPv4-UNDERLAY-PEERS
    peer group\n   neighbor IPv4-UNDERLAY-PEERS password 7 AQQvKeimxJu+uGQ/yYvv9w==\n
    \  neighbor IPv4-UNDERLAY-PEERS send-community\n   neighbor IPv4-UNDERLAY-PEERS
    maximum-routes 12000\n   neighbor MLAG-IPv4-UNDERLAY-PEER peer group\n   neighbor
    MLAG-IPv4-UNDERLAY-PEER remote-as 65102\n   neighbor MLAG-IPv4-UNDERLAY-PEER next-hop-self\n
    \  neighbor MLAG-IPv4-UNDERLAY-PEER description DC1-LEAF2A\n   neighbor MLAG-IPv4-UNDERLAY-PEER
    password 7 vnEaG8gMeQf3d3cN6PktXQ==\n   neighbor MLAG-IPv4-UNDERLAY-PEER send-community\n
    \  neighbor MLAG-IPv4-UNDERLAY-PEER maximum-routes 12000\n   neighbor MLAG-IPv4-UNDERLAY-PEER
    route-map RM-MLAG-PEER-IN in\n   neighbor 10.255.251.2 peer group MLAG-IPv4-UNDERLAY-PEER\n
    \  neighbor 10.255.251.2 description DC1-LEAF2A\n   neighbor 172.31.255.16 peer
    group IPv4-UNDERLAY-PEERS\n   neighbor 172.31.255.16 remote-as 65001\n   neighbor
    172.31.255.16 description DC1-SPINE1_Ethernet3\n   neighbor 172.31.255.18 peer
    group IPv4-UNDERLAY-PEERS\n   neighbor 172.31.255.18 remote-as 65001\n   neighbor
    172.31.255.18 description DC1-SPINE2_Ethernet3\n   neighbor 172.31.255.20 peer
    group IPv4-UNDERLAY-PEERS\n   neighbor 172.31.255.20 remote-as 65001\n   neighbor
    172.31.255.20 description DC1-SPINE3_Ethernet3\n   neighbor 172.31.255.22 peer
    group IPv4-UNDERLAY-PEERS\n   neighbor 172.31.255.22 remote-as 65001\n   neighbor
    172.31.255.22 description DC1-SPINE4_Ethernet3\n   neighbor 192.168.255.1 peer
    group EVPN-OVERLAY-PEERS\n   neighbor 192.168.255.1 remote-as 65001\n   neighbor
    192.168.255.1 description DC1-SPINE1\n   neighbor 192.168.255.2 peer group EVPN-OVERLAY-PEERS\n
    \  neighbor 192.168.255.2 remote-as 65001\n   neighbor 192.168.255.2 description
    DC1-SPINE2\n   neighbor 192.168.255.3 peer group EVPN-OVERLAY-PEERS\n   neighbor
    192.168.255.3 remote-as 65001\n   neighbor 192.168.255.3 description DC1-SPINE3\n
    \  neighbor 192.168.255.4 peer group EVPN-OVERLAY-PEERS\n   neighbor 192.168.255.4
    remote-as 65001\n   neighbor 192.168.255.4 description DC1-SPINE4\n   redistribute
    connected route-map RM-CONN-2-BGP\n   !\n   vlan-aware-bundle Tenant_A_APP_Zone\n
    \     rd 192.168.255.7:12\n      route-target both 12:12\n      redistribute learned\n
    \     vlan 130-131\n   !\n   vlan-aware-bundle Tenant_A_DB_Zone\n      rd 192.168.255.7:13\n
    \     route-target both 13:13\n      redistribute learned\n      vlan 140-141\n
    \  !\n   vlan-aware-bundle Tenant_A_OP_Zone\n      rd 192.168.255.7:10\n      route-target
    both 10:10\n      redistribute learned\n      vlan 110-111\n   !\n   vlan-aware-bundle
    Tenant_A_WEB_Zone\n      rd 192.168.255.7:11\n      route-target both 11:11\n
    \     redistribute learned\n      vlan 120-121\n   !\n   vlan-aware-bundle Tenant_B_OP_Zone\n
    \     rd 192.168.255.7:20\n      route-target both 20:20\n      redistribute learned\n
    \     vlan 210-211\n   !\n   vlan-aware-bundle Tenant_C_OP_Zone\n      rd 192.168.255.7:30\n
    \     route-target both 30:30\n      redistribute learned\n      vlan 310-311\n
    \  !\n   address-family evpn\n      neighbor EVPN-OVERLAY-PEERS activate\n   !\n
    \  address-family ipv4\n      no neighbor EVPN-OVERLAY-PEERS activate\n      neighbor
    IPv4-UNDERLAY-PEERS activate\n      neighbor MLAG-IPv4-UNDERLAY-PEER activate\n
    \  !\n   vrf Tenant_A_APP_Zone\n      rd 192.168.255.7:12\n      route-target
    import evpn 12:12\n      route-target export evpn 12:12\n      router-id 192.168.255.7\n
    \     update wait-install\n      neighbor 10.255.251.2 peer group MLAG-IPv4-UNDERLAY-PEER\n
    \     neighbor 10.255.251.2 description DC1-LEAF2A\n      redistribute connected\n
    \  !\n   vrf Tenant_A_DB_Zone\n      rd 192.168.255.7:13\n      route-target import
    evpn 13:13\n      route-target export evpn 13:13\n      router-id 192.168.255.7\n
    \     update wait-install\n      neighbor 10.255.251.2 peer group MLAG-IPv4-UNDERLAY-PEER\n
    \     neighbor 10.255.251.2 description DC1-LEAF2A\n      redistribute connected\n
    \  !\n   vrf Tenant_A_OP_Zone\n      rd 192.168.255.7:10\n      route-target import
    evpn 10:10\n      route-target export evpn 10:10\n      router-id 192.168.255.7\n
    \     update wait-install\n      neighbor 10.255.251.2 peer group MLAG-IPv4-UNDERLAY-PEER\n
    \     neighbor 10.255.251.2 description DC1-LEAF2A\n      redistribute connected\n
    \  !\n   vrf Tenant_A_WEB_Zone\n      rd 192.168.255.7:11\n      route-target
    import evpn 11:11\n      route-target export evpn 11:11\n      router-id 192.168.255.7\n
    \     update wait-install\n      neighbor 10.255.251.2 peer group MLAG-IPv4-UNDERLAY-PEER\n
    \     neighbor 10.255.251.2 description DC1-LEAF2A\n      redistribute connected\n
    \  !\n   vrf Tenant_B_OP_Zone\n      rd 192.168.255.7:20\n      route-target import
    evpn 20:20\n      route-target export evpn 20:20\n      router-id 192.168.255.7\n
    \     update wait-install\n      neighbor 10.255.251.2 peer group MLAG-IPv4-UNDERLAY-PEER\n
    \     neighbor 10.255.251.2 description DC1-LEAF2A\n      redistribute connected\n
    \  !\n   vrf Tenant_C_OP_Zone\n      rd 192.168.255.7:30\n      route-target import
    evpn 30:30\n      route-target export evpn 30:30\n      router-id 192.168.255.7\n
    \     update wait-install\n      neighbor 10.255.251.2 peer group MLAG-IPv4-UNDERLAY-PEER\n
    \     neighbor 10.255.251.2 description DC1-LEAF2A\n      redistribute connected\n!\nend\n"
  AVD_DC1-SPINE1: "!\nno enable password\nno aaa root\n!\nusername admin privilege
    15 role network-admin nopassword\nusername cvpadmin privilege 15 role network-admin
    secret sha512 $6$rZKcbIZ7iWGAWTUM$TCgDn1KcavS0s.OV8lacMTUkxTByfzcGlFlYUWroxYuU7M/9bIodhRO7nXGzMweUxvbk8mJmQl8Bh44cRktUj.\n!\nmanagement
    api http-commands\n   protocol https\n   no shutdown\n   !\n   vrf MGMT\n      no
    shutdown\n!\ndaemon TerminAttr\n   exec /usr/bin/TerminAttr -cvaddr=192.168.200.11:9910
    -cvauth=key,telarista -cvvrf=MGMT -smashexcludes=ale,flexCounter,hardware,kni,pulse,strata
    -ingestexclude=/Sysdb/cell/1/agent,/Sysdb/cell/2/agent -taillogs\n   no shutdown\n!\nvlan
    internal order ascending range 1006 1199\n!\ntransceiver qsfp default-mode 4x10G\n!\nservice
    routing protocols model multi-agent\n!\nhostname DC1-SPINE1\nip name-server vrf
    MGMT 8.8.8.8\nip name-server vrf MGMT 192.168.200.5\n!\nspanning-tree mode none\n!\nvrf
    instance MGMT\n!\ninterface Ethernet1\n   description P2P_LINK_TO_DC1-LEAF1A_Ethernet1\n
    \  no shutdown\n   mtu 1500\n   no switchport\n   ip address 172.31.255.0/31\n!\ninterface
    Ethernet2\n   description P2P_LINK_TO_DC1-LEAF2A_Ethernet1\n   no shutdown\n   mtu
    1500\n   no switchport\n   ip address 172.31.255.8/31\n!\ninterface Ethernet3\n
    \  description P2P_LINK_TO_DC1-LEAF2B_Ethernet1\n   no shutdown\n   mtu 1500\n
    \  no switchport\n   ip address 172.31.255.16/31\n!\ninterface Ethernet4\n   description
    P2P_LINK_TO_DC1-SVC3A_Ethernet1\n   shutdown\n   mtu 1500\n   no switchport\n
    \  ip address 172.31.255.24/31\n!\ninterface Ethernet5\n   description P2P_LINK_TO_DC1-SVC3B_Ethernet1\n
    \  shutdown\n   mtu 1500\n   no switchport\n   ip address 172.31.255.32/31\n!\ninterface
    Ethernet6\n   description P2P_LINK_TO_DC1-BL1A_Ethernet1\n   no shutdown\n   mtu
    1500\n   no switchport\n   ip address 172.31.255.40/31\n!\ninterface Ethernet7\n
    \  description P2P_LINK_TO_DC1-BL1B_Ethernet1\n   no shutdown\n   mtu 1500\n   no
    switchport\n   ip address 172.31.255.48/31\n!\ninterface Loopback0\n   description
    EVPN_Overlay_Peering\n   no shutdown\n   ip address 192.168.255.1/32\n!\ninterface
    Management1\n   description oob_management\n   no shutdown\n   vrf MGMT\n   ip
    address 192.168.200.101/24\n!\nip routing\nno ip routing vrf MGMT\n!\nip prefix-list
    PL-LOOPBACKS-EVPN-OVERLAY\n   seq 10 permit 192.168.255.0/24 eq 32\n!\nip route
    vrf MGMT 0.0.0.0/0 192.168.200.5\n!\nntp local-interface vrf MGMT Management1\nntp
    server vrf MGMT 192.168.200.5 prefer\n!\nroute-map RM-CONN-2-BGP permit 10\n   match
    ip address prefix-list PL-LOOPBACKS-EVPN-OVERLAY\n!\nrouter bfd\n   multihop interval
    1200 min-rx 1200 multiplier 3\n!\nrouter bgp 65001\n   router-id 192.168.255.1\n
    \  maximum-paths 4 ecmp 4\n   update wait-install\n   no bgp default ipv4-unicast\n
    \  distance bgp 20 200 200\n   neighbor EVPN-OVERLAY-PEERS peer group\n   neighbor
    EVPN-OVERLAY-PEERS next-hop-unchanged\n   neighbor EVPN-OVERLAY-PEERS update-source
    Loopback0\n   neighbor EVPN-OVERLAY-PEERS bfd\n   neighbor EVPN-OVERLAY-PEERS
    ebgp-multihop 3\n   neighbor EVPN-OVERLAY-PEERS password 7 q+VNViP5i4rVjW1cxFv2wA==\n
    \  neighbor EVPN-OVERLAY-PEERS send-community\n   neighbor EVPN-OVERLAY-PEERS
    maximum-routes 0\n   neighbor IPv4-UNDERLAY-PEERS peer group\n   neighbor IPv4-UNDERLAY-PEERS
    password 7 AQQvKeimxJu+uGQ/yYvv9w==\n   neighbor IPv4-UNDERLAY-PEERS send-community\n
    \  neighbor IPv4-UNDERLAY-PEERS maximum-routes 12000\n   neighbor 172.31.255.1
    peer group IPv4-UNDERLAY-PEERS\n   neighbor 172.31.255.1 remote-as 65101\n   neighbor
    172.31.255.1 description DC1-LEAF1A_Ethernet1\n   neighbor 172.31.255.9 peer group
    IPv4-UNDERLAY-PEERS\n   neighbor 172.31.255.9 remote-as 65102\n   neighbor 172.31.255.9
    description DC1-LEAF2A_Ethernet1\n   neighbor 172.31.255.17 peer group IPv4-UNDERLAY-PEERS\n
    \  neighbor 172.31.255.17 remote-as 65102\n   neighbor 172.31.255.17 description
    DC1-LEAF2B_Ethernet1\n   neighbor 172.31.255.25 peer group IPv4-UNDERLAY-PEERS\n
<<<<<<< HEAD
    \  neighbor 172.31.255.25 remote-as 65103\n   neighbor 172.31.255.25 description
    DC1-SVC3A_Ethernet1\n   neighbor 172.31.255.33 peer group IPv4-UNDERLAY-PEERS\n
    \  neighbor 172.31.255.33 remote-as 65103\n   neighbor 172.31.255.33 description
    DC1-SVC3B_Ethernet1\n   neighbor 172.31.255.41 peer group IPv4-UNDERLAY-PEERS\n
    \  neighbor 172.31.255.41 remote-as 65104\n   neighbor 172.31.255.41 description
    DC1-BL1A_Ethernet1\n   neighbor 172.31.255.49 peer group IPv4-UNDERLAY-PEERS\n
    \  neighbor 172.31.255.49 remote-as 65104\n   neighbor 172.31.255.49 description
    DC1-BL1B_Ethernet1\n   neighbor 192.168.255.5 peer group EVPN-OVERLAY-PEERS\n
    \  neighbor 192.168.255.5 remote-as 65101\n   neighbor 192.168.255.5 description
    DC1-LEAF1A\n   neighbor 192.168.255.6 peer group EVPN-OVERLAY-PEERS\n   neighbor
    192.168.255.6 remote-as 65102\n   neighbor 192.168.255.6 description DC1-LEAF2A\n
    \  neighbor 192.168.255.7 peer group EVPN-OVERLAY-PEERS\n   neighbor 192.168.255.7
    remote-as 65102\n   neighbor 192.168.255.7 description DC1-LEAF2B\n   neighbor
    192.168.255.8 peer group EVPN-OVERLAY-PEERS\n   neighbor 192.168.255.8 remote-as
    65103\n   neighbor 192.168.255.8 description DC1-SVC3A\n   neighbor 192.168.255.9
    peer group EVPN-OVERLAY-PEERS\n   neighbor 192.168.255.9 remote-as 65103\n   neighbor
    192.168.255.9 description DC1-SVC3B\n   neighbor 192.168.255.10 peer group EVPN-OVERLAY-PEERS\n
    \  neighbor 192.168.255.10 remote-as 65104\n   neighbor 192.168.255.10 description
    DC1-BL1A\n   neighbor 192.168.255.11 peer group EVPN-OVERLAY-PEERS\n   neighbor
    192.168.255.11 remote-as 65104\n   neighbor 192.168.255.11 description DC1-BL1B\n
    \  redistribute connected route-map RM-CONN-2-BGP\n   !\n   address-family evpn\n
    \     neighbor EVPN-OVERLAY-PEERS activate\n   !\n   address-family ipv4\n      no
    neighbor EVPN-OVERLAY-PEERS activate\n      neighbor IPv4-UNDERLAY-PEERS activate\n!\nend\n"
  AVD_DC1-SPINE2: "!\nno enable password\nno aaa root\n!\nusername admin privilege
    15 role network-admin nopassword\nusername cvpadmin privilege 15 role network-admin
    secret sha512 $6$rZKcbIZ7iWGAWTUM$TCgDn1KcavS0s.OV8lacMTUkxTByfzcGlFlYUWroxYuU7M/9bIodhRO7nXGzMweUxvbk8mJmQl8Bh44cRktUj.\n!\nmanagement
    api http-commands\n   protocol https\n   no shutdown\n   !\n   vrf MGMT\n      no
    shutdown\n!\ndaemon TerminAttr\n   exec /usr/bin/TerminAttr -cvaddr=192.168.200.11:9910
=======
    \  neighbor 172.31.255.25 remote-as 65103\n   neighbor 172.31.255.25 shutdown\n
    \  neighbor 172.31.255.25 description DC1-SVC3A_Ethernet1\n   neighbor 172.31.255.33
    peer group IPv4-UNDERLAY-PEERS\n   neighbor 172.31.255.33 remote-as 65103\n   neighbor
    172.31.255.33 shutdown\n   neighbor 172.31.255.33 description DC1-SVC3B_Ethernet1\n
    \  neighbor 172.31.255.41 peer group IPv4-UNDERLAY-PEERS\n   neighbor 172.31.255.41
    remote-as 65104\n   neighbor 172.31.255.41 description DC1-BL1A_Ethernet1\n   neighbor
    172.31.255.49 peer group IPv4-UNDERLAY-PEERS\n   neighbor 172.31.255.49 remote-as
    65104\n   neighbor 172.31.255.49 description DC1-BL1B_Ethernet1\n   neighbor 192.168.255.5
    peer group EVPN-OVERLAY-PEERS\n   neighbor 192.168.255.5 remote-as 65101\n   neighbor
    192.168.255.5 description DC1-LEAF1A\n   neighbor 192.168.255.6 peer group EVPN-OVERLAY-PEERS\n
    \  neighbor 192.168.255.6 remote-as 65102\n   neighbor 192.168.255.6 description
    DC1-LEAF2A\n   neighbor 192.168.255.7 peer group EVPN-OVERLAY-PEERS\n   neighbor
    192.168.255.7 remote-as 65102\n   neighbor 192.168.255.7 description DC1-LEAF2B\n
    \  neighbor 192.168.255.8 peer group EVPN-OVERLAY-PEERS\n   neighbor 192.168.255.8
    remote-as 65103\n   neighbor 192.168.255.8 shutdown\n   neighbor 192.168.255.8
    description DC1-SVC3A\n   neighbor 192.168.255.9 peer group EVPN-OVERLAY-PEERS\n
    \  neighbor 192.168.255.9 remote-as 65103\n   neighbor 192.168.255.9 shutdown\n
    \  neighbor 192.168.255.9 description DC1-SVC3B\n   neighbor 192.168.255.10 peer
    group EVPN-OVERLAY-PEERS\n   neighbor 192.168.255.10 remote-as 65104\n   neighbor
    192.168.255.10 description DC1-BL1A\n   neighbor 192.168.255.11 peer group EVPN-OVERLAY-PEERS\n
    \  neighbor 192.168.255.11 remote-as 65104\n   neighbor 192.168.255.11 description
    DC1-BL1B\n   redistribute connected route-map RM-CONN-2-BGP\n   !\n   address-family
    evpn\n      neighbor EVPN-OVERLAY-PEERS activate\n   !\n   address-family ipv4\n
    \     no neighbor EVPN-OVERLAY-PEERS activate\n      neighbor IPv4-UNDERLAY-PEERS
    activate\n!\nmanagement api http-commands\n   protocol https\n   no shutdown\n
    \  !\n   vrf MGMT\n      no shutdown\n!\nend\n"
  AVD_DC1-SPINE2: "!\ndaemon TerminAttr\n   exec /usr/bin/TerminAttr -cvaddr=192.168.200.11:9910
>>>>>>> f1ea5661
    -cvauth=key,telarista -cvvrf=MGMT -smashexcludes=ale,flexCounter,hardware,kni,pulse,strata
    -ingestexclude=/Sysdb/cell/1/agent,/Sysdb/cell/2/agent -taillogs\n   no shutdown\n!\nvlan
    internal order ascending range 1006 1199\n!\ntransceiver qsfp default-mode 4x10G\n!\nservice
    routing protocols model multi-agent\n!\nhostname DC1-SPINE2\nip name-server vrf
    MGMT 8.8.8.8\nip name-server vrf MGMT 192.168.200.5\n!\nspanning-tree mode none\n!\nvrf
    instance MGMT\n!\ninterface Ethernet1\n   description P2P_LINK_TO_DC1-LEAF1A_Ethernet2\n
    \  no shutdown\n   mtu 1500\n   no switchport\n   ip address 172.31.255.2/31\n!\ninterface
    Ethernet2\n   description P2P_LINK_TO_DC1-LEAF2A_Ethernet2\n   no shutdown\n   mtu
    1500\n   no switchport\n   ip address 172.31.255.10/31\n!\ninterface Ethernet3\n
    \  description P2P_LINK_TO_DC1-LEAF2B_Ethernet2\n   no shutdown\n   mtu 1500\n
    \  no switchport\n   ip address 172.31.255.18/31\n!\ninterface Ethernet4\n   description
    P2P_LINK_TO_DC1-SVC3A_Ethernet2\n   shutdown\n   mtu 1500\n   no switchport\n
    \  ip address 172.31.255.26/31\n!\ninterface Ethernet5\n   description P2P_LINK_TO_DC1-SVC3B_Ethernet2\n
    \  shutdown\n   mtu 1500\n   no switchport\n   ip address 172.31.255.34/31\n!\ninterface
    Ethernet6\n   description P2P_LINK_TO_DC1-BL1A_Ethernet2\n   no shutdown\n   mtu
    1500\n   no switchport\n   ip address 172.31.255.42/31\n!\ninterface Ethernet7\n
    \  description P2P_LINK_TO_DC1-BL1B_Ethernet2\n   no shutdown\n   mtu 1500\n   no
    switchport\n   ip address 172.31.255.50/31\n!\ninterface Loopback0\n   description
    EVPN_Overlay_Peering\n   no shutdown\n   ip address 192.168.255.2/32\n!\ninterface
    Management1\n   description oob_management\n   no shutdown\n   vrf MGMT\n   ip
    address 192.168.200.102/24\n!\nip routing\nno ip routing vrf MGMT\n!\nip prefix-list
    PL-LOOPBACKS-EVPN-OVERLAY\n   seq 10 permit 192.168.255.0/24 eq 32\n!\nip route
    vrf MGMT 0.0.0.0/0 192.168.200.5\n!\nntp local-interface vrf MGMT Management1\nntp
    server vrf MGMT 192.168.200.5 prefer\n!\nroute-map RM-CONN-2-BGP permit 10\n   match
    ip address prefix-list PL-LOOPBACKS-EVPN-OVERLAY\n!\nrouter bfd\n   multihop interval
    1200 min-rx 1200 multiplier 3\n!\nrouter bgp 65001\n   router-id 192.168.255.2\n
    \  maximum-paths 4 ecmp 4\n   update wait-install\n   no bgp default ipv4-unicast\n
    \  distance bgp 20 200 200\n   neighbor EVPN-OVERLAY-PEERS peer group\n   neighbor
    EVPN-OVERLAY-PEERS next-hop-unchanged\n   neighbor EVPN-OVERLAY-PEERS update-source
    Loopback0\n   neighbor EVPN-OVERLAY-PEERS bfd\n   neighbor EVPN-OVERLAY-PEERS
    ebgp-multihop 3\n   neighbor EVPN-OVERLAY-PEERS password 7 q+VNViP5i4rVjW1cxFv2wA==\n
    \  neighbor EVPN-OVERLAY-PEERS send-community\n   neighbor EVPN-OVERLAY-PEERS
    maximum-routes 0\n   neighbor IPv4-UNDERLAY-PEERS peer group\n   neighbor IPv4-UNDERLAY-PEERS
    password 7 AQQvKeimxJu+uGQ/yYvv9w==\n   neighbor IPv4-UNDERLAY-PEERS send-community\n
    \  neighbor IPv4-UNDERLAY-PEERS maximum-routes 12000\n   neighbor 172.31.255.3
    peer group IPv4-UNDERLAY-PEERS\n   neighbor 172.31.255.3 remote-as 65101\n   neighbor
    172.31.255.3 description DC1-LEAF1A_Ethernet2\n   neighbor 172.31.255.11 peer
    group IPv4-UNDERLAY-PEERS\n   neighbor 172.31.255.11 remote-as 65102\n   neighbor
    172.31.255.11 description DC1-LEAF2A_Ethernet2\n   neighbor 172.31.255.19 peer
    group IPv4-UNDERLAY-PEERS\n   neighbor 172.31.255.19 remote-as 65102\n   neighbor
    172.31.255.19 description DC1-LEAF2B_Ethernet2\n   neighbor 172.31.255.27 peer
    group IPv4-UNDERLAY-PEERS\n   neighbor 172.31.255.27 remote-as 65103\n   neighbor
    172.31.255.27 shutdown\n   neighbor 172.31.255.27 description DC1-SVC3A_Ethernet2\n
    \  neighbor 172.31.255.35 peer group IPv4-UNDERLAY-PEERS\n   neighbor 172.31.255.35
    remote-as 65103\n   neighbor 172.31.255.35 shutdown\n   neighbor 172.31.255.35
    description DC1-SVC3B_Ethernet2\n   neighbor 172.31.255.43 peer group IPv4-UNDERLAY-PEERS\n
    \  neighbor 172.31.255.43 remote-as 65104\n   neighbor 172.31.255.43 description
    DC1-BL1A_Ethernet2\n   neighbor 172.31.255.51 peer group IPv4-UNDERLAY-PEERS\n
    \  neighbor 172.31.255.51 remote-as 65104\n   neighbor 172.31.255.51 description
    DC1-BL1B_Ethernet2\n   neighbor 192.168.255.5 peer group EVPN-OVERLAY-PEERS\n
    \  neighbor 192.168.255.5 remote-as 65101\n   neighbor 192.168.255.5 description
    DC1-LEAF1A\n   neighbor 192.168.255.6 peer group EVPN-OVERLAY-PEERS\n   neighbor
    192.168.255.6 remote-as 65102\n   neighbor 192.168.255.6 description DC1-LEAF2A\n
    \  neighbor 192.168.255.7 peer group EVPN-OVERLAY-PEERS\n   neighbor 192.168.255.7
    remote-as 65102\n   neighbor 192.168.255.7 description DC1-LEAF2B\n   neighbor
    192.168.255.8 peer group EVPN-OVERLAY-PEERS\n   neighbor 192.168.255.8 remote-as
    65103\n   neighbor 192.168.255.8 shutdown\n   neighbor 192.168.255.8 description
    DC1-SVC3A\n   neighbor 192.168.255.9 peer group EVPN-OVERLAY-PEERS\n   neighbor
    192.168.255.9 remote-as 65103\n   neighbor 192.168.255.9 shutdown\n   neighbor
    192.168.255.9 description DC1-SVC3B\n   neighbor 192.168.255.10 peer group EVPN-OVERLAY-PEERS\n
    \  neighbor 192.168.255.10 remote-as 65104\n   neighbor 192.168.255.10 description
    DC1-BL1A\n   neighbor 192.168.255.11 peer group EVPN-OVERLAY-PEERS\n   neighbor
    192.168.255.11 remote-as 65104\n   neighbor 192.168.255.11 description DC1-BL1B\n
    \  redistribute connected route-map RM-CONN-2-BGP\n   !\n   address-family evpn\n
    \     neighbor EVPN-OVERLAY-PEERS activate\n   !\n   address-family ipv4\n      no
    neighbor EVPN-OVERLAY-PEERS activate\n      neighbor IPv4-UNDERLAY-PEERS activate\n!\nend\n"
  AVD_DC1-SPINE3: "!\nno enable password\nno aaa root\n!\nusername admin privilege
    15 role network-admin nopassword\nusername cvpadmin privilege 15 role network-admin
    secret sha512 $6$rZKcbIZ7iWGAWTUM$TCgDn1KcavS0s.OV8lacMTUkxTByfzcGlFlYUWroxYuU7M/9bIodhRO7nXGzMweUxvbk8mJmQl8Bh44cRktUj.\n!\nmanagement
    api http-commands\n   protocol https\n   no shutdown\n   !\n   vrf MGMT\n      no
    shutdown\n!\ndaemon TerminAttr\n   exec /usr/bin/TerminAttr -cvaddr=192.168.200.11:9910
    -cvauth=key,telarista -cvvrf=MGMT -smashexcludes=ale,flexCounter,hardware,kni,pulse,strata
    -ingestexclude=/Sysdb/cell/1/agent,/Sysdb/cell/2/agent -taillogs\n   no shutdown\n!\nvlan
    internal order ascending range 1006 1199\n!\ntransceiver qsfp default-mode 4x10G\n!\nservice
    routing protocols model multi-agent\n!\nhostname DC1-SPINE3\nip name-server vrf
    MGMT 8.8.8.8\nip name-server vrf MGMT 192.168.200.5\n!\nspanning-tree mode none\n!\nvrf
    instance MGMT\n!\ninterface Ethernet1\n   description P2P_LINK_TO_DC1-LEAF1A_Ethernet3\n
    \  no shutdown\n   mtu 1500\n   no switchport\n   ip address 172.31.255.4/31\n!\ninterface
    Ethernet2\n   description P2P_LINK_TO_DC1-LEAF2A_Ethernet3\n   no shutdown\n   mtu
    1500\n   no switchport\n   ip address 172.31.255.12/31\n!\ninterface Ethernet3\n
    \  description P2P_LINK_TO_DC1-LEAF2B_Ethernet3\n   no shutdown\n   mtu 1500\n
    \  no switchport\n   ip address 172.31.255.20/31\n!\ninterface Ethernet4\n   description
    P2P_LINK_TO_DC1-SVC3A_Ethernet3\n   shutdown\n   mtu 1500\n   no switchport\n
    \  ip address 172.31.255.28/31\n!\ninterface Ethernet5\n   description P2P_LINK_TO_DC1-SVC3B_Ethernet3\n
    \  shutdown\n   mtu 1500\n   no switchport\n   ip address 172.31.255.36/31\n!\ninterface
    Ethernet6\n   description P2P_LINK_TO_DC1-BL1A_Ethernet3\n   no shutdown\n   mtu
    1500\n   no switchport\n   ip address 172.31.255.44/31\n!\ninterface Ethernet7\n
    \  description P2P_LINK_TO_DC1-BL1B_Ethernet3\n   no shutdown\n   mtu 1500\n   no
    switchport\n   ip address 172.31.255.52/31\n!\ninterface Loopback0\n   description
    EVPN_Overlay_Peering\n   no shutdown\n   ip address 192.168.255.3/32\n!\ninterface
    Management1\n   description oob_management\n   no shutdown\n   vrf MGMT\n   ip
    address 192.168.200.103/24\n!\nip routing\nno ip routing vrf MGMT\n!\nip prefix-list
    PL-LOOPBACKS-EVPN-OVERLAY\n   seq 10 permit 192.168.255.0/24 eq 32\n!\nip route
    vrf MGMT 0.0.0.0/0 192.168.200.5\n!\nntp local-interface vrf MGMT Management1\nntp
    server vrf MGMT 192.168.200.5 prefer\n!\nroute-map RM-CONN-2-BGP permit 10\n   match
    ip address prefix-list PL-LOOPBACKS-EVPN-OVERLAY\n!\nrouter bfd\n   multihop interval
    1200 min-rx 1200 multiplier 3\n!\nrouter bgp 65001\n   router-id 192.168.255.3\n
    \  maximum-paths 4 ecmp 4\n   update wait-install\n   no bgp default ipv4-unicast\n
    \  distance bgp 20 200 200\n   neighbor EVPN-OVERLAY-PEERS peer group\n   neighbor
    EVPN-OVERLAY-PEERS next-hop-unchanged\n   neighbor EVPN-OVERLAY-PEERS update-source
    Loopback0\n   neighbor EVPN-OVERLAY-PEERS bfd\n   neighbor EVPN-OVERLAY-PEERS
    ebgp-multihop 3\n   neighbor EVPN-OVERLAY-PEERS password 7 q+VNViP5i4rVjW1cxFv2wA==\n
    \  neighbor EVPN-OVERLAY-PEERS send-community\n   neighbor EVPN-OVERLAY-PEERS
    maximum-routes 0\n   neighbor IPv4-UNDERLAY-PEERS peer group\n   neighbor IPv4-UNDERLAY-PEERS
    password 7 AQQvKeimxJu+uGQ/yYvv9w==\n   neighbor IPv4-UNDERLAY-PEERS send-community\n
    \  neighbor IPv4-UNDERLAY-PEERS maximum-routes 12000\n   neighbor 172.31.255.5
    peer group IPv4-UNDERLAY-PEERS\n   neighbor 172.31.255.5 remote-as 65101\n   neighbor
    172.31.255.5 description DC1-LEAF1A_Ethernet3\n   neighbor 172.31.255.13 peer
    group IPv4-UNDERLAY-PEERS\n   neighbor 172.31.255.13 remote-as 65102\n   neighbor
    172.31.255.13 description DC1-LEAF2A_Ethernet3\n   neighbor 172.31.255.21 peer
    group IPv4-UNDERLAY-PEERS\n   neighbor 172.31.255.21 remote-as 65102\n   neighbor
    172.31.255.21 description DC1-LEAF2B_Ethernet3\n   neighbor 172.31.255.29 peer
    group IPv4-UNDERLAY-PEERS\n   neighbor 172.31.255.29 remote-as 65103\n   neighbor
    172.31.255.29 shutdown\n   neighbor 172.31.255.29 description DC1-SVC3A_Ethernet3\n
    \  neighbor 172.31.255.37 peer group IPv4-UNDERLAY-PEERS\n   neighbor 172.31.255.37
    remote-as 65103\n   neighbor 172.31.255.37 shutdown\n   neighbor 172.31.255.37
    description DC1-SVC3B_Ethernet3\n   neighbor 172.31.255.45 peer group IPv4-UNDERLAY-PEERS\n
    \  neighbor 172.31.255.45 remote-as 65104\n   neighbor 172.31.255.45 description
    DC1-BL1A_Ethernet3\n   neighbor 172.31.255.53 peer group IPv4-UNDERLAY-PEERS\n
    \  neighbor 172.31.255.53 remote-as 65104\n   neighbor 172.31.255.53 description
    DC1-BL1B_Ethernet3\n   neighbor 192.168.255.5 peer group EVPN-OVERLAY-PEERS\n
    \  neighbor 192.168.255.5 remote-as 65101\n   neighbor 192.168.255.5 description
    DC1-LEAF1A\n   neighbor 192.168.255.6 peer group EVPN-OVERLAY-PEERS\n   neighbor
    192.168.255.6 remote-as 65102\n   neighbor 192.168.255.6 description DC1-LEAF2A\n
    \  neighbor 192.168.255.7 peer group EVPN-OVERLAY-PEERS\n   neighbor 192.168.255.7
    remote-as 65102\n   neighbor 192.168.255.7 description DC1-LEAF2B\n   neighbor
    192.168.255.8 peer group EVPN-OVERLAY-PEERS\n   neighbor 192.168.255.8 remote-as
    65103\n   neighbor 192.168.255.8 shutdown\n   neighbor 192.168.255.8 description
    DC1-SVC3A\n   neighbor 192.168.255.9 peer group EVPN-OVERLAY-PEERS\n   neighbor
    192.168.255.9 remote-as 65103\n   neighbor 192.168.255.9 shutdown\n   neighbor
    192.168.255.9 description DC1-SVC3B\n   neighbor 192.168.255.10 peer group EVPN-OVERLAY-PEERS\n
    \  neighbor 192.168.255.10 remote-as 65104\n   neighbor 192.168.255.10 description
    DC1-BL1A\n   neighbor 192.168.255.11 peer group EVPN-OVERLAY-PEERS\n   neighbor
    192.168.255.11 remote-as 65104\n   neighbor 192.168.255.11 description DC1-BL1B\n
    \  redistribute connected route-map RM-CONN-2-BGP\n   !\n   address-family evpn\n
    \     neighbor EVPN-OVERLAY-PEERS activate\n   !\n   address-family ipv4\n      no
    neighbor EVPN-OVERLAY-PEERS activate\n      neighbor IPv4-UNDERLAY-PEERS activate\n!\nend\n"
  AVD_DC1-SPINE4: "!\nno enable password\nno aaa root\n!\nusername admin privilege
    15 role network-admin nopassword\nusername cvpadmin privilege 15 role network-admin
    secret sha512 $6$rZKcbIZ7iWGAWTUM$TCgDn1KcavS0s.OV8lacMTUkxTByfzcGlFlYUWroxYuU7M/9bIodhRO7nXGzMweUxvbk8mJmQl8Bh44cRktUj.\n!\nmanagement
    api http-commands\n   protocol https\n   no shutdown\n   !\n   vrf MGMT\n      no
    shutdown\n!\ndaemon TerminAttr\n   exec /usr/bin/TerminAttr -cvaddr=192.168.200.11:9910
    -cvauth=key,telarista -cvvrf=MGMT -smashexcludes=ale,flexCounter,hardware,kni,pulse,strata
    -ingestexclude=/Sysdb/cell/1/agent,/Sysdb/cell/2/agent -taillogs\n   no shutdown\n!\nvlan
    internal order ascending range 1006 1199\n!\ntransceiver qsfp default-mode 4x10G\n!\nservice
    routing protocols model multi-agent\n!\nhostname DC1-SPINE4\nip name-server vrf
    MGMT 8.8.8.8\nip name-server vrf MGMT 192.168.200.5\n!\nspanning-tree mode none\n!\nvrf
    instance MGMT\n!\ninterface Ethernet1\n   description P2P_LINK_TO_DC1-LEAF1A_Ethernet4\n
    \  no shutdown\n   mtu 1500\n   no switchport\n   ip address 172.31.255.6/31\n!\ninterface
    Ethernet2\n   description P2P_LINK_TO_DC1-LEAF2A_Ethernet4\n   no shutdown\n   mtu
    1500\n   no switchport\n   ip address 172.31.255.14/31\n!\ninterface Ethernet3\n
    \  description P2P_LINK_TO_DC1-LEAF2B_Ethernet4\n   no shutdown\n   mtu 1500\n
    \  no switchport\n   ip address 172.31.255.22/31\n!\ninterface Ethernet4\n   description
    P2P_LINK_TO_DC1-SVC3A_Ethernet4\n   shutdown\n   mtu 1500\n   no switchport\n
    \  ip address 172.31.255.30/31\n!\ninterface Ethernet5\n   description P2P_LINK_TO_DC1-SVC3B_Ethernet4\n
    \  shutdown\n   mtu 1500\n   no switchport\n   ip address 172.31.255.38/31\n!\ninterface
    Ethernet6\n   description P2P_LINK_TO_DC1-BL1A_Ethernet4\n   no shutdown\n   mtu
    1500\n   no switchport\n   ip address 172.31.255.46/31\n!\ninterface Ethernet7\n
    \  description P2P_LINK_TO_DC1-BL1B_Ethernet4\n   no shutdown\n   mtu 1500\n   no
    switchport\n   ip address 172.31.255.54/31\n!\ninterface Loopback0\n   description
    EVPN_Overlay_Peering\n   no shutdown\n   ip address 192.168.255.4/32\n!\ninterface
    Management1\n   description oob_management\n   no shutdown\n   vrf MGMT\n   ip
    address 192.168.200.104/24\n!\nip routing\nno ip routing vrf MGMT\n!\nip prefix-list
    PL-LOOPBACKS-EVPN-OVERLAY\n   seq 10 permit 192.168.255.0/24 eq 32\n!\nip route
    vrf MGMT 0.0.0.0/0 192.168.200.5\n!\nntp local-interface vrf MGMT Management1\nntp
    server vrf MGMT 192.168.200.5 prefer\n!\nroute-map RM-CONN-2-BGP permit 10\n   match
    ip address prefix-list PL-LOOPBACKS-EVPN-OVERLAY\n!\nrouter bfd\n   multihop interval
    1200 min-rx 1200 multiplier 3\n!\nrouter bgp 65001\n   router-id 192.168.255.4\n
    \  maximum-paths 4 ecmp 4\n   update wait-install\n   no bgp default ipv4-unicast\n
    \  distance bgp 20 200 200\n   neighbor EVPN-OVERLAY-PEERS peer group\n   neighbor
    EVPN-OVERLAY-PEERS next-hop-unchanged\n   neighbor EVPN-OVERLAY-PEERS update-source
    Loopback0\n   neighbor EVPN-OVERLAY-PEERS bfd\n   neighbor EVPN-OVERLAY-PEERS
    ebgp-multihop 3\n   neighbor EVPN-OVERLAY-PEERS password 7 q+VNViP5i4rVjW1cxFv2wA==\n
    \  neighbor EVPN-OVERLAY-PEERS send-community\n   neighbor EVPN-OVERLAY-PEERS
    maximum-routes 0\n   neighbor IPv4-UNDERLAY-PEERS peer group\n   neighbor IPv4-UNDERLAY-PEERS
    password 7 AQQvKeimxJu+uGQ/yYvv9w==\n   neighbor IPv4-UNDERLAY-PEERS send-community\n
    \  neighbor IPv4-UNDERLAY-PEERS maximum-routes 12000\n   neighbor 172.31.255.7
    peer group IPv4-UNDERLAY-PEERS\n   neighbor 172.31.255.7 remote-as 65101\n   neighbor
    172.31.255.7 description DC1-LEAF1A_Ethernet4\n   neighbor 172.31.255.15 peer
    group IPv4-UNDERLAY-PEERS\n   neighbor 172.31.255.15 remote-as 65102\n   neighbor
    172.31.255.15 description DC1-LEAF2A_Ethernet4\n   neighbor 172.31.255.23 peer
    group IPv4-UNDERLAY-PEERS\n   neighbor 172.31.255.23 remote-as 65102\n   neighbor
    172.31.255.23 description DC1-LEAF2B_Ethernet4\n   neighbor 172.31.255.31 peer
    group IPv4-UNDERLAY-PEERS\n   neighbor 172.31.255.31 remote-as 65103\n   neighbor
    172.31.255.31 shutdown\n   neighbor 172.31.255.31 description DC1-SVC3A_Ethernet4\n
    \  neighbor 172.31.255.39 peer group IPv4-UNDERLAY-PEERS\n   neighbor 172.31.255.39
    remote-as 65103\n   neighbor 172.31.255.39 shutdown\n   neighbor 172.31.255.39
    description DC1-SVC3B_Ethernet4\n   neighbor 172.31.255.47 peer group IPv4-UNDERLAY-PEERS\n
    \  neighbor 172.31.255.47 remote-as 65104\n   neighbor 172.31.255.47 description
    DC1-BL1A_Ethernet4\n   neighbor 172.31.255.55 peer group IPv4-UNDERLAY-PEERS\n
    \  neighbor 172.31.255.55 remote-as 65104\n   neighbor 172.31.255.55 description
    DC1-BL1B_Ethernet4\n   neighbor 192.168.255.5 peer group EVPN-OVERLAY-PEERS\n
    \  neighbor 192.168.255.5 remote-as 65101\n   neighbor 192.168.255.5 description
    DC1-LEAF1A\n   neighbor 192.168.255.6 peer group EVPN-OVERLAY-PEERS\n   neighbor
    192.168.255.6 remote-as 65102\n   neighbor 192.168.255.6 description DC1-LEAF2A\n
    \  neighbor 192.168.255.7 peer group EVPN-OVERLAY-PEERS\n   neighbor 192.168.255.7
    remote-as 65102\n   neighbor 192.168.255.7 description DC1-LEAF2B\n   neighbor
    192.168.255.8 peer group EVPN-OVERLAY-PEERS\n   neighbor 192.168.255.8 remote-as
    65103\n   neighbor 192.168.255.8 shutdown\n   neighbor 192.168.255.8 description
    DC1-SVC3A\n   neighbor 192.168.255.9 peer group EVPN-OVERLAY-PEERS\n   neighbor
    192.168.255.9 remote-as 65103\n   neighbor 192.168.255.9 shutdown\n   neighbor
    192.168.255.9 description DC1-SVC3B\n   neighbor 192.168.255.10 peer group EVPN-OVERLAY-PEERS\n
    \  neighbor 192.168.255.10 remote-as 65104\n   neighbor 192.168.255.10 description
    DC1-BL1A\n   neighbor 192.168.255.11 peer group EVPN-OVERLAY-PEERS\n   neighbor
    192.168.255.11 remote-as 65104\n   neighbor 192.168.255.11 description DC1-BL1B\n
    \  redistribute connected route-map RM-CONN-2-BGP\n   !\n   address-family evpn\n
    \     neighbor EVPN-OVERLAY-PEERS activate\n   !\n   address-family ipv4\n      no
    neighbor EVPN-OVERLAY-PEERS activate\n      neighbor IPv4-UNDERLAY-PEERS activate\n!\nend\n"
  AVD_DC1-SVC3A: "!\nno enable password\nno aaa root\n!\nusername admin privilege
    15 role network-admin nopassword\nusername cvpadmin privilege 15 role network-admin
    secret sha512 $6$rZKcbIZ7iWGAWTUM$TCgDn1KcavS0s.OV8lacMTUkxTByfzcGlFlYUWroxYuU7M/9bIodhRO7nXGzMweUxvbk8mJmQl8Bh44cRktUj.\n!\nmanagement
    api http-commands\n   protocol https\n   no shutdown\n   !\n   vrf MGMT\n      no
    shutdown\n!\ndaemon TerminAttr\n   exec /usr/bin/TerminAttr -cvaddr=192.168.200.11:9910
    -cvauth=key,telarista -cvvrf=MGMT -smashexcludes=ale,flexCounter,hardware,kni,pulse,strata
    -ingestexclude=/Sysdb/cell/1/agent,/Sysdb/cell/2/agent -taillogs\n   no shutdown\n!\nvlan
    internal order ascending range 1006 1199\n!\nno ip igmp snooping vlan 120\n!\ntransceiver
    qsfp default-mode 4x10G\n!\nservice routing protocols model multi-agent\n!\nhostname
    DC1-SVC3A\nip name-server vrf MGMT 8.8.8.8\nip name-server vrf MGMT 192.168.200.5\n!\nspanning-tree
    mode mstp\nno spanning-tree vlan-id 4093-4094\nspanning-tree mst 0 priority 4096\n!\nvlan
    110\n   name Tenant_A_OP_Zone_1\n!\nvlan 111\n   name Tenant_A_OP_Zone_2\n!\nvlan
    120\n   name Tenant_A_WEB_Zone_1\n!\nvlan 121\n   name Tenant_A_WEBZone_2\n!\nvlan
    130\n   name Tenant_A_APP_Zone_1\n!\nvlan 131\n   name Tenant_A_APP_Zone_2\n!\nvlan
    140\n   name Tenant_A_DB_BZone_1\n!\nvlan 141\n   name Tenant_A_DB_Zone_2\n!\nvlan
    150\n   name Tenant_A_WAN_Zone_1\n!\nvlan 210\n   name Tenant_B_OP_Zone_1\n!\nvlan
    211\n   name Tenant_B_OP_Zone_2\n!\nvlan 250\n   name Tenant_B_WAN_Zone_1\n!\nvlan
    310\n   name Tenant_C_OP_Zone_1\n!\nvlan 311\n   name Tenant_C_OP_Zone_2\n!\nvlan
    350\n   name Tenant_C_WAN_Zone_1\n!\nvlan 3009\n   name MLAG_iBGP_Tenant_A_OP_Zone\n
    \  trunk group LEAF_PEER_L3\n!\nvlan 3010\n   name MLAG_iBGP_Tenant_A_WEB_Zone\n
    \  trunk group LEAF_PEER_L3\n!\nvlan 3011\n   name MLAG_iBGP_Tenant_A_APP_Zone\n
    \  trunk group LEAF_PEER_L3\n!\nvlan 3012\n   name MLAG_iBGP_Tenant_A_DB_Zone\n
    \  trunk group LEAF_PEER_L3\n!\nvlan 3013\n   name MLAG_iBGP_Tenant_A_WAN_Zone\n
    \  trunk group LEAF_PEER_L3\n!\nvlan 3019\n   name MLAG_iBGP_Tenant_B_OP_Zone\n
    \  trunk group LEAF_PEER_L3\n!\nvlan 3020\n   name MLAG_iBGP_Tenant_B_WAN_Zone\n
    \  trunk group LEAF_PEER_L3\n!\nvlan 3029\n   name MLAG_iBGP_Tenant_C_OP_Zone\n
    \  trunk group LEAF_PEER_L3\n!\nvlan 3030\n   name MLAG_iBGP_Tenant_C_WAN_Zone\n
    \  trunk group LEAF_PEER_L3\n!\nvlan 4093\n   name LEAF_PEER_L3\n   trunk group
    LEAF_PEER_L3\n!\nvlan 4094\n   name MLAG_PEER\n   trunk group MLAG\n!\nvrf instance
    MGMT\n!\nvrf instance Tenant_A_APP_Zone\n!\nvrf instance Tenant_A_DB_Zone\n!\nvrf
    instance Tenant_A_OP_Zone\n!\nvrf instance Tenant_A_WAN_Zone\n!\nvrf instance
    Tenant_A_WEB_Zone\n!\nvrf instance Tenant_B_OP_Zone\n!\nvrf instance Tenant_B_WAN_Zone\n!\nvrf
    instance Tenant_C_OP_Zone\n!\nvrf instance Tenant_C_WAN_Zone\n!\ninterface Port-Channel5\n
    \  description MLAG_PEER_DC1-SVC3B_Po5\n   no shutdown\n   switchport\n   switchport
    mode trunk\n   switchport trunk group LEAF_PEER_L3\n   switchport trunk group
    MLAG\n!\ninterface Port-Channel7\n   description DC1_L2LEAF2_Po1\n   no shutdown\n
    \  switchport\n   switchport trunk allowed vlan 110-111,120-121,130-131,140-141,150,210-211,250,310-311,350\n
    \  switchport mode trunk\n   mlag 7\n!\ninterface Port-Channel10\n   description
    server03_ESI_PortChanne1\n   no shutdown\n   switchport\n   switchport trunk allowed
    vlan 110-111,210-211\n   switchport mode trunk\n   evpn ethernet-segment\n      identifier
    0000:0000:0303:0202:0101\n      route-target import 03:03:02:02:01:01\n   lacp
    system-id 0303.0202.0101\n!\ninterface Ethernet1\n   description P2P_LINK_TO_DC1-SPINE1_Ethernet4\n
    \  no shutdown\n   mtu 1500\n   no switchport\n   ip address 172.31.255.25/31\n!\ninterface
    Ethernet2\n   description P2P_LINK_TO_DC1-SPINE2_Ethernet4\n   no shutdown\n   mtu
    1500\n   no switchport\n   ip address 172.31.255.27/31\n!\ninterface Ethernet3\n
    \  description P2P_LINK_TO_DC1-SPINE3_Ethernet4\n   no shutdown\n   mtu 1500\n
    \  no switchport\n   ip address 172.31.255.29/31\n!\ninterface Ethernet4\n   description
    P2P_LINK_TO_DC1-SPINE4_Ethernet4\n   no shutdown\n   mtu 1500\n   no switchport\n
    \  ip address 172.31.255.31/31\n!\ninterface Ethernet5\n   description MLAG_PEER_DC1-SVC3B_Ethernet5\n
    \  no shutdown\n   channel-group 5 mode active\n!\ninterface Ethernet6\n   description
    MLAG_PEER_DC1-SVC3B_Ethernet6\n   no shutdown\n   channel-group 5 mode active\n!\ninterface
    Ethernet7\n   description DC1-L2LEAF2A_Ethernet1\n   no shutdown\n   channel-group
    7 mode active\n!\ninterface Ethernet8\n   description DC1-L2LEAF2B_Ethernet1\n
    \  no shutdown\n   channel-group 7 mode active\n!\ninterface Ethernet10\n   description
    server03_ESI_Eth1\n   no shutdown\n   channel-group 10 mode active\n!\ninterface
    Loopback0\n   description EVPN_Overlay_Peering\n   no shutdown\n   ip address
    192.168.255.8/32\n!\ninterface Loopback1\n   description VTEP_VXLAN_Tunnel_Source\n
    \  no shutdown\n   ip address 192.168.254.8/32\n!\ninterface Loopback100\n   description
    Tenant_A_OP_Zone_VTEP_DIAGNOSTICS\n   no shutdown\n   vrf Tenant_A_OP_Zone\n   ip
    address 10.255.1.8/32\n!\ninterface Management1\n   description oob_management\n
    \  no shutdown\n   vrf MGMT\n   ip address 192.168.200.108/24\n!\ninterface Vlan110\n
    \  description Tenant_A_OP_Zone_1\n   no shutdown\n   vrf Tenant_A_OP_Zone\n   ip
    address virtual 10.1.10.1/24\n!\ninterface Vlan111\n   description Tenant_A_OP_Zone_2\n
    \  no shutdown\n   vrf Tenant_A_OP_Zone\n   ip helper-address 1.1.1.1 vrf MGMT
    source-interface lo100\n   ip address virtual 10.1.11.1/24\n!\ninterface Vlan120\n
    \  description Tenant_A_WEB_Zone_1\n   no shutdown\n   vrf Tenant_A_WEB_Zone\n
    \  ip helper-address 1.1.1.1 vrf TEST source-interface lo100\n   ip address virtual
    10.1.20.1/24\n!\ninterface Vlan121\n   description Tenant_A_WEBZone_2\n   shutdown\n
    \  mtu 1560\n   vrf Tenant_A_WEB_Zone\n   ip address virtual 10.1.10.254/24\n!\ninterface
    Vlan130\n   description Tenant_A_APP_Zone_1\n   no shutdown\n   vrf Tenant_A_APP_Zone\n
    \  ip address virtual 10.1.30.1/24\n!\ninterface Vlan131\n   description Tenant_A_APP_Zone_2\n
    \  no shutdown\n   vrf Tenant_A_APP_Zone\n   ip address virtual 10.1.31.1/24\n!\ninterface
    Vlan140\n   description Tenant_A_DB_BZone_1\n   no shutdown\n   vrf Tenant_A_DB_Zone\n
    \  ip address virtual 10.1.40.1/24\n!\ninterface Vlan141\n   description Tenant_A_DB_Zone_2\n
    \  no shutdown\n   vrf Tenant_A_DB_Zone\n   ip address virtual 10.1.41.1/24\n!\ninterface
    Vlan150\n   description Tenant_A_WAN_Zone_1\n   no shutdown\n   vrf Tenant_A_WAN_Zone\n
    \  ip address virtual 10.1.40.1/24\n!\ninterface Vlan210\n   description Tenant_B_OP_Zone_1\n
    \  no shutdown\n   vrf Tenant_B_OP_Zone\n   ip address virtual 10.2.10.1/24\n!\ninterface
    Vlan211\n   description Tenant_B_OP_Zone_2\n   no shutdown\n   vrf Tenant_B_OP_Zone\n
    \  ip address virtual 10.2.11.1/24\n!\ninterface Vlan250\n   description Tenant_B_WAN_Zone_1\n
    \  no shutdown\n   vrf Tenant_B_WAN_Zone\n   ip address virtual 10.2.50.1/24\n!\ninterface
    Vlan310\n   description Tenant_C_OP_Zone_1\n   no shutdown\n   vrf Tenant_C_OP_Zone\n
    \  ip address virtual 10.3.10.1/24\n!\ninterface Vlan311\n   description Tenant_C_OP_Zone_2\n
    \  no shutdown\n   vrf Tenant_C_OP_Zone\n   ip address virtual 10.3.11.1/24\n!\ninterface
    Vlan350\n   description Tenant_C_WAN_Zone_1\n   no shutdown\n   vrf Tenant_C_WAN_Zone\n
    \  ip address virtual 10.3.50.1/24\n!\ninterface Vlan3009\n   description MLAG_PEER_L3_iBGP:
    vrf Tenant_A_OP_Zone\n   no shutdown\n   mtu 1500\n   vrf Tenant_A_OP_Zone\n   ip
    address 10.255.251.6/31\n!\ninterface Vlan3010\n   description MLAG_PEER_L3_iBGP:
    vrf Tenant_A_WEB_Zone\n   no shutdown\n   mtu 1500\n   vrf Tenant_A_WEB_Zone\n
    \  ip address 10.255.251.6/31\n!\ninterface Vlan3011\n   description MLAG_PEER_L3_iBGP:
    vrf Tenant_A_APP_Zone\n   no shutdown\n   mtu 1500\n   vrf Tenant_A_APP_Zone\n
    \  ip address 10.255.251.6/31\n!\ninterface Vlan3012\n   description MLAG_PEER_L3_iBGP:
    vrf Tenant_A_DB_Zone\n   no shutdown\n   mtu 1500\n   vrf Tenant_A_DB_Zone\n   ip
    address 10.255.251.6/31\n!\ninterface Vlan3013\n   description MLAG_PEER_L3_iBGP:
    vrf Tenant_A_WAN_Zone\n   no shutdown\n   mtu 1500\n   vrf Tenant_A_WAN_Zone\n
    \  ip address 10.255.251.6/31\n!\ninterface Vlan3019\n   description MLAG_PEER_L3_iBGP:
    vrf Tenant_B_OP_Zone\n   no shutdown\n   mtu 1500\n   vrf Tenant_B_OP_Zone\n   ip
    address 10.255.251.6/31\n!\ninterface Vlan3020\n   description MLAG_PEER_L3_iBGP:
    vrf Tenant_B_WAN_Zone\n   no shutdown\n   mtu 1500\n   vrf Tenant_B_WAN_Zone\n
    \  ip address 10.255.251.6/31\n!\ninterface Vlan3029\n   description MLAG_PEER_L3_iBGP:
    vrf Tenant_C_OP_Zone\n   no shutdown\n   mtu 1500\n   vrf Tenant_C_OP_Zone\n   ip
    address 10.255.251.6/31\n!\ninterface Vlan3030\n   description MLAG_PEER_L3_iBGP:
    vrf Tenant_C_WAN_Zone\n   no shutdown\n   mtu 1500\n   vrf Tenant_C_WAN_Zone\n
    \  ip address 10.255.251.6/31\n!\ninterface Vlan4093\n   description MLAG_PEER_L3_PEERING\n
    \  no shutdown\n   mtu 1500\n   ip address 10.255.251.6/31\n!\ninterface Vlan4094\n
    \  description MLAG_PEER\n   no shutdown\n   mtu 1500\n   no autostate\n   ip
    address 10.255.252.6/31\n!\ninterface Vxlan1\n   description DC1-SVC3A_VTEP\n
    \  vxlan source-interface Loopback1\n   vxlan virtual-router encapsulation mac-address
    mlag-system-id\n   vxlan udp-port 4789\n   vxlan vlan 110 vni 10110\n   vxlan
    vlan 111 vni 50111\n   vxlan vlan 120 vni 10120\n   vxlan vlan 121 vni 10121\n
    \  vxlan vlan 130 vni 10130\n   vxlan vlan 131 vni 10131\n   vxlan vlan 140 vni
    10140\n   vxlan vlan 141 vni 10141\n   vxlan vlan 150 vni 10150\n   vxlan vlan
    210 vni 20210\n   vxlan vlan 211 vni 20211\n   vxlan vlan 250 vni 20250\n   vxlan
    vlan 310 vni 30310\n   vxlan vlan 311 vni 30311\n   vxlan vlan 350 vni 30350\n
    \  vxlan vrf Tenant_A_APP_Zone vni 12\n   vxlan vrf Tenant_A_DB_Zone vni 13\n
    \  vxlan vrf Tenant_A_OP_Zone vni 10\n   vxlan vrf Tenant_A_WAN_Zone vni 14\n
    \  vxlan vrf Tenant_A_WEB_Zone vni 11\n   vxlan vrf Tenant_B_OP_Zone vni 20\n
    \  vxlan vrf Tenant_B_WAN_Zone vni 21\n   vxlan vrf Tenant_C_OP_Zone vni 30\n
    \  vxlan vrf Tenant_C_WAN_Zone vni 31\n!\nip virtual-router mac-address 00:dc:00:00:00:0a\n!\nip
    address virtual source-nat vrf Tenant_A_OP_Zone address 10.255.1.8\n!\nip routing\nno
    ip routing vrf MGMT\nip routing vrf Tenant_A_APP_Zone\nip routing vrf Tenant_A_DB_Zone\nip
    routing vrf Tenant_A_OP_Zone\nip routing vrf Tenant_A_WAN_Zone\nip routing vrf
    Tenant_A_WEB_Zone\nip routing vrf Tenant_B_OP_Zone\nip routing vrf Tenant_B_WAN_Zone\nip
    routing vrf Tenant_C_OP_Zone\nip routing vrf Tenant_C_WAN_Zone\n!\nip prefix-list
    PL-LOOPBACKS-EVPN-OVERLAY\n   seq 10 permit 192.168.255.0/24 eq 32\n   seq 20
    permit 192.168.254.0/24 eq 32\n!\nmlag configuration\n   domain-id DC1_SVC3\n
    \  local-interface Vlan4094\n   peer-address 10.255.252.7\n   peer-link Port-Channel5\n
    \  reload-delay mlag 300\n   reload-delay non-mlag 330\n!\nip route vrf MGMT 0.0.0.0/0
    192.168.200.5\n!\nntp local-interface vrf MGMT Management1\nntp server vrf MGMT
    192.168.200.5 prefer\n!\nroute-map RM-CONN-2-BGP permit 10\n   match ip address
    prefix-list PL-LOOPBACKS-EVPN-OVERLAY\n!\nroute-map RM-MLAG-PEER-IN permit 10\n
    \  description Make routes learned over MLAG Peer-link less preferred on spines
    to ensure optimal routing\n   set origin incomplete\n!\nrouter bfd\n   multihop
    interval 1200 min-rx 1200 multiplier 3\n!\nrouter bgp 65103\n   router-id 192.168.255.8\n
    \  maximum-paths 4 ecmp 4\n   update wait-install\n   no bgp default ipv4-unicast\n
    \  distance bgp 20 200 200\n   neighbor EVPN-OVERLAY-PEERS peer group\n   neighbor
    EVPN-OVERLAY-PEERS update-source Loopback0\n   neighbor EVPN-OVERLAY-PEERS bfd\n
    \  neighbor EVPN-OVERLAY-PEERS ebgp-multihop 3\n   neighbor EVPN-OVERLAY-PEERS
    password 7 q+VNViP5i4rVjW1cxFv2wA==\n   neighbor EVPN-OVERLAY-PEERS send-community\n
    \  neighbor EVPN-OVERLAY-PEERS maximum-routes 0\n   neighbor IPv4-UNDERLAY-PEERS
    peer group\n   neighbor IPv4-UNDERLAY-PEERS password 7 AQQvKeimxJu+uGQ/yYvv9w==\n
    \  neighbor IPv4-UNDERLAY-PEERS send-community\n   neighbor IPv4-UNDERLAY-PEERS
    maximum-routes 12000\n   neighbor MLAG-IPv4-UNDERLAY-PEER peer group\n   neighbor
    MLAG-IPv4-UNDERLAY-PEER remote-as 65103\n   neighbor MLAG-IPv4-UNDERLAY-PEER next-hop-self\n
    \  neighbor MLAG-IPv4-UNDERLAY-PEER description DC1-SVC3B\n   neighbor MLAG-IPv4-UNDERLAY-PEER
    password 7 vnEaG8gMeQf3d3cN6PktXQ==\n   neighbor MLAG-IPv4-UNDERLAY-PEER send-community\n
    \  neighbor MLAG-IPv4-UNDERLAY-PEER maximum-routes 12000\n   neighbor MLAG-IPv4-UNDERLAY-PEER
    route-map RM-MLAG-PEER-IN in\n   neighbor 10.255.251.7 peer group MLAG-IPv4-UNDERLAY-PEER\n
    \  neighbor 10.255.251.7 description DC1-SVC3B\n   neighbor 172.31.255.24 peer
    group IPv4-UNDERLAY-PEERS\n   neighbor 172.31.255.24 remote-as 65001\n   neighbor
    172.31.255.24 description DC1-SPINE1_Ethernet4\n   neighbor 172.31.255.26 peer
    group IPv4-UNDERLAY-PEERS\n   neighbor 172.31.255.26 remote-as 65001\n   neighbor
    172.31.255.26 description DC1-SPINE2_Ethernet4\n   neighbor 172.31.255.28 peer
    group IPv4-UNDERLAY-PEERS\n   neighbor 172.31.255.28 remote-as 65001\n   neighbor
    172.31.255.28 description DC1-SPINE3_Ethernet4\n   neighbor 172.31.255.30 peer
    group IPv4-UNDERLAY-PEERS\n   neighbor 172.31.255.30 remote-as 65001\n   neighbor
    172.31.255.30 description DC1-SPINE4_Ethernet4\n   neighbor 192.168.255.1 peer
    group EVPN-OVERLAY-PEERS\n   neighbor 192.168.255.1 remote-as 65001\n   neighbor
    192.168.255.1 description DC1-SPINE1\n   neighbor 192.168.255.2 peer group EVPN-OVERLAY-PEERS\n
    \  neighbor 192.168.255.2 remote-as 65001\n   neighbor 192.168.255.2 description
    DC1-SPINE2\n   neighbor 192.168.255.3 peer group EVPN-OVERLAY-PEERS\n   neighbor
    192.168.255.3 remote-as 65001\n   neighbor 192.168.255.3 description DC1-SPINE3\n
    \  neighbor 192.168.255.4 peer group EVPN-OVERLAY-PEERS\n   neighbor 192.168.255.4
    remote-as 65001\n   neighbor 192.168.255.4 description DC1-SPINE4\n   redistribute
    connected route-map RM-CONN-2-BGP\n   !\n   vlan-aware-bundle Tenant_A_APP_Zone\n
    \     rd 192.168.255.8:12\n      route-target both 12:12\n      redistribute learned\n
    \     vlan 130-131\n   !\n   vlan-aware-bundle Tenant_A_DB_Zone\n      rd 192.168.255.8:13\n
    \     route-target both 13:13\n      redistribute learned\n      vlan 140-141\n
    \  !\n   vlan-aware-bundle Tenant_A_OP_Zone\n      rd 192.168.255.8:10\n      route-target
    both 10:10\n      redistribute learned\n      vlan 110-111\n   !\n   vlan-aware-bundle
    Tenant_A_WAN_Zone\n      rd 192.168.255.8:14\n      route-target both 14:14\n
    \     redistribute learned\n      vlan 150\n   !\n   vlan-aware-bundle Tenant_A_WEB_Zone\n
    \     rd 192.168.255.8:11\n      route-target both 11:11\n      redistribute learned\n
    \     vlan 120-121\n   !\n   vlan-aware-bundle Tenant_B_OP_Zone\n      rd 192.168.255.8:20\n
    \     route-target both 20:20\n      redistribute learned\n      vlan 210-211\n
    \  !\n   vlan-aware-bundle Tenant_B_WAN_Zone\n      rd 192.168.255.8:21\n      route-target
    both 21:21\n      redistribute learned\n      vlan 250\n   !\n   vlan-aware-bundle
    Tenant_C_OP_Zone\n      rd 192.168.255.8:30\n      route-target both 30:30\n      redistribute
    learned\n      vlan 310-311\n   !\n   vlan-aware-bundle Tenant_C_WAN_Zone\n      rd
    192.168.255.8:31\n      route-target both 31:31\n      redistribute learned\n
    \     vlan 350\n   !\n   address-family evpn\n      neighbor EVPN-OVERLAY-PEERS
    activate\n   !\n   address-family ipv4\n      no neighbor EVPN-OVERLAY-PEERS activate\n
    \     neighbor IPv4-UNDERLAY-PEERS activate\n      neighbor MLAG-IPv4-UNDERLAY-PEER
    activate\n   !\n   vrf Tenant_A_APP_Zone\n      rd 192.168.255.8:12\n      route-target
    import evpn 12:12\n      route-target export evpn 12:12\n      router-id 192.168.255.8\n
    \     update wait-install\n      neighbor 10.255.251.7 peer group MLAG-IPv4-UNDERLAY-PEER\n
    \     neighbor 10.255.251.7 description DC1-SVC3B\n      redistribute connected\n
    \  !\n   vrf Tenant_A_DB_Zone\n      rd 192.168.255.8:13\n      route-target import
    evpn 13:13\n      route-target export evpn 13:13\n      router-id 192.168.255.8\n
    \     update wait-install\n      neighbor 10.255.251.7 peer group MLAG-IPv4-UNDERLAY-PEER\n
    \     neighbor 10.255.251.7 description DC1-SVC3B\n      redistribute connected\n
    \  !\n   vrf Tenant_A_OP_Zone\n      rd 192.168.255.8:10\n      route-target import
    evpn 10:10\n      route-target export evpn 10:10\n      router-id 192.168.255.8\n
    \     update wait-install\n      neighbor 10.255.251.7 peer group MLAG-IPv4-UNDERLAY-PEER\n
    \     neighbor 10.255.251.7 description DC1-SVC3B\n      redistribute connected\n
    \  !\n   vrf Tenant_A_WAN_Zone\n      rd 192.168.255.8:14\n      route-target
    import evpn 14:14\n      route-target export evpn 14:14\n      router-id 192.168.255.8\n
    \     update wait-install\n      neighbor 10.255.251.7 peer group MLAG-IPv4-UNDERLAY-PEER\n
    \     neighbor 10.255.251.7 description DC1-SVC3B\n      redistribute connected\n
    \  !\n   vrf Tenant_A_WEB_Zone\n      rd 192.168.255.8:11\n      route-target
    import evpn 11:11\n      route-target export evpn 11:11\n      router-id 192.168.255.8\n
    \     update wait-install\n      neighbor 10.255.251.7 peer group MLAG-IPv4-UNDERLAY-PEER\n
    \     neighbor 10.255.251.7 description DC1-SVC3B\n      redistribute connected\n
    \  !\n   vrf Tenant_B_OP_Zone\n      rd 192.168.255.8:20\n      route-target import
    evpn 20:20\n      route-target export evpn 20:20\n      router-id 192.168.255.8\n
    \     update wait-install\n      neighbor 10.255.251.7 peer group MLAG-IPv4-UNDERLAY-PEER\n
    \     neighbor 10.255.251.7 description DC1-SVC3B\n      redistribute connected\n
    \  !\n   vrf Tenant_B_WAN_Zone\n      rd 192.168.255.8:21\n      route-target
    import evpn 21:21\n      route-target export evpn 21:21\n      router-id 192.168.255.8\n
    \     update wait-install\n      neighbor 10.255.251.7 peer group MLAG-IPv4-UNDERLAY-PEER\n
    \     neighbor 10.255.251.7 description DC1-SVC3B\n      redistribute connected\n
    \  !\n   vrf Tenant_C_OP_Zone\n      rd 192.168.255.8:30\n      route-target import
    evpn 30:30\n      route-target export evpn 30:30\n      router-id 192.168.255.8\n
    \     update wait-install\n      neighbor 10.255.251.7 peer group MLAG-IPv4-UNDERLAY-PEER\n
    \     neighbor 10.255.251.7 description DC1-SVC3B\n      redistribute connected\n
    \  !\n   vrf Tenant_C_WAN_Zone\n      rd 192.168.255.8:31\n      route-target
    import evpn 31:31\n      route-target export evpn 31:31\n      router-id 192.168.255.8\n
    \     update wait-install\n      neighbor 10.255.251.7 peer group MLAG-IPv4-UNDERLAY-PEER\n
    \     neighbor 10.255.251.7 description DC1-SVC3B\n      redistribute connected\n!\nend\n"
  AVD_DC1-SVC3B: "!\nno enable password\nno aaa root\n!\nusername admin privilege
    15 role network-admin nopassword\nusername cvpadmin privilege 15 role network-admin
    secret sha512 $6$rZKcbIZ7iWGAWTUM$TCgDn1KcavS0s.OV8lacMTUkxTByfzcGlFlYUWroxYuU7M/9bIodhRO7nXGzMweUxvbk8mJmQl8Bh44cRktUj.\n!\nmanagement
    api http-commands\n   protocol https\n   no shutdown\n   !\n   vrf MGMT\n      no
    shutdown\n!\ndaemon TerminAttr\n   exec /usr/bin/TerminAttr -cvaddr=192.168.200.11:9910
    -cvauth=key,telarista -cvvrf=MGMT -smashexcludes=ale,flexCounter,hardware,kni,pulse,strata
    -ingestexclude=/Sysdb/cell/1/agent,/Sysdb/cell/2/agent -taillogs\n   no shutdown\n!\nvlan
    internal order ascending range 1006 1199\n!\nno ip igmp snooping vlan 120\n!\ntransceiver
    qsfp default-mode 4x10G\n!\nservice routing protocols model multi-agent\n!\nhostname
    DC1-SVC3B\nip name-server vrf MGMT 8.8.8.8\nip name-server vrf MGMT 192.168.200.5\n!\nspanning-tree
    mode mstp\nno spanning-tree vlan-id 4093-4094\nspanning-tree mst 0 priority 4096\n!\nvlan
    110\n   name Tenant_A_OP_Zone_1\n!\nvlan 111\n   name Tenant_A_OP_Zone_2\n!\nvlan
    120\n   name Tenant_A_WEB_Zone_1\n!\nvlan 121\n   name Tenant_A_WEBZone_2\n!\nvlan
    130\n   name Tenant_A_APP_Zone_1\n!\nvlan 131\n   name Tenant_A_APP_Zone_2\n!\nvlan
    140\n   name Tenant_A_DB_BZone_1\n!\nvlan 141\n   name Tenant_A_DB_Zone_2\n!\nvlan
    150\n   name Tenant_A_WAN_Zone_1\n!\nvlan 210\n   name Tenant_B_OP_Zone_1\n!\nvlan
    211\n   name Tenant_B_OP_Zone_2\n!\nvlan 250\n   name Tenant_B_WAN_Zone_1\n!\nvlan
    310\n   name Tenant_C_OP_Zone_1\n!\nvlan 311\n   name Tenant_C_OP_Zone_2\n!\nvlan
    350\n   name Tenant_C_WAN_Zone_1\n!\nvlan 3009\n   name MLAG_iBGP_Tenant_A_OP_Zone\n
    \  trunk group LEAF_PEER_L3\n!\nvlan 3010\n   name MLAG_iBGP_Tenant_A_WEB_Zone\n
    \  trunk group LEAF_PEER_L3\n!\nvlan 3011\n   name MLAG_iBGP_Tenant_A_APP_Zone\n
    \  trunk group LEAF_PEER_L3\n!\nvlan 3012\n   name MLAG_iBGP_Tenant_A_DB_Zone\n
    \  trunk group LEAF_PEER_L3\n!\nvlan 3013\n   name MLAG_iBGP_Tenant_A_WAN_Zone\n
    \  trunk group LEAF_PEER_L3\n!\nvlan 3019\n   name MLAG_iBGP_Tenant_B_OP_Zone\n
    \  trunk group LEAF_PEER_L3\n!\nvlan 3020\n   name MLAG_iBGP_Tenant_B_WAN_Zone\n
    \  trunk group LEAF_PEER_L3\n!\nvlan 3029\n   name MLAG_iBGP_Tenant_C_OP_Zone\n
    \  trunk group LEAF_PEER_L3\n!\nvlan 3030\n   name MLAG_iBGP_Tenant_C_WAN_Zone\n
    \  trunk group LEAF_PEER_L3\n!\nvlan 4093\n   name LEAF_PEER_L3\n   trunk group
    LEAF_PEER_L3\n!\nvlan 4094\n   name MLAG_PEER\n   trunk group MLAG\n!\nvrf instance
    MGMT\n!\nvrf instance Tenant_A_APP_Zone\n!\nvrf instance Tenant_A_DB_Zone\n!\nvrf
    instance Tenant_A_OP_Zone\n!\nvrf instance Tenant_A_WAN_Zone\n!\nvrf instance
    Tenant_A_WEB_Zone\n!\nvrf instance Tenant_B_OP_Zone\n!\nvrf instance Tenant_B_WAN_Zone\n!\nvrf
    instance Tenant_C_OP_Zone\n!\nvrf instance Tenant_C_WAN_Zone\n!\ninterface Port-Channel5\n
    \  description MLAG_PEER_DC1-SVC3A_Po5\n   no shutdown\n   switchport\n   switchport
    mode trunk\n   switchport trunk group LEAF_PEER_L3\n   switchport trunk group
    MLAG\n!\ninterface Port-Channel7\n   description DC1_L2LEAF2_Po1\n   no shutdown\n
    \  switchport\n   switchport trunk allowed vlan 110-111,120-121,130-131,140-141,150,210-211,250,310-311,350\n
    \  switchport mode trunk\n   mlag 7\n!\ninterface Ethernet1\n   description P2P_LINK_TO_DC1-SPINE1_Ethernet5\n
    \  no shutdown\n   mtu 1500\n   no switchport\n   ip address 172.31.255.33/31\n!\ninterface
    Ethernet2\n   description P2P_LINK_TO_DC1-SPINE2_Ethernet5\n   no shutdown\n   mtu
    1500\n   no switchport\n   ip address 172.31.255.35/31\n!\ninterface Ethernet3\n
    \  description P2P_LINK_TO_DC1-SPINE3_Ethernet5\n   no shutdown\n   mtu 1500\n
    \  no switchport\n   ip address 172.31.255.37/31\n!\ninterface Ethernet4\n   description
    P2P_LINK_TO_DC1-SPINE4_Ethernet5\n   no shutdown\n   mtu 1500\n   no switchport\n
    \  ip address 172.31.255.39/31\n!\ninterface Ethernet5\n   description MLAG_PEER_DC1-SVC3A_Ethernet5\n
    \  no shutdown\n   channel-group 5 mode active\n!\ninterface Ethernet6\n   description
    MLAG_PEER_DC1-SVC3A_Ethernet6\n   no shutdown\n   channel-group 5 mode active\n!\ninterface
    Ethernet7\n   description DC1-L2LEAF2A_Ethernet2\n   no shutdown\n   channel-group
    7 mode active\n!\ninterface Ethernet8\n   description DC1-L2LEAF2B_Ethernet2\n
    \  no shutdown\n   channel-group 7 mode active\n!\ninterface Loopback0\n   description
    EVPN_Overlay_Peering\n   no shutdown\n   ip address 192.168.255.9/32\n!\ninterface
    Loopback1\n   description VTEP_VXLAN_Tunnel_Source\n   no shutdown\n   ip address
    192.168.254.8/32\n!\ninterface Loopback100\n   description Tenant_A_OP_Zone_VTEP_DIAGNOSTICS\n
    \  no shutdown\n   vrf Tenant_A_OP_Zone\n   ip address 10.255.1.9/32\n!\ninterface
    Management1\n   description oob_management\n   no shutdown\n   vrf MGMT\n   ip
    address 192.168.200.109/24\n!\ninterface Vlan110\n   description Tenant_A_OP_Zone_1\n
    \  no shutdown\n   vrf Tenant_A_OP_Zone\n   ip address virtual 10.1.10.1/24\n!\ninterface
    Vlan111\n   description Tenant_A_OP_Zone_2\n   no shutdown\n   vrf Tenant_A_OP_Zone\n
    \  ip helper-address 1.1.1.1 vrf MGMT source-interface lo100\n   ip address virtual
    10.1.11.1/24\n!\ninterface Vlan120\n   description Tenant_A_WEB_Zone_1\n   no
    shutdown\n   vrf Tenant_A_WEB_Zone\n   ip helper-address 1.1.1.1 vrf TEST source-interface
    lo100\n   ip address virtual 10.1.20.1/24\n!\ninterface Vlan121\n   description
    Tenant_A_WEBZone_2\n   shutdown\n   mtu 1560\n   vrf Tenant_A_WEB_Zone\n   ip
    address virtual 10.1.10.254/24\n!\ninterface Vlan130\n   description Tenant_A_APP_Zone_1\n
    \  no shutdown\n   vrf Tenant_A_APP_Zone\n   ip address virtual 10.1.30.1/24\n!\ninterface
    Vlan131\n   description Tenant_A_APP_Zone_2\n   no shutdown\n   vrf Tenant_A_APP_Zone\n
    \  ip address virtual 10.1.31.1/24\n!\ninterface Vlan140\n   description Tenant_A_DB_BZone_1\n
    \  no shutdown\n   vrf Tenant_A_DB_Zone\n   ip address virtual 10.1.40.1/24\n!\ninterface
    Vlan141\n   description Tenant_A_DB_Zone_2\n   no shutdown\n   vrf Tenant_A_DB_Zone\n
    \  ip address virtual 10.1.41.1/24\n!\ninterface Vlan150\n   description Tenant_A_WAN_Zone_1\n
    \  no shutdown\n   vrf Tenant_A_WAN_Zone\n   ip address virtual 10.1.40.1/24\n!\ninterface
    Vlan210\n   description Tenant_B_OP_Zone_1\n   no shutdown\n   vrf Tenant_B_OP_Zone\n
    \  ip address virtual 10.2.10.1/24\n!\ninterface Vlan211\n   description Tenant_B_OP_Zone_2\n
    \  no shutdown\n   vrf Tenant_B_OP_Zone\n   ip address virtual 10.2.11.1/24\n!\ninterface
    Vlan250\n   description Tenant_B_WAN_Zone_1\n   no shutdown\n   vrf Tenant_B_WAN_Zone\n
    \  ip address virtual 10.2.50.1/24\n!\ninterface Vlan310\n   description Tenant_C_OP_Zone_1\n
    \  no shutdown\n   vrf Tenant_C_OP_Zone\n   ip address virtual 10.3.10.1/24\n!\ninterface
    Vlan311\n   description Tenant_C_OP_Zone_2\n   no shutdown\n   vrf Tenant_C_OP_Zone\n
    \  ip address virtual 10.3.11.1/24\n!\ninterface Vlan350\n   description Tenant_C_WAN_Zone_1\n
    \  no shutdown\n   vrf Tenant_C_WAN_Zone\n   ip address virtual 10.3.50.1/24\n!\ninterface
    Vlan3009\n   description MLAG_PEER_L3_iBGP: vrf Tenant_A_OP_Zone\n   no shutdown\n
    \  mtu 1500\n   vrf Tenant_A_OP_Zone\n   ip address 10.255.251.7/31\n!\ninterface
    Vlan3010\n   description MLAG_PEER_L3_iBGP: vrf Tenant_A_WEB_Zone\n   no shutdown\n
    \  mtu 1500\n   vrf Tenant_A_WEB_Zone\n   ip address 10.255.251.7/31\n!\ninterface
    Vlan3011\n   description MLAG_PEER_L3_iBGP: vrf Tenant_A_APP_Zone\n   no shutdown\n
    \  mtu 1500\n   vrf Tenant_A_APP_Zone\n   ip address 10.255.251.7/31\n!\ninterface
    Vlan3012\n   description MLAG_PEER_L3_iBGP: vrf Tenant_A_DB_Zone\n   no shutdown\n
    \  mtu 1500\n   vrf Tenant_A_DB_Zone\n   ip address 10.255.251.7/31\n!\ninterface
    Vlan3013\n   description MLAG_PEER_L3_iBGP: vrf Tenant_A_WAN_Zone\n   no shutdown\n
    \  mtu 1500\n   vrf Tenant_A_WAN_Zone\n   ip address 10.255.251.7/31\n!\ninterface
    Vlan3019\n   description MLAG_PEER_L3_iBGP: vrf Tenant_B_OP_Zone\n   no shutdown\n
    \  mtu 1500\n   vrf Tenant_B_OP_Zone\n   ip address 10.255.251.7/31\n!\ninterface
    Vlan3020\n   description MLAG_PEER_L3_iBGP: vrf Tenant_B_WAN_Zone\n   no shutdown\n
    \  mtu 1500\n   vrf Tenant_B_WAN_Zone\n   ip address 10.255.251.7/31\n!\ninterface
    Vlan3029\n   description MLAG_PEER_L3_iBGP: vrf Tenant_C_OP_Zone\n   no shutdown\n
    \  mtu 1500\n   vrf Tenant_C_OP_Zone\n   ip address 10.255.251.7/31\n!\ninterface
    Vlan3030\n   description MLAG_PEER_L3_iBGP: vrf Tenant_C_WAN_Zone\n   no shutdown\n
    \  mtu 1500\n   vrf Tenant_C_WAN_Zone\n   ip address 10.255.251.7/31\n!\ninterface
    Vlan4093\n   description MLAG_PEER_L3_PEERING\n   no shutdown\n   mtu 1500\n   ip
    address 10.255.251.7/31\n!\ninterface Vlan4094\n   description MLAG_PEER\n   no
    shutdown\n   mtu 1500\n   no autostate\n   ip address 10.255.252.7/31\n!\ninterface
    Vxlan1\n   description DC1-SVC3B_VTEP\n   vxlan source-interface Loopback1\n   vxlan
    virtual-router encapsulation mac-address mlag-system-id\n   vxlan udp-port 4789\n
    \  vxlan vlan 110 vni 10110\n   vxlan vlan 111 vni 50111\n   vxlan vlan 120 vni
    10120\n   vxlan vlan 121 vni 10121\n   vxlan vlan 130 vni 10130\n   vxlan vlan
    131 vni 10131\n   vxlan vlan 140 vni 10140\n   vxlan vlan 141 vni 10141\n   vxlan
    vlan 150 vni 10150\n   vxlan vlan 210 vni 20210\n   vxlan vlan 211 vni 20211\n
    \  vxlan vlan 250 vni 20250\n   vxlan vlan 310 vni 30310\n   vxlan vlan 311 vni
    30311\n   vxlan vlan 350 vni 30350\n   vxlan vrf Tenant_A_APP_Zone vni 12\n   vxlan
    vrf Tenant_A_DB_Zone vni 13\n   vxlan vrf Tenant_A_OP_Zone vni 10\n   vxlan vrf
    Tenant_A_WAN_Zone vni 14\n   vxlan vrf Tenant_A_WEB_Zone vni 11\n   vxlan vrf
    Tenant_B_OP_Zone vni 20\n   vxlan vrf Tenant_B_WAN_Zone vni 21\n   vxlan vrf Tenant_C_OP_Zone
    vni 30\n   vxlan vrf Tenant_C_WAN_Zone vni 31\n!\nip virtual-router mac-address
    00:dc:00:00:00:0a\n!\nip address virtual source-nat vrf Tenant_A_OP_Zone address
    10.255.1.9\n!\nip routing\nno ip routing vrf MGMT\nip routing vrf Tenant_A_APP_Zone\nip
    routing vrf Tenant_A_DB_Zone\nip routing vrf Tenant_A_OP_Zone\nip routing vrf
    Tenant_A_WAN_Zone\nip routing vrf Tenant_A_WEB_Zone\nip routing vrf Tenant_B_OP_Zone\nip
    routing vrf Tenant_B_WAN_Zone\nip routing vrf Tenant_C_OP_Zone\nip routing vrf
    Tenant_C_WAN_Zone\n!\nip prefix-list PL-LOOPBACKS-EVPN-OVERLAY\n   seq 10 permit
    192.168.255.0/24 eq 32\n   seq 20 permit 192.168.254.0/24 eq 32\n!\nmlag configuration\n
    \  domain-id DC1_SVC3\n   local-interface Vlan4094\n   peer-address 10.255.252.6\n
    \  peer-link Port-Channel5\n   reload-delay mlag 300\n   reload-delay non-mlag
    330\n!\nip route vrf MGMT 0.0.0.0/0 192.168.200.5\n!\nntp local-interface vrf
    MGMT Management1\nntp server vrf MGMT 192.168.200.5 prefer\n!\nroute-map RM-CONN-2-BGP
    permit 10\n   match ip address prefix-list PL-LOOPBACKS-EVPN-OVERLAY\n!\nroute-map
    RM-MLAG-PEER-IN permit 10\n   description Make routes learned over MLAG Peer-link
    less preferred on spines to ensure optimal routing\n   set origin incomplete\n!\nrouter
    bfd\n   multihop interval 1200 min-rx 1200 multiplier 3\n!\nrouter bgp 65103\n
    \  router-id 192.168.255.9\n   maximum-paths 4 ecmp 4\n   update wait-install\n
    \  no bgp default ipv4-unicast\n   distance bgp 20 200 200\n   neighbor EVPN-OVERLAY-PEERS
    peer group\n   neighbor EVPN-OVERLAY-PEERS update-source Loopback0\n   neighbor
    EVPN-OVERLAY-PEERS bfd\n   neighbor EVPN-OVERLAY-PEERS ebgp-multihop 3\n   neighbor
    EVPN-OVERLAY-PEERS password 7 q+VNViP5i4rVjW1cxFv2wA==\n   neighbor EVPN-OVERLAY-PEERS
    send-community\n   neighbor EVPN-OVERLAY-PEERS maximum-routes 0\n   neighbor IPv4-UNDERLAY-PEERS
    peer group\n   neighbor IPv4-UNDERLAY-PEERS password 7 AQQvKeimxJu+uGQ/yYvv9w==\n
    \  neighbor IPv4-UNDERLAY-PEERS send-community\n   neighbor IPv4-UNDERLAY-PEERS
    maximum-routes 12000\n   neighbor MLAG-IPv4-UNDERLAY-PEER peer group\n   neighbor
    MLAG-IPv4-UNDERLAY-PEER remote-as 65103\n   neighbor MLAG-IPv4-UNDERLAY-PEER next-hop-self\n
    \  neighbor MLAG-IPv4-UNDERLAY-PEER description DC1-SVC3A\n   neighbor MLAG-IPv4-UNDERLAY-PEER
    password 7 vnEaG8gMeQf3d3cN6PktXQ==\n   neighbor MLAG-IPv4-UNDERLAY-PEER send-community\n
    \  neighbor MLAG-IPv4-UNDERLAY-PEER maximum-routes 12000\n   neighbor MLAG-IPv4-UNDERLAY-PEER
    route-map RM-MLAG-PEER-IN in\n   neighbor 10.255.251.6 peer group MLAG-IPv4-UNDERLAY-PEER\n
    \  neighbor 10.255.251.6 description DC1-SVC3A\n   neighbor 172.31.255.32 peer
    group IPv4-UNDERLAY-PEERS\n   neighbor 172.31.255.32 remote-as 65001\n   neighbor
    172.31.255.32 description DC1-SPINE1_Ethernet5\n   neighbor 172.31.255.34 peer
    group IPv4-UNDERLAY-PEERS\n   neighbor 172.31.255.34 remote-as 65001\n   neighbor
    172.31.255.34 description DC1-SPINE2_Ethernet5\n   neighbor 172.31.255.36 peer
    group IPv4-UNDERLAY-PEERS\n   neighbor 172.31.255.36 remote-as 65001\n   neighbor
    172.31.255.36 description DC1-SPINE3_Ethernet5\n   neighbor 172.31.255.38 peer
    group IPv4-UNDERLAY-PEERS\n   neighbor 172.31.255.38 remote-as 65001\n   neighbor
    172.31.255.38 description DC1-SPINE4_Ethernet5\n   neighbor 192.168.255.1 peer
    group EVPN-OVERLAY-PEERS\n   neighbor 192.168.255.1 remote-as 65001\n   neighbor
    192.168.255.1 description DC1-SPINE1\n   neighbor 192.168.255.2 peer group EVPN-OVERLAY-PEERS\n
    \  neighbor 192.168.255.2 remote-as 65001\n   neighbor 192.168.255.2 description
    DC1-SPINE2\n   neighbor 192.168.255.3 peer group EVPN-OVERLAY-PEERS\n   neighbor
    192.168.255.3 remote-as 65001\n   neighbor 192.168.255.3 description DC1-SPINE3\n
    \  neighbor 192.168.255.4 peer group EVPN-OVERLAY-PEERS\n   neighbor 192.168.255.4
    remote-as 65001\n   neighbor 192.168.255.4 description DC1-SPINE4\n   redistribute
    connected route-map RM-CONN-2-BGP\n   !\n   vlan-aware-bundle Tenant_A_APP_Zone\n
    \     rd 192.168.255.9:12\n      route-target both 12:12\n      redistribute learned\n
    \     vlan 130-131\n   !\n   vlan-aware-bundle Tenant_A_DB_Zone\n      rd 192.168.255.9:13\n
    \     route-target both 13:13\n      redistribute learned\n      vlan 140-141\n
    \  !\n   vlan-aware-bundle Tenant_A_OP_Zone\n      rd 192.168.255.9:10\n      route-target
    both 10:10\n      redistribute learned\n      vlan 110-111\n   !\n   vlan-aware-bundle
    Tenant_A_WAN_Zone\n      rd 192.168.255.9:14\n      route-target both 14:14\n
    \     redistribute learned\n      vlan 150\n   !\n   vlan-aware-bundle Tenant_A_WEB_Zone\n
    \     rd 192.168.255.9:11\n      route-target both 11:11\n      redistribute learned\n
    \     vlan 120-121\n   !\n   vlan-aware-bundle Tenant_B_OP_Zone\n      rd 192.168.255.9:20\n
    \     route-target both 20:20\n      redistribute learned\n      vlan 210-211\n
    \  !\n   vlan-aware-bundle Tenant_B_WAN_Zone\n      rd 192.168.255.9:21\n      route-target
    both 21:21\n      redistribute learned\n      vlan 250\n   !\n   vlan-aware-bundle
    Tenant_C_OP_Zone\n      rd 192.168.255.9:30\n      route-target both 30:30\n      redistribute
    learned\n      vlan 310-311\n   !\n   vlan-aware-bundle Tenant_C_WAN_Zone\n      rd
    192.168.255.9:31\n      route-target both 31:31\n      redistribute learned\n
    \     vlan 350\n   !\n   address-family evpn\n      neighbor EVPN-OVERLAY-PEERS
    activate\n   !\n   address-family ipv4\n      no neighbor EVPN-OVERLAY-PEERS activate\n
    \     neighbor IPv4-UNDERLAY-PEERS activate\n      neighbor MLAG-IPv4-UNDERLAY-PEER
    activate\n   !\n   vrf Tenant_A_APP_Zone\n      rd 192.168.255.9:12\n      route-target
    import evpn 12:12\n      route-target export evpn 12:12\n      router-id 192.168.255.9\n
    \     update wait-install\n      neighbor 10.255.251.6 peer group MLAG-IPv4-UNDERLAY-PEER\n
    \     neighbor 10.255.251.6 description DC1-SVC3A\n      redistribute connected\n
    \  !\n   vrf Tenant_A_DB_Zone\n      rd 192.168.255.9:13\n      route-target import
    evpn 13:13\n      route-target export evpn 13:13\n      router-id 192.168.255.9\n
    \     update wait-install\n      neighbor 10.255.251.6 peer group MLAG-IPv4-UNDERLAY-PEER\n
    \     neighbor 10.255.251.6 description DC1-SVC3A\n      redistribute connected\n
    \  !\n   vrf Tenant_A_OP_Zone\n      rd 192.168.255.9:10\n      route-target import
    evpn 10:10\n      route-target export evpn 10:10\n      router-id 192.168.255.9\n
    \     update wait-install\n      neighbor 10.255.251.6 peer group MLAG-IPv4-UNDERLAY-PEER\n
    \     neighbor 10.255.251.6 description DC1-SVC3A\n      redistribute connected\n
    \  !\n   vrf Tenant_A_WAN_Zone\n      rd 192.168.255.9:14\n      route-target
    import evpn 14:14\n      route-target export evpn 14:14\n      router-id 192.168.255.9\n
    \     update wait-install\n      neighbor 10.255.251.6 peer group MLAG-IPv4-UNDERLAY-PEER\n
    \     neighbor 10.255.251.6 description DC1-SVC3A\n      redistribute connected\n
    \  !\n   vrf Tenant_A_WEB_Zone\n      rd 192.168.255.9:11\n      route-target
    import evpn 11:11\n      route-target export evpn 11:11\n      router-id 192.168.255.9\n
    \     update wait-install\n      neighbor 10.255.251.6 peer group MLAG-IPv4-UNDERLAY-PEER\n
    \     neighbor 10.255.251.6 description DC1-SVC3A\n      redistribute connected\n
    \  !\n   vrf Tenant_B_OP_Zone\n      rd 192.168.255.9:20\n      route-target import
    evpn 20:20\n      route-target export evpn 20:20\n      router-id 192.168.255.9\n
    \     update wait-install\n      neighbor 10.255.251.6 peer group MLAG-IPv4-UNDERLAY-PEER\n
    \     neighbor 10.255.251.6 description DC1-SVC3A\n      redistribute connected\n
    \  !\n   vrf Tenant_B_WAN_Zone\n      rd 192.168.255.9:21\n      route-target
    import evpn 21:21\n      route-target export evpn 21:21\n      router-id 192.168.255.9\n
    \     update wait-install\n      neighbor 10.255.251.6 peer group MLAG-IPv4-UNDERLAY-PEER\n
    \     neighbor 10.255.251.6 description DC1-SVC3A\n      redistribute connected\n
    \  !\n   vrf Tenant_C_OP_Zone\n      rd 192.168.255.9:30\n      route-target import
    evpn 30:30\n      route-target export evpn 30:30\n      router-id 192.168.255.9\n
    \     update wait-install\n      neighbor 10.255.251.6 peer group MLAG-IPv4-UNDERLAY-PEER\n
    \     neighbor 10.255.251.6 description DC1-SVC3A\n      redistribute connected\n
    \  !\n   vrf Tenant_C_WAN_Zone\n      rd 192.168.255.9:31\n      route-target
    import evpn 31:31\n      route-target export evpn 31:31\n      router-id 192.168.255.9\n
    \     update wait-install\n      neighbor 10.255.251.6 peer group MLAG-IPv4-UNDERLAY-PEER\n
    \     neighbor 10.255.251.6 description DC1-SVC3A\n      redistribute connected\n!\nend\n"
cvp_topology:
  DC1_BL1:
    devices:
    - DC1-BL1A
    - DC1-BL1B
    parent_container: DC1_LEAFS
  DC1_FABRIC:
    devices: []
    parent_container: Tenant
  DC1_L2LEAF1:
    devices:
    - DC1-L2LEAF1A
    parent_container: DC1_L2LEAFS
  DC1_L2LEAF2:
    devices:
    - DC1-L2LEAF2A
    - DC1-L2LEAF2B
    parent_container: DC1_L2LEAFS
  DC1_L2LEAFS:
    devices: []
    parent_container: DC1_FABRIC
  DC1_LEAF1:
    devices:
    - DC1-LEAF1A
    parent_container: DC1_LEAFS
  DC1_LEAF2:
    devices:
    - DC1-LEAF2A
    - DC1-LEAF2B
    parent_container: DC1_LEAFS
  DC1_LEAFS:
    devices: []
    parent_container: DC1_FABRIC
  DC1_SPINES:
    devices:
    - DC1-SPINE1
    - DC1-SPINE2
    - DC1-SPINE3
    - DC1-SPINE4
    parent_container: DC1_FABRIC
  DC1_SVC3:
    devices: []
    parent_container: DC1_LEAFS<|MERGE_RESOLUTION|>--- conflicted
+++ resolved
@@ -806,36 +806,6 @@
     description DC1-LEAF2A_Ethernet1\n   neighbor 172.31.255.17 peer group IPv4-UNDERLAY-PEERS\n
     \  neighbor 172.31.255.17 remote-as 65102\n   neighbor 172.31.255.17 description
     DC1-LEAF2B_Ethernet1\n   neighbor 172.31.255.25 peer group IPv4-UNDERLAY-PEERS\n
-<<<<<<< HEAD
-    \  neighbor 172.31.255.25 remote-as 65103\n   neighbor 172.31.255.25 description
-    DC1-SVC3A_Ethernet1\n   neighbor 172.31.255.33 peer group IPv4-UNDERLAY-PEERS\n
-    \  neighbor 172.31.255.33 remote-as 65103\n   neighbor 172.31.255.33 description
-    DC1-SVC3B_Ethernet1\n   neighbor 172.31.255.41 peer group IPv4-UNDERLAY-PEERS\n
-    \  neighbor 172.31.255.41 remote-as 65104\n   neighbor 172.31.255.41 description
-    DC1-BL1A_Ethernet1\n   neighbor 172.31.255.49 peer group IPv4-UNDERLAY-PEERS\n
-    \  neighbor 172.31.255.49 remote-as 65104\n   neighbor 172.31.255.49 description
-    DC1-BL1B_Ethernet1\n   neighbor 192.168.255.5 peer group EVPN-OVERLAY-PEERS\n
-    \  neighbor 192.168.255.5 remote-as 65101\n   neighbor 192.168.255.5 description
-    DC1-LEAF1A\n   neighbor 192.168.255.6 peer group EVPN-OVERLAY-PEERS\n   neighbor
-    192.168.255.6 remote-as 65102\n   neighbor 192.168.255.6 description DC1-LEAF2A\n
-    \  neighbor 192.168.255.7 peer group EVPN-OVERLAY-PEERS\n   neighbor 192.168.255.7
-    remote-as 65102\n   neighbor 192.168.255.7 description DC1-LEAF2B\n   neighbor
-    192.168.255.8 peer group EVPN-OVERLAY-PEERS\n   neighbor 192.168.255.8 remote-as
-    65103\n   neighbor 192.168.255.8 description DC1-SVC3A\n   neighbor 192.168.255.9
-    peer group EVPN-OVERLAY-PEERS\n   neighbor 192.168.255.9 remote-as 65103\n   neighbor
-    192.168.255.9 description DC1-SVC3B\n   neighbor 192.168.255.10 peer group EVPN-OVERLAY-PEERS\n
-    \  neighbor 192.168.255.10 remote-as 65104\n   neighbor 192.168.255.10 description
-    DC1-BL1A\n   neighbor 192.168.255.11 peer group EVPN-OVERLAY-PEERS\n   neighbor
-    192.168.255.11 remote-as 65104\n   neighbor 192.168.255.11 description DC1-BL1B\n
-    \  redistribute connected route-map RM-CONN-2-BGP\n   !\n   address-family evpn\n
-    \     neighbor EVPN-OVERLAY-PEERS activate\n   !\n   address-family ipv4\n      no
-    neighbor EVPN-OVERLAY-PEERS activate\n      neighbor IPv4-UNDERLAY-PEERS activate\n!\nend\n"
-  AVD_DC1-SPINE2: "!\nno enable password\nno aaa root\n!\nusername admin privilege
-    15 role network-admin nopassword\nusername cvpadmin privilege 15 role network-admin
-    secret sha512 $6$rZKcbIZ7iWGAWTUM$TCgDn1KcavS0s.OV8lacMTUkxTByfzcGlFlYUWroxYuU7M/9bIodhRO7nXGzMweUxvbk8mJmQl8Bh44cRktUj.\n!\nmanagement
-    api http-commands\n   protocol https\n   no shutdown\n   !\n   vrf MGMT\n      no
-    shutdown\n!\ndaemon TerminAttr\n   exec /usr/bin/TerminAttr -cvaddr=192.168.200.11:9910
-=======
     \  neighbor 172.31.255.25 remote-as 65103\n   neighbor 172.31.255.25 shutdown\n
     \  neighbor 172.31.255.25 description DC1-SVC3A_Ethernet1\n   neighbor 172.31.255.33
     peer group IPv4-UNDERLAY-PEERS\n   neighbor 172.31.255.33 remote-as 65103\n   neighbor
@@ -860,10 +830,12 @@
     DC1-BL1B\n   redistribute connected route-map RM-CONN-2-BGP\n   !\n   address-family
     evpn\n      neighbor EVPN-OVERLAY-PEERS activate\n   !\n   address-family ipv4\n
     \     no neighbor EVPN-OVERLAY-PEERS activate\n      neighbor IPv4-UNDERLAY-PEERS
-    activate\n!\nmanagement api http-commands\n   protocol https\n   no shutdown\n
-    \  !\n   vrf MGMT\n      no shutdown\n!\nend\n"
-  AVD_DC1-SPINE2: "!\ndaemon TerminAttr\n   exec /usr/bin/TerminAttr -cvaddr=192.168.200.11:9910
->>>>>>> f1ea5661
+    activate\n!\nend\n"
+  AVD_DC1-SPINE2: "!\nno enable password\nno aaa root\n!\nusername admin privilege
+    15 role network-admin nopassword\nusername cvpadmin privilege 15 role network-admin
+    secret sha512 $6$rZKcbIZ7iWGAWTUM$TCgDn1KcavS0s.OV8lacMTUkxTByfzcGlFlYUWroxYuU7M/9bIodhRO7nXGzMweUxvbk8mJmQl8Bh44cRktUj.\n!\nmanagement
+    api http-commands\n   protocol https\n   no shutdown\n   !\n   vrf MGMT\n      no
+    shutdown\n!\ndaemon TerminAttr\n   exec /usr/bin/TerminAttr -cvaddr=192.168.200.11:9910
     -cvauth=key,telarista -cvvrf=MGMT -smashexcludes=ale,flexCounter,hardware,kni,pulse,strata
     -ingestexclude=/Sysdb/cell/1/agent,/Sysdb/cell/2/agent -taillogs\n   no shutdown\n!\nvlan
     internal order ascending range 1006 1199\n!\ntransceiver qsfp default-mode 4x10G\n!\nservice
