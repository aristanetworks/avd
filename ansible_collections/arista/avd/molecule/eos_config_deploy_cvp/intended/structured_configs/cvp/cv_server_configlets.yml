cvp_configlets:
  AVD_DC1-BL1A: "!\nno enable password\nno aaa root\n!\nusername admin privilege 15
    role network-admin nopassword\nusername cvpadmin privilege 15 role network-admin
    secret sha512 $6$rZKcbIZ7iWGAWTUM$TCgDn1KcavS0s.OV8lacMTUkxTByfzcGlFlYUWroxYuU7M/9bIodhRO7nXGzMweUxvbk8mJmQl8Bh44cRktUj.\n!\nmanagement
    api http-commands\n   protocol https\n   no shutdown\n   !\n   vrf MGMT\n      no
    shutdown\n!\ndaemon TerminAttr\n   exec /usr/bin/TerminAttr -cvaddr=192.168.200.11:9910
    -cvauth=key,telarista -cvvrf=MGMT -smashexcludes=ale,flexCounter,hardware,kni,pulse,strata
    -ingestexclude=/Sysdb/cell/1/agent,/Sysdb/cell/2/agent -taillogs\n   no shutdown\n!\nvlan
    internal order ascending range 1006 1199\n!\ntransceiver qsfp default-mode 4x10G\n!\nservice
    routing protocols model multi-agent\n!\nhostname DC1-BL1A\nip name-server vrf
    MGMT 8.8.8.8\nip name-server vrf MGMT 192.168.200.5\n!\nspanning-tree mode mstp\nno
    spanning-tree vlan-id 4093-4094\nspanning-tree mst 0 priority 4096\n!\nvlan 150\n
    \  name Tenant_A_WAN_Zone_1\n!\nvlan 250\n   name Tenant_B_WAN_Zone_1\n!\nvlan
    350\n   name Tenant_C_WAN_Zone_1\n!\nvlan 3013\n   name MLAG_iBGP_Tenant_A_WAN_Zone\n
    \  trunk group LEAF_PEER_L3\n!\nvlan 3020\n   name MLAG_iBGP_Tenant_B_WAN_Zone\n
    \  trunk group LEAF_PEER_L3\n!\nvlan 3030\n   name MLAG_iBGP_Tenant_C_WAN_Zone\n
    \  trunk group LEAF_PEER_L3\n!\nvlan 4093\n   name LEAF_PEER_L3\n   trunk group
    LEAF_PEER_L3\n!\nvlan 4094\n   name MLAG_PEER\n   trunk group MLAG\n!\nvrf instance
    MGMT\n!\nvrf instance Tenant_A_WAN_Zone\n!\nvrf instance Tenant_B_WAN_Zone\n!\nvrf
    instance Tenant_C_WAN_Zone\n!\ninterface Port-Channel5\n   description MLAG_PEER_DC1-BL1B_Po5\n
    \  no shutdown\n   switchport\n   switchport mode trunk\n   switchport trunk group
    LEAF_PEER_L3\n   switchport trunk group MLAG\n!\ninterface Ethernet1\n   description
    P2P_LINK_TO_DC1-SPINE1_Ethernet6\n   no shutdown\n   mtu 1500\n   no switchport\n
    \  ip address 172.31.255.41/31\n!\ninterface Ethernet2\n   description P2P_LINK_TO_DC1-SPINE2_Ethernet6\n
    \  no shutdown\n   mtu 1500\n   no switchport\n   ip address 172.31.255.43/31\n!\ninterface
    Ethernet3\n   description P2P_LINK_TO_DC1-SPINE3_Ethernet6\n   no shutdown\n   mtu
    1500\n   no switchport\n   ip address 172.31.255.45/31\n!\ninterface Ethernet4\n
    \  description P2P_LINK_TO_DC1-SPINE4_Ethernet6\n   no shutdown\n   mtu 1500\n
    \  no switchport\n   ip address 172.31.255.47/31\n!\ninterface Ethernet5\n   description
    MLAG_PEER_DC1-BL1B_Ethernet5\n   no shutdown\n   channel-group 5 mode active\n!\ninterface
    Ethernet6\n   description MLAG_PEER_DC1-BL1B_Ethernet6\n   no shutdown\n   channel-group
<<<<<<< HEAD
    5 mode active\n!\ninterface Loopback0\n   description EVPN_Overlay_Peering\n   no
    shutdown\n   ip address 192.168.255.10/32\n!\ninterface Loopback1\n   description
    VTEP_VXLAN_Tunnel_Source\n   no shutdown\n   ip address 192.168.254.10/32\n!\ninterface
    Management1\n   description oob_management\n   no shutdown\n   vrf MGMT\n   ip
    address 192.168.200.110/24\n!\ninterface Vlan150\n   description Tenant_A_WAN_Zone_1\n
    \  no shutdown\n   vrf Tenant_A_WAN_Zone\n   ip address virtual 10.1.40.1/24\n!\ninterface
    Vlan250\n   description Tenant_B_WAN_Zone_1\n   no shutdown\n   vrf Tenant_B_WAN_Zone\n
    \  ip address virtual 10.2.50.1/24\n!\ninterface Vlan350\n   description Tenant_C_WAN_Zone_1\n
    \  no shutdown\n   vrf Tenant_C_WAN_Zone\n   ip address virtual 10.3.50.1/24\n!\ninterface
    Vlan3013\n   description MLAG_PEER_L3_iBGP: vrf Tenant_A_WAN_Zone\n   no shutdown\n
    \  mtu 1500\n   vrf Tenant_A_WAN_Zone\n   ip address 10.255.251.10/31\n!\ninterface
    Vlan3020\n   description MLAG_PEER_L3_iBGP: vrf Tenant_B_WAN_Zone\n   no shutdown\n
    \  mtu 1500\n   vrf Tenant_B_WAN_Zone\n   ip address 10.255.251.10/31\n!\ninterface
    Vlan3030\n   description MLAG_PEER_L3_iBGP: vrf Tenant_C_WAN_Zone\n   no shutdown\n
    \  mtu 1500\n   vrf Tenant_C_WAN_Zone\n   ip address 10.255.251.10/31\n!\ninterface
    Vlan4093\n   description MLAG_PEER_L3_PEERING\n   no shutdown\n   mtu 1500\n   ip
    address 10.255.251.10/31\n!\ninterface Vlan4094\n   description MLAG_PEER\n   no
    shutdown\n   mtu 1500\n   no autostate\n   ip address 10.255.252.10/31\n!\ninterface
    Vxlan1\n   description DC1-BL1A_VTEP\n   vxlan source-interface Loopback1\n   vxlan
    virtual-router encapsulation mac-address mlag-system-id\n   vxlan udp-port 4789\n
    \  vxlan vlan 150 vni 10150\n   vxlan vlan 250 vni 20250\n   vxlan vlan 350 vni
    30350\n   vxlan vrf Tenant_A_WAN_Zone vni 14\n   vxlan vrf Tenant_B_WAN_Zone vni
    21\n   vxlan vrf Tenant_C_WAN_Zone vni 31\n!\nip virtual-router mac-address 00:dc:00:00:00:0a\n!\nip
    routing\nno ip routing vrf MGMT\nip routing vrf Tenant_A_WAN_Zone\nip routing
    vrf Tenant_B_WAN_Zone\nip routing vrf Tenant_C_WAN_Zone\n!\nip prefix-list PL-LOOPBACKS-EVPN-OVERLAY\n
    \  seq 10 permit 192.168.255.0/24 eq 32\n   seq 20 permit 192.168.254.0/24 eq
    32\n!\nmlag configuration\n   domain-id DC1_BL1\n   local-interface Vlan4094\n
    \  peer-address 10.255.252.11\n   peer-link Port-Channel5\n   reload-delay mlag
    300\n   reload-delay non-mlag 330\n!\nip route vrf MGMT 0.0.0.0/0 192.168.200.5\n!\nntp
    local-interface vrf MGMT Management1\nntp server vrf MGMT 192.168.200.5 prefer\n!\nroute-map
    RM-CONN-2-BGP permit 10\n   match ip address prefix-list PL-LOOPBACKS-EVPN-OVERLAY\n!\nroute-map
=======
    5 mode active\n!\ninterface Loopback0\n   description ROUTER_ID\n   no shutdown\n
    \  ip address 192.168.255.10/32\n!\ninterface Loopback1\n   description VTEP_VXLAN_Tunnel_Source\n
    \  no shutdown\n   ip address 192.168.254.10/32\n!\ninterface Management1\n   description
    oob_management\n   no shutdown\n   vrf MGMT\n   ip address 192.168.200.110/24\n!\ninterface
    Vlan150\n   description Tenant_A_WAN_Zone_1\n   no shutdown\n   vrf Tenant_A_WAN_Zone\n
    \  ip address virtual 10.1.40.1/24\n!\ninterface Vlan250\n   description Tenant_B_WAN_Zone_1\n
    \  no shutdown\n   vrf Tenant_B_WAN_Zone\n   ip address virtual 10.2.50.1/24\n!\ninterface
    Vlan350\n   description Tenant_C_WAN_Zone_1\n   no shutdown\n   vrf Tenant_C_WAN_Zone\n
    \  ip address virtual 10.3.50.1/24\n!\ninterface Vlan3013\n   description MLAG_PEER_L3_iBGP:
    vrf Tenant_A_WAN_Zone\n   no shutdown\n   mtu 1500\n   vrf Tenant_A_WAN_Zone\n
    \  ip address 10.255.251.10/31\n!\ninterface Vlan3020\n   description MLAG_PEER_L3_iBGP:
    vrf Tenant_B_WAN_Zone\n   no shutdown\n   mtu 1500\n   vrf Tenant_B_WAN_Zone\n
    \  ip address 10.255.251.10/31\n!\ninterface Vlan3030\n   description MLAG_PEER_L3_iBGP:
    vrf Tenant_C_WAN_Zone\n   no shutdown\n   mtu 1500\n   vrf Tenant_C_WAN_Zone\n
    \  ip address 10.255.251.10/31\n!\ninterface Vlan4093\n   description MLAG_PEER_L3_PEERING\n
    \  no shutdown\n   mtu 1500\n   ip address 10.255.251.10/31\n!\ninterface Vlan4094\n
    \  description MLAG_PEER\n   no shutdown\n   mtu 1500\n   no autostate\n   ip
    address 10.255.252.10/31\n!\ninterface Vxlan1\n   description DC1-BL1A_VTEP\n
    \  vxlan source-interface Loopback1\n   vxlan virtual-router encapsulation mac-address
    mlag-system-id\n   vxlan udp-port 4789\n   vxlan vlan 150 vni 10150\n   vxlan
    vlan 250 vni 20250\n   vxlan vlan 350 vni 30350\n   vxlan vrf Tenant_A_WAN_Zone
    vni 14\n   vxlan vrf Tenant_B_WAN_Zone vni 21\n   vxlan vrf Tenant_C_WAN_Zone
    vni 31\n!\nip virtual-router mac-address 00:dc:00:00:00:0a\n!\nip routing\nno
    ip routing vrf MGMT\nip routing vrf Tenant_A_WAN_Zone\nip routing vrf Tenant_B_WAN_Zone\nip
    routing vrf Tenant_C_WAN_Zone\n!\nip prefix-list PL-LOOPBACKS-EVPN-OVERLAY\n   seq
    10 permit 192.168.255.0/24 eq 32\n   seq 20 permit 192.168.254.0/24 eq 32\n!\nmlag
    configuration\n   domain-id DC1_BL1\n   local-interface Vlan4094\n   peer-address
    10.255.252.11\n   peer-link Port-Channel5\n   reload-delay mlag 300\n   reload-delay
    non-mlag 330\n!\nip route vrf MGMT 0.0.0.0/0 192.168.200.5\n!\nroute-map RM-CONN-2-BGP
    permit 10\n   match ip address prefix-list PL-LOOPBACKS-EVPN-OVERLAY\n!\nroute-map
>>>>>>> 580bb719
    RM-MLAG-PEER-IN permit 10\n   description Make routes learned over MLAG Peer-link
    less preferred on spines to ensure optimal routing\n   set origin incomplete\n!\nrouter
    bfd\n   multihop interval 1200 min-rx 1200 multiplier 3\n!\nrouter bgp 65104\n
    \  router-id 192.168.255.10\n   maximum-paths 4 ecmp 4\n   update wait-install\n
    \  no bgp default ipv4-unicast\n   distance bgp 20 200 200\n   neighbor EVPN-OVERLAY-PEERS
    peer group\n   neighbor EVPN-OVERLAY-PEERS update-source Loopback0\n   neighbor
    EVPN-OVERLAY-PEERS bfd\n   neighbor EVPN-OVERLAY-PEERS ebgp-multihop 3\n   neighbor
    EVPN-OVERLAY-PEERS password 7 q+VNViP5i4rVjW1cxFv2wA==\n   neighbor EVPN-OVERLAY-PEERS
    send-community\n   neighbor EVPN-OVERLAY-PEERS maximum-routes 0\n   neighbor IPv4-UNDERLAY-PEERS
    peer group\n   neighbor IPv4-UNDERLAY-PEERS password 7 AQQvKeimxJu+uGQ/yYvv9w==\n
    \  neighbor IPv4-UNDERLAY-PEERS send-community\n   neighbor IPv4-UNDERLAY-PEERS
    maximum-routes 12000\n   neighbor MLAG-IPv4-UNDERLAY-PEER peer group\n   neighbor
    MLAG-IPv4-UNDERLAY-PEER remote-as 65104\n   neighbor MLAG-IPv4-UNDERLAY-PEER next-hop-self\n
    \  neighbor MLAG-IPv4-UNDERLAY-PEER description DC1-BL1B\n   neighbor MLAG-IPv4-UNDERLAY-PEER
    password 7 vnEaG8gMeQf3d3cN6PktXQ==\n   neighbor MLAG-IPv4-UNDERLAY-PEER send-community\n
    \  neighbor MLAG-IPv4-UNDERLAY-PEER maximum-routes 12000\n   neighbor MLAG-IPv4-UNDERLAY-PEER
    route-map RM-MLAG-PEER-IN in\n   neighbor 10.255.251.11 peer group MLAG-IPv4-UNDERLAY-PEER\n
    \  neighbor 10.255.251.11 description DC1-BL1B\n   neighbor 172.31.255.40 peer
    group IPv4-UNDERLAY-PEERS\n   neighbor 172.31.255.40 remote-as 65001\n   neighbor
    172.31.255.40 description DC1-SPINE1_Ethernet6\n   neighbor 172.31.255.42 peer
    group IPv4-UNDERLAY-PEERS\n   neighbor 172.31.255.42 remote-as 65001\n   neighbor
    172.31.255.42 description DC1-SPINE2_Ethernet6\n   neighbor 172.31.255.44 peer
    group IPv4-UNDERLAY-PEERS\n   neighbor 172.31.255.44 remote-as 65001\n   neighbor
    172.31.255.44 description DC1-SPINE3_Ethernet6\n   neighbor 172.31.255.46 peer
    group IPv4-UNDERLAY-PEERS\n   neighbor 172.31.255.46 remote-as 65001\n   neighbor
    172.31.255.46 description DC1-SPINE4_Ethernet6\n   neighbor 192.168.255.1 peer
    group EVPN-OVERLAY-PEERS\n   neighbor 192.168.255.1 remote-as 65001\n   neighbor
    192.168.255.1 description DC1-SPINE1\n   neighbor 192.168.255.2 peer group EVPN-OVERLAY-PEERS\n
    \  neighbor 192.168.255.2 remote-as 65001\n   neighbor 192.168.255.2 description
    DC1-SPINE2\n   neighbor 192.168.255.3 peer group EVPN-OVERLAY-PEERS\n   neighbor
    192.168.255.3 remote-as 65001\n   neighbor 192.168.255.3 description DC1-SPINE3\n
    \  neighbor 192.168.255.4 peer group EVPN-OVERLAY-PEERS\n   neighbor 192.168.255.4
    remote-as 65001\n   neighbor 192.168.255.4 description DC1-SPINE4\n   redistribute
    connected route-map RM-CONN-2-BGP\n   !\n   vlan-aware-bundle Tenant_A_WAN_Zone\n
    \     rd 192.168.255.10:14\n      route-target both 14:14\n      redistribute
    learned\n      vlan 150\n   !\n   vlan-aware-bundle Tenant_B_WAN_Zone\n      rd
    192.168.255.10:21\n      route-target both 21:21\n      redistribute learned\n
    \     vlan 250\n   !\n   vlan-aware-bundle Tenant_C_WAN_Zone\n      rd 192.168.255.10:31\n
    \     route-target both 31:31\n      redistribute learned\n      vlan 350\n   !\n
    \  address-family evpn\n      neighbor EVPN-OVERLAY-PEERS activate\n   !\n   address-family
    ipv4\n      no neighbor EVPN-OVERLAY-PEERS activate\n      neighbor IPv4-UNDERLAY-PEERS
    activate\n      neighbor MLAG-IPv4-UNDERLAY-PEER activate\n   !\n   vrf Tenant_A_WAN_Zone\n
    \     rd 192.168.255.10:14\n      route-target import evpn 14:14\n      route-target
    export evpn 14:14\n      router-id 192.168.255.10\n      update wait-install\n
    \     neighbor 10.255.251.11 peer group MLAG-IPv4-UNDERLAY-PEER\n      neighbor
    10.255.251.11 description DC1-BL1B\n      redistribute connected\n   !\n   vrf
    Tenant_B_WAN_Zone\n      rd 192.168.255.10:21\n      route-target import evpn
    21:21\n      route-target export evpn 21:21\n      router-id 192.168.255.10\n
    \     update wait-install\n      neighbor 10.255.251.11 peer group MLAG-IPv4-UNDERLAY-PEER\n
    \     neighbor 10.255.251.11 description DC1-BL1B\n      redistribute connected\n
    \  !\n   vrf Tenant_C_WAN_Zone\n      rd 192.168.255.10:31\n      route-target
    import evpn 31:31\n      route-target export evpn 31:31\n      router-id 192.168.255.10\n
    \     update wait-install\n      neighbor 10.255.251.11 peer group MLAG-IPv4-UNDERLAY-PEER\n
    \     neighbor 10.255.251.11 description DC1-BL1B\n      redistribute connected\n!\nend\n"
  AVD_DC1-BL1B: "!\nno enable password\nno aaa root\n!\nusername admin privilege 15
    role network-admin nopassword\nusername cvpadmin privilege 15 role network-admin
    secret sha512 $6$rZKcbIZ7iWGAWTUM$TCgDn1KcavS0s.OV8lacMTUkxTByfzcGlFlYUWroxYuU7M/9bIodhRO7nXGzMweUxvbk8mJmQl8Bh44cRktUj.\n!\nmanagement
    api http-commands\n   protocol https\n   no shutdown\n   !\n   vrf MGMT\n      no
    shutdown\n!\ndaemon TerminAttr\n   exec /usr/bin/TerminAttr -cvaddr=192.168.200.11:9910
    -cvauth=key,telarista -cvvrf=MGMT -smashexcludes=ale,flexCounter,hardware,kni,pulse,strata
    -ingestexclude=/Sysdb/cell/1/agent,/Sysdb/cell/2/agent -taillogs\n   no shutdown\n!\nvlan
    internal order ascending range 1006 1199\n!\ntransceiver qsfp default-mode 4x10G\n!\nservice
    routing protocols model multi-agent\n!\nhostname DC1-BL1B\nip name-server vrf
    MGMT 8.8.8.8\nip name-server vrf MGMT 192.168.200.5\n!\nspanning-tree mode mstp\nno
    spanning-tree vlan-id 4093-4094\nspanning-tree mst 0 priority 4096\n!\nvlan 150\n
    \  name Tenant_A_WAN_Zone_1\n!\nvlan 250\n   name Tenant_B_WAN_Zone_1\n!\nvlan
    350\n   name Tenant_C_WAN_Zone_1\n!\nvlan 3013\n   name MLAG_iBGP_Tenant_A_WAN_Zone\n
    \  trunk group LEAF_PEER_L3\n!\nvlan 3020\n   name MLAG_iBGP_Tenant_B_WAN_Zone\n
    \  trunk group LEAF_PEER_L3\n!\nvlan 3030\n   name MLAG_iBGP_Tenant_C_WAN_Zone\n
    \  trunk group LEAF_PEER_L3\n!\nvlan 4093\n   name LEAF_PEER_L3\n   trunk group
    LEAF_PEER_L3\n!\nvlan 4094\n   name MLAG_PEER\n   trunk group MLAG\n!\nvrf instance
    MGMT\n!\nvrf instance Tenant_A_WAN_Zone\n!\nvrf instance Tenant_B_WAN_Zone\n!\nvrf
    instance Tenant_C_WAN_Zone\n!\ninterface Port-Channel5\n   description MLAG_PEER_DC1-BL1A_Po5\n
    \  no shutdown\n   switchport\n   switchport mode trunk\n   switchport trunk group
    LEAF_PEER_L3\n   switchport trunk group MLAG\n!\ninterface Ethernet1\n   description
    P2P_LINK_TO_DC1-SPINE1_Ethernet7\n   no shutdown\n   mtu 1500\n   no switchport\n
    \  ip address 172.31.255.49/31\n!\ninterface Ethernet2\n   description P2P_LINK_TO_DC1-SPINE2_Ethernet7\n
    \  no shutdown\n   mtu 1500\n   no switchport\n   ip address 172.31.255.51/31\n!\ninterface
    Ethernet3\n   description P2P_LINK_TO_DC1-SPINE3_Ethernet7\n   no shutdown\n   mtu
    1500\n   no switchport\n   ip address 172.31.255.53/31\n!\ninterface Ethernet4\n
    \  description P2P_LINK_TO_DC1-SPINE4_Ethernet7\n   no shutdown\n   mtu 1500\n
    \  no switchport\n   ip address 172.31.255.55/31\n!\ninterface Ethernet5\n   description
    MLAG_PEER_DC1-BL1A_Ethernet5\n   no shutdown\n   channel-group 5 mode active\n!\ninterface
    Ethernet6\n   description MLAG_PEER_DC1-BL1A_Ethernet6\n   no shutdown\n   channel-group
<<<<<<< HEAD
    5 mode active\n!\ninterface Loopback0\n   description EVPN_Overlay_Peering\n   no
    shutdown\n   ip address 192.168.255.11/32\n!\ninterface Loopback1\n   description
    VTEP_VXLAN_Tunnel_Source\n   no shutdown\n   ip address 192.168.254.10/32\n!\ninterface
    Management1\n   description oob_management\n   no shutdown\n   vrf MGMT\n   ip
    address 192.168.200.111/24\n!\ninterface Vlan150\n   description Tenant_A_WAN_Zone_1\n
    \  no shutdown\n   vrf Tenant_A_WAN_Zone\n   ip address virtual 10.1.40.1/24\n!\ninterface
    Vlan250\n   description Tenant_B_WAN_Zone_1\n   no shutdown\n   vrf Tenant_B_WAN_Zone\n
    \  ip address virtual 10.2.50.1/24\n!\ninterface Vlan350\n   description Tenant_C_WAN_Zone_1\n
    \  no shutdown\n   vrf Tenant_C_WAN_Zone\n   ip address virtual 10.3.50.1/24\n!\ninterface
    Vlan3013\n   description MLAG_PEER_L3_iBGP: vrf Tenant_A_WAN_Zone\n   no shutdown\n
    \  mtu 1500\n   vrf Tenant_A_WAN_Zone\n   ip address 10.255.251.11/31\n!\ninterface
    Vlan3020\n   description MLAG_PEER_L3_iBGP: vrf Tenant_B_WAN_Zone\n   no shutdown\n
    \  mtu 1500\n   vrf Tenant_B_WAN_Zone\n   ip address 10.255.251.11/31\n!\ninterface
    Vlan3030\n   description MLAG_PEER_L3_iBGP: vrf Tenant_C_WAN_Zone\n   no shutdown\n
    \  mtu 1500\n   vrf Tenant_C_WAN_Zone\n   ip address 10.255.251.11/31\n!\ninterface
    Vlan4093\n   description MLAG_PEER_L3_PEERING\n   no shutdown\n   mtu 1500\n   ip
    address 10.255.251.11/31\n!\ninterface Vlan4094\n   description MLAG_PEER\n   no
    shutdown\n   mtu 1500\n   no autostate\n   ip address 10.255.252.11/31\n!\ninterface
    Vxlan1\n   description DC1-BL1B_VTEP\n   vxlan source-interface Loopback1\n   vxlan
    virtual-router encapsulation mac-address mlag-system-id\n   vxlan udp-port 4789\n
    \  vxlan vlan 150 vni 10150\n   vxlan vlan 250 vni 20250\n   vxlan vlan 350 vni
    30350\n   vxlan vrf Tenant_A_WAN_Zone vni 14\n   vxlan vrf Tenant_B_WAN_Zone vni
    21\n   vxlan vrf Tenant_C_WAN_Zone vni 31\n!\nip virtual-router mac-address 00:dc:00:00:00:0a\n!\nip
    routing\nno ip routing vrf MGMT\nip routing vrf Tenant_A_WAN_Zone\nip routing
    vrf Tenant_B_WAN_Zone\nip routing vrf Tenant_C_WAN_Zone\n!\nip prefix-list PL-LOOPBACKS-EVPN-OVERLAY\n
    \  seq 10 permit 192.168.255.0/24 eq 32\n   seq 20 permit 192.168.254.0/24 eq
    32\n!\nmlag configuration\n   domain-id DC1_BL1\n   local-interface Vlan4094\n
    \  peer-address 10.255.252.10\n   peer-link Port-Channel5\n   reload-delay mlag
    300\n   reload-delay non-mlag 330\n!\nip route vrf MGMT 0.0.0.0/0 192.168.200.5\n!\nntp
    local-interface vrf MGMT Management1\nntp server vrf MGMT 192.168.200.5 prefer\n!\nroute-map
    RM-CONN-2-BGP permit 10\n   match ip address prefix-list PL-LOOPBACKS-EVPN-OVERLAY\n!\nroute-map
=======
    5 mode active\n!\ninterface Loopback0\n   description ROUTER_ID\n   no shutdown\n
    \  ip address 192.168.255.11/32\n!\ninterface Loopback1\n   description VTEP_VXLAN_Tunnel_Source\n
    \  no shutdown\n   ip address 192.168.254.10/32\n!\ninterface Management1\n   description
    oob_management\n   no shutdown\n   vrf MGMT\n   ip address 192.168.200.111/24\n!\ninterface
    Vlan150\n   description Tenant_A_WAN_Zone_1\n   no shutdown\n   vrf Tenant_A_WAN_Zone\n
    \  ip address virtual 10.1.40.1/24\n!\ninterface Vlan250\n   description Tenant_B_WAN_Zone_1\n
    \  no shutdown\n   vrf Tenant_B_WAN_Zone\n   ip address virtual 10.2.50.1/24\n!\ninterface
    Vlan350\n   description Tenant_C_WAN_Zone_1\n   no shutdown\n   vrf Tenant_C_WAN_Zone\n
    \  ip address virtual 10.3.50.1/24\n!\ninterface Vlan3013\n   description MLAG_PEER_L3_iBGP:
    vrf Tenant_A_WAN_Zone\n   no shutdown\n   mtu 1500\n   vrf Tenant_A_WAN_Zone\n
    \  ip address 10.255.251.11/31\n!\ninterface Vlan3020\n   description MLAG_PEER_L3_iBGP:
    vrf Tenant_B_WAN_Zone\n   no shutdown\n   mtu 1500\n   vrf Tenant_B_WAN_Zone\n
    \  ip address 10.255.251.11/31\n!\ninterface Vlan3030\n   description MLAG_PEER_L3_iBGP:
    vrf Tenant_C_WAN_Zone\n   no shutdown\n   mtu 1500\n   vrf Tenant_C_WAN_Zone\n
    \  ip address 10.255.251.11/31\n!\ninterface Vlan4093\n   description MLAG_PEER_L3_PEERING\n
    \  no shutdown\n   mtu 1500\n   ip address 10.255.251.11/31\n!\ninterface Vlan4094\n
    \  description MLAG_PEER\n   no shutdown\n   mtu 1500\n   no autostate\n   ip
    address 10.255.252.11/31\n!\ninterface Vxlan1\n   description DC1-BL1B_VTEP\n
    \  vxlan source-interface Loopback1\n   vxlan virtual-router encapsulation mac-address
    mlag-system-id\n   vxlan udp-port 4789\n   vxlan vlan 150 vni 10150\n   vxlan
    vlan 250 vni 20250\n   vxlan vlan 350 vni 30350\n   vxlan vrf Tenant_A_WAN_Zone
    vni 14\n   vxlan vrf Tenant_B_WAN_Zone vni 21\n   vxlan vrf Tenant_C_WAN_Zone
    vni 31\n!\nip virtual-router mac-address 00:dc:00:00:00:0a\n!\nip routing\nno
    ip routing vrf MGMT\nip routing vrf Tenant_A_WAN_Zone\nip routing vrf Tenant_B_WAN_Zone\nip
    routing vrf Tenant_C_WAN_Zone\n!\nip prefix-list PL-LOOPBACKS-EVPN-OVERLAY\n   seq
    10 permit 192.168.255.0/24 eq 32\n   seq 20 permit 192.168.254.0/24 eq 32\n!\nmlag
    configuration\n   domain-id DC1_BL1\n   local-interface Vlan4094\n   peer-address
    10.255.252.10\n   peer-link Port-Channel5\n   reload-delay mlag 300\n   reload-delay
    non-mlag 330\n!\nip route vrf MGMT 0.0.0.0/0 192.168.200.5\n!\nroute-map RM-CONN-2-BGP
    permit 10\n   match ip address prefix-list PL-LOOPBACKS-EVPN-OVERLAY\n!\nroute-map
>>>>>>> 580bb719
    RM-MLAG-PEER-IN permit 10\n   description Make routes learned over MLAG Peer-link
    less preferred on spines to ensure optimal routing\n   set origin incomplete\n!\nrouter
    bfd\n   multihop interval 1200 min-rx 1200 multiplier 3\n!\nrouter bgp 65104\n
    \  router-id 192.168.255.11\n   maximum-paths 4 ecmp 4\n   update wait-install\n
    \  no bgp default ipv4-unicast\n   distance bgp 20 200 200\n   neighbor EVPN-OVERLAY-PEERS
    peer group\n   neighbor EVPN-OVERLAY-PEERS update-source Loopback0\n   neighbor
    EVPN-OVERLAY-PEERS bfd\n   neighbor EVPN-OVERLAY-PEERS ebgp-multihop 3\n   neighbor
    EVPN-OVERLAY-PEERS password 7 q+VNViP5i4rVjW1cxFv2wA==\n   neighbor EVPN-OVERLAY-PEERS
    send-community\n   neighbor EVPN-OVERLAY-PEERS maximum-routes 0\n   neighbor IPv4-UNDERLAY-PEERS
    peer group\n   neighbor IPv4-UNDERLAY-PEERS password 7 AQQvKeimxJu+uGQ/yYvv9w==\n
    \  neighbor IPv4-UNDERLAY-PEERS send-community\n   neighbor IPv4-UNDERLAY-PEERS
    maximum-routes 12000\n   neighbor MLAG-IPv4-UNDERLAY-PEER peer group\n   neighbor
    MLAG-IPv4-UNDERLAY-PEER remote-as 65104\n   neighbor MLAG-IPv4-UNDERLAY-PEER next-hop-self\n
    \  neighbor MLAG-IPv4-UNDERLAY-PEER description DC1-BL1A\n   neighbor MLAG-IPv4-UNDERLAY-PEER
    password 7 vnEaG8gMeQf3d3cN6PktXQ==\n   neighbor MLAG-IPv4-UNDERLAY-PEER send-community\n
    \  neighbor MLAG-IPv4-UNDERLAY-PEER maximum-routes 12000\n   neighbor MLAG-IPv4-UNDERLAY-PEER
    route-map RM-MLAG-PEER-IN in\n   neighbor 10.255.251.10 peer group MLAG-IPv4-UNDERLAY-PEER\n
    \  neighbor 10.255.251.10 description DC1-BL1A\n   neighbor 172.31.255.48 peer
    group IPv4-UNDERLAY-PEERS\n   neighbor 172.31.255.48 remote-as 65001\n   neighbor
    172.31.255.48 description DC1-SPINE1_Ethernet7\n   neighbor 172.31.255.50 peer
    group IPv4-UNDERLAY-PEERS\n   neighbor 172.31.255.50 remote-as 65001\n   neighbor
    172.31.255.50 description DC1-SPINE2_Ethernet7\n   neighbor 172.31.255.52 peer
    group IPv4-UNDERLAY-PEERS\n   neighbor 172.31.255.52 remote-as 65001\n   neighbor
    172.31.255.52 description DC1-SPINE3_Ethernet7\n   neighbor 172.31.255.54 peer
    group IPv4-UNDERLAY-PEERS\n   neighbor 172.31.255.54 remote-as 65001\n   neighbor
    172.31.255.54 description DC1-SPINE4_Ethernet7\n   neighbor 192.168.255.1 peer
    group EVPN-OVERLAY-PEERS\n   neighbor 192.168.255.1 remote-as 65001\n   neighbor
    192.168.255.1 description DC1-SPINE1\n   neighbor 192.168.255.2 peer group EVPN-OVERLAY-PEERS\n
    \  neighbor 192.168.255.2 remote-as 65001\n   neighbor 192.168.255.2 description
    DC1-SPINE2\n   neighbor 192.168.255.3 peer group EVPN-OVERLAY-PEERS\n   neighbor
    192.168.255.3 remote-as 65001\n   neighbor 192.168.255.3 description DC1-SPINE3\n
    \  neighbor 192.168.255.4 peer group EVPN-OVERLAY-PEERS\n   neighbor 192.168.255.4
    remote-as 65001\n   neighbor 192.168.255.4 description DC1-SPINE4\n   redistribute
    connected route-map RM-CONN-2-BGP\n   !\n   vlan-aware-bundle Tenant_A_WAN_Zone\n
    \     rd 192.168.255.11:14\n      route-target both 14:14\n      redistribute
    learned\n      vlan 150\n   !\n   vlan-aware-bundle Tenant_B_WAN_Zone\n      rd
    192.168.255.11:21\n      route-target both 21:21\n      redistribute learned\n
    \     vlan 250\n   !\n   vlan-aware-bundle Tenant_C_WAN_Zone\n      rd 192.168.255.11:31\n
    \     route-target both 31:31\n      redistribute learned\n      vlan 350\n   !\n
    \  address-family evpn\n      neighbor EVPN-OVERLAY-PEERS activate\n   !\n   address-family
    ipv4\n      no neighbor EVPN-OVERLAY-PEERS activate\n      neighbor IPv4-UNDERLAY-PEERS
    activate\n      neighbor MLAG-IPv4-UNDERLAY-PEER activate\n   !\n   vrf Tenant_A_WAN_Zone\n
    \     rd 192.168.255.11:14\n      route-target import evpn 14:14\n      route-target
    export evpn 14:14\n      router-id 192.168.255.11\n      update wait-install\n
    \     neighbor 10.255.251.10 peer group MLAG-IPv4-UNDERLAY-PEER\n      neighbor
    10.255.251.10 description DC1-BL1A\n      redistribute connected\n   !\n   vrf
    Tenant_B_WAN_Zone\n      rd 192.168.255.11:21\n      route-target import evpn
    21:21\n      route-target export evpn 21:21\n      router-id 192.168.255.11\n
    \     update wait-install\n      neighbor 10.255.251.10 peer group MLAG-IPv4-UNDERLAY-PEER\n
    \     neighbor 10.255.251.10 description DC1-BL1A\n      redistribute connected\n
    \  !\n   vrf Tenant_C_WAN_Zone\n      rd 192.168.255.11:31\n      route-target
    import evpn 31:31\n      route-target export evpn 31:31\n      router-id 192.168.255.11\n
    \     update wait-install\n      neighbor 10.255.251.10 peer group MLAG-IPv4-UNDERLAY-PEER\n
    \     neighbor 10.255.251.10 description DC1-BL1A\n      redistribute connected\n!\nend\n"
  AVD_DC1-L2LEAF1A: "!\nno enable password\nno aaa root\n!\nusername admin privilege
    15 role network-admin nopassword\nusername cvpadmin privilege 15 role network-admin
    secret sha512 $6$rZKcbIZ7iWGAWTUM$TCgDn1KcavS0s.OV8lacMTUkxTByfzcGlFlYUWroxYuU7M/9bIodhRO7nXGzMweUxvbk8mJmQl8Bh44cRktUj.\n!\nmanagement
    api http-commands\n   protocol https\n   no shutdown\n   !\n   vrf MGMT\n      no
    shutdown\n!\ndaemon TerminAttr\n   exec /usr/bin/TerminAttr -cvaddr=192.168.200.11:9910
    -cvauth=key,telarista -cvvrf=MGMT -smashexcludes=ale,flexCounter,hardware,kni,pulse,strata
    -ingestexclude=/Sysdb/cell/1/agent,/Sysdb/cell/2/agent -taillogs\n   no shutdown\n!\nvlan
    internal order ascending range 1006 1199\n!\nno ip igmp snooping vlan 120\n!\ntransceiver
    qsfp default-mode 4x10G\n!\nservice routing protocols model multi-agent\n!\nhostname
    DC1-L2LEAF1A\nip name-server vrf MGMT 8.8.8.8\nip name-server vrf MGMT 192.168.200.5\n!\nspanning-tree
    mode mstp\nspanning-tree mst 0 priority 16384\n!\nvlan 110\n   name Tenant_A_OP_Zone_1\n!\nvlan
    111\n   name Tenant_A_OP_Zone_2\n!\nvlan 120\n   name Tenant_A_WEB_Zone_1\n!\nvlan
    121\n   name Tenant_A_WEBZone_2\n!\nvlan 130\n   name Tenant_A_APP_Zone_1\n!\nvlan
    131\n   name Tenant_A_APP_Zone_2\n!\nvrf instance MGMT\n!\ninterface Port-Channel1\n
    \  description DC1_LEAF2_Po7\n   no shutdown\n   switchport\n   switchport trunk
    allowed vlan 110-111,120-121,130-131\n   switchport mode trunk\n!\ninterface Ethernet1\n
    \  description DC1-LEAF2A_Ethernet7\n   no shutdown\n   channel-group 1 mode active\n!\ninterface
    Ethernet2\n   description DC1-LEAF2B_Ethernet7\n   no shutdown\n   channel-group
    1 mode active\n!\ninterface Management1\n   description oob_management\n   no
    shutdown\n   vrf MGMT\n   ip address 192.168.200.112/24\nno ip routing vrf MGMT\n!\nip
    route vrf MGMT 0.0.0.0/0 192.168.200.5\n!\nntp local-interface vrf MGMT Management1\nntp
    server vrf MGMT 192.168.200.5 prefer\n!\nend\n"
  AVD_DC1-L2LEAF2A: "!\nno enable password\nno aaa root\n!\nusername admin privilege
    15 role network-admin nopassword\nusername cvpadmin privilege 15 role network-admin
    secret sha512 $6$rZKcbIZ7iWGAWTUM$TCgDn1KcavS0s.OV8lacMTUkxTByfzcGlFlYUWroxYuU7M/9bIodhRO7nXGzMweUxvbk8mJmQl8Bh44cRktUj.\n!\nmanagement
    api http-commands\n   protocol https\n   no shutdown\n   !\n   vrf MGMT\n      no
    shutdown\n!\ndaemon TerminAttr\n   exec /usr/bin/TerminAttr -cvaddr=192.168.200.11:9910
    -cvauth=key,telarista -cvvrf=MGMT -smashexcludes=ale,flexCounter,hardware,kni,pulse,strata
    -ingestexclude=/Sysdb/cell/1/agent,/Sysdb/cell/2/agent -taillogs\n   no shutdown\n!\nvlan
    internal order ascending range 1006 1199\n!\nno ip igmp snooping vlan 120\n!\ntransceiver
    qsfp default-mode 4x10G\n!\nservice routing protocols model multi-agent\n!\nhostname
    DC1-L2LEAF2A\nip name-server vrf MGMT 8.8.8.8\nip name-server vrf MGMT 192.168.200.5\n!\nspanning-tree
    mode mstp\nno spanning-tree vlan-id 4094\nspanning-tree mst 0 priority 16384\n!\nvlan
    110\n   name Tenant_A_OP_Zone_1\n!\nvlan 111\n   name Tenant_A_OP_Zone_2\n!\nvlan
    120\n   name Tenant_A_WEB_Zone_1\n!\nvlan 121\n   name Tenant_A_WEBZone_2\n!\nvlan
    130\n   name Tenant_A_APP_Zone_1\n!\nvlan 131\n   name Tenant_A_APP_Zone_2\n!\nvlan
    140\n   name Tenant_A_DB_BZone_1\n!\nvlan 141\n   name Tenant_A_DB_Zone_2\n!\nvlan
    150\n   name Tenant_A_WAN_Zone_1\n!\nvlan 210\n   name Tenant_B_OP_Zone_1\n!\nvlan
    211\n   name Tenant_B_OP_Zone_2\n!\nvlan 250\n   name Tenant_B_WAN_Zone_1\n!\nvlan
    310\n   name Tenant_C_OP_Zone_1\n!\nvlan 311\n   name Tenant_C_OP_Zone_2\n!\nvlan
    350\n   name Tenant_C_WAN_Zone_1\n!\nvlan 4094\n   name MLAG_PEER\n   trunk group
    MLAG\n!\nvrf instance MGMT\n!\ninterface Port-Channel1\n   description DC1_SVC3_Po7\n
    \  no shutdown\n   switchport\n   switchport trunk allowed vlan 110-111,120-121,130-131,140-141,150,210-211,250,310-311,350\n
    \  switchport mode trunk\n   mlag 1\n!\ninterface Port-Channel3\n   description
    MLAG_PEER_DC1-L2LEAF2B_Po3\n   no shutdown\n   switchport\n   switchport mode
    trunk\n   switchport trunk group MLAG\n!\ninterface Ethernet1\n   description
    DC1-SVC3A_Ethernet7\n   shutdown\n   channel-group 1 mode active\n!\ninterface
    Ethernet2\n   description DC1-SVC3B_Ethernet7\n   shutdown\n   channel-group 1
    mode active\n!\ninterface Ethernet3\n   description MLAG_PEER_DC1-L2LEAF2B_Ethernet3\n
    \  no shutdown\n   channel-group 3 mode active\n!\ninterface Ethernet4\n   description
    MLAG_PEER_DC1-L2LEAF2B_Ethernet4\n   no shutdown\n   channel-group 3 mode active\n!\ninterface
    Management1\n   description oob_management\n   no shutdown\n   vrf MGMT\n   ip
    address 192.168.200.113/24\n!\ninterface Vlan4094\n   description MLAG_PEER\n
    \  no shutdown\n   mtu 1500\n   no autostate\n   ip address 10.255.252.16/31\nno
    ip routing vrf MGMT\n!\nmlag configuration\n   domain-id DC1_L2LEAF2\n   local-interface
    Vlan4094\n   peer-address 10.255.252.17\n   peer-link Port-Channel3\n   reload-delay
    mlag 300\n   reload-delay non-mlag 330\n!\nip route vrf MGMT 0.0.0.0/0 192.168.200.5\n!\nntp
    local-interface vrf MGMT Management1\nntp server vrf MGMT 192.168.200.5 prefer\n!\nend\n"
  AVD_DC1-L2LEAF2B: "!\nno enable password\nno aaa root\n!\nusername admin privilege
    15 role network-admin nopassword\nusername cvpadmin privilege 15 role network-admin
    secret sha512 $6$rZKcbIZ7iWGAWTUM$TCgDn1KcavS0s.OV8lacMTUkxTByfzcGlFlYUWroxYuU7M/9bIodhRO7nXGzMweUxvbk8mJmQl8Bh44cRktUj.\n!\nmanagement
    api http-commands\n   protocol https\n   no shutdown\n   !\n   vrf MGMT\n      no
    shutdown\n!\ndaemon TerminAttr\n   exec /usr/bin/TerminAttr -cvaddr=192.168.200.11:9910
    -cvauth=key,telarista -cvvrf=MGMT -smashexcludes=ale,flexCounter,hardware,kni,pulse,strata
    -ingestexclude=/Sysdb/cell/1/agent,/Sysdb/cell/2/agent -taillogs\n   no shutdown\n!\nvlan
    internal order ascending range 1006 1199\n!\nno ip igmp snooping vlan 120\n!\ntransceiver
    qsfp default-mode 4x10G\n!\nservice routing protocols model multi-agent\n!\nhostname
    DC1-L2LEAF2B\nip name-server vrf MGMT 8.8.8.8\nip name-server vrf MGMT 192.168.200.5\n!\nspanning-tree
    mode mstp\nno spanning-tree vlan-id 4094\nspanning-tree mst 0 priority 16384\n!\nvlan
    110\n   name Tenant_A_OP_Zone_1\n!\nvlan 111\n   name Tenant_A_OP_Zone_2\n!\nvlan
    120\n   name Tenant_A_WEB_Zone_1\n!\nvlan 121\n   name Tenant_A_WEBZone_2\n!\nvlan
    130\n   name Tenant_A_APP_Zone_1\n!\nvlan 131\n   name Tenant_A_APP_Zone_2\n!\nvlan
    140\n   name Tenant_A_DB_BZone_1\n!\nvlan 141\n   name Tenant_A_DB_Zone_2\n!\nvlan
    150\n   name Tenant_A_WAN_Zone_1\n!\nvlan 210\n   name Tenant_B_OP_Zone_1\n!\nvlan
    211\n   name Tenant_B_OP_Zone_2\n!\nvlan 250\n   name Tenant_B_WAN_Zone_1\n!\nvlan
    310\n   name Tenant_C_OP_Zone_1\n!\nvlan 311\n   name Tenant_C_OP_Zone_2\n!\nvlan
    350\n   name Tenant_C_WAN_Zone_1\n!\nvlan 4094\n   name MLAG_PEER\n   trunk group
    MLAG\n!\nvrf instance MGMT\n!\ninterface Port-Channel1\n   description DC1_SVC3_Po7\n
    \  no shutdown\n   switchport\n   switchport trunk allowed vlan 110-111,120-121,130-131,140-141,150,210-211,250,310-311,350\n
    \  switchport mode trunk\n   mlag 1\n!\ninterface Port-Channel3\n   description
    MLAG_PEER_DC1-L2LEAF2A_Po3\n   no shutdown\n   switchport\n   switchport mode
    trunk\n   switchport trunk group MLAG\n!\ninterface Ethernet1\n   description
    DC1-SVC3A_Ethernet8\n   shutdown\n   channel-group 1 mode active\n!\ninterface
    Ethernet2\n   description DC1-SVC3B_Ethernet8\n   shutdown\n   channel-group 1
    mode active\n!\ninterface Ethernet3\n   description MLAG_PEER_DC1-L2LEAF2A_Ethernet3\n
    \  no shutdown\n   channel-group 3 mode active\n!\ninterface Ethernet4\n   description
    MLAG_PEER_DC1-L2LEAF2A_Ethernet4\n   no shutdown\n   channel-group 3 mode active\n!\ninterface
    Management1\n   description oob_management\n   no shutdown\n   vrf MGMT\n   ip
    address 192.168.200.114/24\n!\ninterface Vlan4094\n   description MLAG_PEER\n
    \  no shutdown\n   mtu 1500\n   no autostate\n   ip address 10.255.252.17/31\nno
    ip routing vrf MGMT\n!\nmlag configuration\n   domain-id DC1_L2LEAF2\n   local-interface
    Vlan4094\n   peer-address 10.255.252.16\n   peer-link Port-Channel3\n   reload-delay
    mlag 300\n   reload-delay non-mlag 330\n!\nip route vrf MGMT 0.0.0.0/0 192.168.200.5\n!\nntp
    local-interface vrf MGMT Management1\nntp server vrf MGMT 192.168.200.5 prefer\n!\nend\n"
  AVD_DC1-LEAF1A: "!\nno enable password\nno aaa root\n!\nusername admin privilege
    15 role network-admin nopassword\nusername cvpadmin privilege 15 role network-admin
    secret sha512 $6$rZKcbIZ7iWGAWTUM$TCgDn1KcavS0s.OV8lacMTUkxTByfzcGlFlYUWroxYuU7M/9bIodhRO7nXGzMweUxvbk8mJmQl8Bh44cRktUj.\n!\nmanagement
    api http-commands\n   protocol https\n   no shutdown\n   !\n   vrf MGMT\n      no
    shutdown\n!\ndaemon TerminAttr\n   exec /usr/bin/TerminAttr -cvaddr=192.168.200.11:9910
    -cvauth=key,telarista -cvvrf=MGMT -smashexcludes=ale,flexCounter,hardware,kni,pulse,strata
    -ingestexclude=/Sysdb/cell/1/agent,/Sysdb/cell/2/agent -taillogs\n   no shutdown\n!\nvlan
    internal order ascending range 1006 1199\n!\nno ip igmp snooping vlan 120\n!\ntransceiver
    qsfp default-mode 4x10G\n!\nservice routing protocols model multi-agent\n!\nhostname
<<<<<<< HEAD
    DC1-LEAF1A\nip name-server vrf MGMT 8.8.8.8\nip name-server vrf MGMT 192.168.200.5\n!\nspanning-tree
    mode mstp\nspanning-tree mst 0 priority 4096\n!\nvlan 120\n   name Tenant_A_WEB_Zone_1\n!\nvlan
    121\n   name Tenant_A_WEBZone_2\n!\nvlan 130\n   name Tenant_A_APP_Zone_1\n!\nvlan
    131\n   name Tenant_A_APP_Zone_2\n!\nvrf instance MGMT\n!\nvrf instance Tenant_A_APP_Zone\n!\nvrf
    instance Tenant_A_WEB_Zone\n!\ninterface Ethernet1\n   description P2P_LINK_TO_DC1-SPINE1_Ethernet1\n
    \  no shutdown\n   mtu 1500\n   no switchport\n   ip address 172.31.255.1/31\n!\ninterface
    Ethernet2\n   description P2P_LINK_TO_DC1-SPINE2_Ethernet1\n   no shutdown\n   mtu
    1500\n   no switchport\n   ip address 172.31.255.3/31\n!\ninterface Ethernet3\n
    \  description P2P_LINK_TO_DC1-SPINE3_Ethernet1\n   no shutdown\n   mtu 1500\n
    \  no switchport\n   ip address 172.31.255.5/31\n!\ninterface Ethernet4\n   description
    P2P_LINK_TO_DC1-SPINE4_Ethernet1\n   no shutdown\n   mtu 1500\n   no switchport\n
    \  ip address 172.31.255.7/31\n!\ninterface Ethernet6\n   description server02_SINGLE_NODE_TRUNK_Eth1\n
    \  no shutdown\n   switchport trunk allowed vlan 110-111,210-211\n   switchport
    mode trunk\n   switchport\n!\ninterface Ethernet7\n   description server02_SINGLE_NODE_Eth1\n
    \  no shutdown\n   switchport access vlan 110\n   switchport mode access\n   switchport\n!\ninterface
    Loopback0\n   description EVPN_Overlay_Peering\n   no shutdown\n   ip address
    192.168.255.5/32\n!\ninterface Loopback1\n   description VTEP_VXLAN_Tunnel_Source\n
    \  no shutdown\n   ip address 192.168.254.5/32\n!\ninterface Management1\n   description
    oob_management\n   no shutdown\n   vrf MGMT\n   ip address 192.168.200.105/24\n!\ninterface
    Vlan120\n   description Tenant_A_WEB_Zone_1\n   no shutdown\n   vrf Tenant_A_WEB_Zone\n
=======
    DC1-LEAF1A\nip name-server vrf MGMT 8.8.8.8\nip name-server vrf MGMT 192.168.200.5\n!\nntp
    local-interface vrf MGMT Management1\nntp server vrf MGMT 192.168.200.5 prefer\n!\nspanning-tree
    mode mstp\nspanning-tree mst 0 priority 4096\n!\nno enable password\nno aaa root\n!\nusername
    admin privilege 15 role network-admin nopassword\nusername cvpadmin privilege
    15 role network-admin secret sha512 $6$rZKcbIZ7iWGAWTUM$TCgDn1KcavS0s.OV8lacMTUkxTByfzcGlFlYUWroxYuU7M/9bIodhRO7nXGzMweUxvbk8mJmQl8Bh44cRktUj.\n!\nvlan
    120\n   name Tenant_A_WEB_Zone_1\n!\nvlan 121\n   name Tenant_A_WEBZone_2\n!\nvlan
    130\n   name Tenant_A_APP_Zone_1\n!\nvlan 131\n   name Tenant_A_APP_Zone_2\n!\nvrf
    instance MGMT\n!\nvrf instance Tenant_A_APP_Zone\n!\nvrf instance Tenant_A_WEB_Zone\n!\ninterface
    Ethernet1\n   description P2P_LINK_TO_DC1-SPINE1_Ethernet1\n   no shutdown\n   mtu
    1500\n   no switchport\n   ip address 172.31.255.1/31\n!\ninterface Ethernet2\n
    \  description P2P_LINK_TO_DC1-SPINE2_Ethernet1\n   no shutdown\n   mtu 1500\n
    \  no switchport\n   ip address 172.31.255.3/31\n!\ninterface Ethernet3\n   description
    P2P_LINK_TO_DC1-SPINE3_Ethernet1\n   no shutdown\n   mtu 1500\n   no switchport\n
    \  ip address 172.31.255.5/31\n!\ninterface Ethernet4\n   description P2P_LINK_TO_DC1-SPINE4_Ethernet1\n
    \  no shutdown\n   mtu 1500\n   no switchport\n   ip address 172.31.255.7/31\n!\ninterface
    Ethernet6\n   description server02_SINGLE_NODE_TRUNK_Eth1\n   no shutdown\n   switchport
    trunk allowed vlan 110-111,210-211\n   switchport mode trunk\n   switchport\n!\ninterface
    Ethernet7\n   description server02_SINGLE_NODE_Eth1\n   no shutdown\n   switchport
    access vlan 110\n   switchport mode access\n   switchport\n!\ninterface Loopback0\n
    \  description ROUTER_ID\n   no shutdown\n   ip address 192.168.255.5/32\n!\ninterface
    Loopback1\n   description VTEP_VXLAN_Tunnel_Source\n   no shutdown\n   ip address
    192.168.254.5/32\n!\ninterface Management1\n   description oob_management\n   no
    shutdown\n   vrf MGMT\n   ip address 192.168.200.105/24\n!\ninterface Vlan120\n
    \  description Tenant_A_WEB_Zone_1\n   no shutdown\n   vrf Tenant_A_WEB_Zone\n
>>>>>>> 580bb719
    \  ip helper-address 1.1.1.1 vrf TEST source-interface lo100\n   ip address virtual
    10.1.20.1/24\n!\ninterface Vlan121\n   description Tenant_A_WEBZone_2\n   shutdown\n
    \  mtu 1560\n   vrf Tenant_A_WEB_Zone\n   ip address virtual 10.1.10.254/24\n!\ninterface
    Vlan130\n   description Tenant_A_APP_Zone_1\n   no shutdown\n   vrf Tenant_A_APP_Zone\n
    \  ip address virtual 10.1.30.1/24\n!\ninterface Vlan131\n   description Tenant_A_APP_Zone_2\n
    \  no shutdown\n   vrf Tenant_A_APP_Zone\n   ip address virtual 10.1.31.1/24\n!\ninterface
    Vxlan1\n   description DC1-LEAF1A_VTEP\n   vxlan source-interface Loopback1\n
    \  vxlan udp-port 4789\n   vxlan vlan 120 vni 10120\n   vxlan vlan 121 vni 10121\n
    \  vxlan vlan 130 vni 10130\n   vxlan vlan 131 vni 10131\n   vxlan vrf Tenant_A_APP_Zone
    vni 12\n   vxlan vrf Tenant_A_WEB_Zone vni 11\n!\nip virtual-router mac-address
    00:dc:00:00:00:0a\n!\nip routing\nno ip routing vrf MGMT\nip routing vrf Tenant_A_APP_Zone\nip
    routing vrf Tenant_A_WEB_Zone\n!\nip prefix-list PL-LOOPBACKS-EVPN-OVERLAY\n   seq
    10 permit 192.168.255.0/24 eq 32\n   seq 20 permit 192.168.254.0/24 eq 32\n!\nip
    route vrf MGMT 0.0.0.0/0 192.168.200.5\n!\nntp local-interface vrf MGMT Management1\nntp
    server vrf MGMT 192.168.200.5 prefer\n!\nroute-map RM-CONN-2-BGP permit 10\n   match
    ip address prefix-list PL-LOOPBACKS-EVPN-OVERLAY\n!\nrouter bfd\n   multihop interval
    1200 min-rx 1200 multiplier 3\n!\nrouter bgp 65101\n   router-id 192.168.255.5\n
    \  maximum-paths 4 ecmp 4\n   update wait-install\n   no bgp default ipv4-unicast\n
    \  distance bgp 20 200 200\n   neighbor EVPN-OVERLAY-PEERS peer group\n   neighbor
    EVPN-OVERLAY-PEERS update-source Loopback0\n   neighbor EVPN-OVERLAY-PEERS bfd\n
    \  neighbor EVPN-OVERLAY-PEERS ebgp-multihop 3\n   neighbor EVPN-OVERLAY-PEERS
    password 7 q+VNViP5i4rVjW1cxFv2wA==\n   neighbor EVPN-OVERLAY-PEERS send-community\n
    \  neighbor EVPN-OVERLAY-PEERS maximum-routes 0\n   neighbor IPv4-UNDERLAY-PEERS
    peer group\n   neighbor IPv4-UNDERLAY-PEERS password 7 AQQvKeimxJu+uGQ/yYvv9w==\n
    \  neighbor IPv4-UNDERLAY-PEERS send-community\n   neighbor IPv4-UNDERLAY-PEERS
    maximum-routes 12000\n   neighbor 172.31.255.0 peer group IPv4-UNDERLAY-PEERS\n
    \  neighbor 172.31.255.0 remote-as 65001\n   neighbor 172.31.255.0 description
    DC1-SPINE1_Ethernet1\n   neighbor 172.31.255.2 peer group IPv4-UNDERLAY-PEERS\n
    \  neighbor 172.31.255.2 remote-as 65001\n   neighbor 172.31.255.2 description
    DC1-SPINE2_Ethernet1\n   neighbor 172.31.255.4 peer group IPv4-UNDERLAY-PEERS\n
    \  neighbor 172.31.255.4 remote-as 65001\n   neighbor 172.31.255.4 description
    DC1-SPINE3_Ethernet1\n   neighbor 172.31.255.6 peer group IPv4-UNDERLAY-PEERS\n
    \  neighbor 172.31.255.6 remote-as 65001\n   neighbor 172.31.255.6 description
    DC1-SPINE4_Ethernet1\n   neighbor 192.168.255.1 peer group EVPN-OVERLAY-PEERS\n
    \  neighbor 192.168.255.1 remote-as 65001\n   neighbor 192.168.255.1 description
    DC1-SPINE1\n   neighbor 192.168.255.2 peer group EVPN-OVERLAY-PEERS\n   neighbor
    192.168.255.2 remote-as 65001\n   neighbor 192.168.255.2 description DC1-SPINE2\n
    \  neighbor 192.168.255.3 peer group EVPN-OVERLAY-PEERS\n   neighbor 192.168.255.3
    remote-as 65001\n   neighbor 192.168.255.3 description DC1-SPINE3\n   neighbor
    192.168.255.4 peer group EVPN-OVERLAY-PEERS\n   neighbor 192.168.255.4 remote-as
    65001\n   neighbor 192.168.255.4 description DC1-SPINE4\n   redistribute connected
    route-map RM-CONN-2-BGP\n   !\n   vlan-aware-bundle Tenant_A_APP_Zone\n      rd
    192.168.255.5:12\n      route-target both 12:12\n      redistribute learned\n
    \     vlan 130-131\n   !\n   vlan-aware-bundle Tenant_A_WEB_Zone\n      rd 192.168.255.5:11\n
    \     route-target both 11:11\n      redistribute learned\n      vlan 120-121\n
    \  !\n   address-family evpn\n      neighbor EVPN-OVERLAY-PEERS activate\n   !\n
    \  address-family ipv4\n      no neighbor EVPN-OVERLAY-PEERS activate\n      neighbor
    IPv4-UNDERLAY-PEERS activate\n   !\n   vrf Tenant_A_APP_Zone\n      rd 192.168.255.5:12\n
    \     route-target import evpn 12:12\n      route-target export evpn 12:12\n      router-id
    192.168.255.5\n      redistribute connected\n   !\n   vrf Tenant_A_WEB_Zone\n
    \     rd 192.168.255.5:11\n      route-target import evpn 11:11\n      route-target
    export evpn 11:11\n      router-id 192.168.255.5\n      redistribute connected\n!\nend\n"
  AVD_DC1-LEAF2A: "!\nno enable password\nno aaa root\n!\nusername admin privilege
    15 role network-admin nopassword\nusername cvpadmin privilege 15 role network-admin
    secret sha512 $6$rZKcbIZ7iWGAWTUM$TCgDn1KcavS0s.OV8lacMTUkxTByfzcGlFlYUWroxYuU7M/9bIodhRO7nXGzMweUxvbk8mJmQl8Bh44cRktUj.\n!\nmanagement
    api http-commands\n   protocol https\n   no shutdown\n   !\n   vrf MGMT\n      no
    shutdown\n!\ndaemon TerminAttr\n   exec /usr/bin/TerminAttr -cvaddr=192.168.200.11:9910
    -cvauth=key,telarista -cvvrf=MGMT -smashexcludes=ale,flexCounter,hardware,kni,pulse,strata
    -ingestexclude=/Sysdb/cell/1/agent,/Sysdb/cell/2/agent -taillogs\n   no shutdown\n!\nvlan
    internal order ascending range 1006 1199\n!\nno ip igmp snooping vlan 120\n!\ntransceiver
    qsfp default-mode 4x10G\n!\nservice routing protocols model multi-agent\n!\nhostname
    DC1-LEAF2A\nip name-server vrf MGMT 8.8.8.8\nip name-server vrf MGMT 192.168.200.5\n!\nspanning-tree
    mode mstp\nno spanning-tree vlan-id 4093-4094\nspanning-tree mst 0 priority 4096\n!\nvlan
    110\n   name Tenant_A_OP_Zone_1\n!\nvlan 111\n   name Tenant_A_OP_Zone_2\n!\nvlan
    120\n   name Tenant_A_WEB_Zone_1\n!\nvlan 121\n   name Tenant_A_WEBZone_2\n!\nvlan
    130\n   name Tenant_A_APP_Zone_1\n!\nvlan 131\n   name Tenant_A_APP_Zone_2\n!\nvlan
    140\n   name Tenant_A_DB_BZone_1\n!\nvlan 141\n   name Tenant_A_DB_Zone_2\n!\nvlan
    210\n   name Tenant_B_OP_Zone_1\n!\nvlan 211\n   name Tenant_B_OP_Zone_2\n!\nvlan
    310\n   name Tenant_C_OP_Zone_1\n!\nvlan 311\n   name Tenant_C_OP_Zone_2\n!\nvlan
    3009\n   name MLAG_iBGP_Tenant_A_OP_Zone\n   trunk group LEAF_PEER_L3\n!\nvlan
    3010\n   name MLAG_iBGP_Tenant_A_WEB_Zone\n   trunk group LEAF_PEER_L3\n!\nvlan
    3011\n   name MLAG_iBGP_Tenant_A_APP_Zone\n   trunk group LEAF_PEER_L3\n!\nvlan
    3012\n   name MLAG_iBGP_Tenant_A_DB_Zone\n   trunk group LEAF_PEER_L3\n!\nvlan
    3019\n   name MLAG_iBGP_Tenant_B_OP_Zone\n   trunk group LEAF_PEER_L3\n!\nvlan
    3029\n   name MLAG_iBGP_Tenant_C_OP_Zone\n   trunk group LEAF_PEER_L3\n!\nvlan
    4093\n   name LEAF_PEER_L3\n   trunk group LEAF_PEER_L3\n!\nvlan 4094\n   name
    MLAG_PEER\n   trunk group MLAG\n!\nvrf instance MGMT\n!\nvrf instance Tenant_A_APP_Zone\n!\nvrf
    instance Tenant_A_DB_Zone\n!\nvrf instance Tenant_A_OP_Zone\n!\nvrf instance Tenant_A_WEB_Zone\n!\nvrf
    instance Tenant_B_OP_Zone\n!\nvrf instance Tenant_C_OP_Zone\n!\ninterface Port-Channel5\n
    \  description MLAG_PEER_DC1-LEAF2B_Po5\n   no shutdown\n   switchport\n   switchport
    mode trunk\n   switchport trunk group LEAF_PEER_L3\n   switchport trunk group
    MLAG\n!\ninterface Port-Channel7\n   description DC1-L2LEAF1A_Po1\n   no shutdown\n
    \  switchport\n   switchport trunk allowed vlan 110-111,120-121,130-131\n   switchport
    mode trunk\n   mlag 7\n!\ninterface Port-Channel10\n   description server01_MLAG_PortChanne1\n
    \  no shutdown\n   switchport\n   switchport trunk allowed vlan 210-211\n   switchport
    mode trunk\n   mlag 10\n!\ninterface Ethernet1\n   description P2P_LINK_TO_DC1-SPINE1_Ethernet2\n
    \  no shutdown\n   mtu 1500\n   no switchport\n   ip address 172.31.255.9/31\n!\ninterface
    Ethernet2\n   description P2P_LINK_TO_DC1-SPINE2_Ethernet2\n   no shutdown\n   mtu
    1500\n   no switchport\n   ip address 172.31.255.11/31\n!\ninterface Ethernet3\n
    \  description P2P_LINK_TO_DC1-SPINE3_Ethernet2\n   no shutdown\n   mtu 1500\n
    \  no switchport\n   ip address 172.31.255.13/31\n!\ninterface Ethernet4\n   description
    P2P_LINK_TO_DC1-SPINE4_Ethernet2\n   no shutdown\n   mtu 1500\n   no switchport\n
    \  ip address 172.31.255.15/31\n!\ninterface Ethernet5\n   description MLAG_PEER_DC1-LEAF2B_Ethernet5\n
    \  no shutdown\n   channel-group 5 mode active\n!\ninterface Ethernet6\n   description
    MLAG_PEER_DC1-LEAF2B_Ethernet6\n   no shutdown\n   channel-group 5 mode active\n!\ninterface
    Ethernet7\n   description DC1-L2LEAF1A_Ethernet1\n   no shutdown\n   channel-group
    7 mode active\n!\ninterface Ethernet10\n   description server01_MLAG_Eth2\n   no
    shutdown\n   channel-group 10 mode active\n!\ninterface Loopback0\n   description
<<<<<<< HEAD
    EVPN_Overlay_Peering\n   no shutdown\n   ip address 192.168.255.6/32\n!\ninterface
    Loopback1\n   description VTEP_VXLAN_Tunnel_Source\n   no shutdown\n   ip address
    192.168.254.6/32\n!\ninterface Loopback100\n   description Tenant_A_OP_Zone_VTEP_DIAGNOSTICS\n
    \  no shutdown\n   vrf Tenant_A_OP_Zone\n   ip address 10.255.1.6/32\n!\ninterface
    Management1\n   description oob_management\n   no shutdown\n   vrf MGMT\n   ip
    address 192.168.200.106/24\n!\ninterface Vlan110\n   description Tenant_A_OP_Zone_1\n
    \  no shutdown\n   vrf Tenant_A_OP_Zone\n   ip address virtual 10.1.10.1/24\n!\ninterface
    Vlan111\n   description Tenant_A_OP_Zone_2\n   no shutdown\n   vrf Tenant_A_OP_Zone\n
    \  ip helper-address 1.1.1.1 vrf MGMT source-interface lo100\n   ip address virtual
    10.1.11.1/24\n!\ninterface Vlan120\n   description Tenant_A_WEB_Zone_1\n   no
    shutdown\n   vrf Tenant_A_WEB_Zone\n   ip helper-address 1.1.1.1 vrf TEST source-interface
    lo100\n   ip address virtual 10.1.20.1/24\n!\ninterface Vlan121\n   description
    Tenant_A_WEBZone_2\n   shutdown\n   mtu 1560\n   vrf Tenant_A_WEB_Zone\n   ip
    address virtual 10.1.10.254/24\n!\ninterface Vlan130\n   description Tenant_A_APP_Zone_1\n
    \  no shutdown\n   vrf Tenant_A_APP_Zone\n   ip address virtual 10.1.30.1/24\n!\ninterface
    Vlan131\n   description Tenant_A_APP_Zone_2\n   no shutdown\n   vrf Tenant_A_APP_Zone\n
    \  ip address virtual 10.1.31.1/24\n!\ninterface Vlan140\n   description Tenant_A_DB_BZone_1\n
    \  no shutdown\n   vrf Tenant_A_DB_Zone\n   ip address virtual 10.1.40.1/24\n!\ninterface
    Vlan141\n   description Tenant_A_DB_Zone_2\n   no shutdown\n   vrf Tenant_A_DB_Zone\n
    \  ip address virtual 10.1.41.1/24\n!\ninterface Vlan210\n   description Tenant_B_OP_Zone_1\n
    \  no shutdown\n   vrf Tenant_B_OP_Zone\n   ip address virtual 10.2.10.1/24\n!\ninterface
    Vlan211\n   description Tenant_B_OP_Zone_2\n   no shutdown\n   vrf Tenant_B_OP_Zone\n
    \  ip address virtual 10.2.11.1/24\n!\ninterface Vlan310\n   description Tenant_C_OP_Zone_1\n
    \  no shutdown\n   vrf Tenant_C_OP_Zone\n   ip address virtual 10.3.10.1/24\n!\ninterface
    Vlan311\n   description Tenant_C_OP_Zone_2\n   no shutdown\n   vrf Tenant_C_OP_Zone\n
    \  ip address virtual 10.3.11.1/24\n!\ninterface Vlan3009\n   description MLAG_PEER_L3_iBGP:
    vrf Tenant_A_OP_Zone\n   no shutdown\n   mtu 1500\n   vrf Tenant_A_OP_Zone\n   ip
    address 10.255.251.2/31\n!\ninterface Vlan3010\n   description MLAG_PEER_L3_iBGP:
    vrf Tenant_A_WEB_Zone\n   no shutdown\n   mtu 1500\n   vrf Tenant_A_WEB_Zone\n
    \  ip address 10.255.251.2/31\n!\ninterface Vlan3011\n   description MLAG_PEER_L3_iBGP:
    vrf Tenant_A_APP_Zone\n   no shutdown\n   mtu 1500\n   vrf Tenant_A_APP_Zone\n
    \  ip address 10.255.251.2/31\n!\ninterface Vlan3012\n   description MLAG_PEER_L3_iBGP:
    vrf Tenant_A_DB_Zone\n   no shutdown\n   mtu 1500\n   vrf Tenant_A_DB_Zone\n   ip
    address 10.255.251.2/31\n!\ninterface Vlan3019\n   description MLAG_PEER_L3_iBGP:
    vrf Tenant_B_OP_Zone\n   no shutdown\n   mtu 1500\n   vrf Tenant_B_OP_Zone\n   ip
    address 10.255.251.2/31\n!\ninterface Vlan3029\n   description MLAG_PEER_L3_iBGP:
    vrf Tenant_C_OP_Zone\n   no shutdown\n   mtu 1500\n   vrf Tenant_C_OP_Zone\n   ip
    address 10.255.251.2/31\n!\ninterface Vlan4093\n   description MLAG_PEER_L3_PEERING\n
    \  no shutdown\n   mtu 1500\n   ip address 10.255.251.2/31\n!\ninterface Vlan4094\n
    \  description MLAG_PEER\n   no shutdown\n   mtu 1500\n   no autostate\n   ip
    address 10.255.252.2/31\n!\ninterface Vxlan1\n   description DC1-LEAF2A_VTEP\n
    \  vxlan source-interface Loopback1\n   vxlan virtual-router encapsulation mac-address
    mlag-system-id\n   vxlan udp-port 4789\n   vxlan vlan 110 vni 10110\n   vxlan
    vlan 111 vni 50111\n   vxlan vlan 120 vni 10120\n   vxlan vlan 121 vni 10121\n
    \  vxlan vlan 130 vni 10130\n   vxlan vlan 131 vni 10131\n   vxlan vlan 140 vni
    10140\n   vxlan vlan 141 vni 10141\n   vxlan vlan 210 vni 20210\n   vxlan vlan
    211 vni 20211\n   vxlan vlan 310 vni 30310\n   vxlan vlan 311 vni 30311\n   vxlan
    vrf Tenant_A_APP_Zone vni 12\n   vxlan vrf Tenant_A_DB_Zone vni 13\n   vxlan vrf
    Tenant_A_OP_Zone vni 10\n   vxlan vrf Tenant_A_WEB_Zone vni 11\n   vxlan vrf Tenant_B_OP_Zone
    vni 20\n   vxlan vrf Tenant_C_OP_Zone vni 30\n!\nip virtual-router mac-address
    00:dc:00:00:00:0a\n!\nip address virtual source-nat vrf Tenant_A_OP_Zone address
    10.255.1.6\n!\nip routing\nno ip routing vrf MGMT\nip routing vrf Tenant_A_APP_Zone\nip
    routing vrf Tenant_A_DB_Zone\nip routing vrf Tenant_A_OP_Zone\nip routing vrf
    Tenant_A_WEB_Zone\nip routing vrf Tenant_B_OP_Zone\nip routing vrf Tenant_C_OP_Zone\n!\nip
    prefix-list PL-LOOPBACKS-EVPN-OVERLAY\n   seq 10 permit 192.168.255.0/24 eq 32\n
    \  seq 20 permit 192.168.254.0/24 eq 32\n!\nmlag configuration\n   domain-id DC1_LEAF2\n
    \  local-interface Vlan4094\n   peer-address 10.255.252.3\n   peer-link Port-Channel5\n
    \  reload-delay mlag 300\n   reload-delay non-mlag 330\n!\nip route vrf MGMT 0.0.0.0/0
    192.168.200.5\n!\nntp local-interface vrf MGMT Management1\nntp server vrf MGMT
    192.168.200.5 prefer\n!\nroute-map RM-CONN-2-BGP permit 10\n   match ip address
    prefix-list PL-LOOPBACKS-EVPN-OVERLAY\n!\nroute-map RM-MLAG-PEER-IN permit 10\n
    \  description Make routes learned over MLAG Peer-link less preferred on spines
    to ensure optimal routing\n   set origin incomplete\n!\nrouter bfd\n   multihop
    interval 1200 min-rx 1200 multiplier 3\n!\nrouter bgp 65102\n   router-id 192.168.255.6\n
    \  maximum-paths 4 ecmp 4\n   update wait-install\n   no bgp default ipv4-unicast\n
    \  distance bgp 20 200 200\n   neighbor EVPN-OVERLAY-PEERS peer group\n   neighbor
    EVPN-OVERLAY-PEERS update-source Loopback0\n   neighbor EVPN-OVERLAY-PEERS bfd\n
    \  neighbor EVPN-OVERLAY-PEERS ebgp-multihop 3\n   neighbor EVPN-OVERLAY-PEERS
    password 7 q+VNViP5i4rVjW1cxFv2wA==\n   neighbor EVPN-OVERLAY-PEERS send-community\n
    \  neighbor EVPN-OVERLAY-PEERS maximum-routes 0\n   neighbor IPv4-UNDERLAY-PEERS
=======
    ROUTER_ID\n   no shutdown\n   ip address 192.168.255.6/32\n!\ninterface Loopback1\n
    \  description VTEP_VXLAN_Tunnel_Source\n   no shutdown\n   ip address 192.168.254.6/32\n!\ninterface
    Loopback100\n   description Tenant_A_OP_Zone_VTEP_DIAGNOSTICS\n   no shutdown\n
    \  vrf Tenant_A_OP_Zone\n   ip address 10.255.1.6/32\n!\ninterface Management1\n
    \  description oob_management\n   no shutdown\n   vrf MGMT\n   ip address 192.168.200.106/24\n!\ninterface
    Vlan110\n   description Tenant_A_OP_Zone_1\n   no shutdown\n   vrf Tenant_A_OP_Zone\n
    \  ip address virtual 10.1.10.1/24\n!\ninterface Vlan111\n   description Tenant_A_OP_Zone_2\n
    \  no shutdown\n   vrf Tenant_A_OP_Zone\n   ip helper-address 1.1.1.1 vrf MGMT
    source-interface lo100\n   ip address virtual 10.1.11.1/24\n!\ninterface Vlan120\n
    \  description Tenant_A_WEB_Zone_1\n   no shutdown\n   vrf Tenant_A_WEB_Zone\n
    \  ip helper-address 1.1.1.1 vrf TEST source-interface lo100\n   ip address virtual
    10.1.20.1/24\n!\ninterface Vlan121\n   description Tenant_A_WEBZone_2\n   shutdown\n
    \  mtu 1560\n   vrf Tenant_A_WEB_Zone\n   ip address virtual 10.1.10.254/24\n!\ninterface
    Vlan130\n   description Tenant_A_APP_Zone_1\n   no shutdown\n   vrf Tenant_A_APP_Zone\n
    \  ip address virtual 10.1.30.1/24\n!\ninterface Vlan131\n   description Tenant_A_APP_Zone_2\n
    \  no shutdown\n   vrf Tenant_A_APP_Zone\n   ip address virtual 10.1.31.1/24\n!\ninterface
    Vlan140\n   description Tenant_A_DB_BZone_1\n   no shutdown\n   vrf Tenant_A_DB_Zone\n
    \  ip address virtual 10.1.40.1/24\n!\ninterface Vlan141\n   description Tenant_A_DB_Zone_2\n
    \  no shutdown\n   vrf Tenant_A_DB_Zone\n   ip address virtual 10.1.41.1/24\n!\ninterface
    Vlan210\n   description Tenant_B_OP_Zone_1\n   no shutdown\n   vrf Tenant_B_OP_Zone\n
    \  ip address virtual 10.2.10.1/24\n!\ninterface Vlan211\n   description Tenant_B_OP_Zone_2\n
    \  no shutdown\n   vrf Tenant_B_OP_Zone\n   ip address virtual 10.2.11.1/24\n!\ninterface
    Vlan310\n   description Tenant_C_OP_Zone_1\n   no shutdown\n   vrf Tenant_C_OP_Zone\n
    \  ip address virtual 10.3.10.1/24\n!\ninterface Vlan311\n   description Tenant_C_OP_Zone_2\n
    \  no shutdown\n   vrf Tenant_C_OP_Zone\n   ip address virtual 10.3.11.1/24\n!\ninterface
    Vlan3009\n   description MLAG_PEER_L3_iBGP: vrf Tenant_A_OP_Zone\n   no shutdown\n
    \  mtu 1500\n   vrf Tenant_A_OP_Zone\n   ip address 10.255.251.2/31\n!\ninterface
    Vlan3010\n   description MLAG_PEER_L3_iBGP: vrf Tenant_A_WEB_Zone\n   no shutdown\n
    \  mtu 1500\n   vrf Tenant_A_WEB_Zone\n   ip address 10.255.251.2/31\n!\ninterface
    Vlan3011\n   description MLAG_PEER_L3_iBGP: vrf Tenant_A_APP_Zone\n   no shutdown\n
    \  mtu 1500\n   vrf Tenant_A_APP_Zone\n   ip address 10.255.251.2/31\n!\ninterface
    Vlan3012\n   description MLAG_PEER_L3_iBGP: vrf Tenant_A_DB_Zone\n   no shutdown\n
    \  mtu 1500\n   vrf Tenant_A_DB_Zone\n   ip address 10.255.251.2/31\n!\ninterface
    Vlan3019\n   description MLAG_PEER_L3_iBGP: vrf Tenant_B_OP_Zone\n   no shutdown\n
    \  mtu 1500\n   vrf Tenant_B_OP_Zone\n   ip address 10.255.251.2/31\n!\ninterface
    Vlan3029\n   description MLAG_PEER_L3_iBGP: vrf Tenant_C_OP_Zone\n   no shutdown\n
    \  mtu 1500\n   vrf Tenant_C_OP_Zone\n   ip address 10.255.251.2/31\n!\ninterface
    Vlan4093\n   description MLAG_PEER_L3_PEERING\n   no shutdown\n   mtu 1500\n   ip
    address 10.255.251.2/31\n!\ninterface Vlan4094\n   description MLAG_PEER\n   no
    shutdown\n   mtu 1500\n   no autostate\n   ip address 10.255.252.2/31\n!\ninterface
    Vxlan1\n   description DC1-LEAF2A_VTEP\n   vxlan source-interface Loopback1\n
    \  vxlan virtual-router encapsulation mac-address mlag-system-id\n   vxlan udp-port
    4789\n   vxlan vlan 110 vni 10110\n   vxlan vlan 111 vni 50111\n   vxlan vlan
    120 vni 10120\n   vxlan vlan 121 vni 10121\n   vxlan vlan 130 vni 10130\n   vxlan
    vlan 131 vni 10131\n   vxlan vlan 140 vni 10140\n   vxlan vlan 141 vni 10141\n
    \  vxlan vlan 210 vni 20210\n   vxlan vlan 211 vni 20211\n   vxlan vlan 310 vni
    30310\n   vxlan vlan 311 vni 30311\n   vxlan vrf Tenant_A_APP_Zone vni 12\n   vxlan
    vrf Tenant_A_DB_Zone vni 13\n   vxlan vrf Tenant_A_OP_Zone vni 10\n   vxlan vrf
    Tenant_A_WEB_Zone vni 11\n   vxlan vrf Tenant_B_OP_Zone vni 20\n   vxlan vrf Tenant_C_OP_Zone
    vni 30\n!\nip virtual-router mac-address 00:dc:00:00:00:0a\n!\nip address virtual
    source-nat vrf Tenant_A_OP_Zone address 10.255.1.6\n!\nip routing\nno ip routing
    vrf MGMT\nip routing vrf Tenant_A_APP_Zone\nip routing vrf Tenant_A_DB_Zone\nip
    routing vrf Tenant_A_OP_Zone\nip routing vrf Tenant_A_WEB_Zone\nip routing vrf
    Tenant_B_OP_Zone\nip routing vrf Tenant_C_OP_Zone\n!\nip prefix-list PL-LOOPBACKS-EVPN-OVERLAY\n
    \  seq 10 permit 192.168.255.0/24 eq 32\n   seq 20 permit 192.168.254.0/24 eq
    32\n!\nmlag configuration\n   domain-id DC1_LEAF2\n   local-interface Vlan4094\n
    \  peer-address 10.255.252.3\n   peer-link Port-Channel5\n   reload-delay mlag
    300\n   reload-delay non-mlag 330\n!\nip route vrf MGMT 0.0.0.0/0 192.168.200.5\n!\nroute-map
    RM-CONN-2-BGP permit 10\n   match ip address prefix-list PL-LOOPBACKS-EVPN-OVERLAY\n!\nroute-map
    RM-MLAG-PEER-IN permit 10\n   description Make routes learned over MLAG Peer-link
    less preferred on spines to ensure optimal routing\n   set origin incomplete\n!\nrouter
    bfd\n   multihop interval 1200 min-rx 1200 multiplier 3\n!\nrouter bgp 65102\n
    \  router-id 192.168.255.6\n   maximum-paths 4 ecmp 4\n   update wait-install\n
    \  no bgp default ipv4-unicast\n   distance bgp 20 200 200\n   neighbor EVPN-OVERLAY-PEERS
    peer group\n   neighbor EVPN-OVERLAY-PEERS update-source Loopback0\n   neighbor
    EVPN-OVERLAY-PEERS bfd\n   neighbor EVPN-OVERLAY-PEERS ebgp-multihop 3\n   neighbor
    EVPN-OVERLAY-PEERS password 7 q+VNViP5i4rVjW1cxFv2wA==\n   neighbor EVPN-OVERLAY-PEERS
    send-community\n   neighbor EVPN-OVERLAY-PEERS maximum-routes 0\n   neighbor IPv4-UNDERLAY-PEERS
>>>>>>> 580bb719
    peer group\n   neighbor IPv4-UNDERLAY-PEERS password 7 AQQvKeimxJu+uGQ/yYvv9w==\n
    \  neighbor IPv4-UNDERLAY-PEERS send-community\n   neighbor IPv4-UNDERLAY-PEERS
    maximum-routes 12000\n   neighbor MLAG-IPv4-UNDERLAY-PEER peer group\n   neighbor
    MLAG-IPv4-UNDERLAY-PEER remote-as 65102\n   neighbor MLAG-IPv4-UNDERLAY-PEER next-hop-self\n
    \  neighbor MLAG-IPv4-UNDERLAY-PEER description DC1-LEAF2B\n   neighbor MLAG-IPv4-UNDERLAY-PEER
    password 7 vnEaG8gMeQf3d3cN6PktXQ==\n   neighbor MLAG-IPv4-UNDERLAY-PEER send-community\n
    \  neighbor MLAG-IPv4-UNDERLAY-PEER maximum-routes 12000\n   neighbor MLAG-IPv4-UNDERLAY-PEER
    route-map RM-MLAG-PEER-IN in\n   neighbor 10.255.251.3 peer group MLAG-IPv4-UNDERLAY-PEER\n
    \  neighbor 10.255.251.3 description DC1-LEAF2B\n   neighbor 172.31.255.8 peer
    group IPv4-UNDERLAY-PEERS\n   neighbor 172.31.255.8 remote-as 65001\n   neighbor
    172.31.255.8 description DC1-SPINE1_Ethernet2\n   neighbor 172.31.255.10 peer
    group IPv4-UNDERLAY-PEERS\n   neighbor 172.31.255.10 remote-as 65001\n   neighbor
    172.31.255.10 description DC1-SPINE2_Ethernet2\n   neighbor 172.31.255.12 peer
    group IPv4-UNDERLAY-PEERS\n   neighbor 172.31.255.12 remote-as 65001\n   neighbor
    172.31.255.12 description DC1-SPINE3_Ethernet2\n   neighbor 172.31.255.14 peer
    group IPv4-UNDERLAY-PEERS\n   neighbor 172.31.255.14 remote-as 65001\n   neighbor
    172.31.255.14 description DC1-SPINE4_Ethernet2\n   neighbor 192.168.255.1 peer
    group EVPN-OVERLAY-PEERS\n   neighbor 192.168.255.1 remote-as 65001\n   neighbor
    192.168.255.1 description DC1-SPINE1\n   neighbor 192.168.255.2 peer group EVPN-OVERLAY-PEERS\n
    \  neighbor 192.168.255.2 remote-as 65001\n   neighbor 192.168.255.2 description
    DC1-SPINE2\n   neighbor 192.168.255.3 peer group EVPN-OVERLAY-PEERS\n   neighbor
    192.168.255.3 remote-as 65001\n   neighbor 192.168.255.3 description DC1-SPINE3\n
    \  neighbor 192.168.255.4 peer group EVPN-OVERLAY-PEERS\n   neighbor 192.168.255.4
    remote-as 65001\n   neighbor 192.168.255.4 description DC1-SPINE4\n   redistribute
    connected route-map RM-CONN-2-BGP\n   !\n   vlan-aware-bundle Tenant_A_APP_Zone\n
    \     rd 192.168.255.6:12\n      route-target both 12:12\n      redistribute learned\n
    \     vlan 130-131\n   !\n   vlan-aware-bundle Tenant_A_DB_Zone\n      rd 192.168.255.6:13\n
    \     route-target both 13:13\n      redistribute learned\n      vlan 140-141\n
    \  !\n   vlan-aware-bundle Tenant_A_OP_Zone\n      rd 192.168.255.6:10\n      route-target
    both 10:10\n      redistribute learned\n      vlan 110-111\n   !\n   vlan-aware-bundle
    Tenant_A_WEB_Zone\n      rd 192.168.255.6:11\n      route-target both 11:11\n
    \     redistribute learned\n      vlan 120-121\n   !\n   vlan-aware-bundle Tenant_B_OP_Zone\n
    \     rd 192.168.255.6:20\n      route-target both 20:20\n      redistribute learned\n
    \     vlan 210-211\n   !\n   vlan-aware-bundle Tenant_C_OP_Zone\n      rd 192.168.255.6:30\n
    \     route-target both 30:30\n      redistribute learned\n      vlan 310-311\n
    \  !\n   address-family evpn\n      neighbor EVPN-OVERLAY-PEERS activate\n   !\n
    \  address-family ipv4\n      no neighbor EVPN-OVERLAY-PEERS activate\n      neighbor
    IPv4-UNDERLAY-PEERS activate\n      neighbor MLAG-IPv4-UNDERLAY-PEER activate\n
    \  !\n   vrf Tenant_A_APP_Zone\n      rd 192.168.255.6:12\n      route-target
    import evpn 12:12\n      route-target export evpn 12:12\n      router-id 192.168.255.6\n
    \     update wait-install\n      neighbor 10.255.251.3 peer group MLAG-IPv4-UNDERLAY-PEER\n
    \     neighbor 10.255.251.3 description DC1-LEAF2B\n      redistribute connected\n
    \  !\n   vrf Tenant_A_DB_Zone\n      rd 192.168.255.6:13\n      route-target import
    evpn 13:13\n      route-target export evpn 13:13\n      router-id 192.168.255.6\n
    \     update wait-install\n      neighbor 10.255.251.3 peer group MLAG-IPv4-UNDERLAY-PEER\n
    \     neighbor 10.255.251.3 description DC1-LEAF2B\n      redistribute connected\n
    \  !\n   vrf Tenant_A_OP_Zone\n      rd 192.168.255.6:10\n      route-target import
    evpn 10:10\n      route-target export evpn 10:10\n      router-id 192.168.255.6\n
    \     update wait-install\n      neighbor 10.255.251.3 peer group MLAG-IPv4-UNDERLAY-PEER\n
    \     neighbor 10.255.251.3 description DC1-LEAF2B\n      redistribute connected\n
    \  !\n   vrf Tenant_A_WEB_Zone\n      rd 192.168.255.6:11\n      route-target
    import evpn 11:11\n      route-target export evpn 11:11\n      router-id 192.168.255.6\n
    \     update wait-install\n      neighbor 10.255.251.3 peer group MLAG-IPv4-UNDERLAY-PEER\n
    \     neighbor 10.255.251.3 description DC1-LEAF2B\n      redistribute connected\n
    \  !\n   vrf Tenant_B_OP_Zone\n      rd 192.168.255.6:20\n      route-target import
    evpn 20:20\n      route-target export evpn 20:20\n      router-id 192.168.255.6\n
    \     update wait-install\n      neighbor 10.255.251.3 peer group MLAG-IPv4-UNDERLAY-PEER\n
    \     neighbor 10.255.251.3 description DC1-LEAF2B\n      redistribute connected\n
    \  !\n   vrf Tenant_C_OP_Zone\n      rd 192.168.255.6:30\n      route-target import
    evpn 30:30\n      route-target export evpn 30:30\n      router-id 192.168.255.6\n
    \     update wait-install\n      neighbor 10.255.251.3 peer group MLAG-IPv4-UNDERLAY-PEER\n
    \     neighbor 10.255.251.3 description DC1-LEAF2B\n      redistribute connected\n!\nend\n"
  AVD_DC1-LEAF2B: "!\nno enable password\nno aaa root\n!\nusername admin privilege
    15 role network-admin nopassword\nusername cvpadmin privilege 15 role network-admin
    secret sha512 $6$rZKcbIZ7iWGAWTUM$TCgDn1KcavS0s.OV8lacMTUkxTByfzcGlFlYUWroxYuU7M/9bIodhRO7nXGzMweUxvbk8mJmQl8Bh44cRktUj.\n!\nmanagement
    api http-commands\n   protocol https\n   no shutdown\n   !\n   vrf MGMT\n      no
    shutdown\n!\ndaemon TerminAttr\n   exec /usr/bin/TerminAttr -cvaddr=192.168.200.11:9910
    -cvauth=key,telarista -cvvrf=MGMT -smashexcludes=ale,flexCounter,hardware,kni,pulse,strata
    -ingestexclude=/Sysdb/cell/1/agent,/Sysdb/cell/2/agent -taillogs\n   no shutdown\n!\nvlan
    internal order ascending range 1006 1199\n!\nno ip igmp snooping vlan 120\n!\ntransceiver
    qsfp default-mode 4x10G\n!\nservice routing protocols model multi-agent\n!\nhostname
    DC1-LEAF2B\nip name-server vrf MGMT 8.8.8.8\nip name-server vrf MGMT 192.168.200.5\n!\nspanning-tree
    mode mstp\nno spanning-tree vlan-id 4093-4094\nspanning-tree mst 0 priority 4096\n!\nvlan
    110\n   name Tenant_A_OP_Zone_1\n!\nvlan 111\n   name Tenant_A_OP_Zone_2\n!\nvlan
    120\n   name Tenant_A_WEB_Zone_1\n!\nvlan 121\n   name Tenant_A_WEBZone_2\n!\nvlan
    130\n   name Tenant_A_APP_Zone_1\n!\nvlan 131\n   name Tenant_A_APP_Zone_2\n!\nvlan
    140\n   name Tenant_A_DB_BZone_1\n!\nvlan 141\n   name Tenant_A_DB_Zone_2\n!\nvlan
    210\n   name Tenant_B_OP_Zone_1\n!\nvlan 211\n   name Tenant_B_OP_Zone_2\n!\nvlan
    310\n   name Tenant_C_OP_Zone_1\n!\nvlan 311\n   name Tenant_C_OP_Zone_2\n!\nvlan
    3009\n   name MLAG_iBGP_Tenant_A_OP_Zone\n   trunk group LEAF_PEER_L3\n!\nvlan
    3010\n   name MLAG_iBGP_Tenant_A_WEB_Zone\n   trunk group LEAF_PEER_L3\n!\nvlan
    3011\n   name MLAG_iBGP_Tenant_A_APP_Zone\n   trunk group LEAF_PEER_L3\n!\nvlan
    3012\n   name MLAG_iBGP_Tenant_A_DB_Zone\n   trunk group LEAF_PEER_L3\n!\nvlan
    3019\n   name MLAG_iBGP_Tenant_B_OP_Zone\n   trunk group LEAF_PEER_L3\n!\nvlan
    3029\n   name MLAG_iBGP_Tenant_C_OP_Zone\n   trunk group LEAF_PEER_L3\n!\nvlan
    4093\n   name LEAF_PEER_L3\n   trunk group LEAF_PEER_L3\n!\nvlan 4094\n   name
    MLAG_PEER\n   trunk group MLAG\n!\nvrf instance MGMT\n!\nvrf instance Tenant_A_APP_Zone\n!\nvrf
    instance Tenant_A_DB_Zone\n!\nvrf instance Tenant_A_OP_Zone\n!\nvrf instance Tenant_A_WEB_Zone\n!\nvrf
    instance Tenant_B_OP_Zone\n!\nvrf instance Tenant_C_OP_Zone\n!\ninterface Port-Channel5\n
    \  description MLAG_PEER_DC1-LEAF2A_Po5\n   no shutdown\n   switchport\n   switchport
    mode trunk\n   switchport trunk group LEAF_PEER_L3\n   switchport trunk group
    MLAG\n!\ninterface Port-Channel7\n   description DC1-L2LEAF1A_Po1\n   no shutdown\n
    \  switchport\n   switchport trunk allowed vlan 110-111,120-121,130-131\n   switchport
    mode trunk\n   mlag 7\n!\ninterface Port-Channel10\n   description server01_MLAG_PortChanne1\n
    \  no shutdown\n   switchport\n   switchport trunk allowed vlan 210-211\n   switchport
    mode trunk\n   mlag 10\n!\ninterface Ethernet1\n   description P2P_LINK_TO_DC1-SPINE1_Ethernet3\n
    \  no shutdown\n   mtu 1500\n   no switchport\n   ip address 172.31.255.17/31\n!\ninterface
    Ethernet2\n   description P2P_LINK_TO_DC1-SPINE2_Ethernet3\n   no shutdown\n   mtu
    1500\n   no switchport\n   ip address 172.31.255.19/31\n!\ninterface Ethernet3\n
    \  description P2P_LINK_TO_DC1-SPINE3_Ethernet3\n   no shutdown\n   mtu 1500\n
    \  no switchport\n   ip address 172.31.255.21/31\n!\ninterface Ethernet4\n   description
    P2P_LINK_TO_DC1-SPINE4_Ethernet3\n   no shutdown\n   mtu 1500\n   no switchport\n
    \  ip address 172.31.255.23/31\n!\ninterface Ethernet5\n   description MLAG_PEER_DC1-LEAF2A_Ethernet5\n
    \  no shutdown\n   channel-group 5 mode active\n!\ninterface Ethernet6\n   description
    MLAG_PEER_DC1-LEAF2A_Ethernet6\n   no shutdown\n   channel-group 5 mode active\n!\ninterface
    Ethernet7\n   description DC1-L2LEAF1A_Ethernet2\n   no shutdown\n   channel-group
    7 mode active\n!\ninterface Ethernet10\n   description server01_MLAG_Eth3\n   no
    shutdown\n   channel-group 10 mode active\n!\ninterface Loopback0\n   description
<<<<<<< HEAD
    EVPN_Overlay_Peering\n   no shutdown\n   ip address 192.168.255.7/32\n!\ninterface
    Loopback1\n   description VTEP_VXLAN_Tunnel_Source\n   no shutdown\n   ip address
    192.168.254.6/32\n!\ninterface Loopback100\n   description Tenant_A_OP_Zone_VTEP_DIAGNOSTICS\n
    \  no shutdown\n   vrf Tenant_A_OP_Zone\n   ip address 10.255.1.7/32\n!\ninterface
    Management1\n   description oob_management\n   no shutdown\n   vrf MGMT\n   ip
    address 192.168.200.107/24\n!\ninterface Vlan110\n   description Tenant_A_OP_Zone_1\n
    \  no shutdown\n   vrf Tenant_A_OP_Zone\n   ip address virtual 10.1.10.1/24\n!\ninterface
    Vlan111\n   description Tenant_A_OP_Zone_2\n   no shutdown\n   vrf Tenant_A_OP_Zone\n
    \  ip helper-address 1.1.1.1 vrf MGMT source-interface lo100\n   ip address virtual
    10.1.11.1/24\n!\ninterface Vlan120\n   description Tenant_A_WEB_Zone_1\n   no
    shutdown\n   vrf Tenant_A_WEB_Zone\n   ip helper-address 1.1.1.1 vrf TEST source-interface
    lo100\n   ip address virtual 10.1.20.1/24\n!\ninterface Vlan121\n   description
    Tenant_A_WEBZone_2\n   shutdown\n   mtu 1560\n   vrf Tenant_A_WEB_Zone\n   ip
    address virtual 10.1.10.254/24\n!\ninterface Vlan130\n   description Tenant_A_APP_Zone_1\n
    \  no shutdown\n   vrf Tenant_A_APP_Zone\n   ip address virtual 10.1.30.1/24\n!\ninterface
    Vlan131\n   description Tenant_A_APP_Zone_2\n   no shutdown\n   vrf Tenant_A_APP_Zone\n
    \  ip address virtual 10.1.31.1/24\n!\ninterface Vlan140\n   description Tenant_A_DB_BZone_1\n
    \  no shutdown\n   vrf Tenant_A_DB_Zone\n   ip address virtual 10.1.40.1/24\n!\ninterface
    Vlan141\n   description Tenant_A_DB_Zone_2\n   no shutdown\n   vrf Tenant_A_DB_Zone\n
    \  ip address virtual 10.1.41.1/24\n!\ninterface Vlan210\n   description Tenant_B_OP_Zone_1\n
    \  no shutdown\n   vrf Tenant_B_OP_Zone\n   ip address virtual 10.2.10.1/24\n!\ninterface
    Vlan211\n   description Tenant_B_OP_Zone_2\n   no shutdown\n   vrf Tenant_B_OP_Zone\n
    \  ip address virtual 10.2.11.1/24\n!\ninterface Vlan310\n   description Tenant_C_OP_Zone_1\n
    \  no shutdown\n   vrf Tenant_C_OP_Zone\n   ip address virtual 10.3.10.1/24\n!\ninterface
    Vlan311\n   description Tenant_C_OP_Zone_2\n   no shutdown\n   vrf Tenant_C_OP_Zone\n
    \  ip address virtual 10.3.11.1/24\n!\ninterface Vlan3009\n   description MLAG_PEER_L3_iBGP:
    vrf Tenant_A_OP_Zone\n   no shutdown\n   mtu 1500\n   vrf Tenant_A_OP_Zone\n   ip
    address 10.255.251.3/31\n!\ninterface Vlan3010\n   description MLAG_PEER_L3_iBGP:
    vrf Tenant_A_WEB_Zone\n   no shutdown\n   mtu 1500\n   vrf Tenant_A_WEB_Zone\n
    \  ip address 10.255.251.3/31\n!\ninterface Vlan3011\n   description MLAG_PEER_L3_iBGP:
    vrf Tenant_A_APP_Zone\n   no shutdown\n   mtu 1500\n   vrf Tenant_A_APP_Zone\n
    \  ip address 10.255.251.3/31\n!\ninterface Vlan3012\n   description MLAG_PEER_L3_iBGP:
    vrf Tenant_A_DB_Zone\n   no shutdown\n   mtu 1500\n   vrf Tenant_A_DB_Zone\n   ip
    address 10.255.251.3/31\n!\ninterface Vlan3019\n   description MLAG_PEER_L3_iBGP:
    vrf Tenant_B_OP_Zone\n   no shutdown\n   mtu 1500\n   vrf Tenant_B_OP_Zone\n   ip
    address 10.255.251.3/31\n!\ninterface Vlan3029\n   description MLAG_PEER_L3_iBGP:
    vrf Tenant_C_OP_Zone\n   no shutdown\n   mtu 1500\n   vrf Tenant_C_OP_Zone\n   ip
    address 10.255.251.3/31\n!\ninterface Vlan4093\n   description MLAG_PEER_L3_PEERING\n
    \  no shutdown\n   mtu 1500\n   ip address 10.255.251.3/31\n!\ninterface Vlan4094\n
    \  description MLAG_PEER\n   no shutdown\n   mtu 1500\n   no autostate\n   ip
    address 10.255.252.3/31\n!\ninterface Vxlan1\n   description DC1-LEAF2B_VTEP\n
    \  vxlan source-interface Loopback1\n   vxlan virtual-router encapsulation mac-address
    mlag-system-id\n   vxlan udp-port 4789\n   vxlan vlan 110 vni 10110\n   vxlan
    vlan 111 vni 50111\n   vxlan vlan 120 vni 10120\n   vxlan vlan 121 vni 10121\n
    \  vxlan vlan 130 vni 10130\n   vxlan vlan 131 vni 10131\n   vxlan vlan 140 vni
    10140\n   vxlan vlan 141 vni 10141\n   vxlan vlan 210 vni 20210\n   vxlan vlan
    211 vni 20211\n   vxlan vlan 310 vni 30310\n   vxlan vlan 311 vni 30311\n   vxlan
    vrf Tenant_A_APP_Zone vni 12\n   vxlan vrf Tenant_A_DB_Zone vni 13\n   vxlan vrf
    Tenant_A_OP_Zone vni 10\n   vxlan vrf Tenant_A_WEB_Zone vni 11\n   vxlan vrf Tenant_B_OP_Zone
    vni 20\n   vxlan vrf Tenant_C_OP_Zone vni 30\n!\nip virtual-router mac-address
    00:dc:00:00:00:0a\n!\nip address virtual source-nat vrf Tenant_A_OP_Zone address
    10.255.1.7\n!\nip routing\nno ip routing vrf MGMT\nip routing vrf Tenant_A_APP_Zone\nip
    routing vrf Tenant_A_DB_Zone\nip routing vrf Tenant_A_OP_Zone\nip routing vrf
    Tenant_A_WEB_Zone\nip routing vrf Tenant_B_OP_Zone\nip routing vrf Tenant_C_OP_Zone\n!\nip
    prefix-list PL-LOOPBACKS-EVPN-OVERLAY\n   seq 10 permit 192.168.255.0/24 eq 32\n
    \  seq 20 permit 192.168.254.0/24 eq 32\n!\nmlag configuration\n   domain-id DC1_LEAF2\n
    \  local-interface Vlan4094\n   peer-address 10.255.252.2\n   peer-link Port-Channel5\n
    \  reload-delay mlag 300\n   reload-delay non-mlag 330\n!\nip route vrf MGMT 0.0.0.0/0
    192.168.200.5\n!\nntp local-interface vrf MGMT Management1\nntp server vrf MGMT
    192.168.200.5 prefer\n!\nroute-map RM-CONN-2-BGP permit 10\n   match ip address
    prefix-list PL-LOOPBACKS-EVPN-OVERLAY\n!\nroute-map RM-MLAG-PEER-IN permit 10\n
    \  description Make routes learned over MLAG Peer-link less preferred on spines
    to ensure optimal routing\n   set origin incomplete\n!\nrouter bfd\n   multihop
    interval 1200 min-rx 1200 multiplier 3\n!\nrouter bgp 65102\n   router-id 192.168.255.7\n
    \  maximum-paths 4 ecmp 4\n   update wait-install\n   no bgp default ipv4-unicast\n
    \  distance bgp 20 200 200\n   neighbor EVPN-OVERLAY-PEERS peer group\n   neighbor
    EVPN-OVERLAY-PEERS update-source Loopback0\n   neighbor EVPN-OVERLAY-PEERS bfd\n
    \  neighbor EVPN-OVERLAY-PEERS ebgp-multihop 3\n   neighbor EVPN-OVERLAY-PEERS
    password 7 q+VNViP5i4rVjW1cxFv2wA==\n   neighbor EVPN-OVERLAY-PEERS send-community\n
    \  neighbor EVPN-OVERLAY-PEERS maximum-routes 0\n   neighbor IPv4-UNDERLAY-PEERS
=======
    ROUTER_ID\n   no shutdown\n   ip address 192.168.255.7/32\n!\ninterface Loopback1\n
    \  description VTEP_VXLAN_Tunnel_Source\n   no shutdown\n   ip address 192.168.254.6/32\n!\ninterface
    Loopback100\n   description Tenant_A_OP_Zone_VTEP_DIAGNOSTICS\n   no shutdown\n
    \  vrf Tenant_A_OP_Zone\n   ip address 10.255.1.7/32\n!\ninterface Management1\n
    \  description oob_management\n   no shutdown\n   vrf MGMT\n   ip address 192.168.200.107/24\n!\ninterface
    Vlan110\n   description Tenant_A_OP_Zone_1\n   no shutdown\n   vrf Tenant_A_OP_Zone\n
    \  ip address virtual 10.1.10.1/24\n!\ninterface Vlan111\n   description Tenant_A_OP_Zone_2\n
    \  no shutdown\n   vrf Tenant_A_OP_Zone\n   ip helper-address 1.1.1.1 vrf MGMT
    source-interface lo100\n   ip address virtual 10.1.11.1/24\n!\ninterface Vlan120\n
    \  description Tenant_A_WEB_Zone_1\n   no shutdown\n   vrf Tenant_A_WEB_Zone\n
    \  ip helper-address 1.1.1.1 vrf TEST source-interface lo100\n   ip address virtual
    10.1.20.1/24\n!\ninterface Vlan121\n   description Tenant_A_WEBZone_2\n   shutdown\n
    \  mtu 1560\n   vrf Tenant_A_WEB_Zone\n   ip address virtual 10.1.10.254/24\n!\ninterface
    Vlan130\n   description Tenant_A_APP_Zone_1\n   no shutdown\n   vrf Tenant_A_APP_Zone\n
    \  ip address virtual 10.1.30.1/24\n!\ninterface Vlan131\n   description Tenant_A_APP_Zone_2\n
    \  no shutdown\n   vrf Tenant_A_APP_Zone\n   ip address virtual 10.1.31.1/24\n!\ninterface
    Vlan140\n   description Tenant_A_DB_BZone_1\n   no shutdown\n   vrf Tenant_A_DB_Zone\n
    \  ip address virtual 10.1.40.1/24\n!\ninterface Vlan141\n   description Tenant_A_DB_Zone_2\n
    \  no shutdown\n   vrf Tenant_A_DB_Zone\n   ip address virtual 10.1.41.1/24\n!\ninterface
    Vlan210\n   description Tenant_B_OP_Zone_1\n   no shutdown\n   vrf Tenant_B_OP_Zone\n
    \  ip address virtual 10.2.10.1/24\n!\ninterface Vlan211\n   description Tenant_B_OP_Zone_2\n
    \  no shutdown\n   vrf Tenant_B_OP_Zone\n   ip address virtual 10.2.11.1/24\n!\ninterface
    Vlan310\n   description Tenant_C_OP_Zone_1\n   no shutdown\n   vrf Tenant_C_OP_Zone\n
    \  ip address virtual 10.3.10.1/24\n!\ninterface Vlan311\n   description Tenant_C_OP_Zone_2\n
    \  no shutdown\n   vrf Tenant_C_OP_Zone\n   ip address virtual 10.3.11.1/24\n!\ninterface
    Vlan3009\n   description MLAG_PEER_L3_iBGP: vrf Tenant_A_OP_Zone\n   no shutdown\n
    \  mtu 1500\n   vrf Tenant_A_OP_Zone\n   ip address 10.255.251.3/31\n!\ninterface
    Vlan3010\n   description MLAG_PEER_L3_iBGP: vrf Tenant_A_WEB_Zone\n   no shutdown\n
    \  mtu 1500\n   vrf Tenant_A_WEB_Zone\n   ip address 10.255.251.3/31\n!\ninterface
    Vlan3011\n   description MLAG_PEER_L3_iBGP: vrf Tenant_A_APP_Zone\n   no shutdown\n
    \  mtu 1500\n   vrf Tenant_A_APP_Zone\n   ip address 10.255.251.3/31\n!\ninterface
    Vlan3012\n   description MLAG_PEER_L3_iBGP: vrf Tenant_A_DB_Zone\n   no shutdown\n
    \  mtu 1500\n   vrf Tenant_A_DB_Zone\n   ip address 10.255.251.3/31\n!\ninterface
    Vlan3019\n   description MLAG_PEER_L3_iBGP: vrf Tenant_B_OP_Zone\n   no shutdown\n
    \  mtu 1500\n   vrf Tenant_B_OP_Zone\n   ip address 10.255.251.3/31\n!\ninterface
    Vlan3029\n   description MLAG_PEER_L3_iBGP: vrf Tenant_C_OP_Zone\n   no shutdown\n
    \  mtu 1500\n   vrf Tenant_C_OP_Zone\n   ip address 10.255.251.3/31\n!\ninterface
    Vlan4093\n   description MLAG_PEER_L3_PEERING\n   no shutdown\n   mtu 1500\n   ip
    address 10.255.251.3/31\n!\ninterface Vlan4094\n   description MLAG_PEER\n   no
    shutdown\n   mtu 1500\n   no autostate\n   ip address 10.255.252.3/31\n!\ninterface
    Vxlan1\n   description DC1-LEAF2B_VTEP\n   vxlan source-interface Loopback1\n
    \  vxlan virtual-router encapsulation mac-address mlag-system-id\n   vxlan udp-port
    4789\n   vxlan vlan 110 vni 10110\n   vxlan vlan 111 vni 50111\n   vxlan vlan
    120 vni 10120\n   vxlan vlan 121 vni 10121\n   vxlan vlan 130 vni 10130\n   vxlan
    vlan 131 vni 10131\n   vxlan vlan 140 vni 10140\n   vxlan vlan 141 vni 10141\n
    \  vxlan vlan 210 vni 20210\n   vxlan vlan 211 vni 20211\n   vxlan vlan 310 vni
    30310\n   vxlan vlan 311 vni 30311\n   vxlan vrf Tenant_A_APP_Zone vni 12\n   vxlan
    vrf Tenant_A_DB_Zone vni 13\n   vxlan vrf Tenant_A_OP_Zone vni 10\n   vxlan vrf
    Tenant_A_WEB_Zone vni 11\n   vxlan vrf Tenant_B_OP_Zone vni 20\n   vxlan vrf Tenant_C_OP_Zone
    vni 30\n!\nip virtual-router mac-address 00:dc:00:00:00:0a\n!\nip address virtual
    source-nat vrf Tenant_A_OP_Zone address 10.255.1.7\n!\nip routing\nno ip routing
    vrf MGMT\nip routing vrf Tenant_A_APP_Zone\nip routing vrf Tenant_A_DB_Zone\nip
    routing vrf Tenant_A_OP_Zone\nip routing vrf Tenant_A_WEB_Zone\nip routing vrf
    Tenant_B_OP_Zone\nip routing vrf Tenant_C_OP_Zone\n!\nip prefix-list PL-LOOPBACKS-EVPN-OVERLAY\n
    \  seq 10 permit 192.168.255.0/24 eq 32\n   seq 20 permit 192.168.254.0/24 eq
    32\n!\nmlag configuration\n   domain-id DC1_LEAF2\n   local-interface Vlan4094\n
    \  peer-address 10.255.252.2\n   peer-link Port-Channel5\n   reload-delay mlag
    300\n   reload-delay non-mlag 330\n!\nip route vrf MGMT 0.0.0.0/0 192.168.200.5\n!\nroute-map
    RM-CONN-2-BGP permit 10\n   match ip address prefix-list PL-LOOPBACKS-EVPN-OVERLAY\n!\nroute-map
    RM-MLAG-PEER-IN permit 10\n   description Make routes learned over MLAG Peer-link
    less preferred on spines to ensure optimal routing\n   set origin incomplete\n!\nrouter
    bfd\n   multihop interval 1200 min-rx 1200 multiplier 3\n!\nrouter bgp 65102\n
    \  router-id 192.168.255.7\n   maximum-paths 4 ecmp 4\n   update wait-install\n
    \  no bgp default ipv4-unicast\n   distance bgp 20 200 200\n   neighbor EVPN-OVERLAY-PEERS
    peer group\n   neighbor EVPN-OVERLAY-PEERS update-source Loopback0\n   neighbor
    EVPN-OVERLAY-PEERS bfd\n   neighbor EVPN-OVERLAY-PEERS ebgp-multihop 3\n   neighbor
    EVPN-OVERLAY-PEERS password 7 q+VNViP5i4rVjW1cxFv2wA==\n   neighbor EVPN-OVERLAY-PEERS
    send-community\n   neighbor EVPN-OVERLAY-PEERS maximum-routes 0\n   neighbor IPv4-UNDERLAY-PEERS
>>>>>>> 580bb719
    peer group\n   neighbor IPv4-UNDERLAY-PEERS password 7 AQQvKeimxJu+uGQ/yYvv9w==\n
    \  neighbor IPv4-UNDERLAY-PEERS send-community\n   neighbor IPv4-UNDERLAY-PEERS
    maximum-routes 12000\n   neighbor MLAG-IPv4-UNDERLAY-PEER peer group\n   neighbor
    MLAG-IPv4-UNDERLAY-PEER remote-as 65102\n   neighbor MLAG-IPv4-UNDERLAY-PEER next-hop-self\n
    \  neighbor MLAG-IPv4-UNDERLAY-PEER description DC1-LEAF2A\n   neighbor MLAG-IPv4-UNDERLAY-PEER
    password 7 vnEaG8gMeQf3d3cN6PktXQ==\n   neighbor MLAG-IPv4-UNDERLAY-PEER send-community\n
    \  neighbor MLAG-IPv4-UNDERLAY-PEER maximum-routes 12000\n   neighbor MLAG-IPv4-UNDERLAY-PEER
    route-map RM-MLAG-PEER-IN in\n   neighbor 10.255.251.2 peer group MLAG-IPv4-UNDERLAY-PEER\n
    \  neighbor 10.255.251.2 description DC1-LEAF2A\n   neighbor 172.31.255.16 peer
    group IPv4-UNDERLAY-PEERS\n   neighbor 172.31.255.16 remote-as 65001\n   neighbor
    172.31.255.16 description DC1-SPINE1_Ethernet3\n   neighbor 172.31.255.18 peer
    group IPv4-UNDERLAY-PEERS\n   neighbor 172.31.255.18 remote-as 65001\n   neighbor
    172.31.255.18 description DC1-SPINE2_Ethernet3\n   neighbor 172.31.255.20 peer
    group IPv4-UNDERLAY-PEERS\n   neighbor 172.31.255.20 remote-as 65001\n   neighbor
    172.31.255.20 description DC1-SPINE3_Ethernet3\n   neighbor 172.31.255.22 peer
    group IPv4-UNDERLAY-PEERS\n   neighbor 172.31.255.22 remote-as 65001\n   neighbor
    172.31.255.22 description DC1-SPINE4_Ethernet3\n   neighbor 192.168.255.1 peer
    group EVPN-OVERLAY-PEERS\n   neighbor 192.168.255.1 remote-as 65001\n   neighbor
    192.168.255.1 description DC1-SPINE1\n   neighbor 192.168.255.2 peer group EVPN-OVERLAY-PEERS\n
    \  neighbor 192.168.255.2 remote-as 65001\n   neighbor 192.168.255.2 description
    DC1-SPINE2\n   neighbor 192.168.255.3 peer group EVPN-OVERLAY-PEERS\n   neighbor
    192.168.255.3 remote-as 65001\n   neighbor 192.168.255.3 description DC1-SPINE3\n
    \  neighbor 192.168.255.4 peer group EVPN-OVERLAY-PEERS\n   neighbor 192.168.255.4
    remote-as 65001\n   neighbor 192.168.255.4 description DC1-SPINE4\n   redistribute
    connected route-map RM-CONN-2-BGP\n   !\n   vlan-aware-bundle Tenant_A_APP_Zone\n
    \     rd 192.168.255.7:12\n      route-target both 12:12\n      redistribute learned\n
    \     vlan 130-131\n   !\n   vlan-aware-bundle Tenant_A_DB_Zone\n      rd 192.168.255.7:13\n
    \     route-target both 13:13\n      redistribute learned\n      vlan 140-141\n
    \  !\n   vlan-aware-bundle Tenant_A_OP_Zone\n      rd 192.168.255.7:10\n      route-target
    both 10:10\n      redistribute learned\n      vlan 110-111\n   !\n   vlan-aware-bundle
    Tenant_A_WEB_Zone\n      rd 192.168.255.7:11\n      route-target both 11:11\n
    \     redistribute learned\n      vlan 120-121\n   !\n   vlan-aware-bundle Tenant_B_OP_Zone\n
    \     rd 192.168.255.7:20\n      route-target both 20:20\n      redistribute learned\n
    \     vlan 210-211\n   !\n   vlan-aware-bundle Tenant_C_OP_Zone\n      rd 192.168.255.7:30\n
    \     route-target both 30:30\n      redistribute learned\n      vlan 310-311\n
    \  !\n   address-family evpn\n      neighbor EVPN-OVERLAY-PEERS activate\n   !\n
    \  address-family ipv4\n      no neighbor EVPN-OVERLAY-PEERS activate\n      neighbor
    IPv4-UNDERLAY-PEERS activate\n      neighbor MLAG-IPv4-UNDERLAY-PEER activate\n
    \  !\n   vrf Tenant_A_APP_Zone\n      rd 192.168.255.7:12\n      route-target
    import evpn 12:12\n      route-target export evpn 12:12\n      router-id 192.168.255.7\n
    \     update wait-install\n      neighbor 10.255.251.2 peer group MLAG-IPv4-UNDERLAY-PEER\n
    \     neighbor 10.255.251.2 description DC1-LEAF2A\n      redistribute connected\n
    \  !\n   vrf Tenant_A_DB_Zone\n      rd 192.168.255.7:13\n      route-target import
    evpn 13:13\n      route-target export evpn 13:13\n      router-id 192.168.255.7\n
    \     update wait-install\n      neighbor 10.255.251.2 peer group MLAG-IPv4-UNDERLAY-PEER\n
    \     neighbor 10.255.251.2 description DC1-LEAF2A\n      redistribute connected\n
    \  !\n   vrf Tenant_A_OP_Zone\n      rd 192.168.255.7:10\n      route-target import
    evpn 10:10\n      route-target export evpn 10:10\n      router-id 192.168.255.7\n
    \     update wait-install\n      neighbor 10.255.251.2 peer group MLAG-IPv4-UNDERLAY-PEER\n
    \     neighbor 10.255.251.2 description DC1-LEAF2A\n      redistribute connected\n
    \  !\n   vrf Tenant_A_WEB_Zone\n      rd 192.168.255.7:11\n      route-target
    import evpn 11:11\n      route-target export evpn 11:11\n      router-id 192.168.255.7\n
    \     update wait-install\n      neighbor 10.255.251.2 peer group MLAG-IPv4-UNDERLAY-PEER\n
    \     neighbor 10.255.251.2 description DC1-LEAF2A\n      redistribute connected\n
    \  !\n   vrf Tenant_B_OP_Zone\n      rd 192.168.255.7:20\n      route-target import
    evpn 20:20\n      route-target export evpn 20:20\n      router-id 192.168.255.7\n
    \     update wait-install\n      neighbor 10.255.251.2 peer group MLAG-IPv4-UNDERLAY-PEER\n
    \     neighbor 10.255.251.2 description DC1-LEAF2A\n      redistribute connected\n
    \  !\n   vrf Tenant_C_OP_Zone\n      rd 192.168.255.7:30\n      route-target import
    evpn 30:30\n      route-target export evpn 30:30\n      router-id 192.168.255.7\n
    \     update wait-install\n      neighbor 10.255.251.2 peer group MLAG-IPv4-UNDERLAY-PEER\n
<<<<<<< HEAD
    \     neighbor 10.255.251.2 description DC1-LEAF2A\n      redistribute connected\n!\nend\n"
  AVD_DC1-SPINE1: "!\nno enable password\nno aaa root\n!\nusername admin privilege
    15 role network-admin nopassword\nusername cvpadmin privilege 15 role network-admin
    secret sha512 $6$rZKcbIZ7iWGAWTUM$TCgDn1KcavS0s.OV8lacMTUkxTByfzcGlFlYUWroxYuU7M/9bIodhRO7nXGzMweUxvbk8mJmQl8Bh44cRktUj.\n!\nmanagement
    api http-commands\n   protocol https\n   no shutdown\n   !\n   vrf MGMT\n      no
    shutdown\n!\ndaemon TerminAttr\n   exec /usr/bin/TerminAttr -cvaddr=192.168.200.11:9910
=======
    \     neighbor 10.255.251.2 description DC1-LEAF2A\n      redistribute connected\n!\nmanagement
    api http-commands\n   protocol https\n   no shutdown\n   !\n   vrf MGMT\n      no
    shutdown\n!\nend\n"
  AVD_DC1-SPINE1: "!\ndaemon TerminAttr\n   exec /usr/bin/TerminAttr -cvaddr=192.168.200.11:9910
>>>>>>> 580bb719
    -cvauth=key,telarista -cvvrf=MGMT -smashexcludes=ale,flexCounter,hardware,kni,pulse,strata
    -ingestexclude=/Sysdb/cell/1/agent,/Sysdb/cell/2/agent -taillogs\n   no shutdown\n!\nvlan
    internal order ascending range 1006 1199\n!\ntransceiver qsfp default-mode 4x10G\n!\nservice
    routing protocols model multi-agent\n!\nhostname DC1-SPINE1\nip name-server vrf
<<<<<<< HEAD
    MGMT 8.8.8.8\nip name-server vrf MGMT 192.168.200.5\n!\nspanning-tree mode none\n!\nvrf
=======
    MGMT 8.8.8.8\nip name-server vrf MGMT 192.168.200.5\n!\nntp local-interface vrf
    MGMT Management1\nntp server vrf MGMT 192.168.200.5 prefer\n!\nspanning-tree mode
    none\n!\nno enable password\nno aaa root\n!\nusername admin privilege 15 role
    network-admin nopassword\nusername cvpadmin privilege 15 role network-admin secret
    sha512 $6$rZKcbIZ7iWGAWTUM$TCgDn1KcavS0s.OV8lacMTUkxTByfzcGlFlYUWroxYuU7M/9bIodhRO7nXGzMweUxvbk8mJmQl8Bh44cRktUj.\n!\nvrf
>>>>>>> 580bb719
    instance MGMT\n!\ninterface Ethernet1\n   description P2P_LINK_TO_DC1-LEAF1A_Ethernet1\n
    \  no shutdown\n   mtu 1500\n   no switchport\n   ip address 172.31.255.0/31\n!\ninterface
    Ethernet2\n   description P2P_LINK_TO_DC1-LEAF2A_Ethernet1\n   no shutdown\n   mtu
    1500\n   no switchport\n   ip address 172.31.255.8/31\n!\ninterface Ethernet3\n
    \  description P2P_LINK_TO_DC1-LEAF2B_Ethernet1\n   no shutdown\n   mtu 1500\n
    \  no switchport\n   ip address 172.31.255.16/31\n!\ninterface Ethernet4\n   description
    P2P_LINK_TO_DC1-SVC3A_Ethernet1\n   shutdown\n   mtu 1500\n   no switchport\n
    \  ip address 172.31.255.24/31\n!\ninterface Ethernet5\n   description P2P_LINK_TO_DC1-SVC3B_Ethernet1\n
    \  shutdown\n   mtu 1500\n   no switchport\n   ip address 172.31.255.32/31\n!\ninterface
    Ethernet6\n   description P2P_LINK_TO_DC1-BL1A_Ethernet1\n   no shutdown\n   mtu
    1500\n   no switchport\n   ip address 172.31.255.40/31\n!\ninterface Ethernet7\n
    \  description P2P_LINK_TO_DC1-BL1B_Ethernet1\n   no shutdown\n   mtu 1500\n   no
    switchport\n   ip address 172.31.255.48/31\n!\ninterface Loopback0\n   description
<<<<<<< HEAD
    EVPN_Overlay_Peering\n   no shutdown\n   ip address 192.168.255.1/32\n!\ninterface
    Management1\n   description oob_management\n   no shutdown\n   vrf MGMT\n   ip
    address 192.168.200.101/24\n!\nip routing\nno ip routing vrf MGMT\n!\nip prefix-list
    PL-LOOPBACKS-EVPN-OVERLAY\n   seq 10 permit 192.168.255.0/24 eq 32\n!\nip route
    vrf MGMT 0.0.0.0/0 192.168.200.5\n!\nntp local-interface vrf MGMT Management1\nntp
    server vrf MGMT 192.168.200.5 prefer\n!\nroute-map RM-CONN-2-BGP permit 10\n   match
    ip address prefix-list PL-LOOPBACKS-EVPN-OVERLAY\n!\nrouter bfd\n   multihop interval
    1200 min-rx 1200 multiplier 3\n!\nrouter bgp 65001\n   router-id 192.168.255.1\n
    \  maximum-paths 4 ecmp 4\n   update wait-install\n   no bgp default ipv4-unicast\n
    \  distance bgp 20 200 200\n   neighbor EVPN-OVERLAY-PEERS peer group\n   neighbor
    EVPN-OVERLAY-PEERS next-hop-unchanged\n   neighbor EVPN-OVERLAY-PEERS update-source
    Loopback0\n   neighbor EVPN-OVERLAY-PEERS bfd\n   neighbor EVPN-OVERLAY-PEERS
=======
    ROUTER_ID\n   no shutdown\n   ip address 192.168.255.1/32\n!\ninterface Management1\n
    \  description oob_management\n   no shutdown\n   vrf MGMT\n   ip address 192.168.200.101/24\n!\nip
    routing\nno ip routing vrf MGMT\n!\nip prefix-list PL-LOOPBACKS-EVPN-OVERLAY\n
    \  seq 10 permit 192.168.255.0/24 eq 32\n!\nip route vrf MGMT 0.0.0.0/0 192.168.200.5\n!\nroute-map
    RM-CONN-2-BGP permit 10\n   match ip address prefix-list PL-LOOPBACKS-EVPN-OVERLAY\n!\nrouter
    bfd\n   multihop interval 1200 min-rx 1200 multiplier 3\n!\nrouter bgp 65001\n
    \  router-id 192.168.255.1\n   maximum-paths 4 ecmp 4\n   update wait-install\n
    \  no bgp default ipv4-unicast\n   distance bgp 20 200 200\n   neighbor EVPN-OVERLAY-PEERS
    peer group\n   neighbor EVPN-OVERLAY-PEERS next-hop-unchanged\n   neighbor EVPN-OVERLAY-PEERS
    update-source Loopback0\n   neighbor EVPN-OVERLAY-PEERS bfd\n   neighbor EVPN-OVERLAY-PEERS
>>>>>>> 580bb719
    ebgp-multihop 3\n   neighbor EVPN-OVERLAY-PEERS password 7 q+VNViP5i4rVjW1cxFv2wA==\n
    \  neighbor EVPN-OVERLAY-PEERS send-community\n   neighbor EVPN-OVERLAY-PEERS
    maximum-routes 0\n   neighbor IPv4-UNDERLAY-PEERS peer group\n   neighbor IPv4-UNDERLAY-PEERS
    password 7 AQQvKeimxJu+uGQ/yYvv9w==\n   neighbor IPv4-UNDERLAY-PEERS send-community\n
    \  neighbor IPv4-UNDERLAY-PEERS maximum-routes 12000\n   neighbor 172.31.255.1
    peer group IPv4-UNDERLAY-PEERS\n   neighbor 172.31.255.1 remote-as 65101\n   neighbor
    172.31.255.1 description DC1-LEAF1A_Ethernet1\n   neighbor 172.31.255.9 peer group
    IPv4-UNDERLAY-PEERS\n   neighbor 172.31.255.9 remote-as 65102\n   neighbor 172.31.255.9
    description DC1-LEAF2A_Ethernet1\n   neighbor 172.31.255.17 peer group IPv4-UNDERLAY-PEERS\n
    \  neighbor 172.31.255.17 remote-as 65102\n   neighbor 172.31.255.17 description
    DC1-LEAF2B_Ethernet1\n   neighbor 172.31.255.25 peer group IPv4-UNDERLAY-PEERS\n
    \  neighbor 172.31.255.25 remote-as 65103\n   neighbor 172.31.255.25 shutdown\n
    \  neighbor 172.31.255.25 description DC1-SVC3A_Ethernet1\n   neighbor 172.31.255.33
    peer group IPv4-UNDERLAY-PEERS\n   neighbor 172.31.255.33 remote-as 65103\n   neighbor
    172.31.255.33 shutdown\n   neighbor 172.31.255.33 description DC1-SVC3B_Ethernet1\n
    \  neighbor 172.31.255.41 peer group IPv4-UNDERLAY-PEERS\n   neighbor 172.31.255.41
    remote-as 65104\n   neighbor 172.31.255.41 description DC1-BL1A_Ethernet1\n   neighbor
    172.31.255.49 peer group IPv4-UNDERLAY-PEERS\n   neighbor 172.31.255.49 remote-as
    65104\n   neighbor 172.31.255.49 description DC1-BL1B_Ethernet1\n   neighbor 192.168.255.5
    peer group EVPN-OVERLAY-PEERS\n   neighbor 192.168.255.5 remote-as 65101\n   neighbor
    192.168.255.5 description DC1-LEAF1A\n   neighbor 192.168.255.6 peer group EVPN-OVERLAY-PEERS\n
    \  neighbor 192.168.255.6 remote-as 65102\n   neighbor 192.168.255.6 description
    DC1-LEAF2A\n   neighbor 192.168.255.7 peer group EVPN-OVERLAY-PEERS\n   neighbor
    192.168.255.7 remote-as 65102\n   neighbor 192.168.255.7 description DC1-LEAF2B\n
    \  neighbor 192.168.255.8 peer group EVPN-OVERLAY-PEERS\n   neighbor 192.168.255.8
    remote-as 65103\n   neighbor 192.168.255.8 shutdown\n   neighbor 192.168.255.8
    description DC1-SVC3A\n   neighbor 192.168.255.9 peer group EVPN-OVERLAY-PEERS\n
    \  neighbor 192.168.255.9 remote-as 65103\n   neighbor 192.168.255.9 shutdown\n
    \  neighbor 192.168.255.9 description DC1-SVC3B\n   neighbor 192.168.255.10 peer
    group EVPN-OVERLAY-PEERS\n   neighbor 192.168.255.10 remote-as 65104\n   neighbor
    192.168.255.10 description DC1-BL1A\n   neighbor 192.168.255.11 peer group EVPN-OVERLAY-PEERS\n
    \  neighbor 192.168.255.11 remote-as 65104\n   neighbor 192.168.255.11 description
    DC1-BL1B\n   redistribute connected route-map RM-CONN-2-BGP\n   !\n   address-family
    evpn\n      neighbor EVPN-OVERLAY-PEERS activate\n   !\n   address-family ipv4\n
    \     no neighbor EVPN-OVERLAY-PEERS activate\n      neighbor IPv4-UNDERLAY-PEERS
    activate\n!\nend\n"
  AVD_DC1-SPINE2: "!\nno enable password\nno aaa root\n!\nusername admin privilege
    15 role network-admin nopassword\nusername cvpadmin privilege 15 role network-admin
    secret sha512 $6$rZKcbIZ7iWGAWTUM$TCgDn1KcavS0s.OV8lacMTUkxTByfzcGlFlYUWroxYuU7M/9bIodhRO7nXGzMweUxvbk8mJmQl8Bh44cRktUj.\n!\nmanagement
    api http-commands\n   protocol https\n   no shutdown\n   !\n   vrf MGMT\n      no
    shutdown\n!\ndaemon TerminAttr\n   exec /usr/bin/TerminAttr -cvaddr=192.168.200.11:9910
    -cvauth=key,telarista -cvvrf=MGMT -smashexcludes=ale,flexCounter,hardware,kni,pulse,strata
    -ingestexclude=/Sysdb/cell/1/agent,/Sysdb/cell/2/agent -taillogs\n   no shutdown\n!\nvlan
    internal order ascending range 1006 1199\n!\ntransceiver qsfp default-mode 4x10G\n!\nservice
    routing protocols model multi-agent\n!\nhostname DC1-SPINE2\nip name-server vrf
    MGMT 8.8.8.8\nip name-server vrf MGMT 192.168.200.5\n!\nspanning-tree mode none\n!\nvrf
    instance MGMT\n!\ninterface Ethernet1\n   description P2P_LINK_TO_DC1-LEAF1A_Ethernet2\n
    \  no shutdown\n   mtu 1500\n   no switchport\n   ip address 172.31.255.2/31\n!\ninterface
    Ethernet2\n   description P2P_LINK_TO_DC1-LEAF2A_Ethernet2\n   no shutdown\n   mtu
    1500\n   no switchport\n   ip address 172.31.255.10/31\n!\ninterface Ethernet3\n
    \  description P2P_LINK_TO_DC1-LEAF2B_Ethernet2\n   no shutdown\n   mtu 1500\n
    \  no switchport\n   ip address 172.31.255.18/31\n!\ninterface Ethernet4\n   description
    P2P_LINK_TO_DC1-SVC3A_Ethernet2\n   shutdown\n   mtu 1500\n   no switchport\n
    \  ip address 172.31.255.26/31\n!\ninterface Ethernet5\n   description P2P_LINK_TO_DC1-SVC3B_Ethernet2\n
    \  shutdown\n   mtu 1500\n   no switchport\n   ip address 172.31.255.34/31\n!\ninterface
    Ethernet6\n   description P2P_LINK_TO_DC1-BL1A_Ethernet2\n   no shutdown\n   mtu
    1500\n   no switchport\n   ip address 172.31.255.42/31\n!\ninterface Ethernet7\n
    \  description P2P_LINK_TO_DC1-BL1B_Ethernet2\n   no shutdown\n   mtu 1500\n   no
    switchport\n   ip address 172.31.255.50/31\n!\ninterface Loopback0\n   description
<<<<<<< HEAD
    EVPN_Overlay_Peering\n   no shutdown\n   ip address 192.168.255.2/32\n!\ninterface
    Management1\n   description oob_management\n   no shutdown\n   vrf MGMT\n   ip
    address 192.168.200.102/24\n!\nip routing\nno ip routing vrf MGMT\n!\nip prefix-list
    PL-LOOPBACKS-EVPN-OVERLAY\n   seq 10 permit 192.168.255.0/24 eq 32\n!\nip route
    vrf MGMT 0.0.0.0/0 192.168.200.5\n!\nntp local-interface vrf MGMT Management1\nntp
    server vrf MGMT 192.168.200.5 prefer\n!\nroute-map RM-CONN-2-BGP permit 10\n   match
    ip address prefix-list PL-LOOPBACKS-EVPN-OVERLAY\n!\nrouter bfd\n   multihop interval
    1200 min-rx 1200 multiplier 3\n!\nrouter bgp 65001\n   router-id 192.168.255.2\n
    \  maximum-paths 4 ecmp 4\n   update wait-install\n   no bgp default ipv4-unicast\n
    \  distance bgp 20 200 200\n   neighbor EVPN-OVERLAY-PEERS peer group\n   neighbor
    EVPN-OVERLAY-PEERS next-hop-unchanged\n   neighbor EVPN-OVERLAY-PEERS update-source
    Loopback0\n   neighbor EVPN-OVERLAY-PEERS bfd\n   neighbor EVPN-OVERLAY-PEERS
=======
    ROUTER_ID\n   no shutdown\n   ip address 192.168.255.2/32\n!\ninterface Management1\n
    \  description oob_management\n   no shutdown\n   vrf MGMT\n   ip address 192.168.200.102/24\n!\nip
    routing\nno ip routing vrf MGMT\n!\nip prefix-list PL-LOOPBACKS-EVPN-OVERLAY\n
    \  seq 10 permit 192.168.255.0/24 eq 32\n!\nip route vrf MGMT 0.0.0.0/0 192.168.200.5\n!\nroute-map
    RM-CONN-2-BGP permit 10\n   match ip address prefix-list PL-LOOPBACKS-EVPN-OVERLAY\n!\nrouter
    bfd\n   multihop interval 1200 min-rx 1200 multiplier 3\n!\nrouter bgp 65001\n
    \  router-id 192.168.255.2\n   maximum-paths 4 ecmp 4\n   update wait-install\n
    \  no bgp default ipv4-unicast\n   distance bgp 20 200 200\n   neighbor EVPN-OVERLAY-PEERS
    peer group\n   neighbor EVPN-OVERLAY-PEERS next-hop-unchanged\n   neighbor EVPN-OVERLAY-PEERS
    update-source Loopback0\n   neighbor EVPN-OVERLAY-PEERS bfd\n   neighbor EVPN-OVERLAY-PEERS
>>>>>>> 580bb719
    ebgp-multihop 3\n   neighbor EVPN-OVERLAY-PEERS password 7 q+VNViP5i4rVjW1cxFv2wA==\n
    \  neighbor EVPN-OVERLAY-PEERS send-community\n   neighbor EVPN-OVERLAY-PEERS
    maximum-routes 0\n   neighbor IPv4-UNDERLAY-PEERS peer group\n   neighbor IPv4-UNDERLAY-PEERS
    password 7 AQQvKeimxJu+uGQ/yYvv9w==\n   neighbor IPv4-UNDERLAY-PEERS send-community\n
    \  neighbor IPv4-UNDERLAY-PEERS maximum-routes 12000\n   neighbor 172.31.255.3
    peer group IPv4-UNDERLAY-PEERS\n   neighbor 172.31.255.3 remote-as 65101\n   neighbor
    172.31.255.3 description DC1-LEAF1A_Ethernet2\n   neighbor 172.31.255.11 peer
    group IPv4-UNDERLAY-PEERS\n   neighbor 172.31.255.11 remote-as 65102\n   neighbor
    172.31.255.11 description DC1-LEAF2A_Ethernet2\n   neighbor 172.31.255.19 peer
    group IPv4-UNDERLAY-PEERS\n   neighbor 172.31.255.19 remote-as 65102\n   neighbor
    172.31.255.19 description DC1-LEAF2B_Ethernet2\n   neighbor 172.31.255.27 peer
    group IPv4-UNDERLAY-PEERS\n   neighbor 172.31.255.27 remote-as 65103\n   neighbor
    172.31.255.27 shutdown\n   neighbor 172.31.255.27 description DC1-SVC3A_Ethernet2\n
    \  neighbor 172.31.255.35 peer group IPv4-UNDERLAY-PEERS\n   neighbor 172.31.255.35
    remote-as 65103\n   neighbor 172.31.255.35 shutdown\n   neighbor 172.31.255.35
    description DC1-SVC3B_Ethernet2\n   neighbor 172.31.255.43 peer group IPv4-UNDERLAY-PEERS\n
    \  neighbor 172.31.255.43 remote-as 65104\n   neighbor 172.31.255.43 description
    DC1-BL1A_Ethernet2\n   neighbor 172.31.255.51 peer group IPv4-UNDERLAY-PEERS\n
    \  neighbor 172.31.255.51 remote-as 65104\n   neighbor 172.31.255.51 description
    DC1-BL1B_Ethernet2\n   neighbor 192.168.255.5 peer group EVPN-OVERLAY-PEERS\n
    \  neighbor 192.168.255.5 remote-as 65101\n   neighbor 192.168.255.5 description
    DC1-LEAF1A\n   neighbor 192.168.255.6 peer group EVPN-OVERLAY-PEERS\n   neighbor
    192.168.255.6 remote-as 65102\n   neighbor 192.168.255.6 description DC1-LEAF2A\n
    \  neighbor 192.168.255.7 peer group EVPN-OVERLAY-PEERS\n   neighbor 192.168.255.7
    remote-as 65102\n   neighbor 192.168.255.7 description DC1-LEAF2B\n   neighbor
    192.168.255.8 peer group EVPN-OVERLAY-PEERS\n   neighbor 192.168.255.8 remote-as
    65103\n   neighbor 192.168.255.8 shutdown\n   neighbor 192.168.255.8 description
    DC1-SVC3A\n   neighbor 192.168.255.9 peer group EVPN-OVERLAY-PEERS\n   neighbor
    192.168.255.9 remote-as 65103\n   neighbor 192.168.255.9 shutdown\n   neighbor
    192.168.255.9 description DC1-SVC3B\n   neighbor 192.168.255.10 peer group EVPN-OVERLAY-PEERS\n
    \  neighbor 192.168.255.10 remote-as 65104\n   neighbor 192.168.255.10 description
    DC1-BL1A\n   neighbor 192.168.255.11 peer group EVPN-OVERLAY-PEERS\n   neighbor
    192.168.255.11 remote-as 65104\n   neighbor 192.168.255.11 description DC1-BL1B\n
    \  redistribute connected route-map RM-CONN-2-BGP\n   !\n   address-family evpn\n
    \     neighbor EVPN-OVERLAY-PEERS activate\n   !\n   address-family ipv4\n      no
    neighbor EVPN-OVERLAY-PEERS activate\n      neighbor IPv4-UNDERLAY-PEERS activate\n!\nend\n"
  AVD_DC1-SPINE3: "!\nno enable password\nno aaa root\n!\nusername admin privilege
    15 role network-admin nopassword\nusername cvpadmin privilege 15 role network-admin
    secret sha512 $6$rZKcbIZ7iWGAWTUM$TCgDn1KcavS0s.OV8lacMTUkxTByfzcGlFlYUWroxYuU7M/9bIodhRO7nXGzMweUxvbk8mJmQl8Bh44cRktUj.\n!\nmanagement
    api http-commands\n   protocol https\n   no shutdown\n   !\n   vrf MGMT\n      no
    shutdown\n!\ndaemon TerminAttr\n   exec /usr/bin/TerminAttr -cvaddr=192.168.200.11:9910
    -cvauth=key,telarista -cvvrf=MGMT -smashexcludes=ale,flexCounter,hardware,kni,pulse,strata
    -ingestexclude=/Sysdb/cell/1/agent,/Sysdb/cell/2/agent -taillogs\n   no shutdown\n!\nvlan
    internal order ascending range 1006 1199\n!\ntransceiver qsfp default-mode 4x10G\n!\nservice
    routing protocols model multi-agent\n!\nhostname DC1-SPINE3\nip name-server vrf
    MGMT 8.8.8.8\nip name-server vrf MGMT 192.168.200.5\n!\nspanning-tree mode none\n!\nvrf
    instance MGMT\n!\ninterface Ethernet1\n   description P2P_LINK_TO_DC1-LEAF1A_Ethernet3\n
    \  no shutdown\n   mtu 1500\n   no switchport\n   ip address 172.31.255.4/31\n!\ninterface
    Ethernet2\n   description P2P_LINK_TO_DC1-LEAF2A_Ethernet3\n   no shutdown\n   mtu
    1500\n   no switchport\n   ip address 172.31.255.12/31\n!\ninterface Ethernet3\n
    \  description P2P_LINK_TO_DC1-LEAF2B_Ethernet3\n   no shutdown\n   mtu 1500\n
    \  no switchport\n   ip address 172.31.255.20/31\n!\ninterface Ethernet4\n   description
    P2P_LINK_TO_DC1-SVC3A_Ethernet3\n   shutdown\n   mtu 1500\n   no switchport\n
    \  ip address 172.31.255.28/31\n!\ninterface Ethernet5\n   description P2P_LINK_TO_DC1-SVC3B_Ethernet3\n
    \  shutdown\n   mtu 1500\n   no switchport\n   ip address 172.31.255.36/31\n!\ninterface
    Ethernet6\n   description P2P_LINK_TO_DC1-BL1A_Ethernet3\n   no shutdown\n   mtu
    1500\n   no switchport\n   ip address 172.31.255.44/31\n!\ninterface Ethernet7\n
    \  description P2P_LINK_TO_DC1-BL1B_Ethernet3\n   no shutdown\n   mtu 1500\n   no
    switchport\n   ip address 172.31.255.52/31\n!\ninterface Loopback0\n   description
<<<<<<< HEAD
    EVPN_Overlay_Peering\n   no shutdown\n   ip address 192.168.255.3/32\n!\ninterface
    Management1\n   description oob_management\n   no shutdown\n   vrf MGMT\n   ip
    address 192.168.200.103/24\n!\nip routing\nno ip routing vrf MGMT\n!\nip prefix-list
    PL-LOOPBACKS-EVPN-OVERLAY\n   seq 10 permit 192.168.255.0/24 eq 32\n!\nip route
    vrf MGMT 0.0.0.0/0 192.168.200.5\n!\nntp local-interface vrf MGMT Management1\nntp
    server vrf MGMT 192.168.200.5 prefer\n!\nroute-map RM-CONN-2-BGP permit 10\n   match
    ip address prefix-list PL-LOOPBACKS-EVPN-OVERLAY\n!\nrouter bfd\n   multihop interval
    1200 min-rx 1200 multiplier 3\n!\nrouter bgp 65001\n   router-id 192.168.255.3\n
    \  maximum-paths 4 ecmp 4\n   update wait-install\n   no bgp default ipv4-unicast\n
    \  distance bgp 20 200 200\n   neighbor EVPN-OVERLAY-PEERS peer group\n   neighbor
    EVPN-OVERLAY-PEERS next-hop-unchanged\n   neighbor EVPN-OVERLAY-PEERS update-source
    Loopback0\n   neighbor EVPN-OVERLAY-PEERS bfd\n   neighbor EVPN-OVERLAY-PEERS
=======
    ROUTER_ID\n   no shutdown\n   ip address 192.168.255.3/32\n!\ninterface Management1\n
    \  description oob_management\n   no shutdown\n   vrf MGMT\n   ip address 192.168.200.103/24\n!\nip
    routing\nno ip routing vrf MGMT\n!\nip prefix-list PL-LOOPBACKS-EVPN-OVERLAY\n
    \  seq 10 permit 192.168.255.0/24 eq 32\n!\nip route vrf MGMT 0.0.0.0/0 192.168.200.5\n!\nroute-map
    RM-CONN-2-BGP permit 10\n   match ip address prefix-list PL-LOOPBACKS-EVPN-OVERLAY\n!\nrouter
    bfd\n   multihop interval 1200 min-rx 1200 multiplier 3\n!\nrouter bgp 65001\n
    \  router-id 192.168.255.3\n   maximum-paths 4 ecmp 4\n   update wait-install\n
    \  no bgp default ipv4-unicast\n   distance bgp 20 200 200\n   neighbor EVPN-OVERLAY-PEERS
    peer group\n   neighbor EVPN-OVERLAY-PEERS next-hop-unchanged\n   neighbor EVPN-OVERLAY-PEERS
    update-source Loopback0\n   neighbor EVPN-OVERLAY-PEERS bfd\n   neighbor EVPN-OVERLAY-PEERS
>>>>>>> 580bb719
    ebgp-multihop 3\n   neighbor EVPN-OVERLAY-PEERS password 7 q+VNViP5i4rVjW1cxFv2wA==\n
    \  neighbor EVPN-OVERLAY-PEERS send-community\n   neighbor EVPN-OVERLAY-PEERS
    maximum-routes 0\n   neighbor IPv4-UNDERLAY-PEERS peer group\n   neighbor IPv4-UNDERLAY-PEERS
    password 7 AQQvKeimxJu+uGQ/yYvv9w==\n   neighbor IPv4-UNDERLAY-PEERS send-community\n
    \  neighbor IPv4-UNDERLAY-PEERS maximum-routes 12000\n   neighbor 172.31.255.5
    peer group IPv4-UNDERLAY-PEERS\n   neighbor 172.31.255.5 remote-as 65101\n   neighbor
    172.31.255.5 description DC1-LEAF1A_Ethernet3\n   neighbor 172.31.255.13 peer
    group IPv4-UNDERLAY-PEERS\n   neighbor 172.31.255.13 remote-as 65102\n   neighbor
    172.31.255.13 description DC1-LEAF2A_Ethernet3\n   neighbor 172.31.255.21 peer
    group IPv4-UNDERLAY-PEERS\n   neighbor 172.31.255.21 remote-as 65102\n   neighbor
    172.31.255.21 description DC1-LEAF2B_Ethernet3\n   neighbor 172.31.255.29 peer
    group IPv4-UNDERLAY-PEERS\n   neighbor 172.31.255.29 remote-as 65103\n   neighbor
    172.31.255.29 shutdown\n   neighbor 172.31.255.29 description DC1-SVC3A_Ethernet3\n
    \  neighbor 172.31.255.37 peer group IPv4-UNDERLAY-PEERS\n   neighbor 172.31.255.37
    remote-as 65103\n   neighbor 172.31.255.37 shutdown\n   neighbor 172.31.255.37
    description DC1-SVC3B_Ethernet3\n   neighbor 172.31.255.45 peer group IPv4-UNDERLAY-PEERS\n
    \  neighbor 172.31.255.45 remote-as 65104\n   neighbor 172.31.255.45 description
    DC1-BL1A_Ethernet3\n   neighbor 172.31.255.53 peer group IPv4-UNDERLAY-PEERS\n
    \  neighbor 172.31.255.53 remote-as 65104\n   neighbor 172.31.255.53 description
    DC1-BL1B_Ethernet3\n   neighbor 192.168.255.5 peer group EVPN-OVERLAY-PEERS\n
    \  neighbor 192.168.255.5 remote-as 65101\n   neighbor 192.168.255.5 description
    DC1-LEAF1A\n   neighbor 192.168.255.6 peer group EVPN-OVERLAY-PEERS\n   neighbor
    192.168.255.6 remote-as 65102\n   neighbor 192.168.255.6 description DC1-LEAF2A\n
    \  neighbor 192.168.255.7 peer group EVPN-OVERLAY-PEERS\n   neighbor 192.168.255.7
    remote-as 65102\n   neighbor 192.168.255.7 description DC1-LEAF2B\n   neighbor
    192.168.255.8 peer group EVPN-OVERLAY-PEERS\n   neighbor 192.168.255.8 remote-as
    65103\n   neighbor 192.168.255.8 shutdown\n   neighbor 192.168.255.8 description
    DC1-SVC3A\n   neighbor 192.168.255.9 peer group EVPN-OVERLAY-PEERS\n   neighbor
    192.168.255.9 remote-as 65103\n   neighbor 192.168.255.9 shutdown\n   neighbor
    192.168.255.9 description DC1-SVC3B\n   neighbor 192.168.255.10 peer group EVPN-OVERLAY-PEERS\n
    \  neighbor 192.168.255.10 remote-as 65104\n   neighbor 192.168.255.10 description
    DC1-BL1A\n   neighbor 192.168.255.11 peer group EVPN-OVERLAY-PEERS\n   neighbor
    192.168.255.11 remote-as 65104\n   neighbor 192.168.255.11 description DC1-BL1B\n
    \  redistribute connected route-map RM-CONN-2-BGP\n   !\n   address-family evpn\n
    \     neighbor EVPN-OVERLAY-PEERS activate\n   !\n   address-family ipv4\n      no
    neighbor EVPN-OVERLAY-PEERS activate\n      neighbor IPv4-UNDERLAY-PEERS activate\n!\nend\n"
  AVD_DC1-SPINE4: "!\nno enable password\nno aaa root\n!\nusername admin privilege
    15 role network-admin nopassword\nusername cvpadmin privilege 15 role network-admin
    secret sha512 $6$rZKcbIZ7iWGAWTUM$TCgDn1KcavS0s.OV8lacMTUkxTByfzcGlFlYUWroxYuU7M/9bIodhRO7nXGzMweUxvbk8mJmQl8Bh44cRktUj.\n!\nmanagement
    api http-commands\n   protocol https\n   no shutdown\n   !\n   vrf MGMT\n      no
    shutdown\n!\ndaemon TerminAttr\n   exec /usr/bin/TerminAttr -cvaddr=192.168.200.11:9910
    -cvauth=key,telarista -cvvrf=MGMT -smashexcludes=ale,flexCounter,hardware,kni,pulse,strata
    -ingestexclude=/Sysdb/cell/1/agent,/Sysdb/cell/2/agent -taillogs\n   no shutdown\n!\nvlan
    internal order ascending range 1006 1199\n!\ntransceiver qsfp default-mode 4x10G\n!\nservice
    routing protocols model multi-agent\n!\nhostname DC1-SPINE4\nip name-server vrf
    MGMT 8.8.8.8\nip name-server vrf MGMT 192.168.200.5\n!\nspanning-tree mode none\n!\nvrf
    instance MGMT\n!\ninterface Ethernet1\n   description P2P_LINK_TO_DC1-LEAF1A_Ethernet4\n
    \  no shutdown\n   mtu 1500\n   no switchport\n   ip address 172.31.255.6/31\n!\ninterface
    Ethernet2\n   description P2P_LINK_TO_DC1-LEAF2A_Ethernet4\n   no shutdown\n   mtu
    1500\n   no switchport\n   ip address 172.31.255.14/31\n!\ninterface Ethernet3\n
    \  description P2P_LINK_TO_DC1-LEAF2B_Ethernet4\n   no shutdown\n   mtu 1500\n
    \  no switchport\n   ip address 172.31.255.22/31\n!\ninterface Ethernet4\n   description
    P2P_LINK_TO_DC1-SVC3A_Ethernet4\n   shutdown\n   mtu 1500\n   no switchport\n
    \  ip address 172.31.255.30/31\n!\ninterface Ethernet5\n   description P2P_LINK_TO_DC1-SVC3B_Ethernet4\n
    \  shutdown\n   mtu 1500\n   no switchport\n   ip address 172.31.255.38/31\n!\ninterface
    Ethernet6\n   description P2P_LINK_TO_DC1-BL1A_Ethernet4\n   no shutdown\n   mtu
    1500\n   no switchport\n   ip address 172.31.255.46/31\n!\ninterface Ethernet7\n
    \  description P2P_LINK_TO_DC1-BL1B_Ethernet4\n   no shutdown\n   mtu 1500\n   no
    switchport\n   ip address 172.31.255.54/31\n!\ninterface Loopback0\n   description
<<<<<<< HEAD
    EVPN_Overlay_Peering\n   no shutdown\n   ip address 192.168.255.4/32\n!\ninterface
    Management1\n   description oob_management\n   no shutdown\n   vrf MGMT\n   ip
    address 192.168.200.104/24\n!\nip routing\nno ip routing vrf MGMT\n!\nip prefix-list
    PL-LOOPBACKS-EVPN-OVERLAY\n   seq 10 permit 192.168.255.0/24 eq 32\n!\nip route
    vrf MGMT 0.0.0.0/0 192.168.200.5\n!\nntp local-interface vrf MGMT Management1\nntp
    server vrf MGMT 192.168.200.5 prefer\n!\nroute-map RM-CONN-2-BGP permit 10\n   match
    ip address prefix-list PL-LOOPBACKS-EVPN-OVERLAY\n!\nrouter bfd\n   multihop interval
    1200 min-rx 1200 multiplier 3\n!\nrouter bgp 65001\n   router-id 192.168.255.4\n
    \  maximum-paths 4 ecmp 4\n   update wait-install\n   no bgp default ipv4-unicast\n
    \  distance bgp 20 200 200\n   neighbor EVPN-OVERLAY-PEERS peer group\n   neighbor
    EVPN-OVERLAY-PEERS next-hop-unchanged\n   neighbor EVPN-OVERLAY-PEERS update-source
    Loopback0\n   neighbor EVPN-OVERLAY-PEERS bfd\n   neighbor EVPN-OVERLAY-PEERS
=======
    ROUTER_ID\n   no shutdown\n   ip address 192.168.255.4/32\n!\ninterface Management1\n
    \  description oob_management\n   no shutdown\n   vrf MGMT\n   ip address 192.168.200.104/24\n!\nip
    routing\nno ip routing vrf MGMT\n!\nip prefix-list PL-LOOPBACKS-EVPN-OVERLAY\n
    \  seq 10 permit 192.168.255.0/24 eq 32\n!\nip route vrf MGMT 0.0.0.0/0 192.168.200.5\n!\nroute-map
    RM-CONN-2-BGP permit 10\n   match ip address prefix-list PL-LOOPBACKS-EVPN-OVERLAY\n!\nrouter
    bfd\n   multihop interval 1200 min-rx 1200 multiplier 3\n!\nrouter bgp 65001\n
    \  router-id 192.168.255.4\n   maximum-paths 4 ecmp 4\n   update wait-install\n
    \  no bgp default ipv4-unicast\n   distance bgp 20 200 200\n   neighbor EVPN-OVERLAY-PEERS
    peer group\n   neighbor EVPN-OVERLAY-PEERS next-hop-unchanged\n   neighbor EVPN-OVERLAY-PEERS
    update-source Loopback0\n   neighbor EVPN-OVERLAY-PEERS bfd\n   neighbor EVPN-OVERLAY-PEERS
>>>>>>> 580bb719
    ebgp-multihop 3\n   neighbor EVPN-OVERLAY-PEERS password 7 q+VNViP5i4rVjW1cxFv2wA==\n
    \  neighbor EVPN-OVERLAY-PEERS send-community\n   neighbor EVPN-OVERLAY-PEERS
    maximum-routes 0\n   neighbor IPv4-UNDERLAY-PEERS peer group\n   neighbor IPv4-UNDERLAY-PEERS
    password 7 AQQvKeimxJu+uGQ/yYvv9w==\n   neighbor IPv4-UNDERLAY-PEERS send-community\n
    \  neighbor IPv4-UNDERLAY-PEERS maximum-routes 12000\n   neighbor 172.31.255.7
    peer group IPv4-UNDERLAY-PEERS\n   neighbor 172.31.255.7 remote-as 65101\n   neighbor
    172.31.255.7 description DC1-LEAF1A_Ethernet4\n   neighbor 172.31.255.15 peer
    group IPv4-UNDERLAY-PEERS\n   neighbor 172.31.255.15 remote-as 65102\n   neighbor
    172.31.255.15 description DC1-LEAF2A_Ethernet4\n   neighbor 172.31.255.23 peer
    group IPv4-UNDERLAY-PEERS\n   neighbor 172.31.255.23 remote-as 65102\n   neighbor
    172.31.255.23 description DC1-LEAF2B_Ethernet4\n   neighbor 172.31.255.31 peer
    group IPv4-UNDERLAY-PEERS\n   neighbor 172.31.255.31 remote-as 65103\n   neighbor
    172.31.255.31 shutdown\n   neighbor 172.31.255.31 description DC1-SVC3A_Ethernet4\n
    \  neighbor 172.31.255.39 peer group IPv4-UNDERLAY-PEERS\n   neighbor 172.31.255.39
    remote-as 65103\n   neighbor 172.31.255.39 shutdown\n   neighbor 172.31.255.39
    description DC1-SVC3B_Ethernet4\n   neighbor 172.31.255.47 peer group IPv4-UNDERLAY-PEERS\n
    \  neighbor 172.31.255.47 remote-as 65104\n   neighbor 172.31.255.47 description
    DC1-BL1A_Ethernet4\n   neighbor 172.31.255.55 peer group IPv4-UNDERLAY-PEERS\n
    \  neighbor 172.31.255.55 remote-as 65104\n   neighbor 172.31.255.55 description
    DC1-BL1B_Ethernet4\n   neighbor 192.168.255.5 peer group EVPN-OVERLAY-PEERS\n
    \  neighbor 192.168.255.5 remote-as 65101\n   neighbor 192.168.255.5 description
    DC1-LEAF1A\n   neighbor 192.168.255.6 peer group EVPN-OVERLAY-PEERS\n   neighbor
    192.168.255.6 remote-as 65102\n   neighbor 192.168.255.6 description DC1-LEAF2A\n
    \  neighbor 192.168.255.7 peer group EVPN-OVERLAY-PEERS\n   neighbor 192.168.255.7
    remote-as 65102\n   neighbor 192.168.255.7 description DC1-LEAF2B\n   neighbor
    192.168.255.8 peer group EVPN-OVERLAY-PEERS\n   neighbor 192.168.255.8 remote-as
    65103\n   neighbor 192.168.255.8 shutdown\n   neighbor 192.168.255.8 description
    DC1-SVC3A\n   neighbor 192.168.255.9 peer group EVPN-OVERLAY-PEERS\n   neighbor
    192.168.255.9 remote-as 65103\n   neighbor 192.168.255.9 shutdown\n   neighbor
    192.168.255.9 description DC1-SVC3B\n   neighbor 192.168.255.10 peer group EVPN-OVERLAY-PEERS\n
    \  neighbor 192.168.255.10 remote-as 65104\n   neighbor 192.168.255.10 description
    DC1-BL1A\n   neighbor 192.168.255.11 peer group EVPN-OVERLAY-PEERS\n   neighbor
    192.168.255.11 remote-as 65104\n   neighbor 192.168.255.11 description DC1-BL1B\n
    \  redistribute connected route-map RM-CONN-2-BGP\n   !\n   address-family evpn\n
    \     neighbor EVPN-OVERLAY-PEERS activate\n   !\n   address-family ipv4\n      no
    neighbor EVPN-OVERLAY-PEERS activate\n      neighbor IPv4-UNDERLAY-PEERS activate\n!\nend\n"
  AVD_DC1-SVC3A: "!\nno enable password\nno aaa root\n!\nusername admin privilege
    15 role network-admin nopassword\nusername cvpadmin privilege 15 role network-admin
    secret sha512 $6$rZKcbIZ7iWGAWTUM$TCgDn1KcavS0s.OV8lacMTUkxTByfzcGlFlYUWroxYuU7M/9bIodhRO7nXGzMweUxvbk8mJmQl8Bh44cRktUj.\n!\nmanagement
    api http-commands\n   protocol https\n   no shutdown\n   !\n   vrf MGMT\n      no
    shutdown\n!\ndaemon TerminAttr\n   exec /usr/bin/TerminAttr -cvaddr=192.168.200.11:9910
    -cvauth=key,telarista -cvvrf=MGMT -smashexcludes=ale,flexCounter,hardware,kni,pulse,strata
    -ingestexclude=/Sysdb/cell/1/agent,/Sysdb/cell/2/agent -taillogs\n   no shutdown\n!\nvlan
    internal order ascending range 1006 1199\n!\nno ip igmp snooping vlan 120\n!\ntransceiver
    qsfp default-mode 4x10G\n!\nservice routing protocols model multi-agent\n!\nhostname
    DC1-SVC3A\nip name-server vrf MGMT 8.8.8.8\nip name-server vrf MGMT 192.168.200.5\n!\nspanning-tree
    mode mstp\nno spanning-tree vlan-id 4093-4094\nspanning-tree mst 0 priority 4096\n!\nvlan
    110\n   name Tenant_A_OP_Zone_1\n!\nvlan 111\n   name Tenant_A_OP_Zone_2\n!\nvlan
    120\n   name Tenant_A_WEB_Zone_1\n!\nvlan 121\n   name Tenant_A_WEBZone_2\n!\nvlan
    130\n   name Tenant_A_APP_Zone_1\n!\nvlan 131\n   name Tenant_A_APP_Zone_2\n!\nvlan
    140\n   name Tenant_A_DB_BZone_1\n!\nvlan 141\n   name Tenant_A_DB_Zone_2\n!\nvlan
    150\n   name Tenant_A_WAN_Zone_1\n!\nvlan 210\n   name Tenant_B_OP_Zone_1\n!\nvlan
    211\n   name Tenant_B_OP_Zone_2\n!\nvlan 250\n   name Tenant_B_WAN_Zone_1\n!\nvlan
    310\n   name Tenant_C_OP_Zone_1\n!\nvlan 311\n   name Tenant_C_OP_Zone_2\n!\nvlan
    350\n   name Tenant_C_WAN_Zone_1\n!\nvlan 3009\n   name MLAG_iBGP_Tenant_A_OP_Zone\n
    \  trunk group LEAF_PEER_L3\n!\nvlan 3010\n   name MLAG_iBGP_Tenant_A_WEB_Zone\n
    \  trunk group LEAF_PEER_L3\n!\nvlan 3011\n   name MLAG_iBGP_Tenant_A_APP_Zone\n
    \  trunk group LEAF_PEER_L3\n!\nvlan 3012\n   name MLAG_iBGP_Tenant_A_DB_Zone\n
    \  trunk group LEAF_PEER_L3\n!\nvlan 3013\n   name MLAG_iBGP_Tenant_A_WAN_Zone\n
    \  trunk group LEAF_PEER_L3\n!\nvlan 3019\n   name MLAG_iBGP_Tenant_B_OP_Zone\n
    \  trunk group LEAF_PEER_L3\n!\nvlan 3020\n   name MLAG_iBGP_Tenant_B_WAN_Zone\n
    \  trunk group LEAF_PEER_L3\n!\nvlan 3029\n   name MLAG_iBGP_Tenant_C_OP_Zone\n
    \  trunk group LEAF_PEER_L3\n!\nvlan 3030\n   name MLAG_iBGP_Tenant_C_WAN_Zone\n
    \  trunk group LEAF_PEER_L3\n!\nvlan 4093\n   name LEAF_PEER_L3\n   trunk group
    LEAF_PEER_L3\n!\nvlan 4094\n   name MLAG_PEER\n   trunk group MLAG\n!\nvrf instance
    MGMT\n!\nvrf instance Tenant_A_APP_Zone\n!\nvrf instance Tenant_A_DB_Zone\n!\nvrf
    instance Tenant_A_OP_Zone\n!\nvrf instance Tenant_A_WAN_Zone\n!\nvrf instance
    Tenant_A_WEB_Zone\n!\nvrf instance Tenant_B_OP_Zone\n!\nvrf instance Tenant_B_WAN_Zone\n!\nvrf
    instance Tenant_C_OP_Zone\n!\nvrf instance Tenant_C_WAN_Zone\n!\ninterface Port-Channel5\n
    \  description MLAG_PEER_DC1-SVC3B_Po5\n   no shutdown\n   switchport\n   switchport
    mode trunk\n   switchport trunk group LEAF_PEER_L3\n   switchport trunk group
    MLAG\n!\ninterface Port-Channel7\n   description DC1_L2LEAF2_Po1\n   no shutdown\n
    \  switchport\n   switchport trunk allowed vlan 110-111,120-121,130-131,140-141,150,210-211,250,310-311,350\n
    \  switchport mode trunk\n   mlag 7\n!\ninterface Port-Channel10\n   description
    server03_ESI_PortChanne1\n   no shutdown\n   switchport\n   switchport trunk allowed
    vlan 110-111,210-211\n   switchport mode trunk\n   evpn ethernet-segment\n      identifier
    0000:0000:0303:0202:0101\n      route-target import 03:03:02:02:01:01\n   lacp
    system-id 0303.0202.0101\n!\ninterface Ethernet1\n   description P2P_LINK_TO_DC1-SPINE1_Ethernet4\n
    \  no shutdown\n   mtu 1500\n   no switchport\n   ip address 172.31.255.25/31\n!\ninterface
    Ethernet2\n   description P2P_LINK_TO_DC1-SPINE2_Ethernet4\n   no shutdown\n   mtu
    1500\n   no switchport\n   ip address 172.31.255.27/31\n!\ninterface Ethernet3\n
    \  description P2P_LINK_TO_DC1-SPINE3_Ethernet4\n   no shutdown\n   mtu 1500\n
    \  no switchport\n   ip address 172.31.255.29/31\n!\ninterface Ethernet4\n   description
    P2P_LINK_TO_DC1-SPINE4_Ethernet4\n   no shutdown\n   mtu 1500\n   no switchport\n
    \  ip address 172.31.255.31/31\n!\ninterface Ethernet5\n   description MLAG_PEER_DC1-SVC3B_Ethernet5\n
    \  no shutdown\n   channel-group 5 mode active\n!\ninterface Ethernet6\n   description
    MLAG_PEER_DC1-SVC3B_Ethernet6\n   no shutdown\n   channel-group 5 mode active\n!\ninterface
    Ethernet7\n   description DC1-L2LEAF2A_Ethernet1\n   no shutdown\n   channel-group
    7 mode active\n!\ninterface Ethernet8\n   description DC1-L2LEAF2B_Ethernet1\n
    \  no shutdown\n   channel-group 7 mode active\n!\ninterface Ethernet10\n   description
    server03_ESI_Eth1\n   no shutdown\n   channel-group 10 mode active\n!\ninterface
<<<<<<< HEAD
    Loopback0\n   description EVPN_Overlay_Peering\n   no shutdown\n   ip address
    192.168.255.8/32\n!\ninterface Loopback1\n   description VTEP_VXLAN_Tunnel_Source\n
    \  no shutdown\n   ip address 192.168.254.8/32\n!\ninterface Loopback100\n   description
    Tenant_A_OP_Zone_VTEP_DIAGNOSTICS\n   no shutdown\n   vrf Tenant_A_OP_Zone\n   ip
    address 10.255.1.8/32\n!\ninterface Management1\n   description oob_management\n
    \  no shutdown\n   vrf MGMT\n   ip address 192.168.200.108/24\n!\ninterface Vlan110\n
    \  description Tenant_A_OP_Zone_1\n   no shutdown\n   vrf Tenant_A_OP_Zone\n   ip
    address virtual 10.1.10.1/24\n!\ninterface Vlan111\n   description Tenant_A_OP_Zone_2\n
    \  no shutdown\n   vrf Tenant_A_OP_Zone\n   ip helper-address 1.1.1.1 vrf MGMT
    source-interface lo100\n   ip address virtual 10.1.11.1/24\n!\ninterface Vlan120\n
    \  description Tenant_A_WEB_Zone_1\n   no shutdown\n   vrf Tenant_A_WEB_Zone\n
    \  ip helper-address 1.1.1.1 vrf TEST source-interface lo100\n   ip address virtual
    10.1.20.1/24\n!\ninterface Vlan121\n   description Tenant_A_WEBZone_2\n   shutdown\n
    \  mtu 1560\n   vrf Tenant_A_WEB_Zone\n   ip address virtual 10.1.10.254/24\n!\ninterface
    Vlan130\n   description Tenant_A_APP_Zone_1\n   no shutdown\n   vrf Tenant_A_APP_Zone\n
    \  ip address virtual 10.1.30.1/24\n!\ninterface Vlan131\n   description Tenant_A_APP_Zone_2\n
    \  no shutdown\n   vrf Tenant_A_APP_Zone\n   ip address virtual 10.1.31.1/24\n!\ninterface
    Vlan140\n   description Tenant_A_DB_BZone_1\n   no shutdown\n   vrf Tenant_A_DB_Zone\n
    \  ip address virtual 10.1.40.1/24\n!\ninterface Vlan141\n   description Tenant_A_DB_Zone_2\n
    \  no shutdown\n   vrf Tenant_A_DB_Zone\n   ip address virtual 10.1.41.1/24\n!\ninterface
    Vlan150\n   description Tenant_A_WAN_Zone_1\n   no shutdown\n   vrf Tenant_A_WAN_Zone\n
    \  ip address virtual 10.1.40.1/24\n!\ninterface Vlan210\n   description Tenant_B_OP_Zone_1\n
    \  no shutdown\n   vrf Tenant_B_OP_Zone\n   ip address virtual 10.2.10.1/24\n!\ninterface
    Vlan211\n   description Tenant_B_OP_Zone_2\n   no shutdown\n   vrf Tenant_B_OP_Zone\n
    \  ip address virtual 10.2.11.1/24\n!\ninterface Vlan250\n   description Tenant_B_WAN_Zone_1\n
    \  no shutdown\n   vrf Tenant_B_WAN_Zone\n   ip address virtual 10.2.50.1/24\n!\ninterface
    Vlan310\n   description Tenant_C_OP_Zone_1\n   no shutdown\n   vrf Tenant_C_OP_Zone\n
    \  ip address virtual 10.3.10.1/24\n!\ninterface Vlan311\n   description Tenant_C_OP_Zone_2\n
    \  no shutdown\n   vrf Tenant_C_OP_Zone\n   ip address virtual 10.3.11.1/24\n!\ninterface
    Vlan350\n   description Tenant_C_WAN_Zone_1\n   no shutdown\n   vrf Tenant_C_WAN_Zone\n
    \  ip address virtual 10.3.50.1/24\n!\ninterface Vlan3009\n   description MLAG_PEER_L3_iBGP:
    vrf Tenant_A_OP_Zone\n   no shutdown\n   mtu 1500\n   vrf Tenant_A_OP_Zone\n   ip
    address 10.255.251.6/31\n!\ninterface Vlan3010\n   description MLAG_PEER_L3_iBGP:
    vrf Tenant_A_WEB_Zone\n   no shutdown\n   mtu 1500\n   vrf Tenant_A_WEB_Zone\n
    \  ip address 10.255.251.6/31\n!\ninterface Vlan3011\n   description MLAG_PEER_L3_iBGP:
    vrf Tenant_A_APP_Zone\n   no shutdown\n   mtu 1500\n   vrf Tenant_A_APP_Zone\n
    \  ip address 10.255.251.6/31\n!\ninterface Vlan3012\n   description MLAG_PEER_L3_iBGP:
    vrf Tenant_A_DB_Zone\n   no shutdown\n   mtu 1500\n   vrf Tenant_A_DB_Zone\n   ip
    address 10.255.251.6/31\n!\ninterface Vlan3013\n   description MLAG_PEER_L3_iBGP:
    vrf Tenant_A_WAN_Zone\n   no shutdown\n   mtu 1500\n   vrf Tenant_A_WAN_Zone\n
    \  ip address 10.255.251.6/31\n!\ninterface Vlan3019\n   description MLAG_PEER_L3_iBGP:
    vrf Tenant_B_OP_Zone\n   no shutdown\n   mtu 1500\n   vrf Tenant_B_OP_Zone\n   ip
    address 10.255.251.6/31\n!\ninterface Vlan3020\n   description MLAG_PEER_L3_iBGP:
    vrf Tenant_B_WAN_Zone\n   no shutdown\n   mtu 1500\n   vrf Tenant_B_WAN_Zone\n
    \  ip address 10.255.251.6/31\n!\ninterface Vlan3029\n   description MLAG_PEER_L3_iBGP:
    vrf Tenant_C_OP_Zone\n   no shutdown\n   mtu 1500\n   vrf Tenant_C_OP_Zone\n   ip
    address 10.255.251.6/31\n!\ninterface Vlan3030\n   description MLAG_PEER_L3_iBGP:
    vrf Tenant_C_WAN_Zone\n   no shutdown\n   mtu 1500\n   vrf Tenant_C_WAN_Zone\n
    \  ip address 10.255.251.6/31\n!\ninterface Vlan4093\n   description MLAG_PEER_L3_PEERING\n
    \  no shutdown\n   mtu 1500\n   ip address 10.255.251.6/31\n!\ninterface Vlan4094\n
    \  description MLAG_PEER\n   no shutdown\n   mtu 1500\n   no autostate\n   ip
    address 10.255.252.6/31\n!\ninterface Vxlan1\n   description DC1-SVC3A_VTEP\n
    \  vxlan source-interface Loopback1\n   vxlan virtual-router encapsulation mac-address
    mlag-system-id\n   vxlan udp-port 4789\n   vxlan vlan 110 vni 10110\n   vxlan
    vlan 111 vni 50111\n   vxlan vlan 120 vni 10120\n   vxlan vlan 121 vni 10121\n
    \  vxlan vlan 130 vni 10130\n   vxlan vlan 131 vni 10131\n   vxlan vlan 140 vni
    10140\n   vxlan vlan 141 vni 10141\n   vxlan vlan 150 vni 10150\n   vxlan vlan
    210 vni 20210\n   vxlan vlan 211 vni 20211\n   vxlan vlan 250 vni 20250\n   vxlan
    vlan 310 vni 30310\n   vxlan vlan 311 vni 30311\n   vxlan vlan 350 vni 30350\n
    \  vxlan vrf Tenant_A_APP_Zone vni 12\n   vxlan vrf Tenant_A_DB_Zone vni 13\n
    \  vxlan vrf Tenant_A_OP_Zone vni 10\n   vxlan vrf Tenant_A_WAN_Zone vni 14\n
    \  vxlan vrf Tenant_A_WEB_Zone vni 11\n   vxlan vrf Tenant_B_OP_Zone vni 20\n
    \  vxlan vrf Tenant_B_WAN_Zone vni 21\n   vxlan vrf Tenant_C_OP_Zone vni 30\n
    \  vxlan vrf Tenant_C_WAN_Zone vni 31\n!\nip virtual-router mac-address 00:dc:00:00:00:0a\n!\nip
    address virtual source-nat vrf Tenant_A_OP_Zone address 10.255.1.8\n!\nip routing\nno
    ip routing vrf MGMT\nip routing vrf Tenant_A_APP_Zone\nip routing vrf Tenant_A_DB_Zone\nip
    routing vrf Tenant_A_OP_Zone\nip routing vrf Tenant_A_WAN_Zone\nip routing vrf
    Tenant_A_WEB_Zone\nip routing vrf Tenant_B_OP_Zone\nip routing vrf Tenant_B_WAN_Zone\nip
    routing vrf Tenant_C_OP_Zone\nip routing vrf Tenant_C_WAN_Zone\n!\nip prefix-list
    PL-LOOPBACKS-EVPN-OVERLAY\n   seq 10 permit 192.168.255.0/24 eq 32\n   seq 20
    permit 192.168.254.0/24 eq 32\n!\nmlag configuration\n   domain-id DC1_SVC3\n
    \  local-interface Vlan4094\n   peer-address 10.255.252.7\n   peer-link Port-Channel5\n
    \  reload-delay mlag 300\n   reload-delay non-mlag 330\n!\nip route vrf MGMT 0.0.0.0/0
    192.168.200.5\n!\nntp local-interface vrf MGMT Management1\nntp server vrf MGMT
    192.168.200.5 prefer\n!\nroute-map RM-CONN-2-BGP permit 10\n   match ip address
    prefix-list PL-LOOPBACKS-EVPN-OVERLAY\n!\nroute-map RM-MLAG-PEER-IN permit 10\n
    \  description Make routes learned over MLAG Peer-link less preferred on spines
    to ensure optimal routing\n   set origin incomplete\n!\nrouter bfd\n   multihop
    interval 1200 min-rx 1200 multiplier 3\n!\nrouter bgp 65103\n   router-id 192.168.255.8\n
    \  maximum-paths 4 ecmp 4\n   update wait-install\n   no bgp default ipv4-unicast\n
    \  distance bgp 20 200 200\n   neighbor EVPN-OVERLAY-PEERS peer group\n   neighbor
    EVPN-OVERLAY-PEERS update-source Loopback0\n   neighbor EVPN-OVERLAY-PEERS bfd\n
    \  neighbor EVPN-OVERLAY-PEERS ebgp-multihop 3\n   neighbor EVPN-OVERLAY-PEERS
    password 7 q+VNViP5i4rVjW1cxFv2wA==\n   neighbor EVPN-OVERLAY-PEERS send-community\n
    \  neighbor EVPN-OVERLAY-PEERS maximum-routes 0\n   neighbor IPv4-UNDERLAY-PEERS
    peer group\n   neighbor IPv4-UNDERLAY-PEERS password 7 AQQvKeimxJu+uGQ/yYvv9w==\n
    \  neighbor IPv4-UNDERLAY-PEERS send-community\n   neighbor IPv4-UNDERLAY-PEERS
    maximum-routes 12000\n   neighbor MLAG-IPv4-UNDERLAY-PEER peer group\n   neighbor
    MLAG-IPv4-UNDERLAY-PEER remote-as 65103\n   neighbor MLAG-IPv4-UNDERLAY-PEER next-hop-self\n
    \  neighbor MLAG-IPv4-UNDERLAY-PEER description DC1-SVC3B\n   neighbor MLAG-IPv4-UNDERLAY-PEER
    password 7 vnEaG8gMeQf3d3cN6PktXQ==\n   neighbor MLAG-IPv4-UNDERLAY-PEER send-community\n
    \  neighbor MLAG-IPv4-UNDERLAY-PEER maximum-routes 12000\n   neighbor MLAG-IPv4-UNDERLAY-PEER
    route-map RM-MLAG-PEER-IN in\n   neighbor 10.255.251.7 peer group MLAG-IPv4-UNDERLAY-PEER\n
    \  neighbor 10.255.251.7 description DC1-SVC3B\n   neighbor 172.31.255.24 peer
    group IPv4-UNDERLAY-PEERS\n   neighbor 172.31.255.24 remote-as 65001\n   neighbor
    172.31.255.24 description DC1-SPINE1_Ethernet4\n   neighbor 172.31.255.26 peer
    group IPv4-UNDERLAY-PEERS\n   neighbor 172.31.255.26 remote-as 65001\n   neighbor
    172.31.255.26 description DC1-SPINE2_Ethernet4\n   neighbor 172.31.255.28 peer
    group IPv4-UNDERLAY-PEERS\n   neighbor 172.31.255.28 remote-as 65001\n   neighbor
    172.31.255.28 description DC1-SPINE3_Ethernet4\n   neighbor 172.31.255.30 peer
    group IPv4-UNDERLAY-PEERS\n   neighbor 172.31.255.30 remote-as 65001\n   neighbor
    172.31.255.30 description DC1-SPINE4_Ethernet4\n   neighbor 192.168.255.1 peer
    group EVPN-OVERLAY-PEERS\n   neighbor 192.168.255.1 remote-as 65001\n   neighbor
    192.168.255.1 description DC1-SPINE1\n   neighbor 192.168.255.2 peer group EVPN-OVERLAY-PEERS\n
    \  neighbor 192.168.255.2 remote-as 65001\n   neighbor 192.168.255.2 description
    DC1-SPINE2\n   neighbor 192.168.255.3 peer group EVPN-OVERLAY-PEERS\n   neighbor
    192.168.255.3 remote-as 65001\n   neighbor 192.168.255.3 description DC1-SPINE3\n
    \  neighbor 192.168.255.4 peer group EVPN-OVERLAY-PEERS\n   neighbor 192.168.255.4
    remote-as 65001\n   neighbor 192.168.255.4 description DC1-SPINE4\n   redistribute
    connected route-map RM-CONN-2-BGP\n   !\n   vlan-aware-bundle Tenant_A_APP_Zone\n
    \     rd 192.168.255.8:12\n      route-target both 12:12\n      redistribute learned\n
    \     vlan 130-131\n   !\n   vlan-aware-bundle Tenant_A_DB_Zone\n      rd 192.168.255.8:13\n
    \     route-target both 13:13\n      redistribute learned\n      vlan 140-141\n
    \  !\n   vlan-aware-bundle Tenant_A_OP_Zone\n      rd 192.168.255.8:10\n      route-target
    both 10:10\n      redistribute learned\n      vlan 110-111\n   !\n   vlan-aware-bundle
    Tenant_A_WAN_Zone\n      rd 192.168.255.8:14\n      route-target both 14:14\n
    \     redistribute learned\n      vlan 150\n   !\n   vlan-aware-bundle Tenant_A_WEB_Zone\n
    \     rd 192.168.255.8:11\n      route-target both 11:11\n      redistribute learned\n
    \     vlan 120-121\n   !\n   vlan-aware-bundle Tenant_B_OP_Zone\n      rd 192.168.255.8:20\n
    \     route-target both 20:20\n      redistribute learned\n      vlan 210-211\n
    \  !\n   vlan-aware-bundle Tenant_B_WAN_Zone\n      rd 192.168.255.8:21\n      route-target
    both 21:21\n      redistribute learned\n      vlan 250\n   !\n   vlan-aware-bundle
    Tenant_C_OP_Zone\n      rd 192.168.255.8:30\n      route-target both 30:30\n      redistribute
    learned\n      vlan 310-311\n   !\n   vlan-aware-bundle Tenant_C_WAN_Zone\n      rd
    192.168.255.8:31\n      route-target both 31:31\n      redistribute learned\n
    \     vlan 350\n   !\n   address-family evpn\n      neighbor EVPN-OVERLAY-PEERS
    activate\n   !\n   address-family ipv4\n      no neighbor EVPN-OVERLAY-PEERS activate\n
    \     neighbor IPv4-UNDERLAY-PEERS activate\n      neighbor MLAG-IPv4-UNDERLAY-PEER
    activate\n   !\n   vrf Tenant_A_APP_Zone\n      rd 192.168.255.8:12\n      route-target
    import evpn 12:12\n      route-target export evpn 12:12\n      router-id 192.168.255.8\n
    \     update wait-install\n      neighbor 10.255.251.7 peer group MLAG-IPv4-UNDERLAY-PEER\n
    \     neighbor 10.255.251.7 description DC1-SVC3B\n      redistribute connected\n
    \  !\n   vrf Tenant_A_DB_Zone\n      rd 192.168.255.8:13\n      route-target import
    evpn 13:13\n      route-target export evpn 13:13\n      router-id 192.168.255.8\n
    \     update wait-install\n      neighbor 10.255.251.7 peer group MLAG-IPv4-UNDERLAY-PEER\n
    \     neighbor 10.255.251.7 description DC1-SVC3B\n      redistribute connected\n
    \  !\n   vrf Tenant_A_OP_Zone\n      rd 192.168.255.8:10\n      route-target import
    evpn 10:10\n      route-target export evpn 10:10\n      router-id 192.168.255.8\n
    \     update wait-install\n      neighbor 10.255.251.7 peer group MLAG-IPv4-UNDERLAY-PEER\n
    \     neighbor 10.255.251.7 description DC1-SVC3B\n      redistribute connected\n
    \  !\n   vrf Tenant_A_WAN_Zone\n      rd 192.168.255.8:14\n      route-target
    import evpn 14:14\n      route-target export evpn 14:14\n      router-id 192.168.255.8\n
    \     update wait-install\n      neighbor 10.255.251.7 peer group MLAG-IPv4-UNDERLAY-PEER\n
    \     neighbor 10.255.251.7 description DC1-SVC3B\n      redistribute connected\n
    \  !\n   vrf Tenant_A_WEB_Zone\n      rd 192.168.255.8:11\n      route-target
    import evpn 11:11\n      route-target export evpn 11:11\n      router-id 192.168.255.8\n
    \     update wait-install\n      neighbor 10.255.251.7 peer group MLAG-IPv4-UNDERLAY-PEER\n
    \     neighbor 10.255.251.7 description DC1-SVC3B\n      redistribute connected\n
    \  !\n   vrf Tenant_B_OP_Zone\n      rd 192.168.255.8:20\n      route-target import
    evpn 20:20\n      route-target export evpn 20:20\n      router-id 192.168.255.8\n
    \     update wait-install\n      neighbor 10.255.251.7 peer group MLAG-IPv4-UNDERLAY-PEER\n
    \     neighbor 10.255.251.7 description DC1-SVC3B\n      redistribute connected\n
    \  !\n   vrf Tenant_B_WAN_Zone\n      rd 192.168.255.8:21\n      route-target
    import evpn 21:21\n      route-target export evpn 21:21\n      router-id 192.168.255.8\n
    \     update wait-install\n      neighbor 10.255.251.7 peer group MLAG-IPv4-UNDERLAY-PEER\n
    \     neighbor 10.255.251.7 description DC1-SVC3B\n      redistribute connected\n
    \  !\n   vrf Tenant_C_OP_Zone\n      rd 192.168.255.8:30\n      route-target import
    evpn 30:30\n      route-target export evpn 30:30\n      router-id 192.168.255.8\n
    \     update wait-install\n      neighbor 10.255.251.7 peer group MLAG-IPv4-UNDERLAY-PEER\n
    \     neighbor 10.255.251.7 description DC1-SVC3B\n      redistribute connected\n
    \  !\n   vrf Tenant_C_WAN_Zone\n      rd 192.168.255.8:31\n      route-target
    import evpn 31:31\n      route-target export evpn 31:31\n      router-id 192.168.255.8\n
    \     update wait-install\n      neighbor 10.255.251.7 peer group MLAG-IPv4-UNDERLAY-PEER\n
    \     neighbor 10.255.251.7 description DC1-SVC3B\n      redistribute connected\n!\nend\n"
  AVD_DC1-SVC3B: "!\nno enable password\nno aaa root\n!\nusername admin privilege
    15 role network-admin nopassword\nusername cvpadmin privilege 15 role network-admin
    secret sha512 $6$rZKcbIZ7iWGAWTUM$TCgDn1KcavS0s.OV8lacMTUkxTByfzcGlFlYUWroxYuU7M/9bIodhRO7nXGzMweUxvbk8mJmQl8Bh44cRktUj.\n!\nmanagement
    api http-commands\n   protocol https\n   no shutdown\n   !\n   vrf MGMT\n      no
    shutdown\n!\ndaemon TerminAttr\n   exec /usr/bin/TerminAttr -cvaddr=192.168.200.11:9910
    -cvauth=key,telarista -cvvrf=MGMT -smashexcludes=ale,flexCounter,hardware,kni,pulse,strata
    -ingestexclude=/Sysdb/cell/1/agent,/Sysdb/cell/2/agent -taillogs\n   no shutdown\n!\nvlan
    internal order ascending range 1006 1199\n!\nno ip igmp snooping vlan 120\n!\ntransceiver
    qsfp default-mode 4x10G\n!\nservice routing protocols model multi-agent\n!\nhostname
    DC1-SVC3B\nip name-server vrf MGMT 8.8.8.8\nip name-server vrf MGMT 192.168.200.5\n!\nspanning-tree
    mode mstp\nno spanning-tree vlan-id 4093-4094\nspanning-tree mst 0 priority 4096\n!\nvlan
    110\n   name Tenant_A_OP_Zone_1\n!\nvlan 111\n   name Tenant_A_OP_Zone_2\n!\nvlan
    120\n   name Tenant_A_WEB_Zone_1\n!\nvlan 121\n   name Tenant_A_WEBZone_2\n!\nvlan
    130\n   name Tenant_A_APP_Zone_1\n!\nvlan 131\n   name Tenant_A_APP_Zone_2\n!\nvlan
    140\n   name Tenant_A_DB_BZone_1\n!\nvlan 141\n   name Tenant_A_DB_Zone_2\n!\nvlan
    150\n   name Tenant_A_WAN_Zone_1\n!\nvlan 210\n   name Tenant_B_OP_Zone_1\n!\nvlan
    211\n   name Tenant_B_OP_Zone_2\n!\nvlan 250\n   name Tenant_B_WAN_Zone_1\n!\nvlan
    310\n   name Tenant_C_OP_Zone_1\n!\nvlan 311\n   name Tenant_C_OP_Zone_2\n!\nvlan
    350\n   name Tenant_C_WAN_Zone_1\n!\nvlan 3009\n   name MLAG_iBGP_Tenant_A_OP_Zone\n
    \  trunk group LEAF_PEER_L3\n!\nvlan 3010\n   name MLAG_iBGP_Tenant_A_WEB_Zone\n
    \  trunk group LEAF_PEER_L3\n!\nvlan 3011\n   name MLAG_iBGP_Tenant_A_APP_Zone\n
    \  trunk group LEAF_PEER_L3\n!\nvlan 3012\n   name MLAG_iBGP_Tenant_A_DB_Zone\n
    \  trunk group LEAF_PEER_L3\n!\nvlan 3013\n   name MLAG_iBGP_Tenant_A_WAN_Zone\n
    \  trunk group LEAF_PEER_L3\n!\nvlan 3019\n   name MLAG_iBGP_Tenant_B_OP_Zone\n
    \  trunk group LEAF_PEER_L3\n!\nvlan 3020\n   name MLAG_iBGP_Tenant_B_WAN_Zone\n
    \  trunk group LEAF_PEER_L3\n!\nvlan 3029\n   name MLAG_iBGP_Tenant_C_OP_Zone\n
    \  trunk group LEAF_PEER_L3\n!\nvlan 3030\n   name MLAG_iBGP_Tenant_C_WAN_Zone\n
    \  trunk group LEAF_PEER_L3\n!\nvlan 4093\n   name LEAF_PEER_L3\n   trunk group
    LEAF_PEER_L3\n!\nvlan 4094\n   name MLAG_PEER\n   trunk group MLAG\n!\nvrf instance
    MGMT\n!\nvrf instance Tenant_A_APP_Zone\n!\nvrf instance Tenant_A_DB_Zone\n!\nvrf
    instance Tenant_A_OP_Zone\n!\nvrf instance Tenant_A_WAN_Zone\n!\nvrf instance
    Tenant_A_WEB_Zone\n!\nvrf instance Tenant_B_OP_Zone\n!\nvrf instance Tenant_B_WAN_Zone\n!\nvrf
    instance Tenant_C_OP_Zone\n!\nvrf instance Tenant_C_WAN_Zone\n!\ninterface Port-Channel5\n
    \  description MLAG_PEER_DC1-SVC3A_Po5\n   no shutdown\n   switchport\n   switchport
    mode trunk\n   switchport trunk group LEAF_PEER_L3\n   switchport trunk group
    MLAG\n!\ninterface Port-Channel7\n   description DC1_L2LEAF2_Po1\n   no shutdown\n
    \  switchport\n   switchport trunk allowed vlan 110-111,120-121,130-131,140-141,150,210-211,250,310-311,350\n
    \  switchport mode trunk\n   mlag 7\n!\ninterface Ethernet1\n   description P2P_LINK_TO_DC1-SPINE1_Ethernet5\n
    \  no shutdown\n   mtu 1500\n   no switchport\n   ip address 172.31.255.33/31\n!\ninterface
    Ethernet2\n   description P2P_LINK_TO_DC1-SPINE2_Ethernet5\n   no shutdown\n   mtu
    1500\n   no switchport\n   ip address 172.31.255.35/31\n!\ninterface Ethernet3\n
    \  description P2P_LINK_TO_DC1-SPINE3_Ethernet5\n   no shutdown\n   mtu 1500\n
    \  no switchport\n   ip address 172.31.255.37/31\n!\ninterface Ethernet4\n   description
    P2P_LINK_TO_DC1-SPINE4_Ethernet5\n   no shutdown\n   mtu 1500\n   no switchport\n
    \  ip address 172.31.255.39/31\n!\ninterface Ethernet5\n   description MLAG_PEER_DC1-SVC3A_Ethernet5\n
    \  no shutdown\n   channel-group 5 mode active\n!\ninterface Ethernet6\n   description
    MLAG_PEER_DC1-SVC3A_Ethernet6\n   no shutdown\n   channel-group 5 mode active\n!\ninterface
    Ethernet7\n   description DC1-L2LEAF2A_Ethernet2\n   no shutdown\n   channel-group
    7 mode active\n!\ninterface Ethernet8\n   description DC1-L2LEAF2B_Ethernet2\n
    \  no shutdown\n   channel-group 7 mode active\n!\ninterface Loopback0\n   description
    EVPN_Overlay_Peering\n   no shutdown\n   ip address 192.168.255.9/32\n!\ninterface
=======
    Loopback0\n   description ROUTER_ID\n   no shutdown\n   ip address 192.168.255.8/32\n!\ninterface
>>>>>>> 580bb719
    Loopback1\n   description VTEP_VXLAN_Tunnel_Source\n   no shutdown\n   ip address
    192.168.254.8/32\n!\ninterface Loopback100\n   description Tenant_A_OP_Zone_VTEP_DIAGNOSTICS\n
    \  no shutdown\n   vrf Tenant_A_OP_Zone\n   ip address 10.255.1.8/32\n!\ninterface
    Management1\n   description oob_management\n   no shutdown\n   vrf MGMT\n   ip
    address 192.168.200.108/24\n!\ninterface Vlan110\n   description Tenant_A_OP_Zone_1\n
    \  no shutdown\n   vrf Tenant_A_OP_Zone\n   ip address virtual 10.1.10.1/24\n!\ninterface
    Vlan111\n   description Tenant_A_OP_Zone_2\n   no shutdown\n   vrf Tenant_A_OP_Zone\n
    \  ip helper-address 1.1.1.1 vrf MGMT source-interface lo100\n   ip address virtual
    10.1.11.1/24\n!\ninterface Vlan120\n   description Tenant_A_WEB_Zone_1\n   no
    shutdown\n   vrf Tenant_A_WEB_Zone\n   ip helper-address 1.1.1.1 vrf TEST source-interface
    lo100\n   ip address virtual 10.1.20.1/24\n!\ninterface Vlan121\n   description
    Tenant_A_WEBZone_2\n   shutdown\n   mtu 1560\n   vrf Tenant_A_WEB_Zone\n   ip
    address virtual 10.1.10.254/24\n!\ninterface Vlan130\n   description Tenant_A_APP_Zone_1\n
    \  no shutdown\n   vrf Tenant_A_APP_Zone\n   ip address virtual 10.1.30.1/24\n!\ninterface
    Vlan131\n   description Tenant_A_APP_Zone_2\n   no shutdown\n   vrf Tenant_A_APP_Zone\n
    \  ip address virtual 10.1.31.1/24\n!\ninterface Vlan140\n   description Tenant_A_DB_BZone_1\n
    \  no shutdown\n   vrf Tenant_A_DB_Zone\n   ip address virtual 10.1.40.1/24\n!\ninterface
    Vlan141\n   description Tenant_A_DB_Zone_2\n   no shutdown\n   vrf Tenant_A_DB_Zone\n
    \  ip address virtual 10.1.41.1/24\n!\ninterface Vlan150\n   description Tenant_A_WAN_Zone_1\n
    \  no shutdown\n   vrf Tenant_A_WAN_Zone\n   ip address virtual 10.1.40.1/24\n!\ninterface
    Vlan210\n   description Tenant_B_OP_Zone_1\n   no shutdown\n   vrf Tenant_B_OP_Zone\n
    \  ip address virtual 10.2.10.1/24\n!\ninterface Vlan211\n   description Tenant_B_OP_Zone_2\n
    \  no shutdown\n   vrf Tenant_B_OP_Zone\n   ip address virtual 10.2.11.1/24\n!\ninterface
    Vlan250\n   description Tenant_B_WAN_Zone_1\n   no shutdown\n   vrf Tenant_B_WAN_Zone\n
    \  ip address virtual 10.2.50.1/24\n!\ninterface Vlan310\n   description Tenant_C_OP_Zone_1\n
    \  no shutdown\n   vrf Tenant_C_OP_Zone\n   ip address virtual 10.3.10.1/24\n!\ninterface
    Vlan311\n   description Tenant_C_OP_Zone_2\n   no shutdown\n   vrf Tenant_C_OP_Zone\n
    \  ip address virtual 10.3.11.1/24\n!\ninterface Vlan350\n   description Tenant_C_WAN_Zone_1\n
    \  no shutdown\n   vrf Tenant_C_WAN_Zone\n   ip address virtual 10.3.50.1/24\n!\ninterface
    Vlan3009\n   description MLAG_PEER_L3_iBGP: vrf Tenant_A_OP_Zone\n   no shutdown\n
    \  mtu 1500\n   vrf Tenant_A_OP_Zone\n   ip address 10.255.251.6/31\n!\ninterface
    Vlan3010\n   description MLAG_PEER_L3_iBGP: vrf Tenant_A_WEB_Zone\n   no shutdown\n
    \  mtu 1500\n   vrf Tenant_A_WEB_Zone\n   ip address 10.255.251.6/31\n!\ninterface
    Vlan3011\n   description MLAG_PEER_L3_iBGP: vrf Tenant_A_APP_Zone\n   no shutdown\n
    \  mtu 1500\n   vrf Tenant_A_APP_Zone\n   ip address 10.255.251.6/31\n!\ninterface
    Vlan3012\n   description MLAG_PEER_L3_iBGP: vrf Tenant_A_DB_Zone\n   no shutdown\n
    \  mtu 1500\n   vrf Tenant_A_DB_Zone\n   ip address 10.255.251.6/31\n!\ninterface
    Vlan3013\n   description MLAG_PEER_L3_iBGP: vrf Tenant_A_WAN_Zone\n   no shutdown\n
    \  mtu 1500\n   vrf Tenant_A_WAN_Zone\n   ip address 10.255.251.6/31\n!\ninterface
    Vlan3019\n   description MLAG_PEER_L3_iBGP: vrf Tenant_B_OP_Zone\n   no shutdown\n
    \  mtu 1500\n   vrf Tenant_B_OP_Zone\n   ip address 10.255.251.6/31\n!\ninterface
    Vlan3020\n   description MLAG_PEER_L3_iBGP: vrf Tenant_B_WAN_Zone\n   no shutdown\n
    \  mtu 1500\n   vrf Tenant_B_WAN_Zone\n   ip address 10.255.251.6/31\n!\ninterface
    Vlan3029\n   description MLAG_PEER_L3_iBGP: vrf Tenant_C_OP_Zone\n   no shutdown\n
    \  mtu 1500\n   vrf Tenant_C_OP_Zone\n   ip address 10.255.251.6/31\n!\ninterface
    Vlan3030\n   description MLAG_PEER_L3_iBGP: vrf Tenant_C_WAN_Zone\n   no shutdown\n
    \  mtu 1500\n   vrf Tenant_C_WAN_Zone\n   ip address 10.255.251.6/31\n!\ninterface
    Vlan4093\n   description MLAG_PEER_L3_PEERING\n   no shutdown\n   mtu 1500\n   ip
    address 10.255.251.6/31\n!\ninterface Vlan4094\n   description MLAG_PEER\n   no
    shutdown\n   mtu 1500\n   no autostate\n   ip address 10.255.252.6/31\n!\ninterface
    Vxlan1\n   description DC1-SVC3A_VTEP\n   vxlan source-interface Loopback1\n   vxlan
    virtual-router encapsulation mac-address mlag-system-id\n   vxlan udp-port 4789\n
    \  vxlan vlan 110 vni 10110\n   vxlan vlan 111 vni 50111\n   vxlan vlan 120 vni
    10120\n   vxlan vlan 121 vni 10121\n   vxlan vlan 130 vni 10130\n   vxlan vlan
    131 vni 10131\n   vxlan vlan 140 vni 10140\n   vxlan vlan 141 vni 10141\n   vxlan
    vlan 150 vni 10150\n   vxlan vlan 210 vni 20210\n   vxlan vlan 211 vni 20211\n
    \  vxlan vlan 250 vni 20250\n   vxlan vlan 310 vni 30310\n   vxlan vlan 311 vni
    30311\n   vxlan vlan 350 vni 30350\n   vxlan vrf Tenant_A_APP_Zone vni 12\n   vxlan
    vrf Tenant_A_DB_Zone vni 13\n   vxlan vrf Tenant_A_OP_Zone vni 10\n   vxlan vrf
    Tenant_A_WAN_Zone vni 14\n   vxlan vrf Tenant_A_WEB_Zone vni 11\n   vxlan vrf
    Tenant_B_OP_Zone vni 20\n   vxlan vrf Tenant_B_WAN_Zone vni 21\n   vxlan vrf Tenant_C_OP_Zone
    vni 30\n   vxlan vrf Tenant_C_WAN_Zone vni 31\n!\nip virtual-router mac-address
    00:dc:00:00:00:0a\n!\nip address virtual source-nat vrf Tenant_A_OP_Zone address
    10.255.1.8\n!\nip routing\nno ip routing vrf MGMT\nip routing vrf Tenant_A_APP_Zone\nip
    routing vrf Tenant_A_DB_Zone\nip routing vrf Tenant_A_OP_Zone\nip routing vrf
    Tenant_A_WAN_Zone\nip routing vrf Tenant_A_WEB_Zone\nip routing vrf Tenant_B_OP_Zone\nip
    routing vrf Tenant_B_WAN_Zone\nip routing vrf Tenant_C_OP_Zone\nip routing vrf
    Tenant_C_WAN_Zone\n!\nip prefix-list PL-LOOPBACKS-EVPN-OVERLAY\n   seq 10 permit
    192.168.255.0/24 eq 32\n   seq 20 permit 192.168.254.0/24 eq 32\n!\nmlag configuration\n
    \  domain-id DC1_SVC3\n   local-interface Vlan4094\n   peer-address 10.255.252.7\n
    \  peer-link Port-Channel5\n   reload-delay mlag 300\n   reload-delay non-mlag
    330\n!\nip route vrf MGMT 0.0.0.0/0 192.168.200.5\n!\nntp local-interface vrf
    MGMT Management1\nntp server vrf MGMT 192.168.200.5 prefer\n!\nroute-map RM-CONN-2-BGP
    permit 10\n   match ip address prefix-list PL-LOOPBACKS-EVPN-OVERLAY\n!\nroute-map
    RM-MLAG-PEER-IN permit 10\n   description Make routes learned over MLAG Peer-link
    less preferred on spines to ensure optimal routing\n   set origin incomplete\n!\nrouter
    bfd\n   multihop interval 1200 min-rx 1200 multiplier 3\n!\nrouter bgp 65103\n
    \  router-id 192.168.255.8\n   maximum-paths 4 ecmp 4\n   update wait-install\n
    \  no bgp default ipv4-unicast\n   distance bgp 20 200 200\n   neighbor EVPN-OVERLAY-PEERS
    peer group\n   neighbor EVPN-OVERLAY-PEERS update-source Loopback0\n   neighbor
    EVPN-OVERLAY-PEERS bfd\n   neighbor EVPN-OVERLAY-PEERS ebgp-multihop 3\n   neighbor
    EVPN-OVERLAY-PEERS password 7 q+VNViP5i4rVjW1cxFv2wA==\n   neighbor EVPN-OVERLAY-PEERS
    send-community\n   neighbor EVPN-OVERLAY-PEERS maximum-routes 0\n   neighbor IPv4-UNDERLAY-PEERS
    peer group\n   neighbor IPv4-UNDERLAY-PEERS password 7 AQQvKeimxJu+uGQ/yYvv9w==\n
    \  neighbor IPv4-UNDERLAY-PEERS send-community\n   neighbor IPv4-UNDERLAY-PEERS
    maximum-routes 12000\n   neighbor MLAG-IPv4-UNDERLAY-PEER peer group\n   neighbor
    MLAG-IPv4-UNDERLAY-PEER remote-as 65103\n   neighbor MLAG-IPv4-UNDERLAY-PEER next-hop-self\n
    \  neighbor MLAG-IPv4-UNDERLAY-PEER description DC1-SVC3B\n   neighbor MLAG-IPv4-UNDERLAY-PEER
    password 7 vnEaG8gMeQf3d3cN6PktXQ==\n   neighbor MLAG-IPv4-UNDERLAY-PEER send-community\n
    \  neighbor MLAG-IPv4-UNDERLAY-PEER maximum-routes 12000\n   neighbor MLAG-IPv4-UNDERLAY-PEER
    route-map RM-MLAG-PEER-IN in\n   neighbor 10.255.251.7 peer group MLAG-IPv4-UNDERLAY-PEER\n
    \  neighbor 10.255.251.7 description DC1-SVC3B\n   neighbor 172.31.255.24 peer
    group IPv4-UNDERLAY-PEERS\n   neighbor 172.31.255.24 remote-as 65001\n   neighbor
    172.31.255.24 description DC1-SPINE1_Ethernet4\n   neighbor 172.31.255.26 peer
    group IPv4-UNDERLAY-PEERS\n   neighbor 172.31.255.26 remote-as 65001\n   neighbor
    172.31.255.26 description DC1-SPINE2_Ethernet4\n   neighbor 172.31.255.28 peer
    group IPv4-UNDERLAY-PEERS\n   neighbor 172.31.255.28 remote-as 65001\n   neighbor
    172.31.255.28 description DC1-SPINE3_Ethernet4\n   neighbor 172.31.255.30 peer
    group IPv4-UNDERLAY-PEERS\n   neighbor 172.31.255.30 remote-as 65001\n   neighbor
    172.31.255.30 description DC1-SPINE4_Ethernet4\n   neighbor 192.168.255.1 peer
    group EVPN-OVERLAY-PEERS\n   neighbor 192.168.255.1 remote-as 65001\n   neighbor
    192.168.255.1 description DC1-SPINE1\n   neighbor 192.168.255.2 peer group EVPN-OVERLAY-PEERS\n
    \  neighbor 192.168.255.2 remote-as 65001\n   neighbor 192.168.255.2 description
    DC1-SPINE2\n   neighbor 192.168.255.3 peer group EVPN-OVERLAY-PEERS\n   neighbor
    192.168.255.3 remote-as 65001\n   neighbor 192.168.255.3 description DC1-SPINE3\n
    \  neighbor 192.168.255.4 peer group EVPN-OVERLAY-PEERS\n   neighbor 192.168.255.4
    remote-as 65001\n   neighbor 192.168.255.4 description DC1-SPINE4\n   redistribute
    connected route-map RM-CONN-2-BGP\n   !\n   vlan-aware-bundle Tenant_A_APP_Zone\n
    \     rd 192.168.255.8:12\n      route-target both 12:12\n      redistribute learned\n
    \     vlan 130-131\n   !\n   vlan-aware-bundle Tenant_A_DB_Zone\n      rd 192.168.255.8:13\n
    \     route-target both 13:13\n      redistribute learned\n      vlan 140-141\n
    \  !\n   vlan-aware-bundle Tenant_A_OP_Zone\n      rd 192.168.255.8:10\n      route-target
    both 10:10\n      redistribute learned\n      vlan 110-111\n   !\n   vlan-aware-bundle
    Tenant_A_WAN_Zone\n      rd 192.168.255.8:14\n      route-target both 14:14\n
    \     redistribute learned\n      vlan 150\n   !\n   vlan-aware-bundle Tenant_A_WEB_Zone\n
    \     rd 192.168.255.8:11\n      route-target both 11:11\n      redistribute learned\n
    \     vlan 120-121\n   !\n   vlan-aware-bundle Tenant_B_OP_Zone\n      rd 192.168.255.8:20\n
    \     route-target both 20:20\n      redistribute learned\n      vlan 210-211\n
    \  !\n   vlan-aware-bundle Tenant_B_WAN_Zone\n      rd 192.168.255.8:21\n      route-target
    both 21:21\n      redistribute learned\n      vlan 250\n   !\n   vlan-aware-bundle
    Tenant_C_OP_Zone\n      rd 192.168.255.8:30\n      route-target both 30:30\n      redistribute
    learned\n      vlan 310-311\n   !\n   vlan-aware-bundle Tenant_C_WAN_Zone\n      rd
    192.168.255.8:31\n      route-target both 31:31\n      redistribute learned\n
    \     vlan 350\n   !\n   address-family evpn\n      neighbor EVPN-OVERLAY-PEERS
    activate\n   !\n   address-family ipv4\n      no neighbor EVPN-OVERLAY-PEERS activate\n
    \     neighbor IPv4-UNDERLAY-PEERS activate\n      neighbor MLAG-IPv4-UNDERLAY-PEER
    activate\n   !\n   vrf Tenant_A_APP_Zone\n      rd 192.168.255.8:12\n      route-target
    import evpn 12:12\n      route-target export evpn 12:12\n      router-id 192.168.255.8\n
    \     update wait-install\n      neighbor 10.255.251.7 peer group MLAG-IPv4-UNDERLAY-PEER\n
    \     neighbor 10.255.251.7 description DC1-SVC3B\n      redistribute connected\n
    \  !\n   vrf Tenant_A_DB_Zone\n      rd 192.168.255.8:13\n      route-target import
    evpn 13:13\n      route-target export evpn 13:13\n      router-id 192.168.255.8\n
    \     update wait-install\n      neighbor 10.255.251.7 peer group MLAG-IPv4-UNDERLAY-PEER\n
    \     neighbor 10.255.251.7 description DC1-SVC3B\n      redistribute connected\n
    \  !\n   vrf Tenant_A_OP_Zone\n      rd 192.168.255.8:10\n      route-target import
    evpn 10:10\n      route-target export evpn 10:10\n      router-id 192.168.255.8\n
    \     update wait-install\n      neighbor 10.255.251.7 peer group MLAG-IPv4-UNDERLAY-PEER\n
    \     neighbor 10.255.251.7 description DC1-SVC3B\n      redistribute connected\n
    \  !\n   vrf Tenant_A_WAN_Zone\n      rd 192.168.255.8:14\n      route-target
    import evpn 14:14\n      route-target export evpn 14:14\n      router-id 192.168.255.8\n
    \     update wait-install\n      neighbor 10.255.251.7 peer group MLAG-IPv4-UNDERLAY-PEER\n
    \     neighbor 10.255.251.7 description DC1-SVC3B\n      redistribute connected\n
    \  !\n   vrf Tenant_A_WEB_Zone\n      rd 192.168.255.8:11\n      route-target
    import evpn 11:11\n      route-target export evpn 11:11\n      router-id 192.168.255.8\n
    \     update wait-install\n      neighbor 10.255.251.7 peer group MLAG-IPv4-UNDERLAY-PEER\n
    \     neighbor 10.255.251.7 description DC1-SVC3B\n      redistribute connected\n
    \  !\n   vrf Tenant_B_OP_Zone\n      rd 192.168.255.8:20\n      route-target import
    evpn 20:20\n      route-target export evpn 20:20\n      router-id 192.168.255.8\n
    \     update wait-install\n      neighbor 10.255.251.7 peer group MLAG-IPv4-UNDERLAY-PEER\n
    \     neighbor 10.255.251.7 description DC1-SVC3B\n      redistribute connected\n
    \  !\n   vrf Tenant_B_WAN_Zone\n      rd 192.168.255.8:21\n      route-target
    import evpn 21:21\n      route-target export evpn 21:21\n      router-id 192.168.255.8\n
    \     update wait-install\n      neighbor 10.255.251.7 peer group MLAG-IPv4-UNDERLAY-PEER\n
    \     neighbor 10.255.251.7 description DC1-SVC3B\n      redistribute connected\n
    \  !\n   vrf Tenant_C_OP_Zone\n      rd 192.168.255.8:30\n      route-target import
    evpn 30:30\n      route-target export evpn 30:30\n      router-id 192.168.255.8\n
    \     update wait-install\n      neighbor 10.255.251.7 peer group MLAG-IPv4-UNDERLAY-PEER\n
    \     neighbor 10.255.251.7 description DC1-SVC3B\n      redistribute connected\n
    \  !\n   vrf Tenant_C_WAN_Zone\n      rd 192.168.255.8:31\n      route-target
    import evpn 31:31\n      route-target export evpn 31:31\n      router-id 192.168.255.8\n
    \     update wait-install\n      neighbor 10.255.251.7 peer group MLAG-IPv4-UNDERLAY-PEER\n
    \     neighbor 10.255.251.7 description DC1-SVC3B\n      redistribute connected\n!\nmanagement
    api http-commands\n   protocol https\n   no shutdown\n   !\n   vrf MGMT\n      no
    shutdown\n!\nend\n"
  AVD_DC1-SVC3B: "!\ndaemon TerminAttr\n   exec /usr/bin/TerminAttr -cvaddr=192.168.200.11:9910
    -cvauth=key,telarista -cvvrf=MGMT -smashexcludes=ale,flexCounter,hardware,kni,pulse,strata
    -ingestexclude=/Sysdb/cell/1/agent,/Sysdb/cell/2/agent -taillogs\n   no shutdown\n!\nvlan
    internal order ascending range 1006 1199\n!\nno ip igmp snooping vlan 120\n!\ntransceiver
    qsfp default-mode 4x10G\n!\nservice routing protocols model multi-agent\n!\nhostname
    DC1-SVC3B\nip name-server vrf MGMT 8.8.8.8\nip name-server vrf MGMT 192.168.200.5\n!\nntp
    local-interface vrf MGMT Management1\nntp server vrf MGMT 192.168.200.5 prefer\n!\nspanning-tree
    mode mstp\nno spanning-tree vlan-id 4093-4094\nspanning-tree mst 0 priority 4096\n!\nno
    enable password\nno aaa root\n!\nusername admin privilege 15 role network-admin
    nopassword\nusername cvpadmin privilege 15 role network-admin secret sha512 $6$rZKcbIZ7iWGAWTUM$TCgDn1KcavS0s.OV8lacMTUkxTByfzcGlFlYUWroxYuU7M/9bIodhRO7nXGzMweUxvbk8mJmQl8Bh44cRktUj.\n!\nvlan
    110\n   name Tenant_A_OP_Zone_1\n!\nvlan 111\n   name Tenant_A_OP_Zone_2\n!\nvlan
    120\n   name Tenant_A_WEB_Zone_1\n!\nvlan 121\n   name Tenant_A_WEBZone_2\n!\nvlan
    130\n   name Tenant_A_APP_Zone_1\n!\nvlan 131\n   name Tenant_A_APP_Zone_2\n!\nvlan
    140\n   name Tenant_A_DB_BZone_1\n!\nvlan 141\n   name Tenant_A_DB_Zone_2\n!\nvlan
    150\n   name Tenant_A_WAN_Zone_1\n!\nvlan 210\n   name Tenant_B_OP_Zone_1\n!\nvlan
    211\n   name Tenant_B_OP_Zone_2\n!\nvlan 250\n   name Tenant_B_WAN_Zone_1\n!\nvlan
    310\n   name Tenant_C_OP_Zone_1\n!\nvlan 311\n   name Tenant_C_OP_Zone_2\n!\nvlan
    350\n   name Tenant_C_WAN_Zone_1\n!\nvlan 3009\n   name MLAG_iBGP_Tenant_A_OP_Zone\n
    \  trunk group LEAF_PEER_L3\n!\nvlan 3010\n   name MLAG_iBGP_Tenant_A_WEB_Zone\n
    \  trunk group LEAF_PEER_L3\n!\nvlan 3011\n   name MLAG_iBGP_Tenant_A_APP_Zone\n
    \  trunk group LEAF_PEER_L3\n!\nvlan 3012\n   name MLAG_iBGP_Tenant_A_DB_Zone\n
    \  trunk group LEAF_PEER_L3\n!\nvlan 3013\n   name MLAG_iBGP_Tenant_A_WAN_Zone\n
    \  trunk group LEAF_PEER_L3\n!\nvlan 3019\n   name MLAG_iBGP_Tenant_B_OP_Zone\n
    \  trunk group LEAF_PEER_L3\n!\nvlan 3020\n   name MLAG_iBGP_Tenant_B_WAN_Zone\n
    \  trunk group LEAF_PEER_L3\n!\nvlan 3029\n   name MLAG_iBGP_Tenant_C_OP_Zone\n
    \  trunk group LEAF_PEER_L3\n!\nvlan 3030\n   name MLAG_iBGP_Tenant_C_WAN_Zone\n
    \  trunk group LEAF_PEER_L3\n!\nvlan 4093\n   name LEAF_PEER_L3\n   trunk group
    LEAF_PEER_L3\n!\nvlan 4094\n   name MLAG_PEER\n   trunk group MLAG\n!\nvrf instance
    MGMT\n!\nvrf instance Tenant_A_APP_Zone\n!\nvrf instance Tenant_A_DB_Zone\n!\nvrf
    instance Tenant_A_OP_Zone\n!\nvrf instance Tenant_A_WAN_Zone\n!\nvrf instance
    Tenant_A_WEB_Zone\n!\nvrf instance Tenant_B_OP_Zone\n!\nvrf instance Tenant_B_WAN_Zone\n!\nvrf
    instance Tenant_C_OP_Zone\n!\nvrf instance Tenant_C_WAN_Zone\n!\ninterface Port-Channel5\n
    \  description MLAG_PEER_DC1-SVC3A_Po5\n   no shutdown\n   switchport\n   switchport
    mode trunk\n   switchport trunk group LEAF_PEER_L3\n   switchport trunk group
    MLAG\n!\ninterface Port-Channel7\n   description DC1_L2LEAF2_Po1\n   no shutdown\n
    \  switchport\n   switchport trunk allowed vlan 110-111,120-121,130-131,140-141,150,210-211,250,310-311,350\n
    \  switchport mode trunk\n   mlag 7\n!\ninterface Ethernet1\n   description P2P_LINK_TO_DC1-SPINE1_Ethernet5\n
    \  no shutdown\n   mtu 1500\n   no switchport\n   ip address 172.31.255.33/31\n!\ninterface
    Ethernet2\n   description P2P_LINK_TO_DC1-SPINE2_Ethernet5\n   no shutdown\n   mtu
    1500\n   no switchport\n   ip address 172.31.255.35/31\n!\ninterface Ethernet3\n
    \  description P2P_LINK_TO_DC1-SPINE3_Ethernet5\n   no shutdown\n   mtu 1500\n
    \  no switchport\n   ip address 172.31.255.37/31\n!\ninterface Ethernet4\n   description
    P2P_LINK_TO_DC1-SPINE4_Ethernet5\n   no shutdown\n   mtu 1500\n   no switchport\n
    \  ip address 172.31.255.39/31\n!\ninterface Ethernet5\n   description MLAG_PEER_DC1-SVC3A_Ethernet5\n
    \  no shutdown\n   channel-group 5 mode active\n!\ninterface Ethernet6\n   description
    MLAG_PEER_DC1-SVC3A_Ethernet6\n   no shutdown\n   channel-group 5 mode active\n!\ninterface
    Ethernet7\n   description DC1-L2LEAF2A_Ethernet2\n   no shutdown\n   channel-group
    7 mode active\n!\ninterface Ethernet8\n   description DC1-L2LEAF2B_Ethernet2\n
    \  no shutdown\n   channel-group 7 mode active\n!\ninterface Loopback0\n   description
    ROUTER_ID\n   no shutdown\n   ip address 192.168.255.9/32\n!\ninterface Loopback1\n
    \  description VTEP_VXLAN_Tunnel_Source\n   no shutdown\n   ip address 192.168.254.8/32\n!\ninterface
    Loopback100\n   description Tenant_A_OP_Zone_VTEP_DIAGNOSTICS\n   no shutdown\n
    \  vrf Tenant_A_OP_Zone\n   ip address 10.255.1.9/32\n!\ninterface Management1\n
    \  description oob_management\n   no shutdown\n   vrf MGMT\n   ip address 192.168.200.109/24\n!\ninterface
    Vlan110\n   description Tenant_A_OP_Zone_1\n   no shutdown\n   vrf Tenant_A_OP_Zone\n
    \  ip address virtual 10.1.10.1/24\n!\ninterface Vlan111\n   description Tenant_A_OP_Zone_2\n
    \  no shutdown\n   vrf Tenant_A_OP_Zone\n   ip helper-address 1.1.1.1 vrf MGMT
    source-interface lo100\n   ip address virtual 10.1.11.1/24\n!\ninterface Vlan120\n
    \  description Tenant_A_WEB_Zone_1\n   no shutdown\n   vrf Tenant_A_WEB_Zone\n
    \  ip helper-address 1.1.1.1 vrf TEST source-interface lo100\n   ip address virtual
    10.1.20.1/24\n!\ninterface Vlan121\n   description Tenant_A_WEBZone_2\n   shutdown\n
    \  mtu 1560\n   vrf Tenant_A_WEB_Zone\n   ip address virtual 10.1.10.254/24\n!\ninterface
    Vlan130\n   description Tenant_A_APP_Zone_1\n   no shutdown\n   vrf Tenant_A_APP_Zone\n
    \  ip address virtual 10.1.30.1/24\n!\ninterface Vlan131\n   description Tenant_A_APP_Zone_2\n
    \  no shutdown\n   vrf Tenant_A_APP_Zone\n   ip address virtual 10.1.31.1/24\n!\ninterface
    Vlan140\n   description Tenant_A_DB_BZone_1\n   no shutdown\n   vrf Tenant_A_DB_Zone\n
    \  ip address virtual 10.1.40.1/24\n!\ninterface Vlan141\n   description Tenant_A_DB_Zone_2\n
    \  no shutdown\n   vrf Tenant_A_DB_Zone\n   ip address virtual 10.1.41.1/24\n!\ninterface
    Vlan150\n   description Tenant_A_WAN_Zone_1\n   no shutdown\n   vrf Tenant_A_WAN_Zone\n
    \  ip address virtual 10.1.40.1/24\n!\ninterface Vlan210\n   description Tenant_B_OP_Zone_1\n
    \  no shutdown\n   vrf Tenant_B_OP_Zone\n   ip address virtual 10.2.10.1/24\n!\ninterface
    Vlan211\n   description Tenant_B_OP_Zone_2\n   no shutdown\n   vrf Tenant_B_OP_Zone\n
    \  ip address virtual 10.2.11.1/24\n!\ninterface Vlan250\n   description Tenant_B_WAN_Zone_1\n
    \  no shutdown\n   vrf Tenant_B_WAN_Zone\n   ip address virtual 10.2.50.1/24\n!\ninterface
    Vlan310\n   description Tenant_C_OP_Zone_1\n   no shutdown\n   vrf Tenant_C_OP_Zone\n
    \  ip address virtual 10.3.10.1/24\n!\ninterface Vlan311\n   description Tenant_C_OP_Zone_2\n
    \  no shutdown\n   vrf Tenant_C_OP_Zone\n   ip address virtual 10.3.11.1/24\n!\ninterface
    Vlan350\n   description Tenant_C_WAN_Zone_1\n   no shutdown\n   vrf Tenant_C_WAN_Zone\n
    \  ip address virtual 10.3.50.1/24\n!\ninterface Vlan3009\n   description MLAG_PEER_L3_iBGP:
    vrf Tenant_A_OP_Zone\n   no shutdown\n   mtu 1500\n   vrf Tenant_A_OP_Zone\n   ip
    address 10.255.251.7/31\n!\ninterface Vlan3010\n   description MLAG_PEER_L3_iBGP:
    vrf Tenant_A_WEB_Zone\n   no shutdown\n   mtu 1500\n   vrf Tenant_A_WEB_Zone\n
    \  ip address 10.255.251.7/31\n!\ninterface Vlan3011\n   description MLAG_PEER_L3_iBGP:
    vrf Tenant_A_APP_Zone\n   no shutdown\n   mtu 1500\n   vrf Tenant_A_APP_Zone\n
    \  ip address 10.255.251.7/31\n!\ninterface Vlan3012\n   description MLAG_PEER_L3_iBGP:
    vrf Tenant_A_DB_Zone\n   no shutdown\n   mtu 1500\n   vrf Tenant_A_DB_Zone\n   ip
    address 10.255.251.7/31\n!\ninterface Vlan3013\n   description MLAG_PEER_L3_iBGP:
    vrf Tenant_A_WAN_Zone\n   no shutdown\n   mtu 1500\n   vrf Tenant_A_WAN_Zone\n
    \  ip address 10.255.251.7/31\n!\ninterface Vlan3019\n   description MLAG_PEER_L3_iBGP:
    vrf Tenant_B_OP_Zone\n   no shutdown\n   mtu 1500\n   vrf Tenant_B_OP_Zone\n   ip
    address 10.255.251.7/31\n!\ninterface Vlan3020\n   description MLAG_PEER_L3_iBGP:
    vrf Tenant_B_WAN_Zone\n   no shutdown\n   mtu 1500\n   vrf Tenant_B_WAN_Zone\n
    \  ip address 10.255.251.7/31\n!\ninterface Vlan3029\n   description MLAG_PEER_L3_iBGP:
    vrf Tenant_C_OP_Zone\n   no shutdown\n   mtu 1500\n   vrf Tenant_C_OP_Zone\n   ip
    address 10.255.251.7/31\n!\ninterface Vlan3030\n   description MLAG_PEER_L3_iBGP:
    vrf Tenant_C_WAN_Zone\n   no shutdown\n   mtu 1500\n   vrf Tenant_C_WAN_Zone\n
    \  ip address 10.255.251.7/31\n!\ninterface Vlan4093\n   description MLAG_PEER_L3_PEERING\n
    \  no shutdown\n   mtu 1500\n   ip address 10.255.251.7/31\n!\ninterface Vlan4094\n
    \  description MLAG_PEER\n   no shutdown\n   mtu 1500\n   no autostate\n   ip
    address 10.255.252.7/31\n!\ninterface Vxlan1\n   description DC1-SVC3B_VTEP\n
    \  vxlan source-interface Loopback1\n   vxlan virtual-router encapsulation mac-address
    mlag-system-id\n   vxlan udp-port 4789\n   vxlan vlan 110 vni 10110\n   vxlan
    vlan 111 vni 50111\n   vxlan vlan 120 vni 10120\n   vxlan vlan 121 vni 10121\n
    \  vxlan vlan 130 vni 10130\n   vxlan vlan 131 vni 10131\n   vxlan vlan 140 vni
    10140\n   vxlan vlan 141 vni 10141\n   vxlan vlan 150 vni 10150\n   vxlan vlan
    210 vni 20210\n   vxlan vlan 211 vni 20211\n   vxlan vlan 250 vni 20250\n   vxlan
    vlan 310 vni 30310\n   vxlan vlan 311 vni 30311\n   vxlan vlan 350 vni 30350\n
    \  vxlan vrf Tenant_A_APP_Zone vni 12\n   vxlan vrf Tenant_A_DB_Zone vni 13\n
    \  vxlan vrf Tenant_A_OP_Zone vni 10\n   vxlan vrf Tenant_A_WAN_Zone vni 14\n
    \  vxlan vrf Tenant_A_WEB_Zone vni 11\n   vxlan vrf Tenant_B_OP_Zone vni 20\n
    \  vxlan vrf Tenant_B_WAN_Zone vni 21\n   vxlan vrf Tenant_C_OP_Zone vni 30\n
    \  vxlan vrf Tenant_C_WAN_Zone vni 31\n!\nip virtual-router mac-address 00:dc:00:00:00:0a\n!\nip
    address virtual source-nat vrf Tenant_A_OP_Zone address 10.255.1.9\n!\nip routing\nno
    ip routing vrf MGMT\nip routing vrf Tenant_A_APP_Zone\nip routing vrf Tenant_A_DB_Zone\nip
    routing vrf Tenant_A_OP_Zone\nip routing vrf Tenant_A_WAN_Zone\nip routing vrf
    Tenant_A_WEB_Zone\nip routing vrf Tenant_B_OP_Zone\nip routing vrf Tenant_B_WAN_Zone\nip
    routing vrf Tenant_C_OP_Zone\nip routing vrf Tenant_C_WAN_Zone\n!\nip prefix-list
    PL-LOOPBACKS-EVPN-OVERLAY\n   seq 10 permit 192.168.255.0/24 eq 32\n   seq 20
    permit 192.168.254.0/24 eq 32\n!\nmlag configuration\n   domain-id DC1_SVC3\n
    \  local-interface Vlan4094\n   peer-address 10.255.252.6\n   peer-link Port-Channel5\n
    \  reload-delay mlag 300\n   reload-delay non-mlag 330\n!\nip route vrf MGMT 0.0.0.0/0
    192.168.200.5\n!\nroute-map RM-CONN-2-BGP permit 10\n   match ip address prefix-list
    PL-LOOPBACKS-EVPN-OVERLAY\n!\nroute-map RM-MLAG-PEER-IN permit 10\n   description
    Make routes learned over MLAG Peer-link less preferred on spines to ensure optimal
    routing\n   set origin incomplete\n!\nrouter bfd\n   multihop interval 1200 min-rx
    1200 multiplier 3\n!\nrouter bgp 65103\n   router-id 192.168.255.9\n   maximum-paths
    4 ecmp 4\n   update wait-install\n   no bgp default ipv4-unicast\n   distance
    bgp 20 200 200\n   neighbor EVPN-OVERLAY-PEERS peer group\n   neighbor EVPN-OVERLAY-PEERS
    update-source Loopback0\n   neighbor EVPN-OVERLAY-PEERS bfd\n   neighbor EVPN-OVERLAY-PEERS
    ebgp-multihop 3\n   neighbor EVPN-OVERLAY-PEERS password 7 q+VNViP5i4rVjW1cxFv2wA==\n
    \  neighbor EVPN-OVERLAY-PEERS send-community\n   neighbor EVPN-OVERLAY-PEERS
    maximum-routes 0\n   neighbor IPv4-UNDERLAY-PEERS peer group\n   neighbor IPv4-UNDERLAY-PEERS
    password 7 AQQvKeimxJu+uGQ/yYvv9w==\n   neighbor IPv4-UNDERLAY-PEERS send-community\n
    \  neighbor IPv4-UNDERLAY-PEERS maximum-routes 12000\n   neighbor MLAG-IPv4-UNDERLAY-PEER
    peer group\n   neighbor MLAG-IPv4-UNDERLAY-PEER remote-as 65103\n   neighbor MLAG-IPv4-UNDERLAY-PEER
    next-hop-self\n   neighbor MLAG-IPv4-UNDERLAY-PEER description DC1-SVC3A\n   neighbor
    MLAG-IPv4-UNDERLAY-PEER password 7 vnEaG8gMeQf3d3cN6PktXQ==\n   neighbor MLAG-IPv4-UNDERLAY-PEER
    send-community\n   neighbor MLAG-IPv4-UNDERLAY-PEER maximum-routes 12000\n   neighbor
    MLAG-IPv4-UNDERLAY-PEER route-map RM-MLAG-PEER-IN in\n   neighbor 10.255.251.6
    peer group MLAG-IPv4-UNDERLAY-PEER\n   neighbor 10.255.251.6 description DC1-SVC3A\n
    \  neighbor 172.31.255.32 peer group IPv4-UNDERLAY-PEERS\n   neighbor 172.31.255.32
    remote-as 65001\n   neighbor 172.31.255.32 description DC1-SPINE1_Ethernet5\n
    \  neighbor 172.31.255.34 peer group IPv4-UNDERLAY-PEERS\n   neighbor 172.31.255.34
    remote-as 65001\n   neighbor 172.31.255.34 description DC1-SPINE2_Ethernet5\n
    \  neighbor 172.31.255.36 peer group IPv4-UNDERLAY-PEERS\n   neighbor 172.31.255.36
    remote-as 65001\n   neighbor 172.31.255.36 description DC1-SPINE3_Ethernet5\n
    \  neighbor 172.31.255.38 peer group IPv4-UNDERLAY-PEERS\n   neighbor 172.31.255.38
    remote-as 65001\n   neighbor 172.31.255.38 description DC1-SPINE4_Ethernet5\n
    \  neighbor 192.168.255.1 peer group EVPN-OVERLAY-PEERS\n   neighbor 192.168.255.1
    remote-as 65001\n   neighbor 192.168.255.1 description DC1-SPINE1\n   neighbor
    192.168.255.2 peer group EVPN-OVERLAY-PEERS\n   neighbor 192.168.255.2 remote-as
    65001\n   neighbor 192.168.255.2 description DC1-SPINE2\n   neighbor 192.168.255.3
    peer group EVPN-OVERLAY-PEERS\n   neighbor 192.168.255.3 remote-as 65001\n   neighbor
    192.168.255.3 description DC1-SPINE3\n   neighbor 192.168.255.4 peer group EVPN-OVERLAY-PEERS\n
    \  neighbor 192.168.255.4 remote-as 65001\n   neighbor 192.168.255.4 description
    DC1-SPINE4\n   redistribute connected route-map RM-CONN-2-BGP\n   !\n   vlan-aware-bundle
    Tenant_A_APP_Zone\n      rd 192.168.255.9:12\n      route-target both 12:12\n
    \     redistribute learned\n      vlan 130-131\n   !\n   vlan-aware-bundle Tenant_A_DB_Zone\n
    \     rd 192.168.255.9:13\n      route-target both 13:13\n      redistribute learned\n
    \     vlan 140-141\n   !\n   vlan-aware-bundle Tenant_A_OP_Zone\n      rd 192.168.255.9:10\n
    \     route-target both 10:10\n      redistribute learned\n      vlan 110-111\n
    \  !\n   vlan-aware-bundle Tenant_A_WAN_Zone\n      rd 192.168.255.9:14\n      route-target
    both 14:14\n      redistribute learned\n      vlan 150\n   !\n   vlan-aware-bundle
    Tenant_A_WEB_Zone\n      rd 192.168.255.9:11\n      route-target both 11:11\n
    \     redistribute learned\n      vlan 120-121\n   !\n   vlan-aware-bundle Tenant_B_OP_Zone\n
    \     rd 192.168.255.9:20\n      route-target both 20:20\n      redistribute learned\n
    \     vlan 210-211\n   !\n   vlan-aware-bundle Tenant_B_WAN_Zone\n      rd 192.168.255.9:21\n
    \     route-target both 21:21\n      redistribute learned\n      vlan 250\n   !\n
    \  vlan-aware-bundle Tenant_C_OP_Zone\n      rd 192.168.255.9:30\n      route-target
    both 30:30\n      redistribute learned\n      vlan 310-311\n   !\n   vlan-aware-bundle
    Tenant_C_WAN_Zone\n      rd 192.168.255.9:31\n      route-target both 31:31\n
    \     redistribute learned\n      vlan 350\n   !\n   address-family evpn\n      neighbor
    EVPN-OVERLAY-PEERS activate\n   !\n   address-family ipv4\n      no neighbor EVPN-OVERLAY-PEERS
    activate\n      neighbor IPv4-UNDERLAY-PEERS activate\n      neighbor MLAG-IPv4-UNDERLAY-PEER
    activate\n   !\n   vrf Tenant_A_APP_Zone\n      rd 192.168.255.9:12\n      route-target
    import evpn 12:12\n      route-target export evpn 12:12\n      router-id 192.168.255.9\n
    \     update wait-install\n      neighbor 10.255.251.6 peer group MLAG-IPv4-UNDERLAY-PEER\n
    \     neighbor 10.255.251.6 description DC1-SVC3A\n      redistribute connected\n
    \  !\n   vrf Tenant_A_DB_Zone\n      rd 192.168.255.9:13\n      route-target import
    evpn 13:13\n      route-target export evpn 13:13\n      router-id 192.168.255.9\n
    \     update wait-install\n      neighbor 10.255.251.6 peer group MLAG-IPv4-UNDERLAY-PEER\n
    \     neighbor 10.255.251.6 description DC1-SVC3A\n      redistribute connected\n
    \  !\n   vrf Tenant_A_OP_Zone\n      rd 192.168.255.9:10\n      route-target import
    evpn 10:10\n      route-target export evpn 10:10\n      router-id 192.168.255.9\n
    \     update wait-install\n      neighbor 10.255.251.6 peer group MLAG-IPv4-UNDERLAY-PEER\n
    \     neighbor 10.255.251.6 description DC1-SVC3A\n      redistribute connected\n
    \  !\n   vrf Tenant_A_WAN_Zone\n      rd 192.168.255.9:14\n      route-target
    import evpn 14:14\n      route-target export evpn 14:14\n      router-id 192.168.255.9\n
    \     update wait-install\n      neighbor 10.255.251.6 peer group MLAG-IPv4-UNDERLAY-PEER\n
    \     neighbor 10.255.251.6 description DC1-SVC3A\n      redistribute connected\n
    \  !\n   vrf Tenant_A_WEB_Zone\n      rd 192.168.255.9:11\n      route-target
    import evpn 11:11\n      route-target export evpn 11:11\n      router-id 192.168.255.9\n
    \     update wait-install\n      neighbor 10.255.251.6 peer group MLAG-IPv4-UNDERLAY-PEER\n
    \     neighbor 10.255.251.6 description DC1-SVC3A\n      redistribute connected\n
    \  !\n   vrf Tenant_B_OP_Zone\n      rd 192.168.255.9:20\n      route-target import
    evpn 20:20\n      route-target export evpn 20:20\n      router-id 192.168.255.9\n
    \     update wait-install\n      neighbor 10.255.251.6 peer group MLAG-IPv4-UNDERLAY-PEER\n
    \     neighbor 10.255.251.6 description DC1-SVC3A\n      redistribute connected\n
    \  !\n   vrf Tenant_B_WAN_Zone\n      rd 192.168.255.9:21\n      route-target
    import evpn 21:21\n      route-target export evpn 21:21\n      router-id 192.168.255.9\n
    \     update wait-install\n      neighbor 10.255.251.6 peer group MLAG-IPv4-UNDERLAY-PEER\n
    \     neighbor 10.255.251.6 description DC1-SVC3A\n      redistribute connected\n
    \  !\n   vrf Tenant_C_OP_Zone\n      rd 192.168.255.9:30\n      route-target import
    evpn 30:30\n      route-target export evpn 30:30\n      router-id 192.168.255.9\n
    \     update wait-install\n      neighbor 10.255.251.6 peer group MLAG-IPv4-UNDERLAY-PEER\n
    \     neighbor 10.255.251.6 description DC1-SVC3A\n      redistribute connected\n
    \  !\n   vrf Tenant_C_WAN_Zone\n      rd 192.168.255.9:31\n      route-target
    import evpn 31:31\n      route-target export evpn 31:31\n      router-id 192.168.255.9\n
    \     update wait-install\n      neighbor 10.255.251.6 peer group MLAG-IPv4-UNDERLAY-PEER\n
    \     neighbor 10.255.251.6 description DC1-SVC3A\n      redistribute connected\n!\nend\n"
cvp_topology:
  DC1_BL1:
    devices:
    - DC1-BL1A
    - DC1-BL1B
    parent_container: DC1_LEAFS
  DC1_FABRIC:
    devices: []
    parent_container: Tenant
  DC1_L2LEAF1:
    devices:
    - DC1-L2LEAF1A
    parent_container: DC1_L2LEAFS
  DC1_L2LEAF2:
    devices:
    - DC1-L2LEAF2A
    - DC1-L2LEAF2B
    parent_container: DC1_L2LEAFS
  DC1_L2LEAFS:
    devices: []
    parent_container: DC1_FABRIC
  DC1_LEAF1:
    devices:
    - DC1-LEAF1A
    parent_container: DC1_LEAFS
  DC1_LEAF2:
    devices:
    - DC1-LEAF2A
    - DC1-LEAF2B
    parent_container: DC1_LEAFS
  DC1_LEAFS:
    devices: []
    parent_container: DC1_FABRIC
  DC1_SPINES:
    devices:
    - DC1-SPINE1
    - DC1-SPINE2
    - DC1-SPINE3
    - DC1-SPINE4
    parent_container: DC1_FABRIC
  DC1_SVC3:
    devices: []
    parent_container: DC1_LEAFS<|MERGE_RESOLUTION|>--- conflicted
+++ resolved
@@ -29,39 +29,6 @@
     \  no switchport\n   ip address 172.31.255.47/31\n!\ninterface Ethernet5\n   description
     MLAG_PEER_DC1-BL1B_Ethernet5\n   no shutdown\n   channel-group 5 mode active\n!\ninterface
     Ethernet6\n   description MLAG_PEER_DC1-BL1B_Ethernet6\n   no shutdown\n   channel-group
-<<<<<<< HEAD
-    5 mode active\n!\ninterface Loopback0\n   description EVPN_Overlay_Peering\n   no
-    shutdown\n   ip address 192.168.255.10/32\n!\ninterface Loopback1\n   description
-    VTEP_VXLAN_Tunnel_Source\n   no shutdown\n   ip address 192.168.254.10/32\n!\ninterface
-    Management1\n   description oob_management\n   no shutdown\n   vrf MGMT\n   ip
-    address 192.168.200.110/24\n!\ninterface Vlan150\n   description Tenant_A_WAN_Zone_1\n
-    \  no shutdown\n   vrf Tenant_A_WAN_Zone\n   ip address virtual 10.1.40.1/24\n!\ninterface
-    Vlan250\n   description Tenant_B_WAN_Zone_1\n   no shutdown\n   vrf Tenant_B_WAN_Zone\n
-    \  ip address virtual 10.2.50.1/24\n!\ninterface Vlan350\n   description Tenant_C_WAN_Zone_1\n
-    \  no shutdown\n   vrf Tenant_C_WAN_Zone\n   ip address virtual 10.3.50.1/24\n!\ninterface
-    Vlan3013\n   description MLAG_PEER_L3_iBGP: vrf Tenant_A_WAN_Zone\n   no shutdown\n
-    \  mtu 1500\n   vrf Tenant_A_WAN_Zone\n   ip address 10.255.251.10/31\n!\ninterface
-    Vlan3020\n   description MLAG_PEER_L3_iBGP: vrf Tenant_B_WAN_Zone\n   no shutdown\n
-    \  mtu 1500\n   vrf Tenant_B_WAN_Zone\n   ip address 10.255.251.10/31\n!\ninterface
-    Vlan3030\n   description MLAG_PEER_L3_iBGP: vrf Tenant_C_WAN_Zone\n   no shutdown\n
-    \  mtu 1500\n   vrf Tenant_C_WAN_Zone\n   ip address 10.255.251.10/31\n!\ninterface
-    Vlan4093\n   description MLAG_PEER_L3_PEERING\n   no shutdown\n   mtu 1500\n   ip
-    address 10.255.251.10/31\n!\ninterface Vlan4094\n   description MLAG_PEER\n   no
-    shutdown\n   mtu 1500\n   no autostate\n   ip address 10.255.252.10/31\n!\ninterface
-    Vxlan1\n   description DC1-BL1A_VTEP\n   vxlan source-interface Loopback1\n   vxlan
-    virtual-router encapsulation mac-address mlag-system-id\n   vxlan udp-port 4789\n
-    \  vxlan vlan 150 vni 10150\n   vxlan vlan 250 vni 20250\n   vxlan vlan 350 vni
-    30350\n   vxlan vrf Tenant_A_WAN_Zone vni 14\n   vxlan vrf Tenant_B_WAN_Zone vni
-    21\n   vxlan vrf Tenant_C_WAN_Zone vni 31\n!\nip virtual-router mac-address 00:dc:00:00:00:0a\n!\nip
-    routing\nno ip routing vrf MGMT\nip routing vrf Tenant_A_WAN_Zone\nip routing
-    vrf Tenant_B_WAN_Zone\nip routing vrf Tenant_C_WAN_Zone\n!\nip prefix-list PL-LOOPBACKS-EVPN-OVERLAY\n
-    \  seq 10 permit 192.168.255.0/24 eq 32\n   seq 20 permit 192.168.254.0/24 eq
-    32\n!\nmlag configuration\n   domain-id DC1_BL1\n   local-interface Vlan4094\n
-    \  peer-address 10.255.252.11\n   peer-link Port-Channel5\n   reload-delay mlag
-    300\n   reload-delay non-mlag 330\n!\nip route vrf MGMT 0.0.0.0/0 192.168.200.5\n!\nntp
-    local-interface vrf MGMT Management1\nntp server vrf MGMT 192.168.200.5 prefer\n!\nroute-map
-    RM-CONN-2-BGP permit 10\n   match ip address prefix-list PL-LOOPBACKS-EVPN-OVERLAY\n!\nroute-map
-=======
     5 mode active\n!\ninterface Loopback0\n   description ROUTER_ID\n   no shutdown\n
     \  ip address 192.168.255.10/32\n!\ninterface Loopback1\n   description VTEP_VXLAN_Tunnel_Source\n
     \  no shutdown\n   ip address 192.168.254.10/32\n!\ninterface Management1\n   description
@@ -90,9 +57,9 @@
     10 permit 192.168.255.0/24 eq 32\n   seq 20 permit 192.168.254.0/24 eq 32\n!\nmlag
     configuration\n   domain-id DC1_BL1\n   local-interface Vlan4094\n   peer-address
     10.255.252.11\n   peer-link Port-Channel5\n   reload-delay mlag 300\n   reload-delay
-    non-mlag 330\n!\nip route vrf MGMT 0.0.0.0/0 192.168.200.5\n!\nroute-map RM-CONN-2-BGP
+    non-mlag 330\n!\nip route vrf MGMT 0.0.0.0/0 192.168.200.5\n!\nntp local-interface
+    vrf MGMT Management1\nntp server vrf MGMT 192.168.200.5 prefer\n!\nroute-map RM-CONN-2-BGP
     permit 10\n   match ip address prefix-list PL-LOOPBACKS-EVPN-OVERLAY\n!\nroute-map
->>>>>>> 580bb719
     RM-MLAG-PEER-IN permit 10\n   description Make routes learned over MLAG Peer-link
     less preferred on spines to ensure optimal routing\n   set origin incomplete\n!\nrouter
     bfd\n   multihop interval 1200 min-rx 1200 multiplier 3\n!\nrouter bgp 65104\n
@@ -177,39 +144,6 @@
     \  no switchport\n   ip address 172.31.255.55/31\n!\ninterface Ethernet5\n   description
     MLAG_PEER_DC1-BL1A_Ethernet5\n   no shutdown\n   channel-group 5 mode active\n!\ninterface
     Ethernet6\n   description MLAG_PEER_DC1-BL1A_Ethernet6\n   no shutdown\n   channel-group
-<<<<<<< HEAD
-    5 mode active\n!\ninterface Loopback0\n   description EVPN_Overlay_Peering\n   no
-    shutdown\n   ip address 192.168.255.11/32\n!\ninterface Loopback1\n   description
-    VTEP_VXLAN_Tunnel_Source\n   no shutdown\n   ip address 192.168.254.10/32\n!\ninterface
-    Management1\n   description oob_management\n   no shutdown\n   vrf MGMT\n   ip
-    address 192.168.200.111/24\n!\ninterface Vlan150\n   description Tenant_A_WAN_Zone_1\n
-    \  no shutdown\n   vrf Tenant_A_WAN_Zone\n   ip address virtual 10.1.40.1/24\n!\ninterface
-    Vlan250\n   description Tenant_B_WAN_Zone_1\n   no shutdown\n   vrf Tenant_B_WAN_Zone\n
-    \  ip address virtual 10.2.50.1/24\n!\ninterface Vlan350\n   description Tenant_C_WAN_Zone_1\n
-    \  no shutdown\n   vrf Tenant_C_WAN_Zone\n   ip address virtual 10.3.50.1/24\n!\ninterface
-    Vlan3013\n   description MLAG_PEER_L3_iBGP: vrf Tenant_A_WAN_Zone\n   no shutdown\n
-    \  mtu 1500\n   vrf Tenant_A_WAN_Zone\n   ip address 10.255.251.11/31\n!\ninterface
-    Vlan3020\n   description MLAG_PEER_L3_iBGP: vrf Tenant_B_WAN_Zone\n   no shutdown\n
-    \  mtu 1500\n   vrf Tenant_B_WAN_Zone\n   ip address 10.255.251.11/31\n!\ninterface
-    Vlan3030\n   description MLAG_PEER_L3_iBGP: vrf Tenant_C_WAN_Zone\n   no shutdown\n
-    \  mtu 1500\n   vrf Tenant_C_WAN_Zone\n   ip address 10.255.251.11/31\n!\ninterface
-    Vlan4093\n   description MLAG_PEER_L3_PEERING\n   no shutdown\n   mtu 1500\n   ip
-    address 10.255.251.11/31\n!\ninterface Vlan4094\n   description MLAG_PEER\n   no
-    shutdown\n   mtu 1500\n   no autostate\n   ip address 10.255.252.11/31\n!\ninterface
-    Vxlan1\n   description DC1-BL1B_VTEP\n   vxlan source-interface Loopback1\n   vxlan
-    virtual-router encapsulation mac-address mlag-system-id\n   vxlan udp-port 4789\n
-    \  vxlan vlan 150 vni 10150\n   vxlan vlan 250 vni 20250\n   vxlan vlan 350 vni
-    30350\n   vxlan vrf Tenant_A_WAN_Zone vni 14\n   vxlan vrf Tenant_B_WAN_Zone vni
-    21\n   vxlan vrf Tenant_C_WAN_Zone vni 31\n!\nip virtual-router mac-address 00:dc:00:00:00:0a\n!\nip
-    routing\nno ip routing vrf MGMT\nip routing vrf Tenant_A_WAN_Zone\nip routing
-    vrf Tenant_B_WAN_Zone\nip routing vrf Tenant_C_WAN_Zone\n!\nip prefix-list PL-LOOPBACKS-EVPN-OVERLAY\n
-    \  seq 10 permit 192.168.255.0/24 eq 32\n   seq 20 permit 192.168.254.0/24 eq
-    32\n!\nmlag configuration\n   domain-id DC1_BL1\n   local-interface Vlan4094\n
-    \  peer-address 10.255.252.10\n   peer-link Port-Channel5\n   reload-delay mlag
-    300\n   reload-delay non-mlag 330\n!\nip route vrf MGMT 0.0.0.0/0 192.168.200.5\n!\nntp
-    local-interface vrf MGMT Management1\nntp server vrf MGMT 192.168.200.5 prefer\n!\nroute-map
-    RM-CONN-2-BGP permit 10\n   match ip address prefix-list PL-LOOPBACKS-EVPN-OVERLAY\n!\nroute-map
-=======
     5 mode active\n!\ninterface Loopback0\n   description ROUTER_ID\n   no shutdown\n
     \  ip address 192.168.255.11/32\n!\ninterface Loopback1\n   description VTEP_VXLAN_Tunnel_Source\n
     \  no shutdown\n   ip address 192.168.254.10/32\n!\ninterface Management1\n   description
@@ -238,9 +172,9 @@
     10 permit 192.168.255.0/24 eq 32\n   seq 20 permit 192.168.254.0/24 eq 32\n!\nmlag
     configuration\n   domain-id DC1_BL1\n   local-interface Vlan4094\n   peer-address
     10.255.252.10\n   peer-link Port-Channel5\n   reload-delay mlag 300\n   reload-delay
-    non-mlag 330\n!\nip route vrf MGMT 0.0.0.0/0 192.168.200.5\n!\nroute-map RM-CONN-2-BGP
+    non-mlag 330\n!\nip route vrf MGMT 0.0.0.0/0 192.168.200.5\n!\nntp local-interface
+    vrf MGMT Management1\nntp server vrf MGMT 192.168.200.5 prefer\n!\nroute-map RM-CONN-2-BGP
     permit 10\n   match ip address prefix-list PL-LOOPBACKS-EVPN-OVERLAY\n!\nroute-map
->>>>>>> 580bb719
     RM-MLAG-PEER-IN permit 10\n   description Make routes learned over MLAG Peer-link
     less preferred on spines to ensure optimal routing\n   set origin incomplete\n!\nrouter
     bfd\n   multihop interval 1200 min-rx 1200 multiplier 3\n!\nrouter bgp 65104\n
@@ -398,7 +332,6 @@
     -ingestexclude=/Sysdb/cell/1/agent,/Sysdb/cell/2/agent -taillogs\n   no shutdown\n!\nvlan
     internal order ascending range 1006 1199\n!\nno ip igmp snooping vlan 120\n!\ntransceiver
     qsfp default-mode 4x10G\n!\nservice routing protocols model multi-agent\n!\nhostname
-<<<<<<< HEAD
     DC1-LEAF1A\nip name-server vrf MGMT 8.8.8.8\nip name-server vrf MGMT 192.168.200.5\n!\nspanning-tree
     mode mstp\nspanning-tree mst 0 priority 4096\n!\nvlan 120\n   name Tenant_A_WEB_Zone_1\n!\nvlan
     121\n   name Tenant_A_WEBZone_2\n!\nvlan 130\n   name Tenant_A_APP_Zone_1\n!\nvlan
@@ -414,37 +347,11 @@
     \  no shutdown\n   switchport trunk allowed vlan 110-111,210-211\n   switchport
     mode trunk\n   switchport\n!\ninterface Ethernet7\n   description server02_SINGLE_NODE_Eth1\n
     \  no shutdown\n   switchport access vlan 110\n   switchport mode access\n   switchport\n!\ninterface
-    Loopback0\n   description EVPN_Overlay_Peering\n   no shutdown\n   ip address
-    192.168.255.5/32\n!\ninterface Loopback1\n   description VTEP_VXLAN_Tunnel_Source\n
-    \  no shutdown\n   ip address 192.168.254.5/32\n!\ninterface Management1\n   description
-    oob_management\n   no shutdown\n   vrf MGMT\n   ip address 192.168.200.105/24\n!\ninterface
-    Vlan120\n   description Tenant_A_WEB_Zone_1\n   no shutdown\n   vrf Tenant_A_WEB_Zone\n
-=======
-    DC1-LEAF1A\nip name-server vrf MGMT 8.8.8.8\nip name-server vrf MGMT 192.168.200.5\n!\nntp
-    local-interface vrf MGMT Management1\nntp server vrf MGMT 192.168.200.5 prefer\n!\nspanning-tree
-    mode mstp\nspanning-tree mst 0 priority 4096\n!\nno enable password\nno aaa root\n!\nusername
-    admin privilege 15 role network-admin nopassword\nusername cvpadmin privilege
-    15 role network-admin secret sha512 $6$rZKcbIZ7iWGAWTUM$TCgDn1KcavS0s.OV8lacMTUkxTByfzcGlFlYUWroxYuU7M/9bIodhRO7nXGzMweUxvbk8mJmQl8Bh44cRktUj.\n!\nvlan
-    120\n   name Tenant_A_WEB_Zone_1\n!\nvlan 121\n   name Tenant_A_WEBZone_2\n!\nvlan
-    130\n   name Tenant_A_APP_Zone_1\n!\nvlan 131\n   name Tenant_A_APP_Zone_2\n!\nvrf
-    instance MGMT\n!\nvrf instance Tenant_A_APP_Zone\n!\nvrf instance Tenant_A_WEB_Zone\n!\ninterface
-    Ethernet1\n   description P2P_LINK_TO_DC1-SPINE1_Ethernet1\n   no shutdown\n   mtu
-    1500\n   no switchport\n   ip address 172.31.255.1/31\n!\ninterface Ethernet2\n
-    \  description P2P_LINK_TO_DC1-SPINE2_Ethernet1\n   no shutdown\n   mtu 1500\n
-    \  no switchport\n   ip address 172.31.255.3/31\n!\ninterface Ethernet3\n   description
-    P2P_LINK_TO_DC1-SPINE3_Ethernet1\n   no shutdown\n   mtu 1500\n   no switchport\n
-    \  ip address 172.31.255.5/31\n!\ninterface Ethernet4\n   description P2P_LINK_TO_DC1-SPINE4_Ethernet1\n
-    \  no shutdown\n   mtu 1500\n   no switchport\n   ip address 172.31.255.7/31\n!\ninterface
-    Ethernet6\n   description server02_SINGLE_NODE_TRUNK_Eth1\n   no shutdown\n   switchport
-    trunk allowed vlan 110-111,210-211\n   switchport mode trunk\n   switchport\n!\ninterface
-    Ethernet7\n   description server02_SINGLE_NODE_Eth1\n   no shutdown\n   switchport
-    access vlan 110\n   switchport mode access\n   switchport\n!\ninterface Loopback0\n
-    \  description ROUTER_ID\n   no shutdown\n   ip address 192.168.255.5/32\n!\ninterface
+    Loopback0\n   description ROUTER_ID\n   no shutdown\n   ip address 192.168.255.5/32\n!\ninterface
     Loopback1\n   description VTEP_VXLAN_Tunnel_Source\n   no shutdown\n   ip address
     192.168.254.5/32\n!\ninterface Management1\n   description oob_management\n   no
     shutdown\n   vrf MGMT\n   ip address 192.168.200.105/24\n!\ninterface Vlan120\n
     \  description Tenant_A_WEB_Zone_1\n   no shutdown\n   vrf Tenant_A_WEB_Zone\n
->>>>>>> 580bb719
     \  ip helper-address 1.1.1.1 vrf TEST source-interface lo100\n   ip address virtual
     10.1.20.1/24\n!\ninterface Vlan121\n   description Tenant_A_WEBZone_2\n   shutdown\n
     \  mtu 1560\n   vrf Tenant_A_WEB_Zone\n   ip address virtual 10.1.10.254/24\n!\ninterface
@@ -543,78 +450,6 @@
     Ethernet7\n   description DC1-L2LEAF1A_Ethernet1\n   no shutdown\n   channel-group
     7 mode active\n!\ninterface Ethernet10\n   description server01_MLAG_Eth2\n   no
     shutdown\n   channel-group 10 mode active\n!\ninterface Loopback0\n   description
-<<<<<<< HEAD
-    EVPN_Overlay_Peering\n   no shutdown\n   ip address 192.168.255.6/32\n!\ninterface
-    Loopback1\n   description VTEP_VXLAN_Tunnel_Source\n   no shutdown\n   ip address
-    192.168.254.6/32\n!\ninterface Loopback100\n   description Tenant_A_OP_Zone_VTEP_DIAGNOSTICS\n
-    \  no shutdown\n   vrf Tenant_A_OP_Zone\n   ip address 10.255.1.6/32\n!\ninterface
-    Management1\n   description oob_management\n   no shutdown\n   vrf MGMT\n   ip
-    address 192.168.200.106/24\n!\ninterface Vlan110\n   description Tenant_A_OP_Zone_1\n
-    \  no shutdown\n   vrf Tenant_A_OP_Zone\n   ip address virtual 10.1.10.1/24\n!\ninterface
-    Vlan111\n   description Tenant_A_OP_Zone_2\n   no shutdown\n   vrf Tenant_A_OP_Zone\n
-    \  ip helper-address 1.1.1.1 vrf MGMT source-interface lo100\n   ip address virtual
-    10.1.11.1/24\n!\ninterface Vlan120\n   description Tenant_A_WEB_Zone_1\n   no
-    shutdown\n   vrf Tenant_A_WEB_Zone\n   ip helper-address 1.1.1.1 vrf TEST source-interface
-    lo100\n   ip address virtual 10.1.20.1/24\n!\ninterface Vlan121\n   description
-    Tenant_A_WEBZone_2\n   shutdown\n   mtu 1560\n   vrf Tenant_A_WEB_Zone\n   ip
-    address virtual 10.1.10.254/24\n!\ninterface Vlan130\n   description Tenant_A_APP_Zone_1\n
-    \  no shutdown\n   vrf Tenant_A_APP_Zone\n   ip address virtual 10.1.30.1/24\n!\ninterface
-    Vlan131\n   description Tenant_A_APP_Zone_2\n   no shutdown\n   vrf Tenant_A_APP_Zone\n
-    \  ip address virtual 10.1.31.1/24\n!\ninterface Vlan140\n   description Tenant_A_DB_BZone_1\n
-    \  no shutdown\n   vrf Tenant_A_DB_Zone\n   ip address virtual 10.1.40.1/24\n!\ninterface
-    Vlan141\n   description Tenant_A_DB_Zone_2\n   no shutdown\n   vrf Tenant_A_DB_Zone\n
-    \  ip address virtual 10.1.41.1/24\n!\ninterface Vlan210\n   description Tenant_B_OP_Zone_1\n
-    \  no shutdown\n   vrf Tenant_B_OP_Zone\n   ip address virtual 10.2.10.1/24\n!\ninterface
-    Vlan211\n   description Tenant_B_OP_Zone_2\n   no shutdown\n   vrf Tenant_B_OP_Zone\n
-    \  ip address virtual 10.2.11.1/24\n!\ninterface Vlan310\n   description Tenant_C_OP_Zone_1\n
-    \  no shutdown\n   vrf Tenant_C_OP_Zone\n   ip address virtual 10.3.10.1/24\n!\ninterface
-    Vlan311\n   description Tenant_C_OP_Zone_2\n   no shutdown\n   vrf Tenant_C_OP_Zone\n
-    \  ip address virtual 10.3.11.1/24\n!\ninterface Vlan3009\n   description MLAG_PEER_L3_iBGP:
-    vrf Tenant_A_OP_Zone\n   no shutdown\n   mtu 1500\n   vrf Tenant_A_OP_Zone\n   ip
-    address 10.255.251.2/31\n!\ninterface Vlan3010\n   description MLAG_PEER_L3_iBGP:
-    vrf Tenant_A_WEB_Zone\n   no shutdown\n   mtu 1500\n   vrf Tenant_A_WEB_Zone\n
-    \  ip address 10.255.251.2/31\n!\ninterface Vlan3011\n   description MLAG_PEER_L3_iBGP:
-    vrf Tenant_A_APP_Zone\n   no shutdown\n   mtu 1500\n   vrf Tenant_A_APP_Zone\n
-    \  ip address 10.255.251.2/31\n!\ninterface Vlan3012\n   description MLAG_PEER_L3_iBGP:
-    vrf Tenant_A_DB_Zone\n   no shutdown\n   mtu 1500\n   vrf Tenant_A_DB_Zone\n   ip
-    address 10.255.251.2/31\n!\ninterface Vlan3019\n   description MLAG_PEER_L3_iBGP:
-    vrf Tenant_B_OP_Zone\n   no shutdown\n   mtu 1500\n   vrf Tenant_B_OP_Zone\n   ip
-    address 10.255.251.2/31\n!\ninterface Vlan3029\n   description MLAG_PEER_L3_iBGP:
-    vrf Tenant_C_OP_Zone\n   no shutdown\n   mtu 1500\n   vrf Tenant_C_OP_Zone\n   ip
-    address 10.255.251.2/31\n!\ninterface Vlan4093\n   description MLAG_PEER_L3_PEERING\n
-    \  no shutdown\n   mtu 1500\n   ip address 10.255.251.2/31\n!\ninterface Vlan4094\n
-    \  description MLAG_PEER\n   no shutdown\n   mtu 1500\n   no autostate\n   ip
-    address 10.255.252.2/31\n!\ninterface Vxlan1\n   description DC1-LEAF2A_VTEP\n
-    \  vxlan source-interface Loopback1\n   vxlan virtual-router encapsulation mac-address
-    mlag-system-id\n   vxlan udp-port 4789\n   vxlan vlan 110 vni 10110\n   vxlan
-    vlan 111 vni 50111\n   vxlan vlan 120 vni 10120\n   vxlan vlan 121 vni 10121\n
-    \  vxlan vlan 130 vni 10130\n   vxlan vlan 131 vni 10131\n   vxlan vlan 140 vni
-    10140\n   vxlan vlan 141 vni 10141\n   vxlan vlan 210 vni 20210\n   vxlan vlan
-    211 vni 20211\n   vxlan vlan 310 vni 30310\n   vxlan vlan 311 vni 30311\n   vxlan
-    vrf Tenant_A_APP_Zone vni 12\n   vxlan vrf Tenant_A_DB_Zone vni 13\n   vxlan vrf
-    Tenant_A_OP_Zone vni 10\n   vxlan vrf Tenant_A_WEB_Zone vni 11\n   vxlan vrf Tenant_B_OP_Zone
-    vni 20\n   vxlan vrf Tenant_C_OP_Zone vni 30\n!\nip virtual-router mac-address
-    00:dc:00:00:00:0a\n!\nip address virtual source-nat vrf Tenant_A_OP_Zone address
-    10.255.1.6\n!\nip routing\nno ip routing vrf MGMT\nip routing vrf Tenant_A_APP_Zone\nip
-    routing vrf Tenant_A_DB_Zone\nip routing vrf Tenant_A_OP_Zone\nip routing vrf
-    Tenant_A_WEB_Zone\nip routing vrf Tenant_B_OP_Zone\nip routing vrf Tenant_C_OP_Zone\n!\nip
-    prefix-list PL-LOOPBACKS-EVPN-OVERLAY\n   seq 10 permit 192.168.255.0/24 eq 32\n
-    \  seq 20 permit 192.168.254.0/24 eq 32\n!\nmlag configuration\n   domain-id DC1_LEAF2\n
-    \  local-interface Vlan4094\n   peer-address 10.255.252.3\n   peer-link Port-Channel5\n
-    \  reload-delay mlag 300\n   reload-delay non-mlag 330\n!\nip route vrf MGMT 0.0.0.0/0
-    192.168.200.5\n!\nntp local-interface vrf MGMT Management1\nntp server vrf MGMT
-    192.168.200.5 prefer\n!\nroute-map RM-CONN-2-BGP permit 10\n   match ip address
-    prefix-list PL-LOOPBACKS-EVPN-OVERLAY\n!\nroute-map RM-MLAG-PEER-IN permit 10\n
-    \  description Make routes learned over MLAG Peer-link less preferred on spines
-    to ensure optimal routing\n   set origin incomplete\n!\nrouter bfd\n   multihop
-    interval 1200 min-rx 1200 multiplier 3\n!\nrouter bgp 65102\n   router-id 192.168.255.6\n
-    \  maximum-paths 4 ecmp 4\n   update wait-install\n   no bgp default ipv4-unicast\n
-    \  distance bgp 20 200 200\n   neighbor EVPN-OVERLAY-PEERS peer group\n   neighbor
-    EVPN-OVERLAY-PEERS update-source Loopback0\n   neighbor EVPN-OVERLAY-PEERS bfd\n
-    \  neighbor EVPN-OVERLAY-PEERS ebgp-multihop 3\n   neighbor EVPN-OVERLAY-PEERS
-    password 7 q+VNViP5i4rVjW1cxFv2wA==\n   neighbor EVPN-OVERLAY-PEERS send-community\n
-    \  neighbor EVPN-OVERLAY-PEERS maximum-routes 0\n   neighbor IPv4-UNDERLAY-PEERS
-=======
     ROUTER_ID\n   no shutdown\n   ip address 192.168.255.6/32\n!\ninterface Loopback1\n
     \  description VTEP_VXLAN_Tunnel_Source\n   no shutdown\n   ip address 192.168.254.6/32\n!\ninterface
     Loopback100\n   description Tenant_A_OP_Zone_VTEP_DIAGNOSTICS\n   no shutdown\n
@@ -672,7 +507,8 @@
     \  seq 10 permit 192.168.255.0/24 eq 32\n   seq 20 permit 192.168.254.0/24 eq
     32\n!\nmlag configuration\n   domain-id DC1_LEAF2\n   local-interface Vlan4094\n
     \  peer-address 10.255.252.3\n   peer-link Port-Channel5\n   reload-delay mlag
-    300\n   reload-delay non-mlag 330\n!\nip route vrf MGMT 0.0.0.0/0 192.168.200.5\n!\nroute-map
+    300\n   reload-delay non-mlag 330\n!\nip route vrf MGMT 0.0.0.0/0 192.168.200.5\n!\nntp
+    local-interface vrf MGMT Management1\nntp server vrf MGMT 192.168.200.5 prefer\n!\nroute-map
     RM-CONN-2-BGP permit 10\n   match ip address prefix-list PL-LOOPBACKS-EVPN-OVERLAY\n!\nroute-map
     RM-MLAG-PEER-IN permit 10\n   description Make routes learned over MLAG Peer-link
     less preferred on spines to ensure optimal routing\n   set origin incomplete\n!\nrouter
@@ -683,7 +519,6 @@
     EVPN-OVERLAY-PEERS bfd\n   neighbor EVPN-OVERLAY-PEERS ebgp-multihop 3\n   neighbor
     EVPN-OVERLAY-PEERS password 7 q+VNViP5i4rVjW1cxFv2wA==\n   neighbor EVPN-OVERLAY-PEERS
     send-community\n   neighbor EVPN-OVERLAY-PEERS maximum-routes 0\n   neighbor IPv4-UNDERLAY-PEERS
->>>>>>> 580bb719
     peer group\n   neighbor IPv4-UNDERLAY-PEERS password 7 AQQvKeimxJu+uGQ/yYvv9w==\n
     \  neighbor IPv4-UNDERLAY-PEERS send-community\n   neighbor IPv4-UNDERLAY-PEERS
     maximum-routes 12000\n   neighbor MLAG-IPv4-UNDERLAY-PEER peer group\n   neighbor
@@ -792,78 +627,6 @@
     Ethernet7\n   description DC1-L2LEAF1A_Ethernet2\n   no shutdown\n   channel-group
     7 mode active\n!\ninterface Ethernet10\n   description server01_MLAG_Eth3\n   no
     shutdown\n   channel-group 10 mode active\n!\ninterface Loopback0\n   description
-<<<<<<< HEAD
-    EVPN_Overlay_Peering\n   no shutdown\n   ip address 192.168.255.7/32\n!\ninterface
-    Loopback1\n   description VTEP_VXLAN_Tunnel_Source\n   no shutdown\n   ip address
-    192.168.254.6/32\n!\ninterface Loopback100\n   description Tenant_A_OP_Zone_VTEP_DIAGNOSTICS\n
-    \  no shutdown\n   vrf Tenant_A_OP_Zone\n   ip address 10.255.1.7/32\n!\ninterface
-    Management1\n   description oob_management\n   no shutdown\n   vrf MGMT\n   ip
-    address 192.168.200.107/24\n!\ninterface Vlan110\n   description Tenant_A_OP_Zone_1\n
-    \  no shutdown\n   vrf Tenant_A_OP_Zone\n   ip address virtual 10.1.10.1/24\n!\ninterface
-    Vlan111\n   description Tenant_A_OP_Zone_2\n   no shutdown\n   vrf Tenant_A_OP_Zone\n
-    \  ip helper-address 1.1.1.1 vrf MGMT source-interface lo100\n   ip address virtual
-    10.1.11.1/24\n!\ninterface Vlan120\n   description Tenant_A_WEB_Zone_1\n   no
-    shutdown\n   vrf Tenant_A_WEB_Zone\n   ip helper-address 1.1.1.1 vrf TEST source-interface
-    lo100\n   ip address virtual 10.1.20.1/24\n!\ninterface Vlan121\n   description
-    Tenant_A_WEBZone_2\n   shutdown\n   mtu 1560\n   vrf Tenant_A_WEB_Zone\n   ip
-    address virtual 10.1.10.254/24\n!\ninterface Vlan130\n   description Tenant_A_APP_Zone_1\n
-    \  no shutdown\n   vrf Tenant_A_APP_Zone\n   ip address virtual 10.1.30.1/24\n!\ninterface
-    Vlan131\n   description Tenant_A_APP_Zone_2\n   no shutdown\n   vrf Tenant_A_APP_Zone\n
-    \  ip address virtual 10.1.31.1/24\n!\ninterface Vlan140\n   description Tenant_A_DB_BZone_1\n
-    \  no shutdown\n   vrf Tenant_A_DB_Zone\n   ip address virtual 10.1.40.1/24\n!\ninterface
-    Vlan141\n   description Tenant_A_DB_Zone_2\n   no shutdown\n   vrf Tenant_A_DB_Zone\n
-    \  ip address virtual 10.1.41.1/24\n!\ninterface Vlan210\n   description Tenant_B_OP_Zone_1\n
-    \  no shutdown\n   vrf Tenant_B_OP_Zone\n   ip address virtual 10.2.10.1/24\n!\ninterface
-    Vlan211\n   description Tenant_B_OP_Zone_2\n   no shutdown\n   vrf Tenant_B_OP_Zone\n
-    \  ip address virtual 10.2.11.1/24\n!\ninterface Vlan310\n   description Tenant_C_OP_Zone_1\n
-    \  no shutdown\n   vrf Tenant_C_OP_Zone\n   ip address virtual 10.3.10.1/24\n!\ninterface
-    Vlan311\n   description Tenant_C_OP_Zone_2\n   no shutdown\n   vrf Tenant_C_OP_Zone\n
-    \  ip address virtual 10.3.11.1/24\n!\ninterface Vlan3009\n   description MLAG_PEER_L3_iBGP:
-    vrf Tenant_A_OP_Zone\n   no shutdown\n   mtu 1500\n   vrf Tenant_A_OP_Zone\n   ip
-    address 10.255.251.3/31\n!\ninterface Vlan3010\n   description MLAG_PEER_L3_iBGP:
-    vrf Tenant_A_WEB_Zone\n   no shutdown\n   mtu 1500\n   vrf Tenant_A_WEB_Zone\n
-    \  ip address 10.255.251.3/31\n!\ninterface Vlan3011\n   description MLAG_PEER_L3_iBGP:
-    vrf Tenant_A_APP_Zone\n   no shutdown\n   mtu 1500\n   vrf Tenant_A_APP_Zone\n
-    \  ip address 10.255.251.3/31\n!\ninterface Vlan3012\n   description MLAG_PEER_L3_iBGP:
-    vrf Tenant_A_DB_Zone\n   no shutdown\n   mtu 1500\n   vrf Tenant_A_DB_Zone\n   ip
-    address 10.255.251.3/31\n!\ninterface Vlan3019\n   description MLAG_PEER_L3_iBGP:
-    vrf Tenant_B_OP_Zone\n   no shutdown\n   mtu 1500\n   vrf Tenant_B_OP_Zone\n   ip
-    address 10.255.251.3/31\n!\ninterface Vlan3029\n   description MLAG_PEER_L3_iBGP:
-    vrf Tenant_C_OP_Zone\n   no shutdown\n   mtu 1500\n   vrf Tenant_C_OP_Zone\n   ip
-    address 10.255.251.3/31\n!\ninterface Vlan4093\n   description MLAG_PEER_L3_PEERING\n
-    \  no shutdown\n   mtu 1500\n   ip address 10.255.251.3/31\n!\ninterface Vlan4094\n
-    \  description MLAG_PEER\n   no shutdown\n   mtu 1500\n   no autostate\n   ip
-    address 10.255.252.3/31\n!\ninterface Vxlan1\n   description DC1-LEAF2B_VTEP\n
-    \  vxlan source-interface Loopback1\n   vxlan virtual-router encapsulation mac-address
-    mlag-system-id\n   vxlan udp-port 4789\n   vxlan vlan 110 vni 10110\n   vxlan
-    vlan 111 vni 50111\n   vxlan vlan 120 vni 10120\n   vxlan vlan 121 vni 10121\n
-    \  vxlan vlan 130 vni 10130\n   vxlan vlan 131 vni 10131\n   vxlan vlan 140 vni
-    10140\n   vxlan vlan 141 vni 10141\n   vxlan vlan 210 vni 20210\n   vxlan vlan
-    211 vni 20211\n   vxlan vlan 310 vni 30310\n   vxlan vlan 311 vni 30311\n   vxlan
-    vrf Tenant_A_APP_Zone vni 12\n   vxlan vrf Tenant_A_DB_Zone vni 13\n   vxlan vrf
-    Tenant_A_OP_Zone vni 10\n   vxlan vrf Tenant_A_WEB_Zone vni 11\n   vxlan vrf Tenant_B_OP_Zone
-    vni 20\n   vxlan vrf Tenant_C_OP_Zone vni 30\n!\nip virtual-router mac-address
-    00:dc:00:00:00:0a\n!\nip address virtual source-nat vrf Tenant_A_OP_Zone address
-    10.255.1.7\n!\nip routing\nno ip routing vrf MGMT\nip routing vrf Tenant_A_APP_Zone\nip
-    routing vrf Tenant_A_DB_Zone\nip routing vrf Tenant_A_OP_Zone\nip routing vrf
-    Tenant_A_WEB_Zone\nip routing vrf Tenant_B_OP_Zone\nip routing vrf Tenant_C_OP_Zone\n!\nip
-    prefix-list PL-LOOPBACKS-EVPN-OVERLAY\n   seq 10 permit 192.168.255.0/24 eq 32\n
-    \  seq 20 permit 192.168.254.0/24 eq 32\n!\nmlag configuration\n   domain-id DC1_LEAF2\n
-    \  local-interface Vlan4094\n   peer-address 10.255.252.2\n   peer-link Port-Channel5\n
-    \  reload-delay mlag 300\n   reload-delay non-mlag 330\n!\nip route vrf MGMT 0.0.0.0/0
-    192.168.200.5\n!\nntp local-interface vrf MGMT Management1\nntp server vrf MGMT
-    192.168.200.5 prefer\n!\nroute-map RM-CONN-2-BGP permit 10\n   match ip address
-    prefix-list PL-LOOPBACKS-EVPN-OVERLAY\n!\nroute-map RM-MLAG-PEER-IN permit 10\n
-    \  description Make routes learned over MLAG Peer-link less preferred on spines
-    to ensure optimal routing\n   set origin incomplete\n!\nrouter bfd\n   multihop
-    interval 1200 min-rx 1200 multiplier 3\n!\nrouter bgp 65102\n   router-id 192.168.255.7\n
-    \  maximum-paths 4 ecmp 4\n   update wait-install\n   no bgp default ipv4-unicast\n
-    \  distance bgp 20 200 200\n   neighbor EVPN-OVERLAY-PEERS peer group\n   neighbor
-    EVPN-OVERLAY-PEERS update-source Loopback0\n   neighbor EVPN-OVERLAY-PEERS bfd\n
-    \  neighbor EVPN-OVERLAY-PEERS ebgp-multihop 3\n   neighbor EVPN-OVERLAY-PEERS
-    password 7 q+VNViP5i4rVjW1cxFv2wA==\n   neighbor EVPN-OVERLAY-PEERS send-community\n
-    \  neighbor EVPN-OVERLAY-PEERS maximum-routes 0\n   neighbor IPv4-UNDERLAY-PEERS
-=======
     ROUTER_ID\n   no shutdown\n   ip address 192.168.255.7/32\n!\ninterface Loopback1\n
     \  description VTEP_VXLAN_Tunnel_Source\n   no shutdown\n   ip address 192.168.254.6/32\n!\ninterface
     Loopback100\n   description Tenant_A_OP_Zone_VTEP_DIAGNOSTICS\n   no shutdown\n
@@ -921,7 +684,8 @@
     \  seq 10 permit 192.168.255.0/24 eq 32\n   seq 20 permit 192.168.254.0/24 eq
     32\n!\nmlag configuration\n   domain-id DC1_LEAF2\n   local-interface Vlan4094\n
     \  peer-address 10.255.252.2\n   peer-link Port-Channel5\n   reload-delay mlag
-    300\n   reload-delay non-mlag 330\n!\nip route vrf MGMT 0.0.0.0/0 192.168.200.5\n!\nroute-map
+    300\n   reload-delay non-mlag 330\n!\nip route vrf MGMT 0.0.0.0/0 192.168.200.5\n!\nntp
+    local-interface vrf MGMT Management1\nntp server vrf MGMT 192.168.200.5 prefer\n!\nroute-map
     RM-CONN-2-BGP permit 10\n   match ip address prefix-list PL-LOOPBACKS-EVPN-OVERLAY\n!\nroute-map
     RM-MLAG-PEER-IN permit 10\n   description Make routes learned over MLAG Peer-link
     less preferred on spines to ensure optimal routing\n   set origin incomplete\n!\nrouter
@@ -932,7 +696,6 @@
     EVPN-OVERLAY-PEERS bfd\n   neighbor EVPN-OVERLAY-PEERS ebgp-multihop 3\n   neighbor
     EVPN-OVERLAY-PEERS password 7 q+VNViP5i4rVjW1cxFv2wA==\n   neighbor EVPN-OVERLAY-PEERS
     send-community\n   neighbor EVPN-OVERLAY-PEERS maximum-routes 0\n   neighbor IPv4-UNDERLAY-PEERS
->>>>>>> 580bb719
     peer group\n   neighbor IPv4-UNDERLAY-PEERS password 7 AQQvKeimxJu+uGQ/yYvv9w==\n
     \  neighbor IPv4-UNDERLAY-PEERS send-community\n   neighbor IPv4-UNDERLAY-PEERS
     maximum-routes 12000\n   neighbor MLAG-IPv4-UNDERLAY-PEER peer group\n   neighbor
@@ -994,32 +757,17 @@
     \  !\n   vrf Tenant_C_OP_Zone\n      rd 192.168.255.7:30\n      route-target import
     evpn 30:30\n      route-target export evpn 30:30\n      router-id 192.168.255.7\n
     \     update wait-install\n      neighbor 10.255.251.2 peer group MLAG-IPv4-UNDERLAY-PEER\n
-<<<<<<< HEAD
     \     neighbor 10.255.251.2 description DC1-LEAF2A\n      redistribute connected\n!\nend\n"
   AVD_DC1-SPINE1: "!\nno enable password\nno aaa root\n!\nusername admin privilege
     15 role network-admin nopassword\nusername cvpadmin privilege 15 role network-admin
     secret sha512 $6$rZKcbIZ7iWGAWTUM$TCgDn1KcavS0s.OV8lacMTUkxTByfzcGlFlYUWroxYuU7M/9bIodhRO7nXGzMweUxvbk8mJmQl8Bh44cRktUj.\n!\nmanagement
     api http-commands\n   protocol https\n   no shutdown\n   !\n   vrf MGMT\n      no
     shutdown\n!\ndaemon TerminAttr\n   exec /usr/bin/TerminAttr -cvaddr=192.168.200.11:9910
-=======
-    \     neighbor 10.255.251.2 description DC1-LEAF2A\n      redistribute connected\n!\nmanagement
-    api http-commands\n   protocol https\n   no shutdown\n   !\n   vrf MGMT\n      no
-    shutdown\n!\nend\n"
-  AVD_DC1-SPINE1: "!\ndaemon TerminAttr\n   exec /usr/bin/TerminAttr -cvaddr=192.168.200.11:9910
->>>>>>> 580bb719
     -cvauth=key,telarista -cvvrf=MGMT -smashexcludes=ale,flexCounter,hardware,kni,pulse,strata
     -ingestexclude=/Sysdb/cell/1/agent,/Sysdb/cell/2/agent -taillogs\n   no shutdown\n!\nvlan
     internal order ascending range 1006 1199\n!\ntransceiver qsfp default-mode 4x10G\n!\nservice
     routing protocols model multi-agent\n!\nhostname DC1-SPINE1\nip name-server vrf
-<<<<<<< HEAD
     MGMT 8.8.8.8\nip name-server vrf MGMT 192.168.200.5\n!\nspanning-tree mode none\n!\nvrf
-=======
-    MGMT 8.8.8.8\nip name-server vrf MGMT 192.168.200.5\n!\nntp local-interface vrf
-    MGMT Management1\nntp server vrf MGMT 192.168.200.5 prefer\n!\nspanning-tree mode
-    none\n!\nno enable password\nno aaa root\n!\nusername admin privilege 15 role
-    network-admin nopassword\nusername cvpadmin privilege 15 role network-admin secret
-    sha512 $6$rZKcbIZ7iWGAWTUM$TCgDn1KcavS0s.OV8lacMTUkxTByfzcGlFlYUWroxYuU7M/9bIodhRO7nXGzMweUxvbk8mJmQl8Bh44cRktUj.\n!\nvrf
->>>>>>> 580bb719
     instance MGMT\n!\ninterface Ethernet1\n   description P2P_LINK_TO_DC1-LEAF1A_Ethernet1\n
     \  no shutdown\n   mtu 1500\n   no switchport\n   ip address 172.31.255.0/31\n!\ninterface
     Ethernet2\n   description P2P_LINK_TO_DC1-LEAF2A_Ethernet1\n   no shutdown\n   mtu
@@ -1033,31 +781,17 @@
     1500\n   no switchport\n   ip address 172.31.255.40/31\n!\ninterface Ethernet7\n
     \  description P2P_LINK_TO_DC1-BL1B_Ethernet1\n   no shutdown\n   mtu 1500\n   no
     switchport\n   ip address 172.31.255.48/31\n!\ninterface Loopback0\n   description
-<<<<<<< HEAD
-    EVPN_Overlay_Peering\n   no shutdown\n   ip address 192.168.255.1/32\n!\ninterface
-    Management1\n   description oob_management\n   no shutdown\n   vrf MGMT\n   ip
-    address 192.168.200.101/24\n!\nip routing\nno ip routing vrf MGMT\n!\nip prefix-list
-    PL-LOOPBACKS-EVPN-OVERLAY\n   seq 10 permit 192.168.255.0/24 eq 32\n!\nip route
-    vrf MGMT 0.0.0.0/0 192.168.200.5\n!\nntp local-interface vrf MGMT Management1\nntp
-    server vrf MGMT 192.168.200.5 prefer\n!\nroute-map RM-CONN-2-BGP permit 10\n   match
-    ip address prefix-list PL-LOOPBACKS-EVPN-OVERLAY\n!\nrouter bfd\n   multihop interval
-    1200 min-rx 1200 multiplier 3\n!\nrouter bgp 65001\n   router-id 192.168.255.1\n
-    \  maximum-paths 4 ecmp 4\n   update wait-install\n   no bgp default ipv4-unicast\n
-    \  distance bgp 20 200 200\n   neighbor EVPN-OVERLAY-PEERS peer group\n   neighbor
-    EVPN-OVERLAY-PEERS next-hop-unchanged\n   neighbor EVPN-OVERLAY-PEERS update-source
-    Loopback0\n   neighbor EVPN-OVERLAY-PEERS bfd\n   neighbor EVPN-OVERLAY-PEERS
-=======
     ROUTER_ID\n   no shutdown\n   ip address 192.168.255.1/32\n!\ninterface Management1\n
     \  description oob_management\n   no shutdown\n   vrf MGMT\n   ip address 192.168.200.101/24\n!\nip
     routing\nno ip routing vrf MGMT\n!\nip prefix-list PL-LOOPBACKS-EVPN-OVERLAY\n
-    \  seq 10 permit 192.168.255.0/24 eq 32\n!\nip route vrf MGMT 0.0.0.0/0 192.168.200.5\n!\nroute-map
+    \  seq 10 permit 192.168.255.0/24 eq 32\n!\nip route vrf MGMT 0.0.0.0/0 192.168.200.5\n!\nntp
+    local-interface vrf MGMT Management1\nntp server vrf MGMT 192.168.200.5 prefer\n!\nroute-map
     RM-CONN-2-BGP permit 10\n   match ip address prefix-list PL-LOOPBACKS-EVPN-OVERLAY\n!\nrouter
     bfd\n   multihop interval 1200 min-rx 1200 multiplier 3\n!\nrouter bgp 65001\n
     \  router-id 192.168.255.1\n   maximum-paths 4 ecmp 4\n   update wait-install\n
     \  no bgp default ipv4-unicast\n   distance bgp 20 200 200\n   neighbor EVPN-OVERLAY-PEERS
     peer group\n   neighbor EVPN-OVERLAY-PEERS next-hop-unchanged\n   neighbor EVPN-OVERLAY-PEERS
     update-source Loopback0\n   neighbor EVPN-OVERLAY-PEERS bfd\n   neighbor EVPN-OVERLAY-PEERS
->>>>>>> 580bb719
     ebgp-multihop 3\n   neighbor EVPN-OVERLAY-PEERS password 7 q+VNViP5i4rVjW1cxFv2wA==\n
     \  neighbor EVPN-OVERLAY-PEERS send-community\n   neighbor EVPN-OVERLAY-PEERS
     maximum-routes 0\n   neighbor IPv4-UNDERLAY-PEERS peer group\n   neighbor IPv4-UNDERLAY-PEERS
@@ -1117,31 +851,17 @@
     1500\n   no switchport\n   ip address 172.31.255.42/31\n!\ninterface Ethernet7\n
     \  description P2P_LINK_TO_DC1-BL1B_Ethernet2\n   no shutdown\n   mtu 1500\n   no
     switchport\n   ip address 172.31.255.50/31\n!\ninterface Loopback0\n   description
-<<<<<<< HEAD
-    EVPN_Overlay_Peering\n   no shutdown\n   ip address 192.168.255.2/32\n!\ninterface
-    Management1\n   description oob_management\n   no shutdown\n   vrf MGMT\n   ip
-    address 192.168.200.102/24\n!\nip routing\nno ip routing vrf MGMT\n!\nip prefix-list
-    PL-LOOPBACKS-EVPN-OVERLAY\n   seq 10 permit 192.168.255.0/24 eq 32\n!\nip route
-    vrf MGMT 0.0.0.0/0 192.168.200.5\n!\nntp local-interface vrf MGMT Management1\nntp
-    server vrf MGMT 192.168.200.5 prefer\n!\nroute-map RM-CONN-2-BGP permit 10\n   match
-    ip address prefix-list PL-LOOPBACKS-EVPN-OVERLAY\n!\nrouter bfd\n   multihop interval
-    1200 min-rx 1200 multiplier 3\n!\nrouter bgp 65001\n   router-id 192.168.255.2\n
-    \  maximum-paths 4 ecmp 4\n   update wait-install\n   no bgp default ipv4-unicast\n
-    \  distance bgp 20 200 200\n   neighbor EVPN-OVERLAY-PEERS peer group\n   neighbor
-    EVPN-OVERLAY-PEERS next-hop-unchanged\n   neighbor EVPN-OVERLAY-PEERS update-source
-    Loopback0\n   neighbor EVPN-OVERLAY-PEERS bfd\n   neighbor EVPN-OVERLAY-PEERS
-=======
     ROUTER_ID\n   no shutdown\n   ip address 192.168.255.2/32\n!\ninterface Management1\n
     \  description oob_management\n   no shutdown\n   vrf MGMT\n   ip address 192.168.200.102/24\n!\nip
     routing\nno ip routing vrf MGMT\n!\nip prefix-list PL-LOOPBACKS-EVPN-OVERLAY\n
-    \  seq 10 permit 192.168.255.0/24 eq 32\n!\nip route vrf MGMT 0.0.0.0/0 192.168.200.5\n!\nroute-map
+    \  seq 10 permit 192.168.255.0/24 eq 32\n!\nip route vrf MGMT 0.0.0.0/0 192.168.200.5\n!\nntp
+    local-interface vrf MGMT Management1\nntp server vrf MGMT 192.168.200.5 prefer\n!\nroute-map
     RM-CONN-2-BGP permit 10\n   match ip address prefix-list PL-LOOPBACKS-EVPN-OVERLAY\n!\nrouter
     bfd\n   multihop interval 1200 min-rx 1200 multiplier 3\n!\nrouter bgp 65001\n
     \  router-id 192.168.255.2\n   maximum-paths 4 ecmp 4\n   update wait-install\n
     \  no bgp default ipv4-unicast\n   distance bgp 20 200 200\n   neighbor EVPN-OVERLAY-PEERS
     peer group\n   neighbor EVPN-OVERLAY-PEERS next-hop-unchanged\n   neighbor EVPN-OVERLAY-PEERS
     update-source Loopback0\n   neighbor EVPN-OVERLAY-PEERS bfd\n   neighbor EVPN-OVERLAY-PEERS
->>>>>>> 580bb719
     ebgp-multihop 3\n   neighbor EVPN-OVERLAY-PEERS password 7 q+VNViP5i4rVjW1cxFv2wA==\n
     \  neighbor EVPN-OVERLAY-PEERS send-community\n   neighbor EVPN-OVERLAY-PEERS
     maximum-routes 0\n   neighbor IPv4-UNDERLAY-PEERS peer group\n   neighbor IPv4-UNDERLAY-PEERS
@@ -1201,31 +921,17 @@
     1500\n   no switchport\n   ip address 172.31.255.44/31\n!\ninterface Ethernet7\n
     \  description P2P_LINK_TO_DC1-BL1B_Ethernet3\n   no shutdown\n   mtu 1500\n   no
     switchport\n   ip address 172.31.255.52/31\n!\ninterface Loopback0\n   description
-<<<<<<< HEAD
-    EVPN_Overlay_Peering\n   no shutdown\n   ip address 192.168.255.3/32\n!\ninterface
-    Management1\n   description oob_management\n   no shutdown\n   vrf MGMT\n   ip
-    address 192.168.200.103/24\n!\nip routing\nno ip routing vrf MGMT\n!\nip prefix-list
-    PL-LOOPBACKS-EVPN-OVERLAY\n   seq 10 permit 192.168.255.0/24 eq 32\n!\nip route
-    vrf MGMT 0.0.0.0/0 192.168.200.5\n!\nntp local-interface vrf MGMT Management1\nntp
-    server vrf MGMT 192.168.200.5 prefer\n!\nroute-map RM-CONN-2-BGP permit 10\n   match
-    ip address prefix-list PL-LOOPBACKS-EVPN-OVERLAY\n!\nrouter bfd\n   multihop interval
-    1200 min-rx 1200 multiplier 3\n!\nrouter bgp 65001\n   router-id 192.168.255.3\n
-    \  maximum-paths 4 ecmp 4\n   update wait-install\n   no bgp default ipv4-unicast\n
-    \  distance bgp 20 200 200\n   neighbor EVPN-OVERLAY-PEERS peer group\n   neighbor
-    EVPN-OVERLAY-PEERS next-hop-unchanged\n   neighbor EVPN-OVERLAY-PEERS update-source
-    Loopback0\n   neighbor EVPN-OVERLAY-PEERS bfd\n   neighbor EVPN-OVERLAY-PEERS
-=======
     ROUTER_ID\n   no shutdown\n   ip address 192.168.255.3/32\n!\ninterface Management1\n
     \  description oob_management\n   no shutdown\n   vrf MGMT\n   ip address 192.168.200.103/24\n!\nip
     routing\nno ip routing vrf MGMT\n!\nip prefix-list PL-LOOPBACKS-EVPN-OVERLAY\n
-    \  seq 10 permit 192.168.255.0/24 eq 32\n!\nip route vrf MGMT 0.0.0.0/0 192.168.200.5\n!\nroute-map
+    \  seq 10 permit 192.168.255.0/24 eq 32\n!\nip route vrf MGMT 0.0.0.0/0 192.168.200.5\n!\nntp
+    local-interface vrf MGMT Management1\nntp server vrf MGMT 192.168.200.5 prefer\n!\nroute-map
     RM-CONN-2-BGP permit 10\n   match ip address prefix-list PL-LOOPBACKS-EVPN-OVERLAY\n!\nrouter
     bfd\n   multihop interval 1200 min-rx 1200 multiplier 3\n!\nrouter bgp 65001\n
     \  router-id 192.168.255.3\n   maximum-paths 4 ecmp 4\n   update wait-install\n
     \  no bgp default ipv4-unicast\n   distance bgp 20 200 200\n   neighbor EVPN-OVERLAY-PEERS
     peer group\n   neighbor EVPN-OVERLAY-PEERS next-hop-unchanged\n   neighbor EVPN-OVERLAY-PEERS
     update-source Loopback0\n   neighbor EVPN-OVERLAY-PEERS bfd\n   neighbor EVPN-OVERLAY-PEERS
->>>>>>> 580bb719
     ebgp-multihop 3\n   neighbor EVPN-OVERLAY-PEERS password 7 q+VNViP5i4rVjW1cxFv2wA==\n
     \  neighbor EVPN-OVERLAY-PEERS send-community\n   neighbor EVPN-OVERLAY-PEERS
     maximum-routes 0\n   neighbor IPv4-UNDERLAY-PEERS peer group\n   neighbor IPv4-UNDERLAY-PEERS
@@ -1285,31 +991,17 @@
     1500\n   no switchport\n   ip address 172.31.255.46/31\n!\ninterface Ethernet7\n
     \  description P2P_LINK_TO_DC1-BL1B_Ethernet4\n   no shutdown\n   mtu 1500\n   no
     switchport\n   ip address 172.31.255.54/31\n!\ninterface Loopback0\n   description
-<<<<<<< HEAD
-    EVPN_Overlay_Peering\n   no shutdown\n   ip address 192.168.255.4/32\n!\ninterface
-    Management1\n   description oob_management\n   no shutdown\n   vrf MGMT\n   ip
-    address 192.168.200.104/24\n!\nip routing\nno ip routing vrf MGMT\n!\nip prefix-list
-    PL-LOOPBACKS-EVPN-OVERLAY\n   seq 10 permit 192.168.255.0/24 eq 32\n!\nip route
-    vrf MGMT 0.0.0.0/0 192.168.200.5\n!\nntp local-interface vrf MGMT Management1\nntp
-    server vrf MGMT 192.168.200.5 prefer\n!\nroute-map RM-CONN-2-BGP permit 10\n   match
-    ip address prefix-list PL-LOOPBACKS-EVPN-OVERLAY\n!\nrouter bfd\n   multihop interval
-    1200 min-rx 1200 multiplier 3\n!\nrouter bgp 65001\n   router-id 192.168.255.4\n
-    \  maximum-paths 4 ecmp 4\n   update wait-install\n   no bgp default ipv4-unicast\n
-    \  distance bgp 20 200 200\n   neighbor EVPN-OVERLAY-PEERS peer group\n   neighbor
-    EVPN-OVERLAY-PEERS next-hop-unchanged\n   neighbor EVPN-OVERLAY-PEERS update-source
-    Loopback0\n   neighbor EVPN-OVERLAY-PEERS bfd\n   neighbor EVPN-OVERLAY-PEERS
-=======
     ROUTER_ID\n   no shutdown\n   ip address 192.168.255.4/32\n!\ninterface Management1\n
     \  description oob_management\n   no shutdown\n   vrf MGMT\n   ip address 192.168.200.104/24\n!\nip
     routing\nno ip routing vrf MGMT\n!\nip prefix-list PL-LOOPBACKS-EVPN-OVERLAY\n
-    \  seq 10 permit 192.168.255.0/24 eq 32\n!\nip route vrf MGMT 0.0.0.0/0 192.168.200.5\n!\nroute-map
+    \  seq 10 permit 192.168.255.0/24 eq 32\n!\nip route vrf MGMT 0.0.0.0/0 192.168.200.5\n!\nntp
+    local-interface vrf MGMT Management1\nntp server vrf MGMT 192.168.200.5 prefer\n!\nroute-map
     RM-CONN-2-BGP permit 10\n   match ip address prefix-list PL-LOOPBACKS-EVPN-OVERLAY\n!\nrouter
     bfd\n   multihop interval 1200 min-rx 1200 multiplier 3\n!\nrouter bgp 65001\n
     \  router-id 192.168.255.4\n   maximum-paths 4 ecmp 4\n   update wait-install\n
     \  no bgp default ipv4-unicast\n   distance bgp 20 200 200\n   neighbor EVPN-OVERLAY-PEERS
     peer group\n   neighbor EVPN-OVERLAY-PEERS next-hop-unchanged\n   neighbor EVPN-OVERLAY-PEERS
     update-source Loopback0\n   neighbor EVPN-OVERLAY-PEERS bfd\n   neighbor EVPN-OVERLAY-PEERS
->>>>>>> 580bb719
     ebgp-multihop 3\n   neighbor EVPN-OVERLAY-PEERS password 7 q+VNViP5i4rVjW1cxFv2wA==\n
     \  neighbor EVPN-OVERLAY-PEERS send-community\n   neighbor EVPN-OVERLAY-PEERS
     maximum-routes 0\n   neighbor IPv4-UNDERLAY-PEERS peer group\n   neighbor IPv4-UNDERLAY-PEERS
@@ -1401,225 +1093,7 @@
     7 mode active\n!\ninterface Ethernet8\n   description DC1-L2LEAF2B_Ethernet1\n
     \  no shutdown\n   channel-group 7 mode active\n!\ninterface Ethernet10\n   description
     server03_ESI_Eth1\n   no shutdown\n   channel-group 10 mode active\n!\ninterface
-<<<<<<< HEAD
-    Loopback0\n   description EVPN_Overlay_Peering\n   no shutdown\n   ip address
-    192.168.255.8/32\n!\ninterface Loopback1\n   description VTEP_VXLAN_Tunnel_Source\n
-    \  no shutdown\n   ip address 192.168.254.8/32\n!\ninterface Loopback100\n   description
-    Tenant_A_OP_Zone_VTEP_DIAGNOSTICS\n   no shutdown\n   vrf Tenant_A_OP_Zone\n   ip
-    address 10.255.1.8/32\n!\ninterface Management1\n   description oob_management\n
-    \  no shutdown\n   vrf MGMT\n   ip address 192.168.200.108/24\n!\ninterface Vlan110\n
-    \  description Tenant_A_OP_Zone_1\n   no shutdown\n   vrf Tenant_A_OP_Zone\n   ip
-    address virtual 10.1.10.1/24\n!\ninterface Vlan111\n   description Tenant_A_OP_Zone_2\n
-    \  no shutdown\n   vrf Tenant_A_OP_Zone\n   ip helper-address 1.1.1.1 vrf MGMT
-    source-interface lo100\n   ip address virtual 10.1.11.1/24\n!\ninterface Vlan120\n
-    \  description Tenant_A_WEB_Zone_1\n   no shutdown\n   vrf Tenant_A_WEB_Zone\n
-    \  ip helper-address 1.1.1.1 vrf TEST source-interface lo100\n   ip address virtual
-    10.1.20.1/24\n!\ninterface Vlan121\n   description Tenant_A_WEBZone_2\n   shutdown\n
-    \  mtu 1560\n   vrf Tenant_A_WEB_Zone\n   ip address virtual 10.1.10.254/24\n!\ninterface
-    Vlan130\n   description Tenant_A_APP_Zone_1\n   no shutdown\n   vrf Tenant_A_APP_Zone\n
-    \  ip address virtual 10.1.30.1/24\n!\ninterface Vlan131\n   description Tenant_A_APP_Zone_2\n
-    \  no shutdown\n   vrf Tenant_A_APP_Zone\n   ip address virtual 10.1.31.1/24\n!\ninterface
-    Vlan140\n   description Tenant_A_DB_BZone_1\n   no shutdown\n   vrf Tenant_A_DB_Zone\n
-    \  ip address virtual 10.1.40.1/24\n!\ninterface Vlan141\n   description Tenant_A_DB_Zone_2\n
-    \  no shutdown\n   vrf Tenant_A_DB_Zone\n   ip address virtual 10.1.41.1/24\n!\ninterface
-    Vlan150\n   description Tenant_A_WAN_Zone_1\n   no shutdown\n   vrf Tenant_A_WAN_Zone\n
-    \  ip address virtual 10.1.40.1/24\n!\ninterface Vlan210\n   description Tenant_B_OP_Zone_1\n
-    \  no shutdown\n   vrf Tenant_B_OP_Zone\n   ip address virtual 10.2.10.1/24\n!\ninterface
-    Vlan211\n   description Tenant_B_OP_Zone_2\n   no shutdown\n   vrf Tenant_B_OP_Zone\n
-    \  ip address virtual 10.2.11.1/24\n!\ninterface Vlan250\n   description Tenant_B_WAN_Zone_1\n
-    \  no shutdown\n   vrf Tenant_B_WAN_Zone\n   ip address virtual 10.2.50.1/24\n!\ninterface
-    Vlan310\n   description Tenant_C_OP_Zone_1\n   no shutdown\n   vrf Tenant_C_OP_Zone\n
-    \  ip address virtual 10.3.10.1/24\n!\ninterface Vlan311\n   description Tenant_C_OP_Zone_2\n
-    \  no shutdown\n   vrf Tenant_C_OP_Zone\n   ip address virtual 10.3.11.1/24\n!\ninterface
-    Vlan350\n   description Tenant_C_WAN_Zone_1\n   no shutdown\n   vrf Tenant_C_WAN_Zone\n
-    \  ip address virtual 10.3.50.1/24\n!\ninterface Vlan3009\n   description MLAG_PEER_L3_iBGP:
-    vrf Tenant_A_OP_Zone\n   no shutdown\n   mtu 1500\n   vrf Tenant_A_OP_Zone\n   ip
-    address 10.255.251.6/31\n!\ninterface Vlan3010\n   description MLAG_PEER_L3_iBGP:
-    vrf Tenant_A_WEB_Zone\n   no shutdown\n   mtu 1500\n   vrf Tenant_A_WEB_Zone\n
-    \  ip address 10.255.251.6/31\n!\ninterface Vlan3011\n   description MLAG_PEER_L3_iBGP:
-    vrf Tenant_A_APP_Zone\n   no shutdown\n   mtu 1500\n   vrf Tenant_A_APP_Zone\n
-    \  ip address 10.255.251.6/31\n!\ninterface Vlan3012\n   description MLAG_PEER_L3_iBGP:
-    vrf Tenant_A_DB_Zone\n   no shutdown\n   mtu 1500\n   vrf Tenant_A_DB_Zone\n   ip
-    address 10.255.251.6/31\n!\ninterface Vlan3013\n   description MLAG_PEER_L3_iBGP:
-    vrf Tenant_A_WAN_Zone\n   no shutdown\n   mtu 1500\n   vrf Tenant_A_WAN_Zone\n
-    \  ip address 10.255.251.6/31\n!\ninterface Vlan3019\n   description MLAG_PEER_L3_iBGP:
-    vrf Tenant_B_OP_Zone\n   no shutdown\n   mtu 1500\n   vrf Tenant_B_OP_Zone\n   ip
-    address 10.255.251.6/31\n!\ninterface Vlan3020\n   description MLAG_PEER_L3_iBGP:
-    vrf Tenant_B_WAN_Zone\n   no shutdown\n   mtu 1500\n   vrf Tenant_B_WAN_Zone\n
-    \  ip address 10.255.251.6/31\n!\ninterface Vlan3029\n   description MLAG_PEER_L3_iBGP:
-    vrf Tenant_C_OP_Zone\n   no shutdown\n   mtu 1500\n   vrf Tenant_C_OP_Zone\n   ip
-    address 10.255.251.6/31\n!\ninterface Vlan3030\n   description MLAG_PEER_L3_iBGP:
-    vrf Tenant_C_WAN_Zone\n   no shutdown\n   mtu 1500\n   vrf Tenant_C_WAN_Zone\n
-    \  ip address 10.255.251.6/31\n!\ninterface Vlan4093\n   description MLAG_PEER_L3_PEERING\n
-    \  no shutdown\n   mtu 1500\n   ip address 10.255.251.6/31\n!\ninterface Vlan4094\n
-    \  description MLAG_PEER\n   no shutdown\n   mtu 1500\n   no autostate\n   ip
-    address 10.255.252.6/31\n!\ninterface Vxlan1\n   description DC1-SVC3A_VTEP\n
-    \  vxlan source-interface Loopback1\n   vxlan virtual-router encapsulation mac-address
-    mlag-system-id\n   vxlan udp-port 4789\n   vxlan vlan 110 vni 10110\n   vxlan
-    vlan 111 vni 50111\n   vxlan vlan 120 vni 10120\n   vxlan vlan 121 vni 10121\n
-    \  vxlan vlan 130 vni 10130\n   vxlan vlan 131 vni 10131\n   vxlan vlan 140 vni
-    10140\n   vxlan vlan 141 vni 10141\n   vxlan vlan 150 vni 10150\n   vxlan vlan
-    210 vni 20210\n   vxlan vlan 211 vni 20211\n   vxlan vlan 250 vni 20250\n   vxlan
-    vlan 310 vni 30310\n   vxlan vlan 311 vni 30311\n   vxlan vlan 350 vni 30350\n
-    \  vxlan vrf Tenant_A_APP_Zone vni 12\n   vxlan vrf Tenant_A_DB_Zone vni 13\n
-    \  vxlan vrf Tenant_A_OP_Zone vni 10\n   vxlan vrf Tenant_A_WAN_Zone vni 14\n
-    \  vxlan vrf Tenant_A_WEB_Zone vni 11\n   vxlan vrf Tenant_B_OP_Zone vni 20\n
-    \  vxlan vrf Tenant_B_WAN_Zone vni 21\n   vxlan vrf Tenant_C_OP_Zone vni 30\n
-    \  vxlan vrf Tenant_C_WAN_Zone vni 31\n!\nip virtual-router mac-address 00:dc:00:00:00:0a\n!\nip
-    address virtual source-nat vrf Tenant_A_OP_Zone address 10.255.1.8\n!\nip routing\nno
-    ip routing vrf MGMT\nip routing vrf Tenant_A_APP_Zone\nip routing vrf Tenant_A_DB_Zone\nip
-    routing vrf Tenant_A_OP_Zone\nip routing vrf Tenant_A_WAN_Zone\nip routing vrf
-    Tenant_A_WEB_Zone\nip routing vrf Tenant_B_OP_Zone\nip routing vrf Tenant_B_WAN_Zone\nip
-    routing vrf Tenant_C_OP_Zone\nip routing vrf Tenant_C_WAN_Zone\n!\nip prefix-list
-    PL-LOOPBACKS-EVPN-OVERLAY\n   seq 10 permit 192.168.255.0/24 eq 32\n   seq 20
-    permit 192.168.254.0/24 eq 32\n!\nmlag configuration\n   domain-id DC1_SVC3\n
-    \  local-interface Vlan4094\n   peer-address 10.255.252.7\n   peer-link Port-Channel5\n
-    \  reload-delay mlag 300\n   reload-delay non-mlag 330\n!\nip route vrf MGMT 0.0.0.0/0
-    192.168.200.5\n!\nntp local-interface vrf MGMT Management1\nntp server vrf MGMT
-    192.168.200.5 prefer\n!\nroute-map RM-CONN-2-BGP permit 10\n   match ip address
-    prefix-list PL-LOOPBACKS-EVPN-OVERLAY\n!\nroute-map RM-MLAG-PEER-IN permit 10\n
-    \  description Make routes learned over MLAG Peer-link less preferred on spines
-    to ensure optimal routing\n   set origin incomplete\n!\nrouter bfd\n   multihop
-    interval 1200 min-rx 1200 multiplier 3\n!\nrouter bgp 65103\n   router-id 192.168.255.8\n
-    \  maximum-paths 4 ecmp 4\n   update wait-install\n   no bgp default ipv4-unicast\n
-    \  distance bgp 20 200 200\n   neighbor EVPN-OVERLAY-PEERS peer group\n   neighbor
-    EVPN-OVERLAY-PEERS update-source Loopback0\n   neighbor EVPN-OVERLAY-PEERS bfd\n
-    \  neighbor EVPN-OVERLAY-PEERS ebgp-multihop 3\n   neighbor EVPN-OVERLAY-PEERS
-    password 7 q+VNViP5i4rVjW1cxFv2wA==\n   neighbor EVPN-OVERLAY-PEERS send-community\n
-    \  neighbor EVPN-OVERLAY-PEERS maximum-routes 0\n   neighbor IPv4-UNDERLAY-PEERS
-    peer group\n   neighbor IPv4-UNDERLAY-PEERS password 7 AQQvKeimxJu+uGQ/yYvv9w==\n
-    \  neighbor IPv4-UNDERLAY-PEERS send-community\n   neighbor IPv4-UNDERLAY-PEERS
-    maximum-routes 12000\n   neighbor MLAG-IPv4-UNDERLAY-PEER peer group\n   neighbor
-    MLAG-IPv4-UNDERLAY-PEER remote-as 65103\n   neighbor MLAG-IPv4-UNDERLAY-PEER next-hop-self\n
-    \  neighbor MLAG-IPv4-UNDERLAY-PEER description DC1-SVC3B\n   neighbor MLAG-IPv4-UNDERLAY-PEER
-    password 7 vnEaG8gMeQf3d3cN6PktXQ==\n   neighbor MLAG-IPv4-UNDERLAY-PEER send-community\n
-    \  neighbor MLAG-IPv4-UNDERLAY-PEER maximum-routes 12000\n   neighbor MLAG-IPv4-UNDERLAY-PEER
-    route-map RM-MLAG-PEER-IN in\n   neighbor 10.255.251.7 peer group MLAG-IPv4-UNDERLAY-PEER\n
-    \  neighbor 10.255.251.7 description DC1-SVC3B\n   neighbor 172.31.255.24 peer
-    group IPv4-UNDERLAY-PEERS\n   neighbor 172.31.255.24 remote-as 65001\n   neighbor
-    172.31.255.24 description DC1-SPINE1_Ethernet4\n   neighbor 172.31.255.26 peer
-    group IPv4-UNDERLAY-PEERS\n   neighbor 172.31.255.26 remote-as 65001\n   neighbor
-    172.31.255.26 description DC1-SPINE2_Ethernet4\n   neighbor 172.31.255.28 peer
-    group IPv4-UNDERLAY-PEERS\n   neighbor 172.31.255.28 remote-as 65001\n   neighbor
-    172.31.255.28 description DC1-SPINE3_Ethernet4\n   neighbor 172.31.255.30 peer
-    group IPv4-UNDERLAY-PEERS\n   neighbor 172.31.255.30 remote-as 65001\n   neighbor
-    172.31.255.30 description DC1-SPINE4_Ethernet4\n   neighbor 192.168.255.1 peer
-    group EVPN-OVERLAY-PEERS\n   neighbor 192.168.255.1 remote-as 65001\n   neighbor
-    192.168.255.1 description DC1-SPINE1\n   neighbor 192.168.255.2 peer group EVPN-OVERLAY-PEERS\n
-    \  neighbor 192.168.255.2 remote-as 65001\n   neighbor 192.168.255.2 description
-    DC1-SPINE2\n   neighbor 192.168.255.3 peer group EVPN-OVERLAY-PEERS\n   neighbor
-    192.168.255.3 remote-as 65001\n   neighbor 192.168.255.3 description DC1-SPINE3\n
-    \  neighbor 192.168.255.4 peer group EVPN-OVERLAY-PEERS\n   neighbor 192.168.255.4
-    remote-as 65001\n   neighbor 192.168.255.4 description DC1-SPINE4\n   redistribute
-    connected route-map RM-CONN-2-BGP\n   !\n   vlan-aware-bundle Tenant_A_APP_Zone\n
-    \     rd 192.168.255.8:12\n      route-target both 12:12\n      redistribute learned\n
-    \     vlan 130-131\n   !\n   vlan-aware-bundle Tenant_A_DB_Zone\n      rd 192.168.255.8:13\n
-    \     route-target both 13:13\n      redistribute learned\n      vlan 140-141\n
-    \  !\n   vlan-aware-bundle Tenant_A_OP_Zone\n      rd 192.168.255.8:10\n      route-target
-    both 10:10\n      redistribute learned\n      vlan 110-111\n   !\n   vlan-aware-bundle
-    Tenant_A_WAN_Zone\n      rd 192.168.255.8:14\n      route-target both 14:14\n
-    \     redistribute learned\n      vlan 150\n   !\n   vlan-aware-bundle Tenant_A_WEB_Zone\n
-    \     rd 192.168.255.8:11\n      route-target both 11:11\n      redistribute learned\n
-    \     vlan 120-121\n   !\n   vlan-aware-bundle Tenant_B_OP_Zone\n      rd 192.168.255.8:20\n
-    \     route-target both 20:20\n      redistribute learned\n      vlan 210-211\n
-    \  !\n   vlan-aware-bundle Tenant_B_WAN_Zone\n      rd 192.168.255.8:21\n      route-target
-    both 21:21\n      redistribute learned\n      vlan 250\n   !\n   vlan-aware-bundle
-    Tenant_C_OP_Zone\n      rd 192.168.255.8:30\n      route-target both 30:30\n      redistribute
-    learned\n      vlan 310-311\n   !\n   vlan-aware-bundle Tenant_C_WAN_Zone\n      rd
-    192.168.255.8:31\n      route-target both 31:31\n      redistribute learned\n
-    \     vlan 350\n   !\n   address-family evpn\n      neighbor EVPN-OVERLAY-PEERS
-    activate\n   !\n   address-family ipv4\n      no neighbor EVPN-OVERLAY-PEERS activate\n
-    \     neighbor IPv4-UNDERLAY-PEERS activate\n      neighbor MLAG-IPv4-UNDERLAY-PEER
-    activate\n   !\n   vrf Tenant_A_APP_Zone\n      rd 192.168.255.8:12\n      route-target
-    import evpn 12:12\n      route-target export evpn 12:12\n      router-id 192.168.255.8\n
-    \     update wait-install\n      neighbor 10.255.251.7 peer group MLAG-IPv4-UNDERLAY-PEER\n
-    \     neighbor 10.255.251.7 description DC1-SVC3B\n      redistribute connected\n
-    \  !\n   vrf Tenant_A_DB_Zone\n      rd 192.168.255.8:13\n      route-target import
-    evpn 13:13\n      route-target export evpn 13:13\n      router-id 192.168.255.8\n
-    \     update wait-install\n      neighbor 10.255.251.7 peer group MLAG-IPv4-UNDERLAY-PEER\n
-    \     neighbor 10.255.251.7 description DC1-SVC3B\n      redistribute connected\n
-    \  !\n   vrf Tenant_A_OP_Zone\n      rd 192.168.255.8:10\n      route-target import
-    evpn 10:10\n      route-target export evpn 10:10\n      router-id 192.168.255.8\n
-    \     update wait-install\n      neighbor 10.255.251.7 peer group MLAG-IPv4-UNDERLAY-PEER\n
-    \     neighbor 10.255.251.7 description DC1-SVC3B\n      redistribute connected\n
-    \  !\n   vrf Tenant_A_WAN_Zone\n      rd 192.168.255.8:14\n      route-target
-    import evpn 14:14\n      route-target export evpn 14:14\n      router-id 192.168.255.8\n
-    \     update wait-install\n      neighbor 10.255.251.7 peer group MLAG-IPv4-UNDERLAY-PEER\n
-    \     neighbor 10.255.251.7 description DC1-SVC3B\n      redistribute connected\n
-    \  !\n   vrf Tenant_A_WEB_Zone\n      rd 192.168.255.8:11\n      route-target
-    import evpn 11:11\n      route-target export evpn 11:11\n      router-id 192.168.255.8\n
-    \     update wait-install\n      neighbor 10.255.251.7 peer group MLAG-IPv4-UNDERLAY-PEER\n
-    \     neighbor 10.255.251.7 description DC1-SVC3B\n      redistribute connected\n
-    \  !\n   vrf Tenant_B_OP_Zone\n      rd 192.168.255.8:20\n      route-target import
-    evpn 20:20\n      route-target export evpn 20:20\n      router-id 192.168.255.8\n
-    \     update wait-install\n      neighbor 10.255.251.7 peer group MLAG-IPv4-UNDERLAY-PEER\n
-    \     neighbor 10.255.251.7 description DC1-SVC3B\n      redistribute connected\n
-    \  !\n   vrf Tenant_B_WAN_Zone\n      rd 192.168.255.8:21\n      route-target
-    import evpn 21:21\n      route-target export evpn 21:21\n      router-id 192.168.255.8\n
-    \     update wait-install\n      neighbor 10.255.251.7 peer group MLAG-IPv4-UNDERLAY-PEER\n
-    \     neighbor 10.255.251.7 description DC1-SVC3B\n      redistribute connected\n
-    \  !\n   vrf Tenant_C_OP_Zone\n      rd 192.168.255.8:30\n      route-target import
-    evpn 30:30\n      route-target export evpn 30:30\n      router-id 192.168.255.8\n
-    \     update wait-install\n      neighbor 10.255.251.7 peer group MLAG-IPv4-UNDERLAY-PEER\n
-    \     neighbor 10.255.251.7 description DC1-SVC3B\n      redistribute connected\n
-    \  !\n   vrf Tenant_C_WAN_Zone\n      rd 192.168.255.8:31\n      route-target
-    import evpn 31:31\n      route-target export evpn 31:31\n      router-id 192.168.255.8\n
-    \     update wait-install\n      neighbor 10.255.251.7 peer group MLAG-IPv4-UNDERLAY-PEER\n
-    \     neighbor 10.255.251.7 description DC1-SVC3B\n      redistribute connected\n!\nend\n"
-  AVD_DC1-SVC3B: "!\nno enable password\nno aaa root\n!\nusername admin privilege
-    15 role network-admin nopassword\nusername cvpadmin privilege 15 role network-admin
-    secret sha512 $6$rZKcbIZ7iWGAWTUM$TCgDn1KcavS0s.OV8lacMTUkxTByfzcGlFlYUWroxYuU7M/9bIodhRO7nXGzMweUxvbk8mJmQl8Bh44cRktUj.\n!\nmanagement
-    api http-commands\n   protocol https\n   no shutdown\n   !\n   vrf MGMT\n      no
-    shutdown\n!\ndaemon TerminAttr\n   exec /usr/bin/TerminAttr -cvaddr=192.168.200.11:9910
-    -cvauth=key,telarista -cvvrf=MGMT -smashexcludes=ale,flexCounter,hardware,kni,pulse,strata
-    -ingestexclude=/Sysdb/cell/1/agent,/Sysdb/cell/2/agent -taillogs\n   no shutdown\n!\nvlan
-    internal order ascending range 1006 1199\n!\nno ip igmp snooping vlan 120\n!\ntransceiver
-    qsfp default-mode 4x10G\n!\nservice routing protocols model multi-agent\n!\nhostname
-    DC1-SVC3B\nip name-server vrf MGMT 8.8.8.8\nip name-server vrf MGMT 192.168.200.5\n!\nspanning-tree
-    mode mstp\nno spanning-tree vlan-id 4093-4094\nspanning-tree mst 0 priority 4096\n!\nvlan
-    110\n   name Tenant_A_OP_Zone_1\n!\nvlan 111\n   name Tenant_A_OP_Zone_2\n!\nvlan
-    120\n   name Tenant_A_WEB_Zone_1\n!\nvlan 121\n   name Tenant_A_WEBZone_2\n!\nvlan
-    130\n   name Tenant_A_APP_Zone_1\n!\nvlan 131\n   name Tenant_A_APP_Zone_2\n!\nvlan
-    140\n   name Tenant_A_DB_BZone_1\n!\nvlan 141\n   name Tenant_A_DB_Zone_2\n!\nvlan
-    150\n   name Tenant_A_WAN_Zone_1\n!\nvlan 210\n   name Tenant_B_OP_Zone_1\n!\nvlan
-    211\n   name Tenant_B_OP_Zone_2\n!\nvlan 250\n   name Tenant_B_WAN_Zone_1\n!\nvlan
-    310\n   name Tenant_C_OP_Zone_1\n!\nvlan 311\n   name Tenant_C_OP_Zone_2\n!\nvlan
-    350\n   name Tenant_C_WAN_Zone_1\n!\nvlan 3009\n   name MLAG_iBGP_Tenant_A_OP_Zone\n
-    \  trunk group LEAF_PEER_L3\n!\nvlan 3010\n   name MLAG_iBGP_Tenant_A_WEB_Zone\n
-    \  trunk group LEAF_PEER_L3\n!\nvlan 3011\n   name MLAG_iBGP_Tenant_A_APP_Zone\n
-    \  trunk group LEAF_PEER_L3\n!\nvlan 3012\n   name MLAG_iBGP_Tenant_A_DB_Zone\n
-    \  trunk group LEAF_PEER_L3\n!\nvlan 3013\n   name MLAG_iBGP_Tenant_A_WAN_Zone\n
-    \  trunk group LEAF_PEER_L3\n!\nvlan 3019\n   name MLAG_iBGP_Tenant_B_OP_Zone\n
-    \  trunk group LEAF_PEER_L3\n!\nvlan 3020\n   name MLAG_iBGP_Tenant_B_WAN_Zone\n
-    \  trunk group LEAF_PEER_L3\n!\nvlan 3029\n   name MLAG_iBGP_Tenant_C_OP_Zone\n
-    \  trunk group LEAF_PEER_L3\n!\nvlan 3030\n   name MLAG_iBGP_Tenant_C_WAN_Zone\n
-    \  trunk group LEAF_PEER_L3\n!\nvlan 4093\n   name LEAF_PEER_L3\n   trunk group
-    LEAF_PEER_L3\n!\nvlan 4094\n   name MLAG_PEER\n   trunk group MLAG\n!\nvrf instance
-    MGMT\n!\nvrf instance Tenant_A_APP_Zone\n!\nvrf instance Tenant_A_DB_Zone\n!\nvrf
-    instance Tenant_A_OP_Zone\n!\nvrf instance Tenant_A_WAN_Zone\n!\nvrf instance
-    Tenant_A_WEB_Zone\n!\nvrf instance Tenant_B_OP_Zone\n!\nvrf instance Tenant_B_WAN_Zone\n!\nvrf
-    instance Tenant_C_OP_Zone\n!\nvrf instance Tenant_C_WAN_Zone\n!\ninterface Port-Channel5\n
-    \  description MLAG_PEER_DC1-SVC3A_Po5\n   no shutdown\n   switchport\n   switchport
-    mode trunk\n   switchport trunk group LEAF_PEER_L3\n   switchport trunk group
-    MLAG\n!\ninterface Port-Channel7\n   description DC1_L2LEAF2_Po1\n   no shutdown\n
-    \  switchport\n   switchport trunk allowed vlan 110-111,120-121,130-131,140-141,150,210-211,250,310-311,350\n
-    \  switchport mode trunk\n   mlag 7\n!\ninterface Ethernet1\n   description P2P_LINK_TO_DC1-SPINE1_Ethernet5\n
-    \  no shutdown\n   mtu 1500\n   no switchport\n   ip address 172.31.255.33/31\n!\ninterface
-    Ethernet2\n   description P2P_LINK_TO_DC1-SPINE2_Ethernet5\n   no shutdown\n   mtu
-    1500\n   no switchport\n   ip address 172.31.255.35/31\n!\ninterface Ethernet3\n
-    \  description P2P_LINK_TO_DC1-SPINE3_Ethernet5\n   no shutdown\n   mtu 1500\n
-    \  no switchport\n   ip address 172.31.255.37/31\n!\ninterface Ethernet4\n   description
-    P2P_LINK_TO_DC1-SPINE4_Ethernet5\n   no shutdown\n   mtu 1500\n   no switchport\n
-    \  ip address 172.31.255.39/31\n!\ninterface Ethernet5\n   description MLAG_PEER_DC1-SVC3A_Ethernet5\n
-    \  no shutdown\n   channel-group 5 mode active\n!\ninterface Ethernet6\n   description
-    MLAG_PEER_DC1-SVC3A_Ethernet6\n   no shutdown\n   channel-group 5 mode active\n!\ninterface
-    Ethernet7\n   description DC1-L2LEAF2A_Ethernet2\n   no shutdown\n   channel-group
-    7 mode active\n!\ninterface Ethernet8\n   description DC1-L2LEAF2B_Ethernet2\n
-    \  no shutdown\n   channel-group 7 mode active\n!\ninterface Loopback0\n   description
-    EVPN_Overlay_Peering\n   no shutdown\n   ip address 192.168.255.9/32\n!\ninterface
-=======
     Loopback0\n   description ROUTER_ID\n   no shutdown\n   ip address 192.168.255.8/32\n!\ninterface
->>>>>>> 580bb719
     Loopback1\n   description VTEP_VXLAN_Tunnel_Source\n   no shutdown\n   ip address
     192.168.254.8/32\n!\ninterface Loopback100\n   description Tenant_A_OP_Zone_VTEP_DIAGNOSTICS\n
     \  no shutdown\n   vrf Tenant_A_OP_Zone\n   ip address 10.255.1.8/32\n!\ninterface
@@ -1781,19 +1255,18 @@
     \  !\n   vrf Tenant_C_WAN_Zone\n      rd 192.168.255.8:31\n      route-target
     import evpn 31:31\n      route-target export evpn 31:31\n      router-id 192.168.255.8\n
     \     update wait-install\n      neighbor 10.255.251.7 peer group MLAG-IPv4-UNDERLAY-PEER\n
-    \     neighbor 10.255.251.7 description DC1-SVC3B\n      redistribute connected\n!\nmanagement
+    \     neighbor 10.255.251.7 description DC1-SVC3B\n      redistribute connected\n!\nend\n"
+  AVD_DC1-SVC3B: "!\nno enable password\nno aaa root\n!\nusername admin privilege
+    15 role network-admin nopassword\nusername cvpadmin privilege 15 role network-admin
+    secret sha512 $6$rZKcbIZ7iWGAWTUM$TCgDn1KcavS0s.OV8lacMTUkxTByfzcGlFlYUWroxYuU7M/9bIodhRO7nXGzMweUxvbk8mJmQl8Bh44cRktUj.\n!\nmanagement
     api http-commands\n   protocol https\n   no shutdown\n   !\n   vrf MGMT\n      no
-    shutdown\n!\nend\n"
-  AVD_DC1-SVC3B: "!\ndaemon TerminAttr\n   exec /usr/bin/TerminAttr -cvaddr=192.168.200.11:9910
+    shutdown\n!\ndaemon TerminAttr\n   exec /usr/bin/TerminAttr -cvaddr=192.168.200.11:9910
     -cvauth=key,telarista -cvvrf=MGMT -smashexcludes=ale,flexCounter,hardware,kni,pulse,strata
     -ingestexclude=/Sysdb/cell/1/agent,/Sysdb/cell/2/agent -taillogs\n   no shutdown\n!\nvlan
     internal order ascending range 1006 1199\n!\nno ip igmp snooping vlan 120\n!\ntransceiver
     qsfp default-mode 4x10G\n!\nservice routing protocols model multi-agent\n!\nhostname
-    DC1-SVC3B\nip name-server vrf MGMT 8.8.8.8\nip name-server vrf MGMT 192.168.200.5\n!\nntp
-    local-interface vrf MGMT Management1\nntp server vrf MGMT 192.168.200.5 prefer\n!\nspanning-tree
-    mode mstp\nno spanning-tree vlan-id 4093-4094\nspanning-tree mst 0 priority 4096\n!\nno
-    enable password\nno aaa root\n!\nusername admin privilege 15 role network-admin
-    nopassword\nusername cvpadmin privilege 15 role network-admin secret sha512 $6$rZKcbIZ7iWGAWTUM$TCgDn1KcavS0s.OV8lacMTUkxTByfzcGlFlYUWroxYuU7M/9bIodhRO7nXGzMweUxvbk8mJmQl8Bh44cRktUj.\n!\nvlan
+    DC1-SVC3B\nip name-server vrf MGMT 8.8.8.8\nip name-server vrf MGMT 192.168.200.5\n!\nspanning-tree
+    mode mstp\nno spanning-tree vlan-id 4093-4094\nspanning-tree mst 0 priority 4096\n!\nvlan
     110\n   name Tenant_A_OP_Zone_1\n!\nvlan 111\n   name Tenant_A_OP_Zone_2\n!\nvlan
     120\n   name Tenant_A_WEB_Zone_1\n!\nvlan 121\n   name Tenant_A_WEBZone_2\n!\nvlan
     130\n   name Tenant_A_APP_Zone_1\n!\nvlan 131\n   name Tenant_A_APP_Zone_2\n!\nvlan
@@ -1905,59 +1378,61 @@
     permit 192.168.254.0/24 eq 32\n!\nmlag configuration\n   domain-id DC1_SVC3\n
     \  local-interface Vlan4094\n   peer-address 10.255.252.6\n   peer-link Port-Channel5\n
     \  reload-delay mlag 300\n   reload-delay non-mlag 330\n!\nip route vrf MGMT 0.0.0.0/0
-    192.168.200.5\n!\nroute-map RM-CONN-2-BGP permit 10\n   match ip address prefix-list
-    PL-LOOPBACKS-EVPN-OVERLAY\n!\nroute-map RM-MLAG-PEER-IN permit 10\n   description
-    Make routes learned over MLAG Peer-link less preferred on spines to ensure optimal
-    routing\n   set origin incomplete\n!\nrouter bfd\n   multihop interval 1200 min-rx
-    1200 multiplier 3\n!\nrouter bgp 65103\n   router-id 192.168.255.9\n   maximum-paths
-    4 ecmp 4\n   update wait-install\n   no bgp default ipv4-unicast\n   distance
-    bgp 20 200 200\n   neighbor EVPN-OVERLAY-PEERS peer group\n   neighbor EVPN-OVERLAY-PEERS
-    update-source Loopback0\n   neighbor EVPN-OVERLAY-PEERS bfd\n   neighbor EVPN-OVERLAY-PEERS
-    ebgp-multihop 3\n   neighbor EVPN-OVERLAY-PEERS password 7 q+VNViP5i4rVjW1cxFv2wA==\n
-    \  neighbor EVPN-OVERLAY-PEERS send-community\n   neighbor EVPN-OVERLAY-PEERS
-    maximum-routes 0\n   neighbor IPv4-UNDERLAY-PEERS peer group\n   neighbor IPv4-UNDERLAY-PEERS
-    password 7 AQQvKeimxJu+uGQ/yYvv9w==\n   neighbor IPv4-UNDERLAY-PEERS send-community\n
-    \  neighbor IPv4-UNDERLAY-PEERS maximum-routes 12000\n   neighbor MLAG-IPv4-UNDERLAY-PEER
-    peer group\n   neighbor MLAG-IPv4-UNDERLAY-PEER remote-as 65103\n   neighbor MLAG-IPv4-UNDERLAY-PEER
-    next-hop-self\n   neighbor MLAG-IPv4-UNDERLAY-PEER description DC1-SVC3A\n   neighbor
-    MLAG-IPv4-UNDERLAY-PEER password 7 vnEaG8gMeQf3d3cN6PktXQ==\n   neighbor MLAG-IPv4-UNDERLAY-PEER
-    send-community\n   neighbor MLAG-IPv4-UNDERLAY-PEER maximum-routes 12000\n   neighbor
-    MLAG-IPv4-UNDERLAY-PEER route-map RM-MLAG-PEER-IN in\n   neighbor 10.255.251.6
-    peer group MLAG-IPv4-UNDERLAY-PEER\n   neighbor 10.255.251.6 description DC1-SVC3A\n
-    \  neighbor 172.31.255.32 peer group IPv4-UNDERLAY-PEERS\n   neighbor 172.31.255.32
-    remote-as 65001\n   neighbor 172.31.255.32 description DC1-SPINE1_Ethernet5\n
-    \  neighbor 172.31.255.34 peer group IPv4-UNDERLAY-PEERS\n   neighbor 172.31.255.34
-    remote-as 65001\n   neighbor 172.31.255.34 description DC1-SPINE2_Ethernet5\n
-    \  neighbor 172.31.255.36 peer group IPv4-UNDERLAY-PEERS\n   neighbor 172.31.255.36
-    remote-as 65001\n   neighbor 172.31.255.36 description DC1-SPINE3_Ethernet5\n
-    \  neighbor 172.31.255.38 peer group IPv4-UNDERLAY-PEERS\n   neighbor 172.31.255.38
-    remote-as 65001\n   neighbor 172.31.255.38 description DC1-SPINE4_Ethernet5\n
-    \  neighbor 192.168.255.1 peer group EVPN-OVERLAY-PEERS\n   neighbor 192.168.255.1
-    remote-as 65001\n   neighbor 192.168.255.1 description DC1-SPINE1\n   neighbor
-    192.168.255.2 peer group EVPN-OVERLAY-PEERS\n   neighbor 192.168.255.2 remote-as
-    65001\n   neighbor 192.168.255.2 description DC1-SPINE2\n   neighbor 192.168.255.3
-    peer group EVPN-OVERLAY-PEERS\n   neighbor 192.168.255.3 remote-as 65001\n   neighbor
-    192.168.255.3 description DC1-SPINE3\n   neighbor 192.168.255.4 peer group EVPN-OVERLAY-PEERS\n
-    \  neighbor 192.168.255.4 remote-as 65001\n   neighbor 192.168.255.4 description
-    DC1-SPINE4\n   redistribute connected route-map RM-CONN-2-BGP\n   !\n   vlan-aware-bundle
-    Tenant_A_APP_Zone\n      rd 192.168.255.9:12\n      route-target both 12:12\n
-    \     redistribute learned\n      vlan 130-131\n   !\n   vlan-aware-bundle Tenant_A_DB_Zone\n
-    \     rd 192.168.255.9:13\n      route-target both 13:13\n      redistribute learned\n
-    \     vlan 140-141\n   !\n   vlan-aware-bundle Tenant_A_OP_Zone\n      rd 192.168.255.9:10\n
-    \     route-target both 10:10\n      redistribute learned\n      vlan 110-111\n
-    \  !\n   vlan-aware-bundle Tenant_A_WAN_Zone\n      rd 192.168.255.9:14\n      route-target
-    both 14:14\n      redistribute learned\n      vlan 150\n   !\n   vlan-aware-bundle
-    Tenant_A_WEB_Zone\n      rd 192.168.255.9:11\n      route-target both 11:11\n
-    \     redistribute learned\n      vlan 120-121\n   !\n   vlan-aware-bundle Tenant_B_OP_Zone\n
-    \     rd 192.168.255.9:20\n      route-target both 20:20\n      redistribute learned\n
-    \     vlan 210-211\n   !\n   vlan-aware-bundle Tenant_B_WAN_Zone\n      rd 192.168.255.9:21\n
-    \     route-target both 21:21\n      redistribute learned\n      vlan 250\n   !\n
-    \  vlan-aware-bundle Tenant_C_OP_Zone\n      rd 192.168.255.9:30\n      route-target
-    both 30:30\n      redistribute learned\n      vlan 310-311\n   !\n   vlan-aware-bundle
-    Tenant_C_WAN_Zone\n      rd 192.168.255.9:31\n      route-target both 31:31\n
-    \     redistribute learned\n      vlan 350\n   !\n   address-family evpn\n      neighbor
-    EVPN-OVERLAY-PEERS activate\n   !\n   address-family ipv4\n      no neighbor EVPN-OVERLAY-PEERS
-    activate\n      neighbor IPv4-UNDERLAY-PEERS activate\n      neighbor MLAG-IPv4-UNDERLAY-PEER
+    192.168.200.5\n!\nntp local-interface vrf MGMT Management1\nntp server vrf MGMT
+    192.168.200.5 prefer\n!\nroute-map RM-CONN-2-BGP permit 10\n   match ip address
+    prefix-list PL-LOOPBACKS-EVPN-OVERLAY\n!\nroute-map RM-MLAG-PEER-IN permit 10\n
+    \  description Make routes learned over MLAG Peer-link less preferred on spines
+    to ensure optimal routing\n   set origin incomplete\n!\nrouter bfd\n   multihop
+    interval 1200 min-rx 1200 multiplier 3\n!\nrouter bgp 65103\n   router-id 192.168.255.9\n
+    \  maximum-paths 4 ecmp 4\n   update wait-install\n   no bgp default ipv4-unicast\n
+    \  distance bgp 20 200 200\n   neighbor EVPN-OVERLAY-PEERS peer group\n   neighbor
+    EVPN-OVERLAY-PEERS update-source Loopback0\n   neighbor EVPN-OVERLAY-PEERS bfd\n
+    \  neighbor EVPN-OVERLAY-PEERS ebgp-multihop 3\n   neighbor EVPN-OVERLAY-PEERS
+    password 7 q+VNViP5i4rVjW1cxFv2wA==\n   neighbor EVPN-OVERLAY-PEERS send-community\n
+    \  neighbor EVPN-OVERLAY-PEERS maximum-routes 0\n   neighbor IPv4-UNDERLAY-PEERS
+    peer group\n   neighbor IPv4-UNDERLAY-PEERS password 7 AQQvKeimxJu+uGQ/yYvv9w==\n
+    \  neighbor IPv4-UNDERLAY-PEERS send-community\n   neighbor IPv4-UNDERLAY-PEERS
+    maximum-routes 12000\n   neighbor MLAG-IPv4-UNDERLAY-PEER peer group\n   neighbor
+    MLAG-IPv4-UNDERLAY-PEER remote-as 65103\n   neighbor MLAG-IPv4-UNDERLAY-PEER next-hop-self\n
+    \  neighbor MLAG-IPv4-UNDERLAY-PEER description DC1-SVC3A\n   neighbor MLAG-IPv4-UNDERLAY-PEER
+    password 7 vnEaG8gMeQf3d3cN6PktXQ==\n   neighbor MLAG-IPv4-UNDERLAY-PEER send-community\n
+    \  neighbor MLAG-IPv4-UNDERLAY-PEER maximum-routes 12000\n   neighbor MLAG-IPv4-UNDERLAY-PEER
+    route-map RM-MLAG-PEER-IN in\n   neighbor 10.255.251.6 peer group MLAG-IPv4-UNDERLAY-PEER\n
+    \  neighbor 10.255.251.6 description DC1-SVC3A\n   neighbor 172.31.255.32 peer
+    group IPv4-UNDERLAY-PEERS\n   neighbor 172.31.255.32 remote-as 65001\n   neighbor
+    172.31.255.32 description DC1-SPINE1_Ethernet5\n   neighbor 172.31.255.34 peer
+    group IPv4-UNDERLAY-PEERS\n   neighbor 172.31.255.34 remote-as 65001\n   neighbor
+    172.31.255.34 description DC1-SPINE2_Ethernet5\n   neighbor 172.31.255.36 peer
+    group IPv4-UNDERLAY-PEERS\n   neighbor 172.31.255.36 remote-as 65001\n   neighbor
+    172.31.255.36 description DC1-SPINE3_Ethernet5\n   neighbor 172.31.255.38 peer
+    group IPv4-UNDERLAY-PEERS\n   neighbor 172.31.255.38 remote-as 65001\n   neighbor
+    172.31.255.38 description DC1-SPINE4_Ethernet5\n   neighbor 192.168.255.1 peer
+    group EVPN-OVERLAY-PEERS\n   neighbor 192.168.255.1 remote-as 65001\n   neighbor
+    192.168.255.1 description DC1-SPINE1\n   neighbor 192.168.255.2 peer group EVPN-OVERLAY-PEERS\n
+    \  neighbor 192.168.255.2 remote-as 65001\n   neighbor 192.168.255.2 description
+    DC1-SPINE2\n   neighbor 192.168.255.3 peer group EVPN-OVERLAY-PEERS\n   neighbor
+    192.168.255.3 remote-as 65001\n   neighbor 192.168.255.3 description DC1-SPINE3\n
+    \  neighbor 192.168.255.4 peer group EVPN-OVERLAY-PEERS\n   neighbor 192.168.255.4
+    remote-as 65001\n   neighbor 192.168.255.4 description DC1-SPINE4\n   redistribute
+    connected route-map RM-CONN-2-BGP\n   !\n   vlan-aware-bundle Tenant_A_APP_Zone\n
+    \     rd 192.168.255.9:12\n      route-target both 12:12\n      redistribute learned\n
+    \     vlan 130-131\n   !\n   vlan-aware-bundle Tenant_A_DB_Zone\n      rd 192.168.255.9:13\n
+    \     route-target both 13:13\n      redistribute learned\n      vlan 140-141\n
+    \  !\n   vlan-aware-bundle Tenant_A_OP_Zone\n      rd 192.168.255.9:10\n      route-target
+    both 10:10\n      redistribute learned\n      vlan 110-111\n   !\n   vlan-aware-bundle
+    Tenant_A_WAN_Zone\n      rd 192.168.255.9:14\n      route-target both 14:14\n
+    \     redistribute learned\n      vlan 150\n   !\n   vlan-aware-bundle Tenant_A_WEB_Zone\n
+    \     rd 192.168.255.9:11\n      route-target both 11:11\n      redistribute learned\n
+    \     vlan 120-121\n   !\n   vlan-aware-bundle Tenant_B_OP_Zone\n      rd 192.168.255.9:20\n
+    \     route-target both 20:20\n      redistribute learned\n      vlan 210-211\n
+    \  !\n   vlan-aware-bundle Tenant_B_WAN_Zone\n      rd 192.168.255.9:21\n      route-target
+    both 21:21\n      redistribute learned\n      vlan 250\n   !\n   vlan-aware-bundle
+    Tenant_C_OP_Zone\n      rd 192.168.255.9:30\n      route-target both 30:30\n      redistribute
+    learned\n      vlan 310-311\n   !\n   vlan-aware-bundle Tenant_C_WAN_Zone\n      rd
+    192.168.255.9:31\n      route-target both 31:31\n      redistribute learned\n
+    \     vlan 350\n   !\n   address-family evpn\n      neighbor EVPN-OVERLAY-PEERS
+    activate\n   !\n   address-family ipv4\n      no neighbor EVPN-OVERLAY-PEERS activate\n
+    \     neighbor IPv4-UNDERLAY-PEERS activate\n      neighbor MLAG-IPv4-UNDERLAY-PEER
     activate\n   !\n   vrf Tenant_A_APP_Zone\n      rd 192.168.255.9:12\n      route-target
     import evpn 12:12\n      route-target export evpn 12:12\n      router-id 192.168.255.9\n
     \     update wait-install\n      neighbor 10.255.251.6 peer group MLAG-IPv4-UNDERLAY-PEER\n
