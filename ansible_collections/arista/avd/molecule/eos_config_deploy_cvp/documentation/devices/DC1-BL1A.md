--- conflicted
+++ resolved
@@ -800,13 +800,8 @@
       router-id 192.168.255.10
       update wait-install
       neighbor 10.255.251.11 peer group MLAG-IPv4-UNDERLAY-PEER
-<<<<<<< HEAD
-      neighbor 10.255.251.11 description DC1-BL1B
+      neighbor 10.255.251.11 description DC1-BL1B_Vlan3013
       redistribute connected route-map RM-CONN-2-BGP-VRFS
-=======
-      neighbor 10.255.251.11 description DC1-BL1B_Vlan3013
-      redistribute connected
->>>>>>> 9b3695e5
    !
    vrf Tenant_B_WAN_Zone
       rd 192.168.255.10:21
@@ -815,13 +810,8 @@
       router-id 192.168.255.10
       update wait-install
       neighbor 10.255.251.11 peer group MLAG-IPv4-UNDERLAY-PEER
-<<<<<<< HEAD
-      neighbor 10.255.251.11 description DC1-BL1B
+      neighbor 10.255.251.11 description DC1-BL1B_Vlan3020
       redistribute connected route-map RM-CONN-2-BGP-VRFS
-=======
-      neighbor 10.255.251.11 description DC1-BL1B_Vlan3020
-      redistribute connected
->>>>>>> 9b3695e5
    !
    vrf Tenant_C_WAN_Zone
       rd 192.168.255.10:31
@@ -830,13 +820,8 @@
       router-id 192.168.255.10
       update wait-install
       neighbor 10.255.251.11 peer group MLAG-IPv4-UNDERLAY-PEER
-<<<<<<< HEAD
-      neighbor 10.255.251.11 description DC1-BL1B
+      neighbor 10.255.251.11 description DC1-BL1B_Vlan3030
       redistribute connected route-map RM-CONN-2-BGP-VRFS
-=======
-      neighbor 10.255.251.11 description DC1-BL1B_Vlan3030
-      redistribute connected
->>>>>>> 9b3695e5
 ```
 
 ## BFD
