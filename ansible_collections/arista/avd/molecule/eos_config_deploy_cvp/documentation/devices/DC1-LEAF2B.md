--- conflicted
+++ resolved
@@ -1054,13 +1054,8 @@
       router-id 192.168.255.7
       update wait-install
       neighbor 10.255.251.2 peer group MLAG-IPv4-UNDERLAY-PEER
-<<<<<<< HEAD
-      neighbor 10.255.251.2 description DC1-LEAF2A
+      neighbor 10.255.251.2 description DC1-LEAF2A_Vlan3011
       redistribute connected route-map RM-CONN-2-BGP-VRFS
-=======
-      neighbor 10.255.251.2 description DC1-LEAF2A_Vlan3011
-      redistribute connected
->>>>>>> 9b3695e5
    !
    vrf Tenant_A_DB_Zone
       rd 192.168.255.7:13
@@ -1069,13 +1064,8 @@
       router-id 192.168.255.7
       update wait-install
       neighbor 10.255.251.2 peer group MLAG-IPv4-UNDERLAY-PEER
-<<<<<<< HEAD
-      neighbor 10.255.251.2 description DC1-LEAF2A
+      neighbor 10.255.251.2 description DC1-LEAF2A_Vlan3012
       redistribute connected route-map RM-CONN-2-BGP-VRFS
-=======
-      neighbor 10.255.251.2 description DC1-LEAF2A_Vlan3012
-      redistribute connected
->>>>>>> 9b3695e5
    !
    vrf Tenant_A_OP_Zone
       rd 192.168.255.7:10
@@ -1084,13 +1074,8 @@
       router-id 192.168.255.7
       update wait-install
       neighbor 10.255.251.2 peer group MLAG-IPv4-UNDERLAY-PEER
-<<<<<<< HEAD
-      neighbor 10.255.251.2 description DC1-LEAF2A
+      neighbor 10.255.251.2 description DC1-LEAF2A_Vlan3009
       redistribute connected route-map RM-CONN-2-BGP-VRFS
-=======
-      neighbor 10.255.251.2 description DC1-LEAF2A_Vlan3009
-      redistribute connected
->>>>>>> 9b3695e5
    !
    vrf Tenant_A_WEB_Zone
       rd 192.168.255.7:11
@@ -1099,13 +1084,8 @@
       router-id 192.168.255.7
       update wait-install
       neighbor 10.255.251.2 peer group MLAG-IPv4-UNDERLAY-PEER
-<<<<<<< HEAD
-      neighbor 10.255.251.2 description DC1-LEAF2A
+      neighbor 10.255.251.2 description DC1-LEAF2A_Vlan3010
       redistribute connected route-map RM-CONN-2-BGP-VRFS
-=======
-      neighbor 10.255.251.2 description DC1-LEAF2A_Vlan3010
-      redistribute connected
->>>>>>> 9b3695e5
    !
    vrf Tenant_B_OP_Zone
       rd 192.168.255.7:20
@@ -1114,13 +1094,8 @@
       router-id 192.168.255.7
       update wait-install
       neighbor 10.255.251.2 peer group MLAG-IPv4-UNDERLAY-PEER
-<<<<<<< HEAD
-      neighbor 10.255.251.2 description DC1-LEAF2A
+      neighbor 10.255.251.2 description DC1-LEAF2A_Vlan3019
       redistribute connected route-map RM-CONN-2-BGP-VRFS
-=======
-      neighbor 10.255.251.2 description DC1-LEAF2A_Vlan3019
-      redistribute connected
->>>>>>> 9b3695e5
    !
    vrf Tenant_C_OP_Zone
       rd 192.168.255.7:30
@@ -1129,13 +1104,8 @@
       router-id 192.168.255.7
       update wait-install
       neighbor 10.255.251.2 peer group MLAG-IPv4-UNDERLAY-PEER
-<<<<<<< HEAD
-      neighbor 10.255.251.2 description DC1-LEAF2A
+      neighbor 10.255.251.2 description DC1-LEAF2A_Vlan3029
       redistribute connected route-map RM-CONN-2-BGP-VRFS
-=======
-      neighbor 10.255.251.2 description DC1-LEAF2A_Vlan3029
-      redistribute connected
->>>>>>> 9b3695e5
 ```
 
 ## BFD
