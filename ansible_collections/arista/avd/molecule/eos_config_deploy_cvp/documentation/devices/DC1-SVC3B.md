--- conflicted
+++ resolved
@@ -1171,13 +1171,8 @@
       router-id 192.168.255.9
       update wait-install
       neighbor 10.255.251.6 peer group MLAG-IPv4-UNDERLAY-PEER
-<<<<<<< HEAD
-      neighbor 10.255.251.6 description DC1-SVC3A
+      neighbor 10.255.251.6 description DC1-SVC3A_Vlan3011
       redistribute connected route-map RM-CONN-2-BGP-VRFS
-=======
-      neighbor 10.255.251.6 description DC1-SVC3A_Vlan3011
-      redistribute connected
->>>>>>> 9b3695e5
    !
    vrf Tenant_A_DB_Zone
       rd 192.168.255.9:13
@@ -1186,13 +1181,8 @@
       router-id 192.168.255.9
       update wait-install
       neighbor 10.255.251.6 peer group MLAG-IPv4-UNDERLAY-PEER
-<<<<<<< HEAD
-      neighbor 10.255.251.6 description DC1-SVC3A
+      neighbor 10.255.251.6 description DC1-SVC3A_Vlan3012
       redistribute connected route-map RM-CONN-2-BGP-VRFS
-=======
-      neighbor 10.255.251.6 description DC1-SVC3A_Vlan3012
-      redistribute connected
->>>>>>> 9b3695e5
    !
    vrf Tenant_A_OP_Zone
       rd 192.168.255.9:10
@@ -1201,13 +1191,8 @@
       router-id 192.168.255.9
       update wait-install
       neighbor 10.255.251.6 peer group MLAG-IPv4-UNDERLAY-PEER
-<<<<<<< HEAD
-      neighbor 10.255.251.6 description DC1-SVC3A
+      neighbor 10.255.251.6 description DC1-SVC3A_Vlan3009
       redistribute connected route-map RM-CONN-2-BGP-VRFS
-=======
-      neighbor 10.255.251.6 description DC1-SVC3A_Vlan3009
-      redistribute connected
->>>>>>> 9b3695e5
    !
    vrf Tenant_A_WAN_Zone
       rd 192.168.255.9:14
@@ -1216,13 +1201,8 @@
       router-id 192.168.255.9
       update wait-install
       neighbor 10.255.251.6 peer group MLAG-IPv4-UNDERLAY-PEER
-<<<<<<< HEAD
-      neighbor 10.255.251.6 description DC1-SVC3A
+      neighbor 10.255.251.6 description DC1-SVC3A_Vlan3013
       redistribute connected route-map RM-CONN-2-BGP-VRFS
-=======
-      neighbor 10.255.251.6 description DC1-SVC3A_Vlan3013
-      redistribute connected
->>>>>>> 9b3695e5
    !
    vrf Tenant_A_WEB_Zone
       rd 192.168.255.9:11
@@ -1231,13 +1211,8 @@
       router-id 192.168.255.9
       update wait-install
       neighbor 10.255.251.6 peer group MLAG-IPv4-UNDERLAY-PEER
-<<<<<<< HEAD
-      neighbor 10.255.251.6 description DC1-SVC3A
+      neighbor 10.255.251.6 description DC1-SVC3A_Vlan3010
       redistribute connected route-map RM-CONN-2-BGP-VRFS
-=======
-      neighbor 10.255.251.6 description DC1-SVC3A_Vlan3010
-      redistribute connected
->>>>>>> 9b3695e5
    !
    vrf Tenant_B_OP_Zone
       rd 192.168.255.9:20
@@ -1246,13 +1221,8 @@
       router-id 192.168.255.9
       update wait-install
       neighbor 10.255.251.6 peer group MLAG-IPv4-UNDERLAY-PEER
-<<<<<<< HEAD
-      neighbor 10.255.251.6 description DC1-SVC3A
+      neighbor 10.255.251.6 description DC1-SVC3A_Vlan3019
       redistribute connected route-map RM-CONN-2-BGP-VRFS
-=======
-      neighbor 10.255.251.6 description DC1-SVC3A_Vlan3019
-      redistribute connected
->>>>>>> 9b3695e5
    !
    vrf Tenant_B_WAN_Zone
       rd 192.168.255.9:21
@@ -1261,13 +1231,8 @@
       router-id 192.168.255.9
       update wait-install
       neighbor 10.255.251.6 peer group MLAG-IPv4-UNDERLAY-PEER
-<<<<<<< HEAD
-      neighbor 10.255.251.6 description DC1-SVC3A
+      neighbor 10.255.251.6 description DC1-SVC3A_Vlan3020
       redistribute connected route-map RM-CONN-2-BGP-VRFS
-=======
-      neighbor 10.255.251.6 description DC1-SVC3A_Vlan3020
-      redistribute connected
->>>>>>> 9b3695e5
    !
    vrf Tenant_C_OP_Zone
       rd 192.168.255.9:30
@@ -1276,13 +1241,8 @@
       router-id 192.168.255.9
       update wait-install
       neighbor 10.255.251.6 peer group MLAG-IPv4-UNDERLAY-PEER
-<<<<<<< HEAD
-      neighbor 10.255.251.6 description DC1-SVC3A
+      neighbor 10.255.251.6 description DC1-SVC3A_Vlan3029
       redistribute connected route-map RM-CONN-2-BGP-VRFS
-=======
-      neighbor 10.255.251.6 description DC1-SVC3A_Vlan3029
-      redistribute connected
->>>>>>> 9b3695e5
    !
    vrf Tenant_C_WAN_Zone
       rd 192.168.255.9:31
@@ -1291,13 +1251,8 @@
       router-id 192.168.255.9
       update wait-install
       neighbor 10.255.251.6 peer group MLAG-IPv4-UNDERLAY-PEER
-<<<<<<< HEAD
-      neighbor 10.255.251.6 description DC1-SVC3A
+      neighbor 10.255.251.6 description DC1-SVC3A_Vlan3030
       redistribute connected route-map RM-CONN-2-BGP-VRFS
-=======
-      neighbor 10.255.251.6 description DC1-SVC3A_Vlan3030
-      redistribute connected
->>>>>>> 9b3695e5
 ```
 
 ## BFD
