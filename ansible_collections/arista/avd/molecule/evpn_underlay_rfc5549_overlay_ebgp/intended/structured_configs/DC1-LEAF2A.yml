--- conflicted
+++ resolved
@@ -81,13 +81,6 @@
     remote_as: '65001'
     peer: DC1-SPINE4
     description: DC1-SPINE4_Ethernet2
-<<<<<<< HEAD
-  redistribute:
-    connected:
-      enabled: true
-      route_map: RM-CONN-2-BGP
-=======
->>>>>>> ec81f6cc
   address_family_evpn:
     peer_groups:
     - name: EVPN-OVERLAY-PEERS
