--- conflicted
+++ resolved
@@ -628,15 +628,8 @@
     mode: trunk
     trunk:
       groups:
-      - LEAF_PEER_L3
       - MLAG
   shutdown: false
-<<<<<<< HEAD
-  mode: trunk
-  trunk_groups:
-  - MLAG
-=======
->>>>>>> bcdf59b5
 ethernet_interfaces:
 - name: Ethernet5
   peer: DC1-LEAF4B
