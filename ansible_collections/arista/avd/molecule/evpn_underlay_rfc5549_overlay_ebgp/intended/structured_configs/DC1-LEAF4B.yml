hostname: DC1-LEAF4B
is_deployed: true
router_bgp:
  as: '65107'
  router_id: 192.168.255.15
  bgp_defaults:
  - distance bgp 20 200 200
  bgp:
    default:
      ipv4_unicast: false
  maximum_paths:
    paths: 4
    ecmp: 4
  redistribute_routes:
  - source_protocol: connected
    route_map: RM-CONN-2-BGP
  updates:
    wait_install: true
  peer_groups:
  - name: MLAG_PEER
    type: ipv4
    remote_as: '65107'
    next_hop_self: true
    description: DC1-LEAF4A
    password: arwUnrq9ydqIhjfTwRhAlg==
    maximum_routes: 12000
    send_community: all
    route_map_in: RM-MLAG-PEER-IN
  - name: UNDERLAY_PEERS
    type: ipv4
    password: af6F4WLl4wUrWRZcwbEwkQ==
    maximum_routes: 12000
    send_community: all
  - name: EVPN-OVERLAY-PEERS
    type: evpn
    update_source: Loopback0
    bfd: true
    password: q+VNViP5i4rVjW1cxFv2wA==
    send_community: all
    maximum_routes: 0
    ebgp_multihop: 3
  address_family_ipv6:
    peer_groups:
    - name: MLAG_PEER
      activate: true
    - name: UNDERLAY_PEERS
      activate: true
  address_family_ipv4:
    peer_groups:
    - name: MLAG_PEER
      activate: true
      next_hop:
        address_family_ipv6:
          enabled: true
          originate: true
    - name: UNDERLAY_PEERS
      activate: true
      next_hop:
        address_family_ipv6:
          enabled: true
          originate: true
    - name: EVPN-OVERLAY-PEERS
      activate: false
  neighbor_interfaces:
  - name: Vlan4093
    peer_group: MLAG_PEER
    peer: DC1-LEAF4A
    remote_as: '65107'
    description: DC1-LEAF4A_Vlan4093
  - name: Ethernet1
    peer_group: UNDERLAY_PEERS
    remote_as: '65001'
    peer: DC1-SPINE6
    description: DC1-SPINE6_Ethernet2
<<<<<<< HEAD
  redistribute:
    connected:
      enabled: true
      route_map: RM-CONN-2-BGP
=======
>>>>>>> ec81f6cc
  address_family_evpn:
    peer_groups:
    - name: EVPN-OVERLAY-PEERS
      activate: true
    evpn_hostflap_detection:
      window: 20
      threshold: 30
      enabled: true
  neighbors:
  - ip_address: 192.168.255.6
    peer_group: EVPN-OVERLAY-PEERS
    peer: DC1-SPINE6
    description: DC1-SPINE6_Loopback0
    remote_as: '65001'
  vrfs:
  - name: Tenant_A_APP_Zone
    rd: 192.168.255.15:12
    route_targets:
      import:
      - address_family: evpn
        route_targets:
        - '12:12'
      export:
      - address_family: evpn
        route_targets:
        - '12:12'
    router_id: 192.168.255.15
    redistribute:
      connected:
        enabled: true
        route_map: RM-CONN-2-BGP-VRFS
    neighbor_interfaces:
    - name: Vlan3011
      peer_group: MLAG_PEER
      remote_as: '65107'
      description: DC1-LEAF4A_Vlan3011
  - name: Tenant_A_DB_Zone
    rd: 192.168.255.15:13
    route_targets:
      import:
      - address_family: evpn
        route_targets:
        - '13:13'
      export:
      - address_family: evpn
        route_targets:
        - '13:13'
    router_id: 192.168.255.15
    redistribute:
      connected:
        enabled: true
        route_map: RM-CONN-2-BGP-VRFS
    neighbor_interfaces:
    - name: Vlan3012
      peer_group: MLAG_PEER
      remote_as: '65107'
      description: DC1-LEAF4A_Vlan3012
  - name: Tenant_A_OP_Zone
    rd: 192.168.255.15:10
    route_targets:
      import:
      - address_family: evpn
        route_targets:
        - '10:10'
      export:
      - address_family: evpn
        route_targets:
        - '10:10'
    router_id: 192.168.255.15
    redistribute:
      connected:
        enabled: true
        route_map: RM-CONN-2-BGP-VRFS
    neighbor_interfaces:
    - name: Vlan3009
      peer_group: MLAG_PEER
      remote_as: '65107'
      description: DC1-LEAF4A_Vlan3009
  - name: Tenant_A_WEB_Zone
    rd: 192.168.255.15:11
    route_targets:
      import:
      - address_family: evpn
        route_targets:
        - '11:11'
      export:
      - address_family: evpn
        route_targets:
        - '11:11'
    router_id: 192.168.255.15
    redistribute:
      connected:
        enabled: true
        route_map: RM-CONN-2-BGP-VRFS
    neighbor_interfaces:
    - name: Vlan3010
      peer_group: MLAG_PEER
      remote_as: '65107'
      description: DC1-LEAF4A_Vlan3010
  - name: Tenant_B_OP_Zone
    rd: 192.168.255.15:20
    route_targets:
      import:
      - address_family: evpn
        route_targets:
        - '20:20'
      export:
      - address_family: evpn
        route_targets:
        - '20:20'
    router_id: 192.168.255.15
    redistribute:
      connected:
        enabled: true
        route_map: RM-CONN-2-BGP-VRFS
    neighbor_interfaces:
    - name: Vlan3019
      peer_group: MLAG_PEER
      remote_as: '65107'
      description: DC1-LEAF4A_Vlan3019
  - name: Tenant_C_OP_Zone
    rd: 192.168.255.15:30
    route_targets:
      import:
      - address_family: evpn
        route_targets:
        - '30:30'
      export:
      - address_family: evpn
        route_targets:
        - '30:30'
    router_id: 192.168.255.15
    redistribute:
      connected:
        enabled: true
        route_map: RM-CONN-2-BGP-VRFS
    neighbor_interfaces:
    - name: Vlan2
      peer_group: MLAG_PEER
      remote_as: '65107'
      description: DC1-LEAF4A_Vlan2
  vlan_aware_bundles:
  - name: Tenant_A_APP_Zone
    rd: 192.168.255.15:12
    route_targets:
      both:
      - '12:12'
    redistribute_routes:
    - learned
    vlan: 130-131
  - name: Tenant_A_DB_Zone
    rd: 192.168.255.15:13
    route_targets:
      both:
      - '13:13'
    redistribute_routes:
    - learned
    vlan: 140-141
  - name: Tenant_A_OP_Zone
    rd: 192.168.255.15:10
    route_targets:
      both:
      - '10:10'
    redistribute_routes:
    - learned
    vlan: 110-111
  - name: Tenant_A_WEB_Zone
    rd: 192.168.255.15:11
    route_targets:
      both:
      - '11:11'
    redistribute_routes:
    - learned
    vlan: 120-121
  - name: Tenant_A_NFS
    tenant: Tenant_A
    rd: 192.168.255.15:10161
    route_targets:
      both:
      - 10161:10161
    redistribute_routes:
    - learned
    vlan: '161'
  - name: Tenant_A_VMOTION
    tenant: Tenant_A
    rd: 192.168.255.15:10160
    route_targets:
      both:
      - 10160:10160
    redistribute_routes:
    - learned
    vlan: '160'
  - name: Tenant_B_OP_Zone
    rd: 192.168.255.15:20
    route_targets:
      both:
      - '20:20'
    redistribute_routes:
    - learned
    vlan: 210-211
  - name: Tenant_C_OP_Zone
    rd: 192.168.255.15:30
    route_targets:
      both:
      - '30:30'
    redistribute_routes:
    - learned
    vlan: 310-311
static_routes:
- vrf: MGMT
  destination_address_prefix: 0.0.0.0/0
  gateway: 192.168.200.5
service_routing_protocols_model: multi-agent
ipv6_unicast_routing: true
ip_routing_ipv6_interfaces: true
daemon_terminattr:
  cvaddrs:
  - 192.168.200.11:9910
  cvauth:
    method: key
    key: telarista
  cvvrf: MGMT
  smashexcludes: ale,flexCounter,hardware,kni,pulse,strata
  ingestexclude: /Sysdb/cell/1/agent,/Sysdb/cell/2/agent
  disable_aaa: false
vlan_internal_order:
  allocation: ascending
  range:
    beginning: 1006
    ending: 1199
aaa_root:
  disabled: true
config_end: true
enable_password:
  disabled: true
transceiver_qsfp_default_mode_4x10: true
ip_name_servers:
- ip_address: 192.168.200.5
  vrf: MGMT
- ip_address: 8.8.8.8
  vrf: MGMT
spanning_tree:
  mode: mstp
  mst_instances:
  - id: '0'
    priority: 4096
  no_spanning_tree_vlan: 4093-4094
local_users:
- name: admin
  privilege: 15
  role: network-admin
  no_password: true
- name: cvpadmin
  privilege: 15
  role: network-admin
  sha512_password: $6$rZKcbIZ7iWGAWTUM$TCgDn1KcavS0s.OV8lacMTUkxTByfzcGlFlYUWroxYuU7M/9bIodhRO7nXGzMweUxvbk8mJmQl8Bh44cRktUj.
vrfs:
- name: MGMT
  ip_routing: false
- name: Tenant_A_APP_Zone
  tenant: Tenant_A
  ip_routing_ipv6_interfaces: true
  ipv6_routing: true
- name: Tenant_A_DB_Zone
  tenant: Tenant_A
  ip_routing_ipv6_interfaces: true
  ipv6_routing: true
- name: Tenant_A_OP_Zone
  tenant: Tenant_A
  ip_routing_ipv6_interfaces: true
  ipv6_routing: true
- name: Tenant_A_WEB_Zone
  tenant: Tenant_A
  ip_routing_ipv6_interfaces: true
  ipv6_routing: true
- name: Tenant_B_OP_Zone
  tenant: Tenant_B
  ip_routing_ipv6_interfaces: true
  ipv6_routing: true
- name: Tenant_C_OP_Zone
  tenant: Tenant_C
  ip_routing_ipv6_interfaces: true
  ipv6_routing: true
management_interfaces:
- name: Management1
  description: OOB_MANAGEMENT
  shutdown: false
  vrf: MGMT
  ip_address: 192.168.200.107/24
  gateway: 192.168.200.5
  type: oob
tcam_profile:
  system: vxlan-routing
platform:
  sand:
    lag:
      hardware_only: true
management_api_http:
  enable_vrfs:
  - name: MGMT
  enable_https: true
ntp:
  local_interface:
    name: Management1
    vrf: MGMT
  servers:
  - name: 192.168.200.5
    vrf: MGMT
    preferred: true
vlans:
- id: 4093
  tenant: system
  name: MLAG_L3
  trunk_groups:
  - MLAG
- id: 4094
  tenant: system
  name: MLAG
  trunk_groups:
  - MLAG
- id: 130
  name: Tenant_A_APP_Zone_1
  tenant: Tenant_A
- id: 131
  name: Tenant_A_APP_Zone_2
  tenant: Tenant_A
- id: 3011
  name: MLAG_L3_VRF_Tenant_A_APP_Zone
  trunk_groups:
  - MLAG
  tenant: Tenant_A
- id: 140
  name: Tenant_A_DB_BZone_1
  tenant: Tenant_A
- id: 141
  name: Tenant_A_DB_Zone_2
  tenant: Tenant_A
- id: 3012
  name: MLAG_L3_VRF_Tenant_A_DB_Zone
  trunk_groups:
  - MLAG
  tenant: Tenant_A
- id: 110
  name: Tenant_A_OP_Zone_1
  tenant: Tenant_A
- id: 111
  name: Tenant_A_OP_Zone_2
  tenant: Tenant_A
- id: 3009
  name: MLAG_L3_VRF_Tenant_A_OP_Zone
  trunk_groups:
  - MLAG
  tenant: Tenant_A
- id: 120
  name: Tenant_A_WEB_Zone_1
  tenant: Tenant_A
- id: 121
  name: Tenant_A_WEBZone_2
  tenant: Tenant_A
- id: 3010
  name: MLAG_L3_VRF_Tenant_A_WEB_Zone
  trunk_groups:
  - MLAG
  tenant: Tenant_A
- id: 160
  name: Tenant_A_VMOTION
  tenant: Tenant_A
- id: 161
  name: Tenant_A_NFS
  tenant: Tenant_A
- id: 210
  name: Tenant_B_OP_Zone_1
  tenant: Tenant_B
- id: 211
  name: Tenant_B_OP_Zone_2
  tenant: Tenant_B
- id: 3019
  name: MLAG_L3_VRF_Tenant_B_OP_Zone
  trunk_groups:
  - MLAG
  tenant: Tenant_B
- id: 310
  name: Tenant_C_OP_Zone_1
  tenant: Tenant_C
- id: 311
  name: Tenant_C_OP_Zone_2
  tenant: Tenant_C
- id: 2
  name: MLAG_L3_VRF_Tenant_C_OP_Zone
  trunk_groups:
  - MLAG
  tenant: Tenant_C
vlan_interfaces:
- name: Vlan4093
  description: MLAG_L3
  shutdown: false
  mtu: 1500
  ipv6_enable: true
- name: Vlan4094
  description: MLAG
  shutdown: false
  no_autostate: true
  mtu: 1500
  ip_address: 10.255.252.19/31
- name: Vlan130
  tenant: Tenant_A
  tags:
  - app
  - erp1
  description: Tenant_A_APP_Zone_1
  shutdown: false
  ip_address_virtual: 10.1.30.1/24
  vrf: Tenant_A_APP_Zone
- name: Vlan131
  tenant: Tenant_A
  tags:
  - app
  description: Tenant_A_APP_Zone_2
  shutdown: false
  ip_address_virtual: 10.1.31.1/24
  vrf: Tenant_A_APP_Zone
- name: Vlan3011
  tenant: Tenant_A
  type: underlay_peering
  shutdown: false
  description: MLAG_L3_VRF_Tenant_A_APP_Zone
  vrf: Tenant_A_APP_Zone
  mtu: 1500
  ipv6_enable: true
- name: Vlan140
  tenant: Tenant_A
  tags:
  - db
  - erp1
  description: Tenant_A_DB_BZone_1
  shutdown: false
  ip_address_virtual: 10.1.40.1/24
  vrf: Tenant_A_DB_Zone
- name: Vlan141
  tenant: Tenant_A
  tags:
  - db
  description: Tenant_A_DB_Zone_2
  shutdown: false
  ip_address_virtual: 10.1.41.1/24
  vrf: Tenant_A_DB_Zone
- name: Vlan3012
  tenant: Tenant_A
  type: underlay_peering
  shutdown: false
  description: MLAG_L3_VRF_Tenant_A_DB_Zone
  vrf: Tenant_A_DB_Zone
  mtu: 1500
  ipv6_enable: true
- name: Vlan110
  tenant: Tenant_A
  tags:
  - opzone
  description: Tenant_A_OP_Zone_1
  shutdown: false
  ip_address_virtual: 10.1.10.1/24
  vrf: Tenant_A_OP_Zone
- name: Vlan111
  tenant: Tenant_A
  tags:
  - opzone
  description: Tenant_A_OP_Zone_2
  shutdown: false
  ip_address_virtual: 10.1.11.1/24
  vrf: Tenant_A_OP_Zone
  ip_helpers:
  - ip_helper: 1.1.1.1
    source_interface: lo100
    vrf: MGMT
- name: Vlan3009
  tenant: Tenant_A
  type: underlay_peering
  shutdown: false
  description: MLAG_L3_VRF_Tenant_A_OP_Zone
  vrf: Tenant_A_OP_Zone
  mtu: 1500
  ipv6_enable: true
- name: Vlan120
  tenant: Tenant_A
  tags:
  - web
  - erp1
  description: Tenant_A_WEB_Zone_1
  shutdown: false
  ip_address_virtual: 10.1.20.1/24
  vrf: Tenant_A_WEB_Zone
  ip_helpers:
  - ip_helper: 1.1.1.1
    source_interface: lo100
    vrf: TEST
- name: Vlan121
  tenant: Tenant_A
  tags:
  - web
  description: Tenant_A_WEBZone_2
  shutdown: true
  mtu: 1560
  ip_address_virtual: 10.1.10.254/24
  vrf: Tenant_A_WEB_Zone
- name: Vlan3010
  tenant: Tenant_A
  type: underlay_peering
  shutdown: false
  description: MLAG_L3_VRF_Tenant_A_WEB_Zone
  vrf: Tenant_A_WEB_Zone
  mtu: 1500
  ipv6_enable: true
- name: Vlan210
  tenant: Tenant_B
  tags:
  - opzone
  description: Tenant_B_OP_Zone_1
  shutdown: false
  ip_address_virtual: 10.2.10.1/24
  vrf: Tenant_B_OP_Zone
- name: Vlan211
  tenant: Tenant_B
  tags:
  - opzone
  description: Tenant_B_OP_Zone_2
  shutdown: false
  ip_address_virtual: 10.2.11.1/24
  vrf: Tenant_B_OP_Zone
- name: Vlan3019
  tenant: Tenant_B
  type: underlay_peering
  shutdown: false
  description: MLAG_L3_VRF_Tenant_B_OP_Zone
  vrf: Tenant_B_OP_Zone
  mtu: 1500
  ipv6_enable: true
- name: Vlan310
  tenant: Tenant_C
  tags:
  - opzone
  description: Tenant_C_OP_Zone_1
  shutdown: false
  ip_address_virtual: 10.3.10.1/24
  vrf: Tenant_C_OP_Zone
- name: Vlan311
  tenant: Tenant_C
  tags:
  - opzone
  description: Tenant_C_OP_Zone_2
  shutdown: false
  ip_address_virtual: 10.3.11.1/24
  vrf: Tenant_C_OP_Zone
- name: Vlan2
  tenant: Tenant_C
  type: underlay_peering
  shutdown: false
  description: MLAG_L3_VRF_Tenant_C_OP_Zone
  vrf: Tenant_C_OP_Zone
  mtu: 1500
  ipv6_enable: true
port_channel_interfaces:
- name: Port-Channel5
  description: MLAG_DC1-LEAF4A_Port-Channel5
  switchport:
    enabled: true
    mode: trunk
    trunk:
      groups:
      - MLAG
  shutdown: false
ethernet_interfaces:
- name: Ethernet5
  peer: DC1-LEAF4A
  peer_interface: Ethernet5
  peer_type: mlag_peer
  description: MLAG_DC1-LEAF4A_Ethernet5
  shutdown: false
  channel_group:
    id: 5
    mode: active
- name: Ethernet6
  peer: DC1-LEAF4A
  peer_interface: Ethernet6
  peer_type: mlag_peer
  description: MLAG_DC1-LEAF4A_Ethernet6
  shutdown: false
  channel_group:
    id: 5
    mode: active
- name: Ethernet1
  peer: DC1-SPINE6
  peer_interface: Ethernet2
  peer_type: spine
  description: P2P_DC1-SPINE6_Ethernet2
  shutdown: false
  mtu: 1500
  switchport:
    enabled: false
  ipv6_enable: true
mlag_configuration:
  domain_id: DC1_LEAF4
  local_interface: Vlan4094
  peer_address: 10.255.252.18
  peer_link: Port-Channel5
  reload_delay_mlag: '900'
  reload_delay_non_mlag: '1020'
route_maps:
- name: RM-MLAG-PEER-IN
  sequence_numbers:
  - sequence: 10
    type: permit
    set:
    - origin incomplete
    description: Make routes learned over MLAG Peer-link less preferred on spines to ensure optimal routing
- name: RM-CONN-2-BGP
  sequence_numbers:
  - sequence: 10
    type: permit
    match:
    - ip address prefix-list PL-LOOPBACKS-EVPN-OVERLAY
  - sequence: 30
    type: permit
    match:
    - ipv6 address prefix-list PL-LOOPBACKS-EVPN-OVERLAY-V6
loopback_interfaces:
- name: Loopback0
  description: ROUTER_ID
  shutdown: false
  ip_address: 192.168.255.15/32
  ipv6_address: 2001:1::f/128
- name: Loopback1
  description: VXLAN_TUNNEL_SOURCE
  shutdown: false
  ip_address: 192.168.254.14/32
- name: Loopback100
  description: DIAG_VRF_Tenant_A_OP_Zone
  shutdown: false
  vrf: Tenant_A_OP_Zone
  ip_address: 10.255.1.15/32
prefix_lists:
- name: PL-LOOPBACKS-EVPN-OVERLAY
  sequence_numbers:
  - sequence: 10
    action: permit 192.168.255.0/24 eq 32
  - sequence: 20
    action: permit 192.168.254.0/24 eq 32
ipv6_prefix_lists:
- name: PL-LOOPBACKS-EVPN-OVERLAY-V6
  sequence_numbers:
  - sequence: 10
    action: permit 2001:1::/64 eq 128
router_bfd:
  multihop:
    interval: 1200
    min_rx: 1200
    multiplier: 3
ip_igmp_snooping:
  globally_enabled: true
  vlans:
  - id: 120
    enabled: false
ip_virtual_router_mac_address: 00:dc:00:00:00:0a
vxlan_interface:
  vxlan1:
    description: DC1-LEAF4B_VTEP
    vxlan:
      udp_port: 4789
      source_interface: Loopback1
      virtual_router_encapsulation_mac_address: mlag-system-id
      vlans:
      - id: 130
        vni: 10130
      - id: 131
        vni: 10131
      - id: 140
        vni: 10140
      - id: 141
        vni: 10141
      - id: 110
        vni: 10110
      - id: 111
        vni: 50111
      - id: 120
        vni: 10120
      - id: 121
        vni: 10121
      - id: 160
        vni: 10160
      - id: 161
        vni: 10161
      - id: 210
        vni: 20210
      - id: 211
        vni: 20211
      - id: 310
        vni: 30310
      - id: 311
        vni: 30311
      vrfs:
      - name: Tenant_A_APP_Zone
        vni: 12
      - name: Tenant_A_DB_Zone
        vni: 13
      - name: Tenant_A_OP_Zone
        vni: 10
      - name: Tenant_A_WEB_Zone
        vni: 11
      - name: Tenant_B_OP_Zone
        vni: 20
      - name: Tenant_C_OP_Zone
        vni: 30
virtual_source_nat_vrfs:
- name: Tenant_A_OP_Zone
  ip_address: 10.255.1.15
metadata:
  platform: 7280R<|MERGE_RESOLUTION|>--- conflicted
+++ resolved
@@ -72,13 +72,6 @@
     remote_as: '65001'
     peer: DC1-SPINE6
     description: DC1-SPINE6_Ethernet2
-<<<<<<< HEAD
-  redistribute:
-    connected:
-      enabled: true
-      route_map: RM-CONN-2-BGP
-=======
->>>>>>> ec81f6cc
   address_family_evpn:
     peer_groups:
     - name: EVPN-OVERLAY-PEERS
