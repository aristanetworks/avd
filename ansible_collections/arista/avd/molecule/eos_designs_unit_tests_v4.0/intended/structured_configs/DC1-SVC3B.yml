--- conflicted
+++ resolved
@@ -942,7 +942,6 @@
   vlans: '110'
   mlag: 1291
 ethernet_interfaces:
-<<<<<<< HEAD
 - name: Ethernet1
   peer: DC1-SPINE1
   peer_interface: Ethernet5
@@ -1373,7 +1372,6 @@
   channel_group:
     id: 1291
     mode: active
-=======
   Ethernet5:
     peer: DC1-SVC3A
     peer_interface: Ethernet5
@@ -1826,7 +1824,6 @@
     channel_group:
       id: 1291
       mode: active
->>>>>>> a0f29c00
 mlag_configuration:
   domain_id: DC1_SVC3
   local_interface: Vlan4092
