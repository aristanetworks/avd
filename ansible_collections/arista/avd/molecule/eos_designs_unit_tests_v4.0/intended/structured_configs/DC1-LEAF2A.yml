router_bgp:
  as: '65102'
  router_id: 192.168.255.10
  bgp_defaults:
  - no bgp default ipv4-unicast
  - distance bgp 20 200 200
  - maximum-paths 4 ecmp 4
  peer_groups:
  - name: UNDERLAY-PEERS
    type: ipv4
    password: 0nsCUm70mvSTxVO0ldytrg==
    maximum_routes: 12000
    send_community: all
  - name: EVPN-OVERLAY-PEERS
    type: evpn
    update_source: Loopback0
    bfd: true
    password: q+VNViP5i4rVjW1cxFv2wA==
    send_community: all
    maximum_routes: 0
    ebgp_multihop: 3
  address_family_ipv4:
    peer_groups:
    - name: UNDERLAY-PEERS
      activate: true
    - name: EVPN-OVERLAY-PEERS
      activate: false
  redistribute_routes:
  - source_protocol: connected
    route_map: RM-CONN-2-BGP
  neighbors:
  - ip_address: 172.31.255.16
    peer_group: UNDERLAY-PEERS
    remote_as: '65001'
    description: DC1-SPINE1_Ethernet2
  - ip_address: 172.31.255.18
    peer_group: UNDERLAY-PEERS
    remote_as: '65001'
    description: DC1-SPINE2_Ethernet2
  - ip_address: 172.31.255.20
    peer_group: UNDERLAY-PEERS
    remote_as: '65001'
    description: DC1-SPINE3_Ethernet2
  - ip_address: 172.31.255.22
    peer_group: UNDERLAY-PEERS
    remote_as: '65001'
    description: DC1-SPINE4_Ethernet2
  - ip_address: 192.168.255.1
    peer_group: EVPN-OVERLAY-PEERS
    description: DC1-SPINE1
    remote_as: '65001'
  - ip_address: 192.168.255.2
    peer_group: EVPN-OVERLAY-PEERS
    description: DC1-SPINE2
    remote_as: '65001'
  - ip_address: 192.168.255.3
    peer_group: EVPN-OVERLAY-PEERS
    description: DC1-SPINE3
    remote_as: '65001'
  - ip_address: 192.168.255.4
    peer_group: EVPN-OVERLAY-PEERS
    description: DC1-SPINE4
    remote_as: '65001'
  address_family_evpn:
    peer_groups:
    - name: EVPN-OVERLAY-PEERS
      activate: true
    evpn_hostflap_detection:
      window: 180
      threshold: 5
      enabled: true
      expiry_timeout: 10
  vrfs:
  - name: Tenant_A_APP_Zone
    router_id: 192.168.255.10
    rd: '65001:12'
    route_targets:
      import:
      - address_family: evpn
        route_targets:
        - '100000:12'
      export:
      - address_family: evpn
        route_targets:
        - '100000:12'
    redistribute_routes:
    - source_protocol: connected
  - name: Tenant_A_DB_Zone
    router_id: 192.168.255.10
    rd: '65001:13'
    route_targets:
      import:
      - address_family: evpn
        route_targets:
        - '100000:13'
      export:
      - address_family: evpn
        route_targets:
        - '100000:13'
    redistribute_routes:
    - source_protocol: connected
  - name: Tenant_A_OP_Zone
    router_id: 192.168.255.10
    rd: '65001:9'
    route_targets:
      import:
      - address_family: evpn
        route_targets:
        - '100000:9'
      export:
      - address_family: evpn
        route_targets:
        - '100000:9'
    redistribute_routes:
    - source_protocol: connected
  - name: Tenant_A_WEB_Zone
    router_id: 192.168.255.10
    rd: '65001:11'
    route_targets:
      import:
      - address_family: evpn
        route_targets:
        - '100000:11'
      export:
      - address_family: evpn
        route_targets:
        - '100000:11'
    redistribute_routes:
    - source_protocol: connected
  - name: Tenant_B_OP_Zone
    router_id: 192.168.255.10
    rd: '65001:20'
    route_targets:
      import:
      - address_family: evpn
        route_targets:
        - '100000:20'
      export:
      - address_family: evpn
        route_targets:
        - '100000:20'
    redistribute_routes:
    - source_protocol: connected
  - name: Tenant_C_OP_Zone
    router_id: 192.168.255.10
    rd: '65001:30'
    route_targets:
      import:
      - address_family: evpn
        route_targets:
        - '100000:30'
      export:
      - address_family: evpn
        route_targets:
        - '100000:30'
    redistribute_routes:
    - source_protocol: connected
  vlan_aware_bundles:
  - name: Tenant_A_APP_Zone
    rd: '65001:12'
    route_targets:
      both:
      - '100000:12'
    redistribute_routes:
    - learned
    vlan: 130-131
  - name: Tenant_A_DB_Zone
    rd: '65001:13'
    route_targets:
      both:
      - '100000:13'
    redistribute_routes:
    - learned
    vlan: 140-141
  - name: Tenant_A_OP_Zone
    rd: '65001:9'
    route_targets:
      both:
      - '100000:9'
    redistribute_routes:
    - learned
    vlan: 110-112
  - name: Tenant_A_WEB_Zone
    rd: '65001:11'
    route_targets:
      both:
      - '100000:11'
    redistribute_routes:
    - learned
    vlan: 120-121
  - name: Tenant_A_NFS
    tenant: Tenant_A
    rd: 65001:20161
    route_targets:
      both:
      - 100000:20161
    redistribute_routes:
    - learned
    vlan: '161'
  - name: Tenant_A_VMOTION
    tenant: Tenant_A
    rd: 65001:20160
    route_targets:
      both:
      - 100000:20160
    redistribute_routes:
    - learned
    vlan: '160'
  - name: Tenant_B_OP_Zone
    rd: '65001:20'
    route_targets:
      both:
      - '100000:20'
    redistribute_routes:
    - learned
    vlan: 210-211
  - name: Tenant_C_OP_Zone
    rd: '65001:30'
    route_targets:
      both:
      - '100000:30'
    redistribute_routes:
    - learned
    vlan: 310-311
static_routes:
- vrf: MGMT
  destination_address_prefix: 0.0.0.0/0
  gateway: 192.168.200.5
service_routing_protocols_model: multi-agent
ip_routing: true
hardware:
  speed_groups:
  - speed_group: 1
    serdes: 10G
  - speed_group: 2
    serdes: 25G
  - speed_group: 3
    serdes: 25G
  - speed_group: 4
    serdes: 10G
daemon_terminattr:
  cvaddrs:
  - 192.168.200.11:9910
  cvauth:
    method: key
    key: telarista
  cvvrf: MGMT
  smashexcludes: ale,flexCounter,hardware,kni,pulse,strata
  ingestexclude: /Sysdb/cell/1/agent,/Sysdb/cell/2/agent
  disable_aaa: false
vlan_internal_order:
  allocation: ascending
  range:
    beginning: 1006
    ending: 1199
ip_name_servers:
- ip_address: 192.168.200.5
  vrf: MGMT
- ip_address: 8.8.8.8
  vrf: MGMT
snmp_server:
  contact: example@example.com
  location: EOS_DESIGNS_UNIT_TESTS rackC DC1-LEAF2A
spanning_tree:
  root_super: true
  mode: mstp
  mst_instances:
  - id: '0'
    priority: 4096
local_users:
- name: admin
  privilege: 15
  role: network-admin
  no_password: true
- name: cvpadmin
  privilege: 15
  role: network-admin
  sha512_password: $6$rZKcbIZ7iWGAWTUM$TCgDn1KcavS0s.OV8lacMTUkxTByfzcGlFlYUWroxYuU7M/9bIodhRO7nXGzMweUxvbk8mJmQl8Bh44cRktUj.
  ssh_key: ssh-rsa AAAAB3NzaC1yc2EAA82spi2mkxp4FgaLi4CjWkpnL1A/MD7WhrSNgqXToF7QCb9Lidagy9IHafQxfu7LwkFdyQIMu8XNwDZIycuf29wHbDdz1N+YNVK8zwyNAbMOeKMqblsEm2YIorgjzQX1m9+/rJeFBKz77PSgeMp/Rc3txFVuSmFmeTy3aMkU=
    cvpadmin@hostmachine.local
vrfs:
- name: MGMT
  ip_routing: false
- name: Tenant_A_APP_Zone
  tenant: Tenant_A
  ip_routing: true
- name: Tenant_A_DB_Zone
  tenant: Tenant_A
  ip_routing: true
- name: Tenant_A_OP_Zone
  tenant: Tenant_A
  ip_routing: true
  description: Tenant_A_OP_Zone
- name: Tenant_A_WEB_Zone
  tenant: Tenant_A
  ip_routing: true
- name: Tenant_B_OP_Zone
  tenant: Tenant_B
  ip_routing: true
- name: Tenant_C_OP_Zone
  tenant: Tenant_C
  ip_routing: true
management_interfaces:
- name: Management1
  description: oob_management
  shutdown: false
  vrf: MGMT
  ip_address: 192.168.200.106/24
  gateway: 192.168.200.5
  type: oob
tcam_profile:
  system: vxlan-routing
platform:
  sand:
    lag:
      hardware_only: true
management_api_http:
  enable_vrfs:
  - name: MGMT
  enable_https: true
  default_services: false
ethernet_interfaces:
<<<<<<< HEAD
- name: Ethernet1
  peer: DC1-SPINE1
  peer_interface: Ethernet2
  peer_type: spine
  description: P2P_LINK_TO_DC1-SPINE1_Ethernet2
  speed: forced 100gfull
  shutdown: false
  mtu: 1500
  type: routed
  ip_address: 172.31.255.17/31
- name: Ethernet2
  peer: DC1-SPINE2
  peer_interface: Ethernet2
  peer_type: spine
  description: P2P_LINK_TO_DC1-SPINE2_Ethernet2
  speed: forced 100gfull
  shutdown: false
  mtu: 1500
  type: routed
  ip_address: 172.31.255.19/31
- name: Ethernet3
  peer: DC1-SPINE3
  peer_interface: Ethernet2
  peer_type: spine
  description: P2P_LINK_TO_DC1-SPINE3_Ethernet2
  speed: forced 100gfull
  shutdown: false
  mtu: 1500
  type: routed
  ip_address: 172.31.255.21/31
- name: Ethernet4
  peer: DC1-SPINE4
  peer_interface: Ethernet2
  peer_type: spine
  description: P2P_LINK_TO_DC1-SPINE4_Ethernet2
  speed: forced 100gfull
  shutdown: false
  mtu: 1500
  type: routed
  ip_address: 172.31.255.23/31
- name: Ethernet7
  peer: DC1-L2LEAF1A
  peer_interface: Ethernet1
  peer_type: l2leaf
  description: DC1-L2LEAF1A_Ethernet1
  shutdown: false
  type: switched
  channel_group:
    id: 7
    mode: active
- name: Ethernet8
  peer: DC1-L2LEAF1B
  peer_interface: Ethernet1
  peer_type: l2leaf
  description: DC1-L2LEAF1B_Ethernet1
  shutdown: false
  type: switched
  channel_group:
    id: 7
    mode: active
- name: Ethernet9
  peer: DC1-L2LEAF3A
  peer_interface: Ethernet1
  peer_type: l2leaf
  description: DC1-L2LEAF3A_Ethernet1
  shutdown: false
  type: switched
  channel_group:
    id: 9
    mode: active
- name: Ethernet13
  peer: DC1-L2LEAF4A
  peer_interface: Ethernet1
  peer_type: l2leaf
  description: DC1-L2LEAF4A_Ethernet1
  shutdown: false
  type: switched
  channel_group:
    id: 13
    mode: active
- name: Ethernet14
  peer: DC1-L2LEAF5A
  peer_interface: Ethernet1
  peer_type: l2leaf
  description: DC1-L2LEAF5A_Ethernet1
  shutdown: false
  type: switched
  channel_group:
    id: 14
    mode: active
- name: Ethernet15
  peer: DC1-L2LEAF5B
  peer_interface: Ethernet1
  peer_type: l2leaf
  description: DC1-L2LEAF5B_Ethernet1
  shutdown: false
  type: switched
  channel_group:
    id: 14
    mode: active
- name: Ethernet10
  peer: server01_MLAG
  peer_interface: Eth2
  peer_type: server
  port_profile: TENANT_B
  description: server01_MLAG_Eth2
  type: switched
  shutdown: false
  mode: trunk
  vlans: 210-211
  spanning_tree_bpdufilter: disabled
  spanning_tree_bpduguard: disabled
  channel_group:
    id: 10
    mode: active
- name: Ethernet11
  peer: server01_MTU_PROFILE_MLAG
  peer_interface: Eth4
  peer_type: server
  port_profile: TENANT_A_MTU
  description: server01_MTU_PROFILE_MLAG_Eth4
  mtu: 1600
  type: switched
  shutdown: false
  mode: access
  vlans: '110'
  spanning_tree_bpdufilter: enabled
  spanning_tree_bpduguard: enabled
  channel_group:
    id: 11
    mode: active
- name: Ethernet12
  peer: server01_MTU_ADAPTOR_MLAG
  peer_interface: Eth6
  peer_type: server
  description: server01_MTU_ADAPTOR_MLAG_Eth6
  mtu: 1601
  type: switched
  shutdown: false
  spanning_tree_bpdufilter: 'True'
  spanning_tree_bpduguard: 'True'
  channel_group:
    id: 12
    mode: active
- name: Ethernet20
  peer: FIREWALL01
  peer_interface: E0
  peer_type: firewall
  port_profile: TENANT_A_B
  description: FIREWALL01_E0
  type: switched
  shutdown: false
  mode: trunk
  vlans: 110-111,210-211
  channel_group:
    id: 20
    mode: active
- name: Ethernet21
  peer: ROUTER01
  peer_interface: Eth0
  peer_type: router
  port_profile: TENANT_A
  description: ROUTER01_Eth0
  type: switched
  shutdown: false
  mode: access
  vlans: '110'
=======
  Ethernet1:
    peer: DC1-SPINE1
    peer_interface: Ethernet2
    peer_type: spine
    description: P2P_LINK_TO_DC1-SPINE1_Ethernet2
    speed: forced 100gfull
    shutdown: false
    mtu: 1500
    type: routed
    ip_address: 172.31.255.17/31
  Ethernet2:
    peer: DC1-SPINE2
    peer_interface: Ethernet2
    peer_type: spine
    description: P2P_LINK_TO_DC1-SPINE2_Ethernet2
    speed: forced 100gfull
    shutdown: false
    mtu: 1500
    type: routed
    ip_address: 172.31.255.19/31
  Ethernet3:
    peer: DC1-SPINE3
    peer_interface: Ethernet2
    peer_type: spine
    description: P2P_LINK_TO_DC1-SPINE3_Ethernet2
    speed: forced 100gfull
    shutdown: false
    mtu: 1500
    type: routed
    ip_address: 172.31.255.21/31
  Ethernet4:
    peer: DC1-SPINE4
    peer_interface: Ethernet2
    peer_type: spine
    description: P2P_LINK_TO_DC1-SPINE4_Ethernet2
    speed: forced 100gfull
    shutdown: false
    mtu: 1500
    type: routed
    ip_address: 172.31.255.23/31
  Ethernet7:
    peer: DC1-L2LEAF1A
    peer_interface: Ethernet1
    peer_type: l2leaf
    description: DC1-L2LEAF1A_Ethernet1
    shutdown: false
    type: switched
    channel_group:
      id: 7
      mode: active
  Ethernet8:
    peer: DC1-L2LEAF1B
    peer_interface: Ethernet1
    peer_type: l2leaf
    description: DC1-L2LEAF1B_Ethernet1
    shutdown: false
    type: switched
    channel_group:
      id: 7
      mode: active
  Ethernet9:
    peer: DC1-L2LEAF3A
    peer_interface: Ethernet1
    peer_type: l2leaf
    description: DC1-L2LEAF3A_Ethernet1
    shutdown: false
    type: switched
    channel_group:
      id: 9
      mode: active
  Ethernet13:
    peer: DC1-L2LEAF4A
    peer_interface: Ethernet1
    peer_type: l2leaf
    description: DC1-L2LEAF4A_Ethernet1
    shutdown: false
    type: switched
    channel_group:
      id: 13
      mode: active
  Ethernet14:
    peer: DC1-L2LEAF5A
    peer_interface: Ethernet1
    peer_type: l2leaf
    description: DC1-L2LEAF5A_Ethernet1
    shutdown: false
    type: switched
    channel_group:
      id: 14
      mode: active
  Ethernet15:
    peer: DC1-L2LEAF5B
    peer_interface: Ethernet1
    peer_type: l2leaf
    description: DC1-L2LEAF5B_Ethernet1
    shutdown: false
    type: switched
    channel_group:
      id: 14
      mode: active
  Ethernet10:
    peer: server01_MLAG
    peer_interface: Eth2
    peer_type: server
    port_profile: TENANT_B
    description: server01_MLAG_Eth2
    type: switched
    shutdown: false
    mode: trunk
    vlans: 210-211
    spanning_tree_bpdufilter: disabled
    spanning_tree_bpduguard: disabled
    channel_group:
      id: 10
      mode: active
  Ethernet11:
    peer: server01_MTU_PROFILE_MLAG
    peer_interface: Eth4
    peer_type: server
    port_profile: TENANT_A_MTU
    description: server01_MTU_PROFILE_MLAG_Eth4
    mtu: 1600
    type: switched
    shutdown: false
    mode: access
    vlans: '110'
    spanning_tree_bpdufilter: enabled
    spanning_tree_bpduguard: enabled
    channel_group:
      id: 11
      mode: active
  Ethernet12:
    peer: server01_MTU_ADAPTOR_MLAG
    peer_interface: Eth6
    peer_type: server
    description: server01_MTU_ADAPTOR_MLAG_Eth6
    mtu: 1601
    type: switched
    shutdown: false
    spanning_tree_bpdufilter: 'True'
    spanning_tree_bpduguard: 'True'
    channel_group:
      id: 12
      mode: active
  Ethernet20:
    peer: FIREWALL01
    peer_interface: E0
    peer_type: firewall
    port_profile: TENANT_A_B
    description: FIREWALL01_E0
    type: switched
    shutdown: false
    mode: trunk
    vlans: 110-111,210-211
    channel_group:
      id: 20
      mode: active
  Ethernet21:
    peer: ROUTER01
    peer_interface: Eth0
    peer_type: router
    port_profile: TENANT_A
    description: ROUTER01_Eth0
    type: switched
    shutdown: false
    mode: access
    vlans: '110'
>>>>>>> a0f29c00
port_channel_interfaces:
- name: Port-Channel7
  description: DC1_L2LEAF1_Po1
  type: switched
  shutdown: false
  mode: trunk
  vlans: 110-112,120-121,130-131,160-161
  evpn_ethernet_segment:
    identifier: 0000:0000:0808:0707:0606
    route_target: 08:08:07:07:06:06
  lacp_id: 0808.0707.0606
- name: Port-Channel9
  description: DC1-L2LEAF3A_Po1
  type: switched
  shutdown: false
  mode: trunk
  vlans: 110-112,120-121,130-131,160-161
  evpn_ethernet_segment:
    identifier: 0000:0000:0606:0707:0808
    route_target: 06:06:07:07:08:08
  lacp_id: 0606.0707.0808
- name: Port-Channel13
  description: DC1-L2LEAF4A_Po1
  type: switched
  shutdown: false
  mode: trunk
  vlans: 110-112,120-121,130-131,160-161
  evpn_ethernet_segment:
    identifier: 0000:0000:a36b:7013:457b
    route_target: a3:6b:70:13:45:7b
  lacp_id: a36b.7013.457b
- name: Port-Channel14
  description: DC1_L2LEAF5_Po1
  type: switched
  shutdown: false
  mode: trunk
  vlans: 110-112,120-121,130-131,160-161
  evpn_ethernet_segment:
    identifier: 0000:0000:71da:d362:2084
    route_target: 71:da:d3:62:20:84
  lacp_id: 71da.d362.2084
- name: Port-Channel10
  description: server01_MLAG_PortChanne1
  type: switched
  shutdown: false
  mode: trunk
  vlans: 210-211
  spanning_tree_bpdufilter: disabled
  spanning_tree_bpduguard: disabled
- name: Port-Channel11
  description: server01_MTU_PROFILE_MLAG_PortChanne1
  type: switched
  shutdown: false
  mtu: 1600
  mode: access
  vlans: '110'
  spanning_tree_bpdufilter: enabled
  spanning_tree_bpduguard: enabled
- name: Port-Channel12
  description: server01_MTU_ADAPTOR_MLAG_PortChanne1
  type: switched
  shutdown: false
  mtu: 1601
  spanning_tree_bpdufilter: 'True'
  spanning_tree_bpduguard: 'True'
- name: Port-Channel20
  description: FIREWALL01_PortChanne1
  type: switched
  shutdown: false
  mode: trunk
  vlans: 110-111,210-211
loopback_interfaces:
- name: Loopback0
  description: EVPN_Overlay_Peering
  shutdown: false
  ip_address: 192.168.255.10/32
- name: Loopback1
  description: VTEP_VXLAN_Tunnel_Source
  shutdown: false
  ip_address: 192.168.254.10/32
- name: Loopback100
  description: Tenant_A_OP_Zone_VTEP_DIAGNOSTICS
  shutdown: false
  vrf: Tenant_A_OP_Zone
  ip_address: 10.255.1.10/32
prefix_lists:
- name: PL-LOOPBACKS-EVPN-OVERLAY
  sequence_numbers:
  - sequence: 10
    action: permit 192.168.255.0/24 eq 32
  - sequence: 20
    action: permit 192.168.254.0/24 eq 32
route_maps:
- name: RM-CONN-2-BGP
  sequence_numbers:
  - sequence: 10
    type: permit
    match:
    - ip address prefix-list PL-LOOPBACKS-EVPN-OVERLAY
router_bfd:
  multihop:
    interval: 1200
    min_rx: 1200
    multiplier: 3
vlans:
- id: 130
  name: Tenant_A_APP_Zone_1
  tenant: Tenant_A
- id: 131
  name: Tenant_A_APP_Zone_2
  tenant: Tenant_A
- id: 140
  name: Tenant_A_DB_BZone_1
  tenant: Tenant_A
- id: 141
  name: Tenant_A_DB_Zone_2
  tenant: Tenant_A
- id: 110
  name: Tenant_A_OP_Zone_1
  tenant: Tenant_A
- id: 111
  name: Tenant_A_OP_Zone_2
  tenant: Tenant_A
- id: 112
  name: Tenant_A_OP_Zone_3
  tenant: Tenant_A
- id: 120
  name: Tenant_A_WEB_Zone_1
  tenant: Tenant_A
- id: 121
  name: Tenant_A_WEBZone_2
  tenant: Tenant_A
- id: 160
  name: Tenant_A_VMOTION
  tenant: Tenant_A
- id: 161
  name: Tenant_A_NFS
  tenant: Tenant_A
- id: 210
  name: Tenant_B_OP_Zone_1
  tenant: Tenant_B
- id: 211
  name: Tenant_B_OP_Zone_2
  tenant: Tenant_B
- id: 310
  name: Tenant_C_OP_Zone_1
  tenant: Tenant_C
- id: 311
  name: Tenant_C_OP_Zone_2
  tenant: Tenant_C
ip_igmp_snooping:
  globally_enabled: true
  vlans:
  - enabled: false
    id: 120
ip_virtual_router_mac_address: 00:dc:00:00:00:0a
vlan_interfaces:
- name: Vlan130
  tenant: Tenant_A
  tags:
  - app
  - erp1
  description: Tenant_A_APP_Zone_1
  shutdown: false
  ip_address_virtual: 10.1.30.1/24
  vrf: Tenant_A_APP_Zone
- name: Vlan131
  tenant: Tenant_A
  tags:
  - app
  description: Tenant_A_APP_Zone_2
  shutdown: false
  ip_address_virtual: 10.1.31.1/24
  vrf: Tenant_A_APP_Zone
- name: Vlan140
  tenant: Tenant_A
  tags:
  - db
  - erp1
  description: Tenant_A_DB_BZone_1
  shutdown: false
  ip_address_virtual: 10.1.40.1/24
  vrf: Tenant_A_DB_Zone
- name: Vlan141
  tenant: Tenant_A
  tags:
  - db
  description: Tenant_A_DB_Zone_2
  shutdown: false
  ip_address_virtual: 10.1.41.1/24
  vrf: Tenant_A_DB_Zone
- name: Vlan110
  tenant: Tenant_A
  tags:
  - opzone
  description: Tenant_A_OP_Zone_1
  shutdown: false
  ip_address_virtual: 10.1.10.1/24
  vrf: Tenant_A_OP_Zone
- name: Vlan111
  tenant: Tenant_A
  tags:
  - opzone
  description: Tenant_A_OP_Zone_2
  shutdown: false
  ip_address_virtual: 10.1.11.1/24
  vrf: Tenant_A_OP_Zone
  ip_helpers:
  - ip_helper: 1.1.1.1
    source_interface: lo100
    vrf: MGMT
- name: Vlan112
  tenant: Tenant_A
  tags:
  - opzone
  description: Tenant_A_OP_Zone_3
  shutdown: false
  mtu: 1560
  vrf: Tenant_A_OP_Zone
  ip_helpers:
  - ip_helper: 2.2.2.2
    source_interface: lo101
    vrf: MGMT
- name: Vlan120
  tenant: Tenant_A
  tags:
  - web
  - erp1
  description: Tenant_A_WEB_Zone_1
  shutdown: false
  ip_address_virtual: 10.1.20.1/24
  ip_address_virtual_secondaries:
  - 10.2.20.1/24
  - 10.2.21.1/24
  vrf: Tenant_A_WEB_Zone
  ip_helpers:
  - ip_helper: 2.2.2.2
    source_interface: lo102
    vrf: TEST
- name: Vlan121
  tenant: Tenant_A
  tags:
  - web
  description: Tenant_A_WEBZone_2
  shutdown: true
  mtu: 1560
  ip_address_virtual: 10.1.10.254/24
  vrf: Tenant_A_WEB_Zone
- name: Vlan210
  tenant: Tenant_B
  tags:
  - opzone
  description: Tenant_B_OP_Zone_1
  shutdown: false
  ip_address_virtual: 10.2.10.1/24
  vrf: Tenant_B_OP_Zone
- name: Vlan211
  tenant: Tenant_B
  tags:
  - opzone
  description: Tenant_B_OP_Zone_2
  shutdown: false
  ip_address_virtual: 10.2.11.1/24
  vrf: Tenant_B_OP_Zone
- name: Vlan310
  tenant: Tenant_C
  tags:
  - opzone
  description: Tenant_C_OP_Zone_1
  shutdown: false
  ip_address_virtual: 10.3.10.1/24
  vrf: Tenant_C_OP_Zone
- name: Vlan311
  tenant: Tenant_C
  tags:
  - opzone
  description: Tenant_C_OP_Zone_2
  shutdown: false
  ip_address_virtual: 10.3.11.1/24
  vrf: Tenant_C_OP_Zone
vxlan_interface:
  Vxlan1:
    description: DC1-LEAF2A_VTEP
    vxlan:
      udp_port: 4789
      source_interface: Loopback1
      vlans:
      - id: 130
        vni: 10130
      - id: 131
        vni: 10131
      - id: 140
        vni: 10140
      - id: 141
        vni: 10141
      - id: 110
        vni: 10110
      - id: 111
        vni: 50111
      - id: 112
        vni: 10112
      - id: 120
        vni: 10120
      - id: 121
        vni: 10121
      - id: 160
        vni: 10160
      - id: 161
        vni: 10161
      - id: 210
        vni: 20210
      - id: 211
        vni: 20211
      - id: 310
        vni: 30310
      - id: 311
        vni: 30311
      vrfs:
      - name: Tenant_A_APP_Zone
        vni: 12
      - name: Tenant_A_DB_Zone
        vni: 13
      - name: Tenant_A_OP_Zone
        vni: 10
      - name: Tenant_A_WEB_Zone
        vni: 11
      - name: Tenant_B_OP_Zone
        vni: 20
      - name: Tenant_C_OP_Zone
        vni: 30
virtual_source_nat_vrfs:
- name: Tenant_A_OP_Zone
  ip_address: 10.255.1.10<|MERGE_RESOLUTION|>--- conflicted
+++ resolved
@@ -320,7 +320,6 @@
   enable_https: true
   default_services: false
 ethernet_interfaces:
-<<<<<<< HEAD
 - name: Ethernet1
   peer: DC1-SPINE1
   peer_interface: Ethernet2
@@ -488,175 +487,6 @@
   shutdown: false
   mode: access
   vlans: '110'
-=======
-  Ethernet1:
-    peer: DC1-SPINE1
-    peer_interface: Ethernet2
-    peer_type: spine
-    description: P2P_LINK_TO_DC1-SPINE1_Ethernet2
-    speed: forced 100gfull
-    shutdown: false
-    mtu: 1500
-    type: routed
-    ip_address: 172.31.255.17/31
-  Ethernet2:
-    peer: DC1-SPINE2
-    peer_interface: Ethernet2
-    peer_type: spine
-    description: P2P_LINK_TO_DC1-SPINE2_Ethernet2
-    speed: forced 100gfull
-    shutdown: false
-    mtu: 1500
-    type: routed
-    ip_address: 172.31.255.19/31
-  Ethernet3:
-    peer: DC1-SPINE3
-    peer_interface: Ethernet2
-    peer_type: spine
-    description: P2P_LINK_TO_DC1-SPINE3_Ethernet2
-    speed: forced 100gfull
-    shutdown: false
-    mtu: 1500
-    type: routed
-    ip_address: 172.31.255.21/31
-  Ethernet4:
-    peer: DC1-SPINE4
-    peer_interface: Ethernet2
-    peer_type: spine
-    description: P2P_LINK_TO_DC1-SPINE4_Ethernet2
-    speed: forced 100gfull
-    shutdown: false
-    mtu: 1500
-    type: routed
-    ip_address: 172.31.255.23/31
-  Ethernet7:
-    peer: DC1-L2LEAF1A
-    peer_interface: Ethernet1
-    peer_type: l2leaf
-    description: DC1-L2LEAF1A_Ethernet1
-    shutdown: false
-    type: switched
-    channel_group:
-      id: 7
-      mode: active
-  Ethernet8:
-    peer: DC1-L2LEAF1B
-    peer_interface: Ethernet1
-    peer_type: l2leaf
-    description: DC1-L2LEAF1B_Ethernet1
-    shutdown: false
-    type: switched
-    channel_group:
-      id: 7
-      mode: active
-  Ethernet9:
-    peer: DC1-L2LEAF3A
-    peer_interface: Ethernet1
-    peer_type: l2leaf
-    description: DC1-L2LEAF3A_Ethernet1
-    shutdown: false
-    type: switched
-    channel_group:
-      id: 9
-      mode: active
-  Ethernet13:
-    peer: DC1-L2LEAF4A
-    peer_interface: Ethernet1
-    peer_type: l2leaf
-    description: DC1-L2LEAF4A_Ethernet1
-    shutdown: false
-    type: switched
-    channel_group:
-      id: 13
-      mode: active
-  Ethernet14:
-    peer: DC1-L2LEAF5A
-    peer_interface: Ethernet1
-    peer_type: l2leaf
-    description: DC1-L2LEAF5A_Ethernet1
-    shutdown: false
-    type: switched
-    channel_group:
-      id: 14
-      mode: active
-  Ethernet15:
-    peer: DC1-L2LEAF5B
-    peer_interface: Ethernet1
-    peer_type: l2leaf
-    description: DC1-L2LEAF5B_Ethernet1
-    shutdown: false
-    type: switched
-    channel_group:
-      id: 14
-      mode: active
-  Ethernet10:
-    peer: server01_MLAG
-    peer_interface: Eth2
-    peer_type: server
-    port_profile: TENANT_B
-    description: server01_MLAG_Eth2
-    type: switched
-    shutdown: false
-    mode: trunk
-    vlans: 210-211
-    spanning_tree_bpdufilter: disabled
-    spanning_tree_bpduguard: disabled
-    channel_group:
-      id: 10
-      mode: active
-  Ethernet11:
-    peer: server01_MTU_PROFILE_MLAG
-    peer_interface: Eth4
-    peer_type: server
-    port_profile: TENANT_A_MTU
-    description: server01_MTU_PROFILE_MLAG_Eth4
-    mtu: 1600
-    type: switched
-    shutdown: false
-    mode: access
-    vlans: '110'
-    spanning_tree_bpdufilter: enabled
-    spanning_tree_bpduguard: enabled
-    channel_group:
-      id: 11
-      mode: active
-  Ethernet12:
-    peer: server01_MTU_ADAPTOR_MLAG
-    peer_interface: Eth6
-    peer_type: server
-    description: server01_MTU_ADAPTOR_MLAG_Eth6
-    mtu: 1601
-    type: switched
-    shutdown: false
-    spanning_tree_bpdufilter: 'True'
-    spanning_tree_bpduguard: 'True'
-    channel_group:
-      id: 12
-      mode: active
-  Ethernet20:
-    peer: FIREWALL01
-    peer_interface: E0
-    peer_type: firewall
-    port_profile: TENANT_A_B
-    description: FIREWALL01_E0
-    type: switched
-    shutdown: false
-    mode: trunk
-    vlans: 110-111,210-211
-    channel_group:
-      id: 20
-      mode: active
-  Ethernet21:
-    peer: ROUTER01
-    peer_interface: Eth0
-    peer_type: router
-    port_profile: TENANT_A
-    description: ROUTER01_Eth0
-    type: switched
-    shutdown: false
-    mode: access
-    vlans: '110'
->>>>>>> a0f29c00
 port_channel_interfaces:
 - name: Port-Channel7
   description: DC1_L2LEAF1_Po1
