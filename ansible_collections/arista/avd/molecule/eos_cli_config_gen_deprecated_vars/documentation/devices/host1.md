# host1

## Table of Contents
<<<<<<< HEAD

- [Management](#management)
  - [Management Interfaces](#management-interfaces)
  - [Domain Lookup](#domain-lookup)
  - [Management SSH](#management-ssh)
  - [Management API HTTP](#management-api-http)
- [Authentication](#authentication)
  - [Local Users](#local-users)
- [Monitoring](#monitoring)
  - [TerminAttr Daemon](#terminattr-daemon)
  - [Custom daemons](#custom-daemons)
  - [Logging](#logging)
  - [SNMP](#snmp)
  - [SFlow](#sflow)
  - [VM Tracer Sessions](#vm-tracer-sessions)
- [Hardware TCAM Profile](#hardware-tcam-profile)
  - [Custom TCAM Profiles](#custom-tcam-profiles)
  - [Hardware TCAM Device Configuration](#hardware-tcam-device-configuration)
- [Spanning Tree](#spanning-tree)
  - [Spanning Tree Summary](#spanning-tree-summary)
  - [Spanning Tree Device Configuration](#spanning-tree-device-configuration)
- [VLANs](#vlans)
  - [VLANs Summary](#vlans-summary)
  - [VLANs Device Configuration](#vlans-device-configuration)
- [Interfaces](#interfaces)
  - [Interface Profiles](#interface-profiles)
  - [Ethernet Interfaces](#ethernet-interfaces)
  - [Port-Channel Interfaces](#port-channel-interfaces)
  - [Loopback Interfaces](#loopback-interfaces)
  - [Tunnel Interfaces](#tunnel-interfaces)
  - [VLAN Interfaces](#vlan-interfaces)
  - [VXLAN Interface](#vxlan-interface)
- [Routing](#routing)
  - [IP Routing](#ip-routing)
  - [IPv6 Routing](#ipv6-routing)
  - [Router General](#router-general)
  - [Router OSPF](#router-ospf)
  - [Router ISIS](#router-isis)
  - [Router BGP](#router-bgp)
  - [PBR Policy Maps](#pbr-policy-maps)
- [Queue Monitor](#queue-monitor)
  - [Queue Monitor Length](#queue-monitor-length)
  - [Queue Monitor Configuration](#queue-monitor-configuration)
- [Multicast](#multicast)
  - [IP IGMP Snooping](#ip-igmp-snooping)
  - [PIM Sparse Mode](#pim-sparse-mode)
- [Filters](#filters)
  - [Community-lists](#community-lists)
  - [Peer Filters](#peer-filters)
  - [Prefix-lists](#prefix-lists)
  - [IPv6 Prefix-lists](#ipv6-prefix-lists)
  - [Route-maps](#route-maps)
  - [IP Extended Community Lists](#ip-extended-community-lists)
  - [IP Extended Community RegExp Lists](#ip-extended-community-regexp-lists)
  - [Match-lists](#match-lists)
- [ACL](#acl)
  - [Standard Access-lists](#standard-access-lists)
  - [Extended Access-lists](#extended-access-lists)
  - [IPv6 Standard Access-lists](#ipv6-standard-access-lists)
  - [IPv6 Extended Access-lists](#ipv6-extended-access-lists)
- [VRF Instances](#vrf-instances)
  - [VRF Instances Summary](#vrf-instances-summary)
  - [VRF Instances Device Configuration](#vrf-instances-device-configuration)
- [Virtual Source NAT](#virtual-source-nat)
  - [Virtual Source NAT Summary](#virtual-source-nat-summary)
  - [Virtual Source NAT Configuration](#virtual-source-nat-configuration)
- [MACsec](#macsec)
  - [MACsec Summary](#macsec-summary)
  - [MACsec Device Configuration](#macsec-device-configuration)
  - [Traffic Policies information](#traffic-policies-information)
- [Quality Of Service](#quality-of-service)
  - [QOS Class Maps](#qos-class-maps)
  - [QOS Policy Maps](#qos-policy-maps)
  - [QOS Profiles](#qos-profiles)
- [Maintenance Mode](#maintenance-mode)
  - [BGP Groups](#bgp-groups)
  - [Interface Groups](#interface-groups)
  - [Maintenance](#maintenance)

## Management

### Management Interfaces

#### Management Interfaces Summary

##### IPv4

| Management Interface | Description | Type | VRF | IP Address | Gateway |
| -------------------- | ----------- | ---- | --- | ---------- | ------- |
| Management1 | oob_management | oob | MGMT | 10.73.255.122/24 | 10.73.255.2 |

##### IPv6

| Management Interface | Description | Type | VRF | IPv6 Address | IPv6 Gateway |
| -------------------- | ----------- | ---- | --- | ------------ | ------------ |
| Management1 | oob_management | oob | MGMT | - | - |

#### Management Interfaces Device Configuration

```eos
!
interface Management1
   description oob_management
   vrf MGMT
   ip address 10.73.255.122/24
```

### Domain Lookup

#### DNS Domain Lookup Summary

| Source interface | vrf |
| ---------------- | --- |
| Loopback0 | - |
| Management0 | mgt |

#### DNS Domain Lookup Device Configuration

```eos
ip domain lookup source-interface Loopback0
ip domain lookup vrf mgt source-interface Management0
```

### Management SSH

#### SSH Timeout and Management

| Idle Timeout | SSH Management |
| ------------ | -------------- |
| default | Enabled |

#### Max number of SSH sessions limit and per-host limit

| Connection Limit | Max from a single Host |
| ---------------- | ---------------------- |
| - | - |

#### Ciphers and Algorithms

| Ciphers | Key-exchange methods | MAC algorithms | Hostkey server algorithms |
|---------|----------------------|----------------|---------------------------|
| default | default | default | default |

#### VRFs

| VRF | Status |
| --- | ------ |
| mgt | Enabled |

#### Management SSH Device Configuration

```eos
!
management ssh
   !
   vrf mgt
      no shutdown
```

### Management API HTTP

#### Management API HTTP Summary

| HTTP | HTTPS | Default Services |
| ---- | ----- | ---------------- |
| False | True | - |

#### Management API VRF Access

| VRF Name | IPv4 ACL | IPv6 ACL |
| -------- | -------- | -------- |
| mgt | ACL-API | - |

#### Management API HTTP Device Configuration

```eos
!
management api http-commands
   no shutdown
   !
   vrf mgt
      no shutdown
      ip access-group ACL-API
```

## Authentication

### Local Users

#### Local Users Summary

| User | Privilege | Role | Disabled | Shell |
| ---- | --------- | ---- | -------- | ----- |
| admin | 15 | network-admin | False | - |

#### Local Users Device Configuration

```eos
!
username admin privilege 15 role network-admin nopassword
```

## Monitoring

### TerminAttr Daemon

#### TerminAttr Daemon Summary

| CV Compression | CloudVision Servers | VRF | Authentication | Smash Excludes | Ingest Exclude | Bypass AAA |
| -------------- | ------------------- | --- | -------------- | -------------- | -------------- | ---------- |
| gzip | 10.20.20.1:9910 | mgt | key,<removed> | - | - | False |
| gzip | 10.30.30.1:9910 | mgt | token,/tmp/tokenDC2 | - | - | False |

#### TerminAttr Daemon Device Configuration

```eos
!
daemon TerminAttr
   exec /usr/bin/TerminAttr -cvopt DC1.addr=10.20.20.1:9910 -cvopt DC1.auth=key,<removed> -cvopt DC1.vrf=mgt -cvopt DC2.addr=10.30.30.1:9910 -cvopt DC2.auth=token,/tmp/tokenDC2 -cvopt DC2.vrf=mgt -taillogs
   no shutdown
```

### Custom daemons

#### Custom Daemons Device Configuration

```eos
!
daemon ocprometheus
   exec /usr/bin/ocprometheus -config /usr/bin/ocprometheus.yml -addr localhost:6042
   no shutdown
!
daemon random
   exec /usr/bin/random
   shutdown
```

### Logging

#### Logging Servers and Features Summary

| Type | Level |
| -----| ----- |

| VRF | Source Interface |
| --- | ---------------- |
| mgt | Management0 |

| VRF | Hosts | Ports | Protocol |
| --- | ----- | ----- | -------- |
| mgt | 10.10.10.7 | Default | UDP |
| mgt | 30.30.30.7 | 100, 200 | TCP |
| mgt | 40.40.40.7 | 300, 400 | UDP |

#### Logging Servers and Features Device Configuration

```eos
!
logging vrf mgt host 10.10.10.7
logging vrf mgt host 30.30.30.7 100 200 protocol tcp
logging vrf mgt host 40.40.40.7 300 400
logging vrf mgt source-interface Management0
logging policy match match-list molecule discard
```

### SNMP

#### SNMP Configuration Summary

| Contact | Location | SNMP Traps | State |
| ------- | -------- | ---------- | ----- |
| - | - | All | Disabled |

#### SNMP Local Interfaces

| Local Interface | VRF |
| --------------- | --- |
| Management1 | MGMT |
| Loopback0 | default |
| Loopback12 | Tenant_A_APP_Zone |

#### SNMP Views Configuration

| View | MIB Family Name | Status |
| ---- | --------------- | ------ |
| VW-WRITE | - | Included |

#### SNMP Communities

| Community | Access | Access List IPv4 | Access List IPv6 | View |
| --------- | ------ | ---------------- | ---------------- | ---- |
| <removed> | ro | onur | - | - |
| <removed> | rw | SNMP-MGMT | SNMP-MGMT | VW-READ |
| <removed> | ro | - | - | - |

#### SNMP Device Configuration

```eos
!
snmp-server vrf MGMT local-interface Management1
snmp-server local-interface Loopback0
snmp-server vrf Tenant_A_APP_Zone local-interface Loopback12
snmp-server view VW-WRITE included
snmp-server community <removed> ro onur
snmp-server community <removed> view VW-READ rw ipv6 SNMP-MGMT SNMP-MGMT
snmp-server community <removed> ro
```

### SFlow

#### SFlow Summary

| VRF | SFlow Source | SFlow Destination | Port |
| --- | ------------ | ----------------- | ---- |
| MGMT | - | 10.6.75.59 | 6343 |
| MGMT | - | 10.6.75.62 | 123 |
| MGMT | Ethernet3 | - | - |
| default | - | 10.6.75.62 | 123 |
| default | - | 10.6.75.61 | 6343 |

sFlow is disabled.

#### SFlow Device Configuration

```eos
!
sflow vrf MGMT destination 10.6.75.59
sflow vrf MGMT destination 10.6.75.62 123
sflow vrf MGMT source-interface Ethernet3
sflow destination 10.6.75.61
sflow destination 10.6.75.62 123
```

### VM Tracer Sessions

#### VM Tracer Summary

| Session | URL | Username | Autovlan | Source Interface |
| ------- | --- | -------- | -------- | ---------------- |
| session_1 | https://192.168.0.10 | user1 | disabled | Management1 |
| session_2 | https://192.168.0.10 | user1 | enabled | - |

#### VM Tracer Device Configuration

```eos
!
vmtracer session session_1
   url https://192.168.0.10
   username user1
   password 7 encrypted_password
   autovlan disable
   source-interface Management1
!
vmtracer session session_2
   url https://192.168.0.10
   username user1
   password 7 encrypted_password
```

## Hardware TCAM Profile

TCAM profile **`traffic_policy`** is active

### Custom TCAM Profiles

Following TCAM profiles are configured on device:

- Profile Name: `traffic_policy`

### Hardware TCAM Device Configuration

```eos
!
hardware tcam
   profile traffic_policy
! EOS_CLI inserted directly

   !
   system profile traffic_policy
```

## Spanning Tree

### Spanning Tree Summary

STP mode: **mstp**

#### MSTP Instance and Priority

| Instance(s) | Priority |
| -------- | -------- |
| 0 | 4096 |
| 100-200 | 8192 |

#### MST Configuration

| Variable | Value |
| -------- | -------- |
| Name | test |
| Revision | 5 |
| Instance 2 | VLAN(s) 15,16,17,18 |
| Instance 3 | VLAN(s) 15 |
| Instance 4 | VLAN(s) 200-300 |

### Spanning Tree Device Configuration

```eos
!
spanning-tree mode mstp
spanning-tree mst 0 priority 4096
spanning-tree mst 100-200 priority 8192
!
spanning-tree mst configuration
   name test
   revision 5
   instance 2 vlan 15,16,17,18
   instance 3 vlan 15
   instance 4 vlan 200-300
```

## VLANs

### VLANs Summary

| VLAN ID | Name | Trunk Groups |
| ------- | ---- | ------------ |
| 110 | PR01-DMZ | - |
| 111 | PRIVATE_VLAN_COMMUNITY | - |

#### Private VLANs

| Primary Vlan ID | Secondary VLAN ID | Private Vlan Type |
| --------------- | ----------------- | ----------------- |
| community | 111 | 110 |

### VLANs Device Configuration

```eos
!
vlan 110
   name PR01-DMZ
!
vlan 111
   name PRIVATE_VLAN_COMMUNITY
   private-vlan community primary vlan 110
```

## Interfaces

### Interface Profiles

#### Interface Profiles Summary

- TEST-PROFILE-1

#### Interface Profiles Device Configuration

```eos
!
interface profile TEST-PROFILE-1
   command description Molecule
   command no switchport
   command no lldp transmit
```

### Ethernet Interfaces

#### Ethernet Interfaces Summary

##### L2

| Interface | Description | Mode | VLANs | Native VLAN | Trunk Group | Channel-Group |
| --------- | ----------- | ---- | ----- | ----------- | ----------- | ------------- |
| Ethernet1 |  - | access | 100 | - | - | - |
| Ethernet2 |  - | trunk | 110 | 10 | ['group1', 'group2'] | - |
| Ethernet3 |  - | trunk phone | - | tag | - | - |
| Ethernet4 |  - | - | - | - | - | - |

*Inherited from Port-Channel Interface

##### Private VLAN

| Interface | PVLAN Mapping | Secondary Trunk |
| --------- | ------------- | ----------------|
| Ethernet4 | 2,3,4 | True |

##### VLAN Translations

| Interface |  Direction | From VLAN ID(s) | To VLAN ID | From Inner VLAN ID | To Inner VLAN ID | Network | Dot1q-tunnel |
| --------- |  --------- | --------------- | ---------- | ------------------ | ---------------- | ------- | ------------ |
| Ethernet4 | in | 23 | 50 | - | - | - | - |
| Ethernet4 | out | 25 | 49 | - | - | - | - |
| Ethernet4 | both | 34 | 60 | - | - | - | - |

##### Phone Interfaces

| Interface | Mode | Native VLAN | Phone VLAN | Phone VLAN Mode |
| --------- | ---- | ----------- | ---------- | --------------- |
| Ethernet3 | trunk phone | 20 | 20 | tagged |
| Port-Channel4 | trunk phone | 20 | 20 | tagged |

#### Ethernet Interfaces Device Configuration

```eos
!
interface Ethernet1
   switchport access vlan 100
   switchport mode access
   switchport
!
interface Ethernet2
   switchport trunk native vlan 10
   switchport trunk allowed vlan 110
   switchport mode trunk
   switchport trunk group group1
   switchport trunk group group2
   switchport
!
interface Ethernet3
   switchport trunk native vlan tag
   switchport phone vlan 20
   switchport phone trunk tagged
   switchport mode trunk phone
   switchport
!
interface Ethernet4
   switchport vlan translation in 23 50
   switchport vlan translation out 25 49
   switchport vlan translation 34 60
   switchport
   switchport trunk private-vlan secondary
   switchport pvlan mapping 2,3,4
```

### Port-Channel Interfaces

#### Port-Channel Interfaces Summary

##### L2

| Interface | Description | Type | Mode | VLANs | Native VLAN | Trunk Group | LACP Fallback Timeout | LACP Fallback Mode | MLAG ID | EVPN ESI |
| --------- | ----------- | ---- | ---- | ----- | ----------- | ------------| --------------------- | ------------------ | ------- | -------- |
| Port-Channel2 | - | switched | access | 100 | - | - | - | - | - | - |
| Port-Channel3 | - | switched | trunk | 110 | 10 | ['group1', 'group2'] | - | - | - | - |
| Port-Channel4 | - | switched | trunk phone | - | tag | - | - | - | - | - |
| Port-Channel5 | - | switched | - | - | - | - | - | - | - | - |

##### Private VLAN

| Interface | PVLAN Mapping | Secondary Trunk |
| --------- | ------------- | ----------------|
| Port-Channel5 | 2,3,4 | True |

##### VLAN Translations

| Interface |  Direction | From VLAN ID(s) | To VLAN ID | From Inner VLAN ID | To Inner VLAN ID | Network | Dot1q-tunnel |
| --------- |  --------- | --------------- | ---------- | ------------------ | ---------------- | ------- | ------------ |
| Port-Channel5 | in | 23 | 50 | - | - | - | - |
| Port-Channel5 | out | 25 | 49 | - | - | - | - |
| Port-Channel5 | both | 34 | 60 | - | - | - | - |

#### Port-Channel Interfaces Device Configuration

```eos
!
interface Port-Channel2
   switchport
   switchport access vlan 100
!
interface Port-Channel3
   switchport
   switchport trunk allowed vlan 110
   switchport trunk native vlan 10
   switchport mode trunk
   switchport trunk group group1
   switchport trunk group group2
!
interface Port-Channel4
   switchport
   switchport trunk native vlan tag
   switchport phone vlan 20
   switchport phone trunk tagged
   switchport mode trunk phone
!
interface Port-Channel5
   switchport
   switchport trunk private-vlan secondary
   switchport pvlan mapping 2,3,4
   switchport vlan translation in 23 50
   switchport vlan translation out 25 49
   switchport vlan translation 34 60
```

### Loopback Interfaces

#### Loopback Interfaces Summary

##### IPv4

| Interface | Description | VRF | IP Address |
| --------- | ----------- | --- | ---------- |
| Loopback0 | EVPN_Overlay_Peering | default | 192.168.255.3/32 |
| Loopback1 | VTEP_VXLAN_Tunnel_Source | default | 192.168.254.3/32 |

##### IPv6

| Interface | Description | VRF | IPv6 Address |
| --------- | ----------- | --- | ------------ |
| Loopback0 | EVPN_Overlay_Peering | default | - |
| Loopback1 | VTEP_VXLAN_Tunnel_Source | default | - |

#### Loopback Interfaces Device Configuration

```eos
!
interface Loopback0
   description EVPN_Overlay_Peering
   ip address 192.168.255.3/32
!
interface Loopback1
   description VTEP_VXLAN_Tunnel_Source
   ip address 192.168.254.3/32
```

### Tunnel Interfaces

#### Tunnel Interfaces Summary

| Interface | Description | VRF | Underlay VRF | MTU | Shutdown | NAT Profile | Mode | Source Interface | Destination | PMTU-Discovery | IPsec Profile |
| --------- | ----------- | --- | ------------ | --- | -------- | ----------- | ---- | ---------------- | ----------- | -------------- | ------------- |
| Tunnel3 | test dual stack | default | default | 1500 | - | - | - | Ethernet42 | 1.1.1.1 | - | - |
| Tunnel4 | test no tcp_mss | default | default | 1500 | - | - | - | Ethernet42 | 1.1.1.1 | - | - |

##### IPv4

| Interface | VRF | IP Address | TCP MSS | TCP MSS Direction | ACL In | ACL Out |
| --------- | --- | ---------- | ------- | ----------------- | ------ | ------- |
| Tunnel3 | default | 64.64.64.64/24 | - | - | - | - |
| Tunnel4 | default | 64.64.64.64/24 | - | - | - | - |

##### IPv6

| Interface | VRF | IPv6 Address | TCP MSS | TCP MSS Direction | IPv6 ACL In | IPv6 ACL Out |
| --------- | --- | ------------ | ------- | ----------------- | ----------- | ------------ |
| Tunnel3 | default | beef::64/64 | - | - | - | - |
| Tunnel4 | default | beef::64/64 | - | - | - | - |

#### Tunnel Interfaces Device Configuration

```eos
!
interface Tunnel3
   description test dual stack
   mtu 1500
   ip address 64.64.64.64/24
   ipv6 enable
   ipv6 address beef::64/64
   tunnel source interface Ethernet42
   tunnel destination 1.1.1.1
!
interface Tunnel4
   description test no tcp_mss
   mtu 1500
   ip address 64.64.64.64/24
   ipv6 enable
   ipv6 address beef::64/64
   tunnel source interface Ethernet42
   tunnel destination 1.1.1.1
```

### VLAN Interfaces

#### VLAN Interfaces Summary

| Interface | Description | VRF |  MTU | Shutdown |
| --------- | ----------- | --- | ---- | -------- |
| Vlan2 | test ipv6_nd_prefixes | default | - | - |
| Vlan42 | test ip_helpers | default | - | False |

##### IPv4

| Interface | VRF | IP Address | IP Address Virtual | IP Router Virtual Address | ACL In | ACL Out |
| --------- | --- | ---------- | ------------------ | ------------------------- | ------ | ------- |
| Vlan2 |  default  |  -  |  -  |  -  |  -  |  -  |
| Vlan42 |  default  |  -  |  -  |  -  |  -  |  -  |

##### IPv6

| Interface | VRF | IPv6 Address | IPv6 Virtual Addresses | Virtual Router Addresses | ND RA Disabled | Managed Config Flag | Other Config Flag | IPv6 ACL In | IPv6 ACL Out |
| --------- | --- | ------------ | ---------------------- | ------------------------ | -------------- | ------------------- | ----------------- | ----------- | ------------ |
| Vlan2 | default | 1b11:3a00:22b0:5200::15/64 | - | - | - | True | - | - | - |

#### VLAN Interfaces Device Configuration

```eos
!
interface Vlan2
   description test ipv6_nd_prefixes
   ipv6 enable
   ipv6 address 1b11:3a00:22b0:5200::15/64
   ipv6 nd managed-config-flag
   ipv6 nd prefix 1b11:3a00:22b0:5200::/64 infinite infinite no-autoconfig
!
interface Vlan42
   description test ip_helpers
   no shutdown
   ip helper-address 10.10.64.150 source-interface Loopback0
   ip helper-address 10.10.96.150 source-interface Loopback0
   ip helper-address 10.10.96.151 source-interface Loopback0
```

### VXLAN Interface

#### VXLAN Interface Summary

| Setting | Value |
| ------- | ----- |
| UDP port | 4789 |

##### VLAN to VNI, Flood List and Multicast Group Mappings

| VLAN | VNI | Flood List | Multicast Group |
| ---- | --- | ---------- | --------------- |
| 110 | 10110 | - | 239.9.1.4 |
| 111 | 10111 | 10.1.1.10<br/>10.1.1.11 | - |
| 112 | - | - | 239.9.1.6 |

##### VRF to VNI and Multicast Group Mappings

| VRF | VNI | Multicast Group |
| ---- | --- | --------------- |
| Tenant_A_OP_Zone | 10 | 232.0.0.10 |
| Tenant_A_WEB_Zone | 11 | - |

#### VXLAN Interface Device Configuration

```eos
!
interface Vxlan1
   vxlan vlan 110 vni 10110
   vxlan vlan 111 vni 10111
   vxlan vlan 111 flood vtep 10.1.1.10 10.1.1.11
   vxlan vrf Tenant_A_OP_Zone vni 10
   vxlan vrf Tenant_A_WEB_Zone vni 11
   vxlan vlan 110 multicast group 239.9.1.4
   vxlan vlan 112 multicast group 239.9.1.6
   vxlan vrf Tenant_A_OP_Zone multicast group 232.0.0.10
```

## Routing

### IP Routing

#### IP Routing Summary

| VRF | Routing Enabled |
| --- | --------------- |
| default | False |
| MGMT | False |
| TENANT_A_PROJECT01 | True |
| TENANT_A_PROJECT02 | True |

#### IP Routing Device Configuration

```eos
no ip routing vrf MGMT
ip routing vrf TENANT_A_PROJECT01
ip routing vrf TENANT_A_PROJECT02
```

### IPv6 Routing

#### IPv6 Routing Summary

| VRF | Routing Enabled |
| --- | --------------- |
| default | False |
| MGMT | false |
| TENANT_A_PROJECT01 | false |
| TENANT_A_PROJECT02 | false |

### Router General

#### VRF Route leaking

| VRF | Source VRF | Route Map Policy |
|-----|------------|------------------|
| BLUE-C2 | BLUE-C1 | RM-BLUE-LEAKING |

#### Router General Device Configuration

```eos
!
router general
   vrf BLUE-C2
      leak routes source-vrf BLUE-C1 subscribe-policy RM-BLUE-LEAKING
      exit
   !
   exit
```

### Router OSPF

#### Router OSPF Summary

| Process ID | Router ID | Default Passive Interface | No Passive Interface | BFD | Max LSA | Default Information Originate | Log Adjacency Changes Detail | Auto Cost Reference Bandwidth | Maximum Paths | MPLS LDP Sync Default | Distribute List In |
| ---------- | --------- | ------------------------- | -------------------- | --- | ------- | ----------------------------- | ---------------------------- | ----------------------------- | ------------- | --------------------- | ------------------ |
| 100 | - | disabled |- | disabled | default | disabled | disabled | - | - | - | - |

#### Router OSPF Areas

| Process ID | Area | Area Type | Filter Networks | Filter Prefix List | Additional Options |
| ---------- | ---- | --------- | --------------- | ------------------ | ------------------ |
| 100 | 0.0.0.2 | normal | 1.1.1.0/24, 2.2.2.0/24 | - |  |
| 100 | 3 | normal | - | PL-OSPF-FILTERING |  |

#### Router OSPF Device Configuration

```eos
!
router ospf 100
   network 198.51.100.0/24 area 0.0.0.1
   network 203.0.113.0/24 area 0.0.0.2
   area 0.0.0.2 filter 1.1.1.0/24
   area 0.0.0.2 filter 2.2.2.0/24
   area 3 filter prefix-list PL-OSPF-FILTERING
```

### Router ISIS

#### Router ISIS Summary

| Settings | Value |
| -------- | ----- |
| Instance | EVPN_UNDERLAY |
| Address Family | ipv4 unicast, ipv6 unicast |

#### ISIS Interfaces Summary

| Interface | ISIS Instance | ISIS Metric | Interface Mode |
| --------- | ------------- | ----------- | -------------- |

#### Router ISIS Device Configuration

```eos
!
router isis EVPN_UNDERLAY
   !
   address-family ipv4 unicast
      maximum-paths 2
      fast-reroute ti-lfa mode link-protection
   address-family ipv6 unicast
      maximum-paths 2
      fast-reroute ti-lfa mode link-protection
   !
```

### Router BGP

ASN Notation: asplain

#### Router BGP Summary

| BGP AS | Router ID |
| ------ | --------- |
| 65101 | 192.168.255.3 |

#### Router BGP Peer Groups

##### EVPN-OVERLAY-PEERS

| Settings | Value |
| -------- | ----- |
| Address Family | evpn |
| Remote AS | 65001 |
| Source | Loopback0 |

#### BGP Neighbors

| Neighbor | Remote AS | VRF | Shutdown | Send-community | Maximum-routes | Allowas-in | BFD | RIB Pre-Policy Retain | Route-Reflector Client | Passive | TTL Max Hops |
| -------- | --------- | --- | -------- | -------------- | -------------- | ---------- | --- | --------------------- | ---------------------- | ------- | ------------ |
| 192.168.255.1 | Inherited from peer group EVPN-OVERLAY-PEERS | default | - | - | - | - | - | - | - | - | - |
| 192.168.255.2 | Inherited from peer group EVPN-OVERLAY-PEERS | default | - | - | - | - | - | - | - | - | - |
| 10.255.251.1 | Inherited from peer group EVPN-OVERLAY-PEERS | TENANT_A_PROJECT01 | - | - | - | - | - | - | - | - | - |

#### BGP Neighbor Interfaces

| Neighbor Interface | VRF | Peer Group | Remote AS | Peer Filter |
| ------------------ | --- | ---------- | --------- | ----------- |
| Ethernet2 | default | EVPN-OVERLAY-PEERS | 65102 | - |
| Ethernet27 | TENANT_A_PROJECT01 | MLAG-IPv4-UNDERLAY-PEER | 1 | - |

#### BGP Route Aggregation

| Prefix | AS Set | Summary Only | Attribute Map | Match Map | Advertise Only |
| ------ | ------ | ------------ | ------------- | --------- | -------------- |
| 1.1.1.0/24 | False | False | - | - | True |
| 2.2.1.0/24 | False | False | - | - | False |

#### Router BGP EVPN Address Family

##### EVPN Peer Groups

| Peer Group | Activate | Encapsulation |
| ---------- | -------- | ------------- |
| EVPN-OVERLAY-PEERS | True | default |

#### Router BGP VPN-IPv4 Address Family

##### VPN-IPv4 Neighbors

| Neighbor | Activate | Route-map In | Route-map Out | RCF In | RCF Out |
| -------- | -------- | ------------ | ------------- | ------ | ------- |
| 192.168.255.4 | True | - | - | - | - |

##### VPN-IPv4 Peer Groups

| Peer Group | Activate | Route-map In | Route-map Out | RCF In | RCF Out |
| ---------- | -------- | ------------ | ------------- | ------ | ------- |
| EVPN-OVERLAY-PEERS | True | - | - | - | - |

#### Router BGP VPN-IPv6 Address Family

##### VPN-IPv6 Neighbors

| Neighbor | Activate | Route-map In | Route-map Out | RCF In | RCF Out |
| -------- | -------- | ------------ | ------------- | ------ | ------- |
| 2001:cafe:192:168::4 | True | - | - | - | - |

##### VPN-IPv6 Peer Groups

| Peer Group | Activate | Route-map In | Route-map Out | RCF In | RCF Out |
| ---------- | -------- | ------------ | ------------- | ------ | ------- |
| EVPN-OVERLAY-PEERS | True | - | - | - | - |

#### Router BGP VLAN Aware Bundles

| VLAN Aware Bundle | Route-Distinguisher | Both Route-Target | Import Route Target | Export Route-Target | Redistribute | VLANs |
| ----------------- | ------------------- | ----------------- | ------------------- | ------------------- | ------------ | ----- |
| TENANT_A_PROJECT01 | 192.168.255.3:11 | 11:11 | - | - | learned | 110 |

#### Router BGP VLANs

| VLAN | Route-Distinguisher | Both Route-Target | Import Route Target | Export Route-Target | Redistribute |
| ---- | ------------------- | ----------------- | ------------------- | ------------------- | ------------ |
| 24 | 10.50.64.15:10024 | 1:10024 | - | - |  |

#### Router BGP VRFs

| VRF | Route-Distinguisher | Redistribute |
| --- | ------------------- | ------------ |
| TENANT_A_PROJECT01 | 192.168.255.3:11 | connected<br>static |

#### Router BGP Device Configuration

```eos
!
router bgp 65101
   router-id 192.168.255.3
   neighbor EVPN-OVERLAY-PEERS peer group
   neighbor EVPN-OVERLAY-PEERS remote-as 65001
   neighbor EVPN-OVERLAY-PEERS update-source Loopback0
   neighbor interface Ethernet2 peer-group EVPN-OVERLAY-PEERS remote-as 65102
   neighbor 192.168.255.1 peer group EVPN-OVERLAY-PEERS
   neighbor 192.168.255.2 peer group EVPN-OVERLAY-PEERS
   aggregate-address 1.1.1.0/24 advertise-only
   aggregate-address 2.2.1.0/24
   redistribute connected route-map RM-CONN-2-BGP
   !
   vlan 24
      rd 10.50.64.15:10024
      route-target both 1:10024
   !
   vlan-aware-bundle TENANT_A_PROJECT01
      rd 192.168.255.3:11
      route-target both 11:11
      redistribute learned
      vlan 110
   !
   address-family evpn
      neighbor EVPN-OVERLAY-PEERS activate
   !
   address-family rt-membership
      neighbor EVPN-OVERLAY-PEERS activate
   !
   address-family ipv4
      neighbor EVPN-OVERLAY-PEERS activate
      neighbor 192.0.2.1 prefix-list PL-FOO-v4-IN in
      neighbor 192.0.2.1 prefix-list PL-FOO-v4-OUT out
      network 10.0.0.0/8
      network 172.16.0.0/12
      network 192.168.0.0/16 route-map RM-FOO-MATCH
   !
   address-family ipv4 multicast
      neighbor EVPN-OVERLAY-PEERS activate
      redistribute attached-host
   !
   address-family ipv6
      neighbor EVPN-OVERLAY-PEERS activate
      neighbor 2001:db8::1 prefix-list PL-FOO-v6-IN in
      neighbor 2001:db8::1 prefix-list PL-FOO-v6-OUT out
      network 2001:db8:100::/40
      network 2001:db8:200::/40 route-map RM-BAR-MATCH
      redistribute static route-map RM-IPV6-STATIC-TO-BGP
   !
   address-family vpn-ipv4
      neighbor EVPN-OVERLAY-PEERS activate
      neighbor 192.168.255.4 activate
   !
   address-family vpn-ipv6
      neighbor EVPN-OVERLAY-PEERS activate
      neighbor 2001:cafe:192:168::4 activate
   !
   vrf TENANT_A_PROJECT01
      rd 192.168.255.3:11
      route-target import evpn 11:11
      route-target export evpn 11:11
      router-id 192.168.255.3
      neighbor interface Ethernet27 peer-group MLAG-IPv4-UNDERLAY-PEER remote-as 1
      neighbor 10.255.251.1 peer group EVPN-OVERLAY-PEERS
      network 10.0.0.0/8
      network 100.64.0.0/10
      aggregate-address 0.0.0.0/0 as-set summary-only attribute-map RM-BGP-AGG-APPLY-SET
      redistribute connected
      redistribute static route-map RM-CONN-2-BGP
      !
      address-family ipv4
         neighbor 10.2.3.4 activate
         neighbor 10.2.3.4 prefix-list PL-TEST-IN-AF4 in
         neighbor 10.2.3.4 prefix-list PL-TEST-OUT-AF4 out
         neighbor 10.2.3.5 activate
```

### PBR Policy Maps

#### PBR Policy Maps Summary

##### PM_PBR_BREAKOUT

| Class | Index | Drop | Nexthop | Recursive |
| ----- | ----- | ---- | ------- | --------- |
| CM_PBR_EXCLUDE | - | - | - | - |
| CM_PBR_INCLUDE | - | - | 192.168.4.2 | True |

#### PBR Policy Maps Device Configuration

```eos
!
policy-map type pbr PM_PBR_BREAKOUT
   class CM_PBR_EXCLUDE
   !
   class CM_PBR_INCLUDE
      set nexthop recursive 192.168.4.2
```

## Queue Monitor

### Queue Monitor Length

| Enabled | Logging Interval | Default Thresholds High | Default Thresholds Low | Notifying | TX Latency | CPU Thresholds High | CPU Thresholds Low |
| ------- | ---------------- | ----------------------- | ---------------------- | --------- | ---------- | ------------------- | ------------------ |
| True | 100 | - | - | enabled | disabled | 200000 | 100000 |

### Queue Monitor Configuration

```eos
!
queue-monitor length
queue-monitor length log 100
queue-monitor length notifying
queue-monitor length cpu thresholds 200000 100000
```

## Multicast

### IP IGMP Snooping

#### IP IGMP Snooping Summary

| IGMP Snooping | Fast Leave | Interface Restart Query | Proxy | Restart Query Interval | Robustness Variable |
| ------------- | ---------- | ----------------------- | ----- | ---------------------- | ------------------- |
| Enabled | - | - | - | - | - |

##### IP IGMP Snooping Vlan Summary

| Vlan | IGMP Snooping | Fast Leave | Max Groups | Proxy |
| ---- | ------------- | ---------- | ---------- | ----- |
| 10 | True | - | - | - |
| 20 | False | - | - | - |
| 30 | False | - | - | - |

#### IP IGMP Snooping Device Configuration

```eos
!
ip igmp snooping vlan 10
no ip igmp snooping vlan 20
no ip igmp snooping vlan 30
```

### PIM Sparse Mode

#### Router PIM Sparse Mode

##### IP Sparse Mode Information

BFD enabled: True

##### IP Rendezvous Information

| Rendezvous Point Address | Group Address | Access Lists | Priority | Hashmask | Override |
| ------------------------ | ------------- | ------------ | -------- | -------- | -------- |
| 10.238.1.161 | 239.12.12.12/32, 239.12.12.13/32 | - | - | - | - |

##### IP Anycast Information

| IP Anycast Address | Other Rendezvous Point Address | Register Count |
| ------------------ | ------------------------------ | -------------- |
| 10.38.1.161 | 10.50.64.16 | 15 |

##### Router Multicast Device Configuration

```eos
!
router pim sparse-mode
   ipv4
      bfd
      rp address 10.238.1.161 239.12.12.12/32
      rp address 10.238.1.161 239.12.12.13/32
      anycast-rp 10.38.1.161 10.50.64.16 register-count 15
```

## Filters

### Community-lists

#### Community-lists Summary

| Name | Action |
| -------- | ------ |
| TEST1 | permit 1000:1000 |
| TEST2 | permit 2000:3000 |

#### Community-lists Device Configuration

```eos
!
ip community-list TEST1 permit 1000:1000
ip community-list TEST2 permit 2000:3000
```

### Peer Filters

#### Peer Filters Summary

##### PF1

| Sequence | Match |
| -------- | ----- |
| 10 | as-range 1-2 result reject |
| 20 | as-range 1-100 result accept |

##### PF2

| Sequence | Match |
| -------- | ----- |
| 30 | as-range 65000 result accept |

#### Peer Filters Device Configuration

```eos
!
peer-filter PF1
   10 match as-range 1-2 result reject
   20 match as-range 1-100 result accept
!
peer-filter PF2
   30 match as-range 65000 result accept
```

### Prefix-lists

#### Prefix-lists Summary

##### PL-LOOPBACKS-EVPN-OVERLAY

| Sequence | Action |
| -------- | ------ |
| 10 | permit 192.168.255.0/24 eq 32 |
| 20 | permit 192.168.254.0/24 eq 32 |

#### Prefix-lists Device Configuration

```eos
!
ip prefix-list PL-LOOPBACKS-EVPN-OVERLAY
   seq 10 permit 192.168.255.0/24 eq 32
   seq 20 permit 192.168.254.0/24 eq 32
```

### IPv6 Prefix-lists

#### IPv6 Prefix-lists Summary

##### PL-IPV6-LOOPBACKS

| Sequence | Action |
| -------- | ------ |
| 10 | permit 1b11:3a00:22b0:0082::/64 eq 128 |

#### IPv6 Prefix-lists Device Configuration

```eos
!
ipv6 prefix-list PL-IPV6-LOOPBACKS
   seq 10 permit 1b11:3a00:22b0:0082::/64 eq 128
```

### Route-maps

#### Route-maps Summary

##### RM-CONN-BL-BGP

| Sequence | Type | Match | Set | Sub-Route-Map | Continue |
| -------- | ---- | ----- | --- | ------------- | -------- |
| 10 | deny | ip address prefix-list PL-MLAG | - | - | - |

#### Route-maps Device Configuration

```eos
!
route-map RM-CONN-BL-BGP deny 10
   match ip address prefix-list PL-MLAG
```

### IP Extended Community Lists

#### IP Extended Community Lists Summary

| List Name | Type | Extended Communities |
| --------- | ---- | -------------------- |
| TEST1 | permit | 65000:65000 |
| TEST1 | deny | 65002:65002 |
| TEST2 | deny | 65001:65001 |

#### IP Extended Community Lists Device Configuration

```eos
!
ip extcommunity-list TEST1 permit 65000:65000
ip extcommunity-list TEST1 deny 65002:65002
!
ip extcommunity-list TEST2 deny 65001:65001
```

### IP Extended Community RegExp Lists

#### IP Extended Community RegExp Lists Summary

| List Name | Type | Regular Expression |
| --------- | ---- | ------------------ |
| TEST1 | permit | 65[0-9]{3}:[0-9]+ |
| TEST1 | deny | .* |
| TEST2 | deny | 6500[0-1]:650[0-9][0-9] |

#### IP Extended Community RegExp Lists Device Configuration

```eos
!
ip extcommunity-list regexp TEST1 permit 65[0-9]{3}:[0-9]+
ip extcommunity-list regexp TEST1 deny .*
!
ip extcommunity-list regexp TEST2 deny 6500[0-1]:650[0-9][0-9]
```

### Match-lists

#### Match-list Input String Summary

##### molecule

| Sequence | Match Regex |
| -------- | ------ |
| 10 | ^.*MOLECULE.*$ |
| 20 | ^.*TESTING.*$ |

#### Match-lists Device Configuration

```eos
!
match-list input string molecule
   10 match regex ^.*MOLECULE.*$
   20 match regex ^.*TESTING.*$
```

## ACL

### Standard Access-lists

#### Standard Access-lists Summary

##### ACL-API

| Sequence | Action |
| -------- | ------ |
| 10 | remark ACL to restrict access to switch API to CVP and Ansible |
| 20 | permit host 10.10.10.10 |
| 30 | permit host 10.10.10.11 |
| 40 | permit host 10.10.10.12 |

#### Standard Access-lists Device Configuration

```eos
!
ip access-list standard ACL-API
   10 remark ACL to restrict access to switch API to CVP and Ansible
   20 permit host 10.10.10.10
   30 permit host 10.10.10.11
   40 permit host 10.10.10.12
```

### Extended Access-lists

#### Extended Access-lists Summary

##### ACL-01

| Sequence | Action |
| -------- | ------ |
| 10 | remark ACL to restrict access to switch API to CVP and Ansible |
| 20 | deny ip host 192.0.2.1 any |
| 30 | permit ip 192.0.2.0/24 any |

#### Extended Access-lists Device Configuration

```eos
!
ip access-list ACL-01
   10 remark ACL to restrict access to switch API to CVP and Ansible
   20 deny ip host 192.0.2.1 any
   30 permit ip 192.0.2.0/24 any
```

### IPv6 Standard Access-lists

#### IPv6 Standard Access-lists Summary

##### TEST4

| Sequence | Action |
| -------- | ------ |
| 5 | deny fe80::/64 |
| 10 | permit fe90::/64 |

#### IPv6 Standard Access-lists Device Configuration

```eos
!
ipv6 access-list standard TEST4
   5 deny fe80::/64
   10 permit fe90::/64
```

### IPv6 Extended Access-lists

#### IPv6 Extended Access-lists Summary

##### TEST1

| Sequence | Action |
| -------- | ------ |
| 5 | deny ipv6 fe80::/64 any |
| 10 | permit ipv6 fe90::/64 any |

#### IPv6 Extended Access-lists Device Configuration

```eos
!
ipv6 access-list TEST1
   5 deny ipv6 fe80::/64 any
   10 permit ipv6 fe90::/64 any
```

## VRF Instances

### VRF Instances Summary

| VRF Name | IP Routing |
| -------- | ---------- |
| MGMT | disabled |
| TENANT_A_PROJECT01 | enabled |
| TENANT_A_PROJECT02 | enabled |

### VRF Instances Device Configuration

```eos
!
vrf instance MGMT
!
vrf instance TENANT_A_PROJECT01
!
vrf instance TENANT_A_PROJECT02
```

## Virtual Source NAT

### Virtual Source NAT Summary

| Source NAT VRF | Source NAT IP Address |
| -------------- | --------------------- |
| TEST_01 | 1.1.1.1 |
| TEST_02 | 1.1.1.2 |

### Virtual Source NAT Configuration

```eos
!
ip address virtual source-nat vrf TEST_01 address 1.1.1.1
ip address virtual source-nat vrf TEST_02 address 1.1.1.2
```

## MACsec

### MACsec Summary

License is installed.

FIPS restrictions enabled.

#### MACsec Profiles Summary

##### Profile A1

###### Settings

| Cipher | Key-Server Priority | Rekey-Period | SCI | Traffic Unprotected Fallback |
| ------ | ------------------- | ------------ | --- | ---------------------------- |
| - | - | - | True | - |

##### Profile A2

###### Settings

| Cipher | Key-Server Priority | Rekey-Period | SCI | Traffic Unprotected Fallback |
| ------ | ------------------- | ------------ | --- | ---------------------------- |
| - | - | - | - | - |

###### Keys

| Key ID | Fallback |
| ------ | -------- |
| 1234b | - |

### MACsec Device Configuration

```eos
!
mac security
   license license1 123456
   fips restrictions
   !
   profile A1
      sci
   profile A2
      key 1234b 7 <removed>
```

### Traffic Policies information

#### IPv4 Field Sets

| Field Set Name | Values |
| -------------- | ------ |
| DEMO-01 | 10.0.0.0/8<br/>192.168.0.0/16 |
| DEMO-02 | 172.16.0.0/12<br/>224.0.0.0/8 |

#### IPv6 Field Sets

| Field Set Name | Values |
| -------------- | ------ |
| DEMO-03 | aaaa::/64<br/>bbbb::/64 |

#### L4 Port Field Sets

| Field Set Name | Values |
| -------------- | ------ |
| SERVICE-DEMO | 10,20,80,440-450|

#### Traffic Policies

##### BLUE-C1-POLICY

| Match set | Type | Sources | Destinations | Protocol | Source Port(s) | Destination port(s) | Action |
| --------- | ---- | ------- | ------------ | -------- | -------------- | ------------------- | ------ |
| BLUE-C1-POLICY-02 | ipv4 | DEMO-01<br/>DEMO-02 | ANY | tcp<br/>icmp | ANY | SERVICE-DEMO | action: PASS<br/>counter: DEMO-TRAFFIC<br/>dscp marking: 60 |

#### Traffic Policies Device Configuration

```eos
!
traffic-policies
   field-set ipv4 prefix DEMO-01
      10.0.0.0/8 192.168.0.0/16
   !
   field-set ipv4 prefix DEMO-02
      172.16.0.0/12 224.0.0.0/8
   !
   field-set ipv6 prefix DEMO-03
      aaaa::/64 bbbb::/64
   !
   field-set l4-port SERVICE-DEMO
      10,20,80,440-450
   !
   traffic-policy BLUE-C1-POLICY
      counter DEMO-TRAFFIC
      match BLUE-C1-POLICY-02 ipv4
         source prefix field-set DEMO-01 DEMO-02
         protocol tcp flags established destination port field-set SERVICE-DEMO
         protocol icmp
         actions
            count DEMO-TRAFFIC
            set dscp 60
         !
      !
   !
```

## Quality Of Service

### QOS Class Maps

#### QOS Class Maps Summary

| Name | Field | Value |
| ---- | ----- | ----- |
| CM_REPLICATION_LD | acl | ACL_REPLICATION_LD |
| CM_REPLICATION_LD2 | vlan | 200 |
| CM_REPLICATION_LD3 | cos | 3 |

#### Class-maps Device Configuration

```eos
!
class-map type qos match-any CM_REPLICATION_LD
   match ip access-group ACL_REPLICATION_LD
!
class-map type qos match-any CM_REPLICATION_LD2
   match vlan 200
!
class-map type qos match-any CM_REPLICATION_LD3
   match cos 3
!
class-map type pbr match-any CM_PBR_EXCLUDE
   match ip access-group ACL_PBR_EXCLUDE
!
class-map type pbr match-any CM_PBR_INCLUDE
   match ip access-group ACL_PBR_INCLUDE
```

### QOS Policy Maps

#### QOS Policy Maps Summary

##### PM_REPLICATION_LD

| Class Name | COS | DSCP | Traffic Class | Drop Precedence | Police Rate (Burst) -> Action |
| ---------- | --- | -----| ------------- | --------------- | ----------------------------- |
| CM_REPLICATION_LD | - | af11 | 2 | 1 | - |

#### QOS Policy Maps Device Configuration

```eos
!
policy-map type quality-of-service PM_REPLICATION_LD
   class CM_REPLICATION_LD
      set dscp af11
      set traffic-class 2
      set drop-precedence 1
```

### QOS Profiles

#### QOS Profiles Summary

##### QOS Profile: **test**

###### Settings

| Default COS | Default DSCP | Trust | Shape Rate | QOS Service Policy |
| ----------- | ------------ | ----- | ---------- | ------------------ |
| - | 46 | dscp | 80 percent | - |

###### TX Queues

| TX queue | Type | Bandwidth | Priority | Shape Rate | Comment |
| -------- | ---- | --------- | -------- | ---------- | ------- |
| 1 | All | 50 | no priority | - | - |
| 2 | Unicast | 50 | no priority | - | - |
| 3 | Multicast | 50 | no priority | - | - |

#### QOS Profile Device Configuration

```eos
!
qos profile test
   qos trust dscp
   qos dscp 46
   shape rate 80 percent
   !
   tx-queue 1
      bandwidth percent 50
      no priority
   !
   uc-tx-queue 2
      bandwidth percent 50
      no priority
   !
   mc-tx-queue 3
      bandwidth percent 50
      no priority
```

## Maintenance Mode

### BGP Groups

#### BGP Groups Summary

| BGP group | VRF Name | Neighbors | BGP maintenance profiles |
| --------- | -------- | --------- | ------------------------ |
| bar | red | peer-group-baz | downlink-neighbors |
| foo | - | 169.254.1.1<br>fe80::1 | BP1 |

#### BGP Groups Device Configuration

```eos
!
group bgp bar
   vrf red
   neighbor peer-group-baz
   maintenance profile bgp downlink-neighbors
!
group bgp foo
   neighbor 169.254.1.1
   neighbor fe80::1
```

### Interface Groups

#### Interface Groups Summary

| Interface Group | Interfaces | Interface maintenance profile | BGP maintenance profiles |
| --------------- | ---------- | ----------------------------- | ------------------------ |
| QSFP_Interface_Group | Ethernet1,5 | uplink-interfaces | BP1 |
| SFP_Interface_Group | Ethernet10-20<br>Ethernet30-48 | IP1 | BP1 |

#### Interface Groups Device Configuration

```eos
!
group interface QSFP_Interface_Group
   interface Ethernet1,5
   maintenance profile interface uplink-interfaces
!
group interface SFP_Interface_Group
   interface Ethernet10-20
   interface Ethernet30-48
```

### Maintenance

#### Maintenance defaults

Default maintenance bgp profile: **BP1**

Default maintenance interface profile: **IP1**

Default maintenance unit profile: **UP1**

#### Maintenance profiles

| BGP profile | Initiator route-map |
| ----------- | ------------------- |
| BP1 | RM-MAINTENANCE |
| BP2 | RM-MAINTENANCE2 |
| BP3 | RM-MAINTENANCE3 |

| Interface profile | Rate monitoring load interval (s) | Rate monitoring threshold in/out (kbps) | Shutdown Max Delay |
|-------------------|-----------------------------------|-----------------------------------------|--------------------|
| IP1 | 10 | 500 | 300 |

| Unit profile | on-boot duration (s) |
| ------------ | -------------------- |
| UP1 | 900 |
| UP2 | 600 |

#### Maintenance units

| Unit | Interface groups | BGP groups | Unit profile | Quiesce |
| ---- | ---------------- | ---------- | ------------ | ------- |
| System | - | - | UP1 | No |
| UNIT1 | INTERFACE_GROUP_1 | BGP_GROUP_1<br/>BGP_GROUP_2 | UP1 | No |

#### Maintenance Device Configuration

```eos
!
maintenance
   profile bgp BP1
      initiator route-map RM-MAINTENANCE inout
   !
   profile bgp BP2
      initiator route-map RM-MAINTENANCE2 inout
   !
   profile bgp BP3
      initiator route-map RM-MAINTENANCE3 inout
   profile bgp BP1 default
   profile interface IP1 default
   profile unit UP1 default
   !
   profile interface IP1
      rate-monitoring load-interval 10
      rate-monitoring threshold 500
      shutdown max-delay 300
   !
   profile unit UP1
      on-boot duration 900
   !
   profile unit UP2
      on-boot duration 600
   !
   unit System
   !
   unit UNIT1
      group bgp BGP_GROUP_1
      group bgp BGP_GROUP_2
      group interface INTERFACE_GROUP_1
      profile unit UP1
```
=======
>>>>>>> a00bd9ee
<|MERGE_RESOLUTION|>--- conflicted
+++ resolved
@@ -1,471 +1,12 @@
 # host1
 
 ## Table of Contents
-<<<<<<< HEAD
 
-- [Management](#management)
-  - [Management Interfaces](#management-interfaces)
-  - [Domain Lookup](#domain-lookup)
-  - [Management SSH](#management-ssh)
-  - [Management API HTTP](#management-api-http)
-- [Authentication](#authentication)
-  - [Local Users](#local-users)
-- [Monitoring](#monitoring)
-  - [TerminAttr Daemon](#terminattr-daemon)
-  - [Custom daemons](#custom-daemons)
-  - [Logging](#logging)
-  - [SNMP](#snmp)
-  - [SFlow](#sflow)
-  - [VM Tracer Sessions](#vm-tracer-sessions)
-- [Hardware TCAM Profile](#hardware-tcam-profile)
-  - [Custom TCAM Profiles](#custom-tcam-profiles)
-  - [Hardware TCAM Device Configuration](#hardware-tcam-device-configuration)
-- [Spanning Tree](#spanning-tree)
-  - [Spanning Tree Summary](#spanning-tree-summary)
-  - [Spanning Tree Device Configuration](#spanning-tree-device-configuration)
-- [VLANs](#vlans)
-  - [VLANs Summary](#vlans-summary)
-  - [VLANs Device Configuration](#vlans-device-configuration)
 - [Interfaces](#interfaces)
-  - [Interface Profiles](#interface-profiles)
   - [Ethernet Interfaces](#ethernet-interfaces)
   - [Port-Channel Interfaces](#port-channel-interfaces)
-  - [Loopback Interfaces](#loopback-interfaces)
-  - [Tunnel Interfaces](#tunnel-interfaces)
-  - [VLAN Interfaces](#vlan-interfaces)
-  - [VXLAN Interface](#vxlan-interface)
-- [Routing](#routing)
-  - [IP Routing](#ip-routing)
-  - [IPv6 Routing](#ipv6-routing)
-  - [Router General](#router-general)
-  - [Router OSPF](#router-ospf)
-  - [Router ISIS](#router-isis)
-  - [Router BGP](#router-bgp)
-  - [PBR Policy Maps](#pbr-policy-maps)
-- [Queue Monitor](#queue-monitor)
-  - [Queue Monitor Length](#queue-monitor-length)
-  - [Queue Monitor Configuration](#queue-monitor-configuration)
-- [Multicast](#multicast)
-  - [IP IGMP Snooping](#ip-igmp-snooping)
-  - [PIM Sparse Mode](#pim-sparse-mode)
-- [Filters](#filters)
-  - [Community-lists](#community-lists)
-  - [Peer Filters](#peer-filters)
-  - [Prefix-lists](#prefix-lists)
-  - [IPv6 Prefix-lists](#ipv6-prefix-lists)
-  - [Route-maps](#route-maps)
-  - [IP Extended Community Lists](#ip-extended-community-lists)
-  - [IP Extended Community RegExp Lists](#ip-extended-community-regexp-lists)
-  - [Match-lists](#match-lists)
-- [ACL](#acl)
-  - [Standard Access-lists](#standard-access-lists)
-  - [Extended Access-lists](#extended-access-lists)
-  - [IPv6 Standard Access-lists](#ipv6-standard-access-lists)
-  - [IPv6 Extended Access-lists](#ipv6-extended-access-lists)
-- [VRF Instances](#vrf-instances)
-  - [VRF Instances Summary](#vrf-instances-summary)
-  - [VRF Instances Device Configuration](#vrf-instances-device-configuration)
-- [Virtual Source NAT](#virtual-source-nat)
-  - [Virtual Source NAT Summary](#virtual-source-nat-summary)
-  - [Virtual Source NAT Configuration](#virtual-source-nat-configuration)
-- [MACsec](#macsec)
-  - [MACsec Summary](#macsec-summary)
-  - [MACsec Device Configuration](#macsec-device-configuration)
-  - [Traffic Policies information](#traffic-policies-information)
-- [Quality Of Service](#quality-of-service)
-  - [QOS Class Maps](#qos-class-maps)
-  - [QOS Policy Maps](#qos-policy-maps)
-  - [QOS Profiles](#qos-profiles)
-- [Maintenance Mode](#maintenance-mode)
-  - [BGP Groups](#bgp-groups)
-  - [Interface Groups](#interface-groups)
-  - [Maintenance](#maintenance)
-
-## Management
-
-### Management Interfaces
-
-#### Management Interfaces Summary
-
-##### IPv4
-
-| Management Interface | Description | Type | VRF | IP Address | Gateway |
-| -------------------- | ----------- | ---- | --- | ---------- | ------- |
-| Management1 | oob_management | oob | MGMT | 10.73.255.122/24 | 10.73.255.2 |
-
-##### IPv6
-
-| Management Interface | Description | Type | VRF | IPv6 Address | IPv6 Gateway |
-| -------------------- | ----------- | ---- | --- | ------------ | ------------ |
-| Management1 | oob_management | oob | MGMT | - | - |
-
-#### Management Interfaces Device Configuration
-
-```eos
-!
-interface Management1
-   description oob_management
-   vrf MGMT
-   ip address 10.73.255.122/24
-```
-
-### Domain Lookup
-
-#### DNS Domain Lookup Summary
-
-| Source interface | vrf |
-| ---------------- | --- |
-| Loopback0 | - |
-| Management0 | mgt |
-
-#### DNS Domain Lookup Device Configuration
-
-```eos
-ip domain lookup source-interface Loopback0
-ip domain lookup vrf mgt source-interface Management0
-```
-
-### Management SSH
-
-#### SSH Timeout and Management
-
-| Idle Timeout | SSH Management |
-| ------------ | -------------- |
-| default | Enabled |
-
-#### Max number of SSH sessions limit and per-host limit
-
-| Connection Limit | Max from a single Host |
-| ---------------- | ---------------------- |
-| - | - |
-
-#### Ciphers and Algorithms
-
-| Ciphers | Key-exchange methods | MAC algorithms | Hostkey server algorithms |
-|---------|----------------------|----------------|---------------------------|
-| default | default | default | default |
-
-#### VRFs
-
-| VRF | Status |
-| --- | ------ |
-| mgt | Enabled |
-
-#### Management SSH Device Configuration
-
-```eos
-!
-management ssh
-   !
-   vrf mgt
-      no shutdown
-```
-
-### Management API HTTP
-
-#### Management API HTTP Summary
-
-| HTTP | HTTPS | Default Services |
-| ---- | ----- | ---------------- |
-| False | True | - |
-
-#### Management API VRF Access
-
-| VRF Name | IPv4 ACL | IPv6 ACL |
-| -------- | -------- | -------- |
-| mgt | ACL-API | - |
-
-#### Management API HTTP Device Configuration
-
-```eos
-!
-management api http-commands
-   no shutdown
-   !
-   vrf mgt
-      no shutdown
-      ip access-group ACL-API
-```
-
-## Authentication
-
-### Local Users
-
-#### Local Users Summary
-
-| User | Privilege | Role | Disabled | Shell |
-| ---- | --------- | ---- | -------- | ----- |
-| admin | 15 | network-admin | False | - |
-
-#### Local Users Device Configuration
-
-```eos
-!
-username admin privilege 15 role network-admin nopassword
-```
-
-## Monitoring
-
-### TerminAttr Daemon
-
-#### TerminAttr Daemon Summary
-
-| CV Compression | CloudVision Servers | VRF | Authentication | Smash Excludes | Ingest Exclude | Bypass AAA |
-| -------------- | ------------------- | --- | -------------- | -------------- | -------------- | ---------- |
-| gzip | 10.20.20.1:9910 | mgt | key,<removed> | - | - | False |
-| gzip | 10.30.30.1:9910 | mgt | token,/tmp/tokenDC2 | - | - | False |
-
-#### TerminAttr Daemon Device Configuration
-
-```eos
-!
-daemon TerminAttr
-   exec /usr/bin/TerminAttr -cvopt DC1.addr=10.20.20.1:9910 -cvopt DC1.auth=key,<removed> -cvopt DC1.vrf=mgt -cvopt DC2.addr=10.30.30.1:9910 -cvopt DC2.auth=token,/tmp/tokenDC2 -cvopt DC2.vrf=mgt -taillogs
-   no shutdown
-```
-
-### Custom daemons
-
-#### Custom Daemons Device Configuration
-
-```eos
-!
-daemon ocprometheus
-   exec /usr/bin/ocprometheus -config /usr/bin/ocprometheus.yml -addr localhost:6042
-   no shutdown
-!
-daemon random
-   exec /usr/bin/random
-   shutdown
-```
-
-### Logging
-
-#### Logging Servers and Features Summary
-
-| Type | Level |
-| -----| ----- |
-
-| VRF | Source Interface |
-| --- | ---------------- |
-| mgt | Management0 |
-
-| VRF | Hosts | Ports | Protocol |
-| --- | ----- | ----- | -------- |
-| mgt | 10.10.10.7 | Default | UDP |
-| mgt | 30.30.30.7 | 100, 200 | TCP |
-| mgt | 40.40.40.7 | 300, 400 | UDP |
-
-#### Logging Servers and Features Device Configuration
-
-```eos
-!
-logging vrf mgt host 10.10.10.7
-logging vrf mgt host 30.30.30.7 100 200 protocol tcp
-logging vrf mgt host 40.40.40.7 300 400
-logging vrf mgt source-interface Management0
-logging policy match match-list molecule discard
-```
-
-### SNMP
-
-#### SNMP Configuration Summary
-
-| Contact | Location | SNMP Traps | State |
-| ------- | -------- | ---------- | ----- |
-| - | - | All | Disabled |
-
-#### SNMP Local Interfaces
-
-| Local Interface | VRF |
-| --------------- | --- |
-| Management1 | MGMT |
-| Loopback0 | default |
-| Loopback12 | Tenant_A_APP_Zone |
-
-#### SNMP Views Configuration
-
-| View | MIB Family Name | Status |
-| ---- | --------------- | ------ |
-| VW-WRITE | - | Included |
-
-#### SNMP Communities
-
-| Community | Access | Access List IPv4 | Access List IPv6 | View |
-| --------- | ------ | ---------------- | ---------------- | ---- |
-| <removed> | ro | onur | - | - |
-| <removed> | rw | SNMP-MGMT | SNMP-MGMT | VW-READ |
-| <removed> | ro | - | - | - |
-
-#### SNMP Device Configuration
-
-```eos
-!
-snmp-server vrf MGMT local-interface Management1
-snmp-server local-interface Loopback0
-snmp-server vrf Tenant_A_APP_Zone local-interface Loopback12
-snmp-server view VW-WRITE included
-snmp-server community <removed> ro onur
-snmp-server community <removed> view VW-READ rw ipv6 SNMP-MGMT SNMP-MGMT
-snmp-server community <removed> ro
-```
-
-### SFlow
-
-#### SFlow Summary
-
-| VRF | SFlow Source | SFlow Destination | Port |
-| --- | ------------ | ----------------- | ---- |
-| MGMT | - | 10.6.75.59 | 6343 |
-| MGMT | - | 10.6.75.62 | 123 |
-| MGMT | Ethernet3 | - | - |
-| default | - | 10.6.75.62 | 123 |
-| default | - | 10.6.75.61 | 6343 |
-
-sFlow is disabled.
-
-#### SFlow Device Configuration
-
-```eos
-!
-sflow vrf MGMT destination 10.6.75.59
-sflow vrf MGMT destination 10.6.75.62 123
-sflow vrf MGMT source-interface Ethernet3
-sflow destination 10.6.75.61
-sflow destination 10.6.75.62 123
-```
-
-### VM Tracer Sessions
-
-#### VM Tracer Summary
-
-| Session | URL | Username | Autovlan | Source Interface |
-| ------- | --- | -------- | -------- | ---------------- |
-| session_1 | https://192.168.0.10 | user1 | disabled | Management1 |
-| session_2 | https://192.168.0.10 | user1 | enabled | - |
-
-#### VM Tracer Device Configuration
-
-```eos
-!
-vmtracer session session_1
-   url https://192.168.0.10
-   username user1
-   password 7 encrypted_password
-   autovlan disable
-   source-interface Management1
-!
-vmtracer session session_2
-   url https://192.168.0.10
-   username user1
-   password 7 encrypted_password
-```
-
-## Hardware TCAM Profile
-
-TCAM profile **`traffic_policy`** is active
-
-### Custom TCAM Profiles
-
-Following TCAM profiles are configured on device:
-
-- Profile Name: `traffic_policy`
-
-### Hardware TCAM Device Configuration
-
-```eos
-!
-hardware tcam
-   profile traffic_policy
-! EOS_CLI inserted directly
-
-   !
-   system profile traffic_policy
-```
-
-## Spanning Tree
-
-### Spanning Tree Summary
-
-STP mode: **mstp**
-
-#### MSTP Instance and Priority
-
-| Instance(s) | Priority |
-| -------- | -------- |
-| 0 | 4096 |
-| 100-200 | 8192 |
-
-#### MST Configuration
-
-| Variable | Value |
-| -------- | -------- |
-| Name | test |
-| Revision | 5 |
-| Instance 2 | VLAN(s) 15,16,17,18 |
-| Instance 3 | VLAN(s) 15 |
-| Instance 4 | VLAN(s) 200-300 |
-
-### Spanning Tree Device Configuration
-
-```eos
-!
-spanning-tree mode mstp
-spanning-tree mst 0 priority 4096
-spanning-tree mst 100-200 priority 8192
-!
-spanning-tree mst configuration
-   name test
-   revision 5
-   instance 2 vlan 15,16,17,18
-   instance 3 vlan 15
-   instance 4 vlan 200-300
-```
-
-## VLANs
-
-### VLANs Summary
-
-| VLAN ID | Name | Trunk Groups |
-| ------- | ---- | ------------ |
-| 110 | PR01-DMZ | - |
-| 111 | PRIVATE_VLAN_COMMUNITY | - |
-
-#### Private VLANs
-
-| Primary Vlan ID | Secondary VLAN ID | Private Vlan Type |
-| --------------- | ----------------- | ----------------- |
-| community | 111 | 110 |
-
-### VLANs Device Configuration
-
-```eos
-!
-vlan 110
-   name PR01-DMZ
-!
-vlan 111
-   name PRIVATE_VLAN_COMMUNITY
-   private-vlan community primary vlan 110
-```
 
 ## Interfaces
-
-### Interface Profiles
-
-#### Interface Profiles Summary
-
-- TEST-PROFILE-1
-
-#### Interface Profiles Device Configuration
-
-```eos
-!
-interface profile TEST-PROFILE-1
-   command description Molecule
-   command no switchport
-   command no lldp transmit
-```
 
 ### Ethernet Interfaces
 
@@ -593,1154 +134,4 @@
    switchport vlan translation in 23 50
    switchport vlan translation out 25 49
    switchport vlan translation 34 60
-```
-
-### Loopback Interfaces
-
-#### Loopback Interfaces Summary
-
-##### IPv4
-
-| Interface | Description | VRF | IP Address |
-| --------- | ----------- | --- | ---------- |
-| Loopback0 | EVPN_Overlay_Peering | default | 192.168.255.3/32 |
-| Loopback1 | VTEP_VXLAN_Tunnel_Source | default | 192.168.254.3/32 |
-
-##### IPv6
-
-| Interface | Description | VRF | IPv6 Address |
-| --------- | ----------- | --- | ------------ |
-| Loopback0 | EVPN_Overlay_Peering | default | - |
-| Loopback1 | VTEP_VXLAN_Tunnel_Source | default | - |
-
-#### Loopback Interfaces Device Configuration
-
-```eos
-!
-interface Loopback0
-   description EVPN_Overlay_Peering
-   ip address 192.168.255.3/32
-!
-interface Loopback1
-   description VTEP_VXLAN_Tunnel_Source
-   ip address 192.168.254.3/32
-```
-
-### Tunnel Interfaces
-
-#### Tunnel Interfaces Summary
-
-| Interface | Description | VRF | Underlay VRF | MTU | Shutdown | NAT Profile | Mode | Source Interface | Destination | PMTU-Discovery | IPsec Profile |
-| --------- | ----------- | --- | ------------ | --- | -------- | ----------- | ---- | ---------------- | ----------- | -------------- | ------------- |
-| Tunnel3 | test dual stack | default | default | 1500 | - | - | - | Ethernet42 | 1.1.1.1 | - | - |
-| Tunnel4 | test no tcp_mss | default | default | 1500 | - | - | - | Ethernet42 | 1.1.1.1 | - | - |
-
-##### IPv4
-
-| Interface | VRF | IP Address | TCP MSS | TCP MSS Direction | ACL In | ACL Out |
-| --------- | --- | ---------- | ------- | ----------------- | ------ | ------- |
-| Tunnel3 | default | 64.64.64.64/24 | - | - | - | - |
-| Tunnel4 | default | 64.64.64.64/24 | - | - | - | - |
-
-##### IPv6
-
-| Interface | VRF | IPv6 Address | TCP MSS | TCP MSS Direction | IPv6 ACL In | IPv6 ACL Out |
-| --------- | --- | ------------ | ------- | ----------------- | ----------- | ------------ |
-| Tunnel3 | default | beef::64/64 | - | - | - | - |
-| Tunnel4 | default | beef::64/64 | - | - | - | - |
-
-#### Tunnel Interfaces Device Configuration
-
-```eos
-!
-interface Tunnel3
-   description test dual stack
-   mtu 1500
-   ip address 64.64.64.64/24
-   ipv6 enable
-   ipv6 address beef::64/64
-   tunnel source interface Ethernet42
-   tunnel destination 1.1.1.1
-!
-interface Tunnel4
-   description test no tcp_mss
-   mtu 1500
-   ip address 64.64.64.64/24
-   ipv6 enable
-   ipv6 address beef::64/64
-   tunnel source interface Ethernet42
-   tunnel destination 1.1.1.1
-```
-
-### VLAN Interfaces
-
-#### VLAN Interfaces Summary
-
-| Interface | Description | VRF |  MTU | Shutdown |
-| --------- | ----------- | --- | ---- | -------- |
-| Vlan2 | test ipv6_nd_prefixes | default | - | - |
-| Vlan42 | test ip_helpers | default | - | False |
-
-##### IPv4
-
-| Interface | VRF | IP Address | IP Address Virtual | IP Router Virtual Address | ACL In | ACL Out |
-| --------- | --- | ---------- | ------------------ | ------------------------- | ------ | ------- |
-| Vlan2 |  default  |  -  |  -  |  -  |  -  |  -  |
-| Vlan42 |  default  |  -  |  -  |  -  |  -  |  -  |
-
-##### IPv6
-
-| Interface | VRF | IPv6 Address | IPv6 Virtual Addresses | Virtual Router Addresses | ND RA Disabled | Managed Config Flag | Other Config Flag | IPv6 ACL In | IPv6 ACL Out |
-| --------- | --- | ------------ | ---------------------- | ------------------------ | -------------- | ------------------- | ----------------- | ----------- | ------------ |
-| Vlan2 | default | 1b11:3a00:22b0:5200::15/64 | - | - | - | True | - | - | - |
-
-#### VLAN Interfaces Device Configuration
-
-```eos
-!
-interface Vlan2
-   description test ipv6_nd_prefixes
-   ipv6 enable
-   ipv6 address 1b11:3a00:22b0:5200::15/64
-   ipv6 nd managed-config-flag
-   ipv6 nd prefix 1b11:3a00:22b0:5200::/64 infinite infinite no-autoconfig
-!
-interface Vlan42
-   description test ip_helpers
-   no shutdown
-   ip helper-address 10.10.64.150 source-interface Loopback0
-   ip helper-address 10.10.96.150 source-interface Loopback0
-   ip helper-address 10.10.96.151 source-interface Loopback0
-```
-
-### VXLAN Interface
-
-#### VXLAN Interface Summary
-
-| Setting | Value |
-| ------- | ----- |
-| UDP port | 4789 |
-
-##### VLAN to VNI, Flood List and Multicast Group Mappings
-
-| VLAN | VNI | Flood List | Multicast Group |
-| ---- | --- | ---------- | --------------- |
-| 110 | 10110 | - | 239.9.1.4 |
-| 111 | 10111 | 10.1.1.10<br/>10.1.1.11 | - |
-| 112 | - | - | 239.9.1.6 |
-
-##### VRF to VNI and Multicast Group Mappings
-
-| VRF | VNI | Multicast Group |
-| ---- | --- | --------------- |
-| Tenant_A_OP_Zone | 10 | 232.0.0.10 |
-| Tenant_A_WEB_Zone | 11 | - |
-
-#### VXLAN Interface Device Configuration
-
-```eos
-!
-interface Vxlan1
-   vxlan vlan 110 vni 10110
-   vxlan vlan 111 vni 10111
-   vxlan vlan 111 flood vtep 10.1.1.10 10.1.1.11
-   vxlan vrf Tenant_A_OP_Zone vni 10
-   vxlan vrf Tenant_A_WEB_Zone vni 11
-   vxlan vlan 110 multicast group 239.9.1.4
-   vxlan vlan 112 multicast group 239.9.1.6
-   vxlan vrf Tenant_A_OP_Zone multicast group 232.0.0.10
-```
-
-## Routing
-
-### IP Routing
-
-#### IP Routing Summary
-
-| VRF | Routing Enabled |
-| --- | --------------- |
-| default | False |
-| MGMT | False |
-| TENANT_A_PROJECT01 | True |
-| TENANT_A_PROJECT02 | True |
-
-#### IP Routing Device Configuration
-
-```eos
-no ip routing vrf MGMT
-ip routing vrf TENANT_A_PROJECT01
-ip routing vrf TENANT_A_PROJECT02
-```
-
-### IPv6 Routing
-
-#### IPv6 Routing Summary
-
-| VRF | Routing Enabled |
-| --- | --------------- |
-| default | False |
-| MGMT | false |
-| TENANT_A_PROJECT01 | false |
-| TENANT_A_PROJECT02 | false |
-
-### Router General
-
-#### VRF Route leaking
-
-| VRF | Source VRF | Route Map Policy |
-|-----|------------|------------------|
-| BLUE-C2 | BLUE-C1 | RM-BLUE-LEAKING |
-
-#### Router General Device Configuration
-
-```eos
-!
-router general
-   vrf BLUE-C2
-      leak routes source-vrf BLUE-C1 subscribe-policy RM-BLUE-LEAKING
-      exit
-   !
-   exit
-```
-
-### Router OSPF
-
-#### Router OSPF Summary
-
-| Process ID | Router ID | Default Passive Interface | No Passive Interface | BFD | Max LSA | Default Information Originate | Log Adjacency Changes Detail | Auto Cost Reference Bandwidth | Maximum Paths | MPLS LDP Sync Default | Distribute List In |
-| ---------- | --------- | ------------------------- | -------------------- | --- | ------- | ----------------------------- | ---------------------------- | ----------------------------- | ------------- | --------------------- | ------------------ |
-| 100 | - | disabled |- | disabled | default | disabled | disabled | - | - | - | - |
-
-#### Router OSPF Areas
-
-| Process ID | Area | Area Type | Filter Networks | Filter Prefix List | Additional Options |
-| ---------- | ---- | --------- | --------------- | ------------------ | ------------------ |
-| 100 | 0.0.0.2 | normal | 1.1.1.0/24, 2.2.2.0/24 | - |  |
-| 100 | 3 | normal | - | PL-OSPF-FILTERING |  |
-
-#### Router OSPF Device Configuration
-
-```eos
-!
-router ospf 100
-   network 198.51.100.0/24 area 0.0.0.1
-   network 203.0.113.0/24 area 0.0.0.2
-   area 0.0.0.2 filter 1.1.1.0/24
-   area 0.0.0.2 filter 2.2.2.0/24
-   area 3 filter prefix-list PL-OSPF-FILTERING
-```
-
-### Router ISIS
-
-#### Router ISIS Summary
-
-| Settings | Value |
-| -------- | ----- |
-| Instance | EVPN_UNDERLAY |
-| Address Family | ipv4 unicast, ipv6 unicast |
-
-#### ISIS Interfaces Summary
-
-| Interface | ISIS Instance | ISIS Metric | Interface Mode |
-| --------- | ------------- | ----------- | -------------- |
-
-#### Router ISIS Device Configuration
-
-```eos
-!
-router isis EVPN_UNDERLAY
-   !
-   address-family ipv4 unicast
-      maximum-paths 2
-      fast-reroute ti-lfa mode link-protection
-   address-family ipv6 unicast
-      maximum-paths 2
-      fast-reroute ti-lfa mode link-protection
-   !
-```
-
-### Router BGP
-
-ASN Notation: asplain
-
-#### Router BGP Summary
-
-| BGP AS | Router ID |
-| ------ | --------- |
-| 65101 | 192.168.255.3 |
-
-#### Router BGP Peer Groups
-
-##### EVPN-OVERLAY-PEERS
-
-| Settings | Value |
-| -------- | ----- |
-| Address Family | evpn |
-| Remote AS | 65001 |
-| Source | Loopback0 |
-
-#### BGP Neighbors
-
-| Neighbor | Remote AS | VRF | Shutdown | Send-community | Maximum-routes | Allowas-in | BFD | RIB Pre-Policy Retain | Route-Reflector Client | Passive | TTL Max Hops |
-| -------- | --------- | --- | -------- | -------------- | -------------- | ---------- | --- | --------------------- | ---------------------- | ------- | ------------ |
-| 192.168.255.1 | Inherited from peer group EVPN-OVERLAY-PEERS | default | - | - | - | - | - | - | - | - | - |
-| 192.168.255.2 | Inherited from peer group EVPN-OVERLAY-PEERS | default | - | - | - | - | - | - | - | - | - |
-| 10.255.251.1 | Inherited from peer group EVPN-OVERLAY-PEERS | TENANT_A_PROJECT01 | - | - | - | - | - | - | - | - | - |
-
-#### BGP Neighbor Interfaces
-
-| Neighbor Interface | VRF | Peer Group | Remote AS | Peer Filter |
-| ------------------ | --- | ---------- | --------- | ----------- |
-| Ethernet2 | default | EVPN-OVERLAY-PEERS | 65102 | - |
-| Ethernet27 | TENANT_A_PROJECT01 | MLAG-IPv4-UNDERLAY-PEER | 1 | - |
-
-#### BGP Route Aggregation
-
-| Prefix | AS Set | Summary Only | Attribute Map | Match Map | Advertise Only |
-| ------ | ------ | ------------ | ------------- | --------- | -------------- |
-| 1.1.1.0/24 | False | False | - | - | True |
-| 2.2.1.0/24 | False | False | - | - | False |
-
-#### Router BGP EVPN Address Family
-
-##### EVPN Peer Groups
-
-| Peer Group | Activate | Encapsulation |
-| ---------- | -------- | ------------- |
-| EVPN-OVERLAY-PEERS | True | default |
-
-#### Router BGP VPN-IPv4 Address Family
-
-##### VPN-IPv4 Neighbors
-
-| Neighbor | Activate | Route-map In | Route-map Out | RCF In | RCF Out |
-| -------- | -------- | ------------ | ------------- | ------ | ------- |
-| 192.168.255.4 | True | - | - | - | - |
-
-##### VPN-IPv4 Peer Groups
-
-| Peer Group | Activate | Route-map In | Route-map Out | RCF In | RCF Out |
-| ---------- | -------- | ------------ | ------------- | ------ | ------- |
-| EVPN-OVERLAY-PEERS | True | - | - | - | - |
-
-#### Router BGP VPN-IPv6 Address Family
-
-##### VPN-IPv6 Neighbors
-
-| Neighbor | Activate | Route-map In | Route-map Out | RCF In | RCF Out |
-| -------- | -------- | ------------ | ------------- | ------ | ------- |
-| 2001:cafe:192:168::4 | True | - | - | - | - |
-
-##### VPN-IPv6 Peer Groups
-
-| Peer Group | Activate | Route-map In | Route-map Out | RCF In | RCF Out |
-| ---------- | -------- | ------------ | ------------- | ------ | ------- |
-| EVPN-OVERLAY-PEERS | True | - | - | - | - |
-
-#### Router BGP VLAN Aware Bundles
-
-| VLAN Aware Bundle | Route-Distinguisher | Both Route-Target | Import Route Target | Export Route-Target | Redistribute | VLANs |
-| ----------------- | ------------------- | ----------------- | ------------------- | ------------------- | ------------ | ----- |
-| TENANT_A_PROJECT01 | 192.168.255.3:11 | 11:11 | - | - | learned | 110 |
-
-#### Router BGP VLANs
-
-| VLAN | Route-Distinguisher | Both Route-Target | Import Route Target | Export Route-Target | Redistribute |
-| ---- | ------------------- | ----------------- | ------------------- | ------------------- | ------------ |
-| 24 | 10.50.64.15:10024 | 1:10024 | - | - |  |
-
-#### Router BGP VRFs
-
-| VRF | Route-Distinguisher | Redistribute |
-| --- | ------------------- | ------------ |
-| TENANT_A_PROJECT01 | 192.168.255.3:11 | connected<br>static |
-
-#### Router BGP Device Configuration
-
-```eos
-!
-router bgp 65101
-   router-id 192.168.255.3
-   neighbor EVPN-OVERLAY-PEERS peer group
-   neighbor EVPN-OVERLAY-PEERS remote-as 65001
-   neighbor EVPN-OVERLAY-PEERS update-source Loopback0
-   neighbor interface Ethernet2 peer-group EVPN-OVERLAY-PEERS remote-as 65102
-   neighbor 192.168.255.1 peer group EVPN-OVERLAY-PEERS
-   neighbor 192.168.255.2 peer group EVPN-OVERLAY-PEERS
-   aggregate-address 1.1.1.0/24 advertise-only
-   aggregate-address 2.2.1.0/24
-   redistribute connected route-map RM-CONN-2-BGP
-   !
-   vlan 24
-      rd 10.50.64.15:10024
-      route-target both 1:10024
-   !
-   vlan-aware-bundle TENANT_A_PROJECT01
-      rd 192.168.255.3:11
-      route-target both 11:11
-      redistribute learned
-      vlan 110
-   !
-   address-family evpn
-      neighbor EVPN-OVERLAY-PEERS activate
-   !
-   address-family rt-membership
-      neighbor EVPN-OVERLAY-PEERS activate
-   !
-   address-family ipv4
-      neighbor EVPN-OVERLAY-PEERS activate
-      neighbor 192.0.2.1 prefix-list PL-FOO-v4-IN in
-      neighbor 192.0.2.1 prefix-list PL-FOO-v4-OUT out
-      network 10.0.0.0/8
-      network 172.16.0.0/12
-      network 192.168.0.0/16 route-map RM-FOO-MATCH
-   !
-   address-family ipv4 multicast
-      neighbor EVPN-OVERLAY-PEERS activate
-      redistribute attached-host
-   !
-   address-family ipv6
-      neighbor EVPN-OVERLAY-PEERS activate
-      neighbor 2001:db8::1 prefix-list PL-FOO-v6-IN in
-      neighbor 2001:db8::1 prefix-list PL-FOO-v6-OUT out
-      network 2001:db8:100::/40
-      network 2001:db8:200::/40 route-map RM-BAR-MATCH
-      redistribute static route-map RM-IPV6-STATIC-TO-BGP
-   !
-   address-family vpn-ipv4
-      neighbor EVPN-OVERLAY-PEERS activate
-      neighbor 192.168.255.4 activate
-   !
-   address-family vpn-ipv6
-      neighbor EVPN-OVERLAY-PEERS activate
-      neighbor 2001:cafe:192:168::4 activate
-   !
-   vrf TENANT_A_PROJECT01
-      rd 192.168.255.3:11
-      route-target import evpn 11:11
-      route-target export evpn 11:11
-      router-id 192.168.255.3
-      neighbor interface Ethernet27 peer-group MLAG-IPv4-UNDERLAY-PEER remote-as 1
-      neighbor 10.255.251.1 peer group EVPN-OVERLAY-PEERS
-      network 10.0.0.0/8
-      network 100.64.0.0/10
-      aggregate-address 0.0.0.0/0 as-set summary-only attribute-map RM-BGP-AGG-APPLY-SET
-      redistribute connected
-      redistribute static route-map RM-CONN-2-BGP
-      !
-      address-family ipv4
-         neighbor 10.2.3.4 activate
-         neighbor 10.2.3.4 prefix-list PL-TEST-IN-AF4 in
-         neighbor 10.2.3.4 prefix-list PL-TEST-OUT-AF4 out
-         neighbor 10.2.3.5 activate
-```
-
-### PBR Policy Maps
-
-#### PBR Policy Maps Summary
-
-##### PM_PBR_BREAKOUT
-
-| Class | Index | Drop | Nexthop | Recursive |
-| ----- | ----- | ---- | ------- | --------- |
-| CM_PBR_EXCLUDE | - | - | - | - |
-| CM_PBR_INCLUDE | - | - | 192.168.4.2 | True |
-
-#### PBR Policy Maps Device Configuration
-
-```eos
-!
-policy-map type pbr PM_PBR_BREAKOUT
-   class CM_PBR_EXCLUDE
-   !
-   class CM_PBR_INCLUDE
-      set nexthop recursive 192.168.4.2
-```
-
-## Queue Monitor
-
-### Queue Monitor Length
-
-| Enabled | Logging Interval | Default Thresholds High | Default Thresholds Low | Notifying | TX Latency | CPU Thresholds High | CPU Thresholds Low |
-| ------- | ---------------- | ----------------------- | ---------------------- | --------- | ---------- | ------------------- | ------------------ |
-| True | 100 | - | - | enabled | disabled | 200000 | 100000 |
-
-### Queue Monitor Configuration
-
-```eos
-!
-queue-monitor length
-queue-monitor length log 100
-queue-monitor length notifying
-queue-monitor length cpu thresholds 200000 100000
-```
-
-## Multicast
-
-### IP IGMP Snooping
-
-#### IP IGMP Snooping Summary
-
-| IGMP Snooping | Fast Leave | Interface Restart Query | Proxy | Restart Query Interval | Robustness Variable |
-| ------------- | ---------- | ----------------------- | ----- | ---------------------- | ------------------- |
-| Enabled | - | - | - | - | - |
-
-##### IP IGMP Snooping Vlan Summary
-
-| Vlan | IGMP Snooping | Fast Leave | Max Groups | Proxy |
-| ---- | ------------- | ---------- | ---------- | ----- |
-| 10 | True | - | - | - |
-| 20 | False | - | - | - |
-| 30 | False | - | - | - |
-
-#### IP IGMP Snooping Device Configuration
-
-```eos
-!
-ip igmp snooping vlan 10
-no ip igmp snooping vlan 20
-no ip igmp snooping vlan 30
-```
-
-### PIM Sparse Mode
-
-#### Router PIM Sparse Mode
-
-##### IP Sparse Mode Information
-
-BFD enabled: True
-
-##### IP Rendezvous Information
-
-| Rendezvous Point Address | Group Address | Access Lists | Priority | Hashmask | Override |
-| ------------------------ | ------------- | ------------ | -------- | -------- | -------- |
-| 10.238.1.161 | 239.12.12.12/32, 239.12.12.13/32 | - | - | - | - |
-
-##### IP Anycast Information
-
-| IP Anycast Address | Other Rendezvous Point Address | Register Count |
-| ------------------ | ------------------------------ | -------------- |
-| 10.38.1.161 | 10.50.64.16 | 15 |
-
-##### Router Multicast Device Configuration
-
-```eos
-!
-router pim sparse-mode
-   ipv4
-      bfd
-      rp address 10.238.1.161 239.12.12.12/32
-      rp address 10.238.1.161 239.12.12.13/32
-      anycast-rp 10.38.1.161 10.50.64.16 register-count 15
-```
-
-## Filters
-
-### Community-lists
-
-#### Community-lists Summary
-
-| Name | Action |
-| -------- | ------ |
-| TEST1 | permit 1000:1000 |
-| TEST2 | permit 2000:3000 |
-
-#### Community-lists Device Configuration
-
-```eos
-!
-ip community-list TEST1 permit 1000:1000
-ip community-list TEST2 permit 2000:3000
-```
-
-### Peer Filters
-
-#### Peer Filters Summary
-
-##### PF1
-
-| Sequence | Match |
-| -------- | ----- |
-| 10 | as-range 1-2 result reject |
-| 20 | as-range 1-100 result accept |
-
-##### PF2
-
-| Sequence | Match |
-| -------- | ----- |
-| 30 | as-range 65000 result accept |
-
-#### Peer Filters Device Configuration
-
-```eos
-!
-peer-filter PF1
-   10 match as-range 1-2 result reject
-   20 match as-range 1-100 result accept
-!
-peer-filter PF2
-   30 match as-range 65000 result accept
-```
-
-### Prefix-lists
-
-#### Prefix-lists Summary
-
-##### PL-LOOPBACKS-EVPN-OVERLAY
-
-| Sequence | Action |
-| -------- | ------ |
-| 10 | permit 192.168.255.0/24 eq 32 |
-| 20 | permit 192.168.254.0/24 eq 32 |
-
-#### Prefix-lists Device Configuration
-
-```eos
-!
-ip prefix-list PL-LOOPBACKS-EVPN-OVERLAY
-   seq 10 permit 192.168.255.0/24 eq 32
-   seq 20 permit 192.168.254.0/24 eq 32
-```
-
-### IPv6 Prefix-lists
-
-#### IPv6 Prefix-lists Summary
-
-##### PL-IPV6-LOOPBACKS
-
-| Sequence | Action |
-| -------- | ------ |
-| 10 | permit 1b11:3a00:22b0:0082::/64 eq 128 |
-
-#### IPv6 Prefix-lists Device Configuration
-
-```eos
-!
-ipv6 prefix-list PL-IPV6-LOOPBACKS
-   seq 10 permit 1b11:3a00:22b0:0082::/64 eq 128
-```
-
-### Route-maps
-
-#### Route-maps Summary
-
-##### RM-CONN-BL-BGP
-
-| Sequence | Type | Match | Set | Sub-Route-Map | Continue |
-| -------- | ---- | ----- | --- | ------------- | -------- |
-| 10 | deny | ip address prefix-list PL-MLAG | - | - | - |
-
-#### Route-maps Device Configuration
-
-```eos
-!
-route-map RM-CONN-BL-BGP deny 10
-   match ip address prefix-list PL-MLAG
-```
-
-### IP Extended Community Lists
-
-#### IP Extended Community Lists Summary
-
-| List Name | Type | Extended Communities |
-| --------- | ---- | -------------------- |
-| TEST1 | permit | 65000:65000 |
-| TEST1 | deny | 65002:65002 |
-| TEST2 | deny | 65001:65001 |
-
-#### IP Extended Community Lists Device Configuration
-
-```eos
-!
-ip extcommunity-list TEST1 permit 65000:65000
-ip extcommunity-list TEST1 deny 65002:65002
-!
-ip extcommunity-list TEST2 deny 65001:65001
-```
-
-### IP Extended Community RegExp Lists
-
-#### IP Extended Community RegExp Lists Summary
-
-| List Name | Type | Regular Expression |
-| --------- | ---- | ------------------ |
-| TEST1 | permit | 65[0-9]{3}:[0-9]+ |
-| TEST1 | deny | .* |
-| TEST2 | deny | 6500[0-1]:650[0-9][0-9] |
-
-#### IP Extended Community RegExp Lists Device Configuration
-
-```eos
-!
-ip extcommunity-list regexp TEST1 permit 65[0-9]{3}:[0-9]+
-ip extcommunity-list regexp TEST1 deny .*
-!
-ip extcommunity-list regexp TEST2 deny 6500[0-1]:650[0-9][0-9]
-```
-
-### Match-lists
-
-#### Match-list Input String Summary
-
-##### molecule
-
-| Sequence | Match Regex |
-| -------- | ------ |
-| 10 | ^.*MOLECULE.*$ |
-| 20 | ^.*TESTING.*$ |
-
-#### Match-lists Device Configuration
-
-```eos
-!
-match-list input string molecule
-   10 match regex ^.*MOLECULE.*$
-   20 match regex ^.*TESTING.*$
-```
-
-## ACL
-
-### Standard Access-lists
-
-#### Standard Access-lists Summary
-
-##### ACL-API
-
-| Sequence | Action |
-| -------- | ------ |
-| 10 | remark ACL to restrict access to switch API to CVP and Ansible |
-| 20 | permit host 10.10.10.10 |
-| 30 | permit host 10.10.10.11 |
-| 40 | permit host 10.10.10.12 |
-
-#### Standard Access-lists Device Configuration
-
-```eos
-!
-ip access-list standard ACL-API
-   10 remark ACL to restrict access to switch API to CVP and Ansible
-   20 permit host 10.10.10.10
-   30 permit host 10.10.10.11
-   40 permit host 10.10.10.12
-```
-
-### Extended Access-lists
-
-#### Extended Access-lists Summary
-
-##### ACL-01
-
-| Sequence | Action |
-| -------- | ------ |
-| 10 | remark ACL to restrict access to switch API to CVP and Ansible |
-| 20 | deny ip host 192.0.2.1 any |
-| 30 | permit ip 192.0.2.0/24 any |
-
-#### Extended Access-lists Device Configuration
-
-```eos
-!
-ip access-list ACL-01
-   10 remark ACL to restrict access to switch API to CVP and Ansible
-   20 deny ip host 192.0.2.1 any
-   30 permit ip 192.0.2.0/24 any
-```
-
-### IPv6 Standard Access-lists
-
-#### IPv6 Standard Access-lists Summary
-
-##### TEST4
-
-| Sequence | Action |
-| -------- | ------ |
-| 5 | deny fe80::/64 |
-| 10 | permit fe90::/64 |
-
-#### IPv6 Standard Access-lists Device Configuration
-
-```eos
-!
-ipv6 access-list standard TEST4
-   5 deny fe80::/64
-   10 permit fe90::/64
-```
-
-### IPv6 Extended Access-lists
-
-#### IPv6 Extended Access-lists Summary
-
-##### TEST1
-
-| Sequence | Action |
-| -------- | ------ |
-| 5 | deny ipv6 fe80::/64 any |
-| 10 | permit ipv6 fe90::/64 any |
-
-#### IPv6 Extended Access-lists Device Configuration
-
-```eos
-!
-ipv6 access-list TEST1
-   5 deny ipv6 fe80::/64 any
-   10 permit ipv6 fe90::/64 any
-```
-
-## VRF Instances
-
-### VRF Instances Summary
-
-| VRF Name | IP Routing |
-| -------- | ---------- |
-| MGMT | disabled |
-| TENANT_A_PROJECT01 | enabled |
-| TENANT_A_PROJECT02 | enabled |
-
-### VRF Instances Device Configuration
-
-```eos
-!
-vrf instance MGMT
-!
-vrf instance TENANT_A_PROJECT01
-!
-vrf instance TENANT_A_PROJECT02
-```
-
-## Virtual Source NAT
-
-### Virtual Source NAT Summary
-
-| Source NAT VRF | Source NAT IP Address |
-| -------------- | --------------------- |
-| TEST_01 | 1.1.1.1 |
-| TEST_02 | 1.1.1.2 |
-
-### Virtual Source NAT Configuration
-
-```eos
-!
-ip address virtual source-nat vrf TEST_01 address 1.1.1.1
-ip address virtual source-nat vrf TEST_02 address 1.1.1.2
-```
-
-## MACsec
-
-### MACsec Summary
-
-License is installed.
-
-FIPS restrictions enabled.
-
-#### MACsec Profiles Summary
-
-##### Profile A1
-
-###### Settings
-
-| Cipher | Key-Server Priority | Rekey-Period | SCI | Traffic Unprotected Fallback |
-| ------ | ------------------- | ------------ | --- | ---------------------------- |
-| - | - | - | True | - |
-
-##### Profile A2
-
-###### Settings
-
-| Cipher | Key-Server Priority | Rekey-Period | SCI | Traffic Unprotected Fallback |
-| ------ | ------------------- | ------------ | --- | ---------------------------- |
-| - | - | - | - | - |
-
-###### Keys
-
-| Key ID | Fallback |
-| ------ | -------- |
-| 1234b | - |
-
-### MACsec Device Configuration
-
-```eos
-!
-mac security
-   license license1 123456
-   fips restrictions
-   !
-   profile A1
-      sci
-   profile A2
-      key 1234b 7 <removed>
-```
-
-### Traffic Policies information
-
-#### IPv4 Field Sets
-
-| Field Set Name | Values |
-| -------------- | ------ |
-| DEMO-01 | 10.0.0.0/8<br/>192.168.0.0/16 |
-| DEMO-02 | 172.16.0.0/12<br/>224.0.0.0/8 |
-
-#### IPv6 Field Sets
-
-| Field Set Name | Values |
-| -------------- | ------ |
-| DEMO-03 | aaaa::/64<br/>bbbb::/64 |
-
-#### L4 Port Field Sets
-
-| Field Set Name | Values |
-| -------------- | ------ |
-| SERVICE-DEMO | 10,20,80,440-450|
-
-#### Traffic Policies
-
-##### BLUE-C1-POLICY
-
-| Match set | Type | Sources | Destinations | Protocol | Source Port(s) | Destination port(s) | Action |
-| --------- | ---- | ------- | ------------ | -------- | -------------- | ------------------- | ------ |
-| BLUE-C1-POLICY-02 | ipv4 | DEMO-01<br/>DEMO-02 | ANY | tcp<br/>icmp | ANY | SERVICE-DEMO | action: PASS<br/>counter: DEMO-TRAFFIC<br/>dscp marking: 60 |
-
-#### Traffic Policies Device Configuration
-
-```eos
-!
-traffic-policies
-   field-set ipv4 prefix DEMO-01
-      10.0.0.0/8 192.168.0.0/16
-   !
-   field-set ipv4 prefix DEMO-02
-      172.16.0.0/12 224.0.0.0/8
-   !
-   field-set ipv6 prefix DEMO-03
-      aaaa::/64 bbbb::/64
-   !
-   field-set l4-port SERVICE-DEMO
-      10,20,80,440-450
-   !
-   traffic-policy BLUE-C1-POLICY
-      counter DEMO-TRAFFIC
-      match BLUE-C1-POLICY-02 ipv4
-         source prefix field-set DEMO-01 DEMO-02
-         protocol tcp flags established destination port field-set SERVICE-DEMO
-         protocol icmp
-         actions
-            count DEMO-TRAFFIC
-            set dscp 60
-         !
-      !
-   !
-```
-
-## Quality Of Service
-
-### QOS Class Maps
-
-#### QOS Class Maps Summary
-
-| Name | Field | Value |
-| ---- | ----- | ----- |
-| CM_REPLICATION_LD | acl | ACL_REPLICATION_LD |
-| CM_REPLICATION_LD2 | vlan | 200 |
-| CM_REPLICATION_LD3 | cos | 3 |
-
-#### Class-maps Device Configuration
-
-```eos
-!
-class-map type qos match-any CM_REPLICATION_LD
-   match ip access-group ACL_REPLICATION_LD
-!
-class-map type qos match-any CM_REPLICATION_LD2
-   match vlan 200
-!
-class-map type qos match-any CM_REPLICATION_LD3
-   match cos 3
-!
-class-map type pbr match-any CM_PBR_EXCLUDE
-   match ip access-group ACL_PBR_EXCLUDE
-!
-class-map type pbr match-any CM_PBR_INCLUDE
-   match ip access-group ACL_PBR_INCLUDE
-```
-
-### QOS Policy Maps
-
-#### QOS Policy Maps Summary
-
-##### PM_REPLICATION_LD
-
-| Class Name | COS | DSCP | Traffic Class | Drop Precedence | Police Rate (Burst) -> Action |
-| ---------- | --- | -----| ------------- | --------------- | ----------------------------- |
-| CM_REPLICATION_LD | - | af11 | 2 | 1 | - |
-
-#### QOS Policy Maps Device Configuration
-
-```eos
-!
-policy-map type quality-of-service PM_REPLICATION_LD
-   class CM_REPLICATION_LD
-      set dscp af11
-      set traffic-class 2
-      set drop-precedence 1
-```
-
-### QOS Profiles
-
-#### QOS Profiles Summary
-
-##### QOS Profile: **test**
-
-###### Settings
-
-| Default COS | Default DSCP | Trust | Shape Rate | QOS Service Policy |
-| ----------- | ------------ | ----- | ---------- | ------------------ |
-| - | 46 | dscp | 80 percent | - |
-
-###### TX Queues
-
-| TX queue | Type | Bandwidth | Priority | Shape Rate | Comment |
-| -------- | ---- | --------- | -------- | ---------- | ------- |
-| 1 | All | 50 | no priority | - | - |
-| 2 | Unicast | 50 | no priority | - | - |
-| 3 | Multicast | 50 | no priority | - | - |
-
-#### QOS Profile Device Configuration
-
-```eos
-!
-qos profile test
-   qos trust dscp
-   qos dscp 46
-   shape rate 80 percent
-   !
-   tx-queue 1
-      bandwidth percent 50
-      no priority
-   !
-   uc-tx-queue 2
-      bandwidth percent 50
-      no priority
-   !
-   mc-tx-queue 3
-      bandwidth percent 50
-      no priority
-```
-
-## Maintenance Mode
-
-### BGP Groups
-
-#### BGP Groups Summary
-
-| BGP group | VRF Name | Neighbors | BGP maintenance profiles |
-| --------- | -------- | --------- | ------------------------ |
-| bar | red | peer-group-baz | downlink-neighbors |
-| foo | - | 169.254.1.1<br>fe80::1 | BP1 |
-
-#### BGP Groups Device Configuration
-
-```eos
-!
-group bgp bar
-   vrf red
-   neighbor peer-group-baz
-   maintenance profile bgp downlink-neighbors
-!
-group bgp foo
-   neighbor 169.254.1.1
-   neighbor fe80::1
-```
-
-### Interface Groups
-
-#### Interface Groups Summary
-
-| Interface Group | Interfaces | Interface maintenance profile | BGP maintenance profiles |
-| --------------- | ---------- | ----------------------------- | ------------------------ |
-| QSFP_Interface_Group | Ethernet1,5 | uplink-interfaces | BP1 |
-| SFP_Interface_Group | Ethernet10-20<br>Ethernet30-48 | IP1 | BP1 |
-
-#### Interface Groups Device Configuration
-
-```eos
-!
-group interface QSFP_Interface_Group
-   interface Ethernet1,5
-   maintenance profile interface uplink-interfaces
-!
-group interface SFP_Interface_Group
-   interface Ethernet10-20
-   interface Ethernet30-48
-```
-
-### Maintenance
-
-#### Maintenance defaults
-
-Default maintenance bgp profile: **BP1**
-
-Default maintenance interface profile: **IP1**
-
-Default maintenance unit profile: **UP1**
-
-#### Maintenance profiles
-
-| BGP profile | Initiator route-map |
-| ----------- | ------------------- |
-| BP1 | RM-MAINTENANCE |
-| BP2 | RM-MAINTENANCE2 |
-| BP3 | RM-MAINTENANCE3 |
-
-| Interface profile | Rate monitoring load interval (s) | Rate monitoring threshold in/out (kbps) | Shutdown Max Delay |
-|-------------------|-----------------------------------|-----------------------------------------|--------------------|
-| IP1 | 10 | 500 | 300 |
-
-| Unit profile | on-boot duration (s) |
-| ------------ | -------------------- |
-| UP1 | 900 |
-| UP2 | 600 |
-
-#### Maintenance units
-
-| Unit | Interface groups | BGP groups | Unit profile | Quiesce |
-| ---- | ---------------- | ---------- | ------------ | ------- |
-| System | - | - | UP1 | No |
-| UNIT1 | INTERFACE_GROUP_1 | BGP_GROUP_1<br/>BGP_GROUP_2 | UP1 | No |
-
-#### Maintenance Device Configuration
-
-```eos
-!
-maintenance
-   profile bgp BP1
-      initiator route-map RM-MAINTENANCE inout
-   !
-   profile bgp BP2
-      initiator route-map RM-MAINTENANCE2 inout
-   !
-   profile bgp BP3
-      initiator route-map RM-MAINTENANCE3 inout
-   profile bgp BP1 default
-   profile interface IP1 default
-   profile unit UP1 default
-   !
-   profile interface IP1
-      rate-monitoring load-interval 10
-      rate-monitoring threshold 500
-      shutdown max-delay 300
-   !
-   profile unit UP1
-      on-boot duration 900
-   !
-   profile unit UP2
-      on-boot duration 600
-   !
-   unit System
-   !
-   unit UNIT1
-      group bgp BGP_GROUP_1
-      group bgp BGP_GROUP_2
-      group interface INTERFACE_GROUP_1
-      profile unit UP1
-```
-=======
->>>>>>> a00bd9ee
+```